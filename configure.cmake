# Copyright (c) 2009, 2016, Oracle and/or its affiliates. All rights reserved.
# 
# This program is free software; you can redistribute it and/or modify
# it under the terms of the GNU General Public License as published by
# the Free Software Foundation; version 2 of the License.
# 
# This program is distributed in the hope that it will be useful,
# but WITHOUT ANY WARRANTY; without even the implied warranty of
# MERCHANTABILITY or FITNESS FOR A PARTICULAR PURPOSE.  See the
# GNU General Public License for more details.
# 
# You should have received a copy of the GNU General Public License
# along with this program; if not, write to the Free Software
# Foundation, Inc., 51 Franklin St, Fifth Floor, Boston, MA  02110-1301  USA
#

INCLUDE (CheckCSourceCompiles)
INCLUDE (CheckCXXSourceCompiles)
INCLUDE (CheckStructHasMember)
INCLUDE (CheckLibraryExists)
INCLUDE (CheckFunctionExists)
INCLUDE (CheckCCompilerFlag)
INCLUDE (CheckCSourceRuns)
INCLUDE (CheckCXXSourceRuns)
INCLUDE (CheckSymbolExists)


# WITH_PIC options.Not of much use, PIC is taken care of on platforms
# where it makes sense anyway.
IF(UNIX)
  IF(APPLE)  
    # OSX  executable are always PIC
    SET(WITH_PIC ON)
  ELSE()
    OPTION(WITH_PIC "Generate PIC objects" OFF)
    IF(WITH_PIC)
      SET(CMAKE_C_FLAGS 
        "${CMAKE_C_FLAGS} ${CMAKE_SHARED_LIBRARY_C_FLAGS}")
      SET(CMAKE_CXX_FLAGS 
        "${CMAKE_CXX_FLAGS} ${CMAKE_SHARED_LIBRARY_CXX_FLAGS}")
    ENDIF()
  ENDIF()
ENDIF()


IF(CMAKE_SYSTEM_NAME MATCHES "SunOS" AND CMAKE_COMPILER_IS_GNUCXX)
  ## We will be using gcc to generate .so files
  ## Add C flags (e.g. -m64) to CMAKE_SHARED_LIBRARY_C_FLAGS
  ## The client library contains C++ code, so add dependency on libstdc++
  ## See cmake --help-policy CMP0018
  SET(CMAKE_SHARED_LIBRARY_C_FLAGS
    "${CMAKE_SHARED_LIBRARY_C_FLAGS} ${CMAKE_C_FLAGS} -lstdc++")
ENDIF()


# System type affects version_compile_os variable 
IF(NOT SYSTEM_TYPE)
  IF(PLATFORM)
    SET(SYSTEM_TYPE ${PLATFORM})
  ELSE()
    SET(SYSTEM_TYPE ${CMAKE_SYSTEM_NAME})
  ENDIF()
ENDIF()

<<<<<<< HEAD
=======
# The default C++ library for SunPro is really old, and not standards compliant.
# http://www.oracle.com/technetwork/server-storage/solaris10/cmp-stlport-libcstd-142559.html
# Use stlport rather than Rogue Wave,
#   unless otherwise specified on command line.
IF(CMAKE_SYSTEM_NAME MATCHES "SunOS")
  IF(CMAKE_CXX_COMPILER_ID MATCHES "SunPro")
    IF(CMAKE_CXX_FLAGS MATCHES "-std=")
      ADD_DEFINITIONS(-D__MATHERR_RENAME_EXCEPTION)
      SET(CMAKE_SHARED_LIBRARY_C_FLAGS
        "${CMAKE_SHARED_LIBRARY_C_FLAGS} -lc")
      SET(CMAKE_SHARED_LIBRARY_CXX_FLAGS
        "${CMAKE_SHARED_LIBRARY_CXX_FLAGS} -lstdc++ -lgcc_s -lCrunG3 -lc")
      SET(QUOTED_CMAKE_CXX_LINK_FLAGS "-lstdc++ -lgcc_s -lCrunG3 -lc")
    ELSE()
      IF(SUNPRO_CXX_LIBRARY)
        SET(CMAKE_CXX_FLAGS "${CMAKE_CXX_FLAGS} -library=${SUNPRO_CXX_LIBRARY}")
        IF(SUNPRO_CXX_LIBRARY STREQUAL "stdcxx4")
          ADD_DEFINITIONS(-D__MATHERR_RENAME_EXCEPTION)
          SET(CMAKE_CXX_FLAGS "${CMAKE_CXX_FLAGS} -template=extdef")
        ENDIF()
      ELSE()
        SET(CMAKE_CXX_FLAGS "${CMAKE_CXX_FLAGS} -library=stlport4")
      ENDIF()
    ENDIF()
  ENDIF()
ENDIF()

>>>>>>> e59fe428
# Check to see if we are using LLVM's libc++ rather than e.g. libstd++
# Can then check HAVE_LLBM_LIBCPP later without including e.g. ciso646.
CHECK_CXX_SOURCE_RUNS("
#include <ciso646>
int main()
{
#ifdef _LIBCPP_VERSION
  return 0;
#else
  return 1;
#endif
}" HAVE_LLVM_LIBCPP)

MACRO(DIRNAME IN OUT)
  GET_FILENAME_COMPONENT(${OUT} ${IN} PATH)
ENDMACRO()

MACRO(FIND_REAL_LIBRARY SOFTLINK_NAME REALNAME)
  # We re-distribute libstdc++.so which is a symlink.
  # There is no 'readlink' on solaris, so we use perl to follow links:
  SET(PERLSCRIPT
    "my $link= $ARGV[0]; use Cwd qw(abs_path); my $file = abs_path($link); print $file;")
  EXECUTE_PROCESS(
    COMMAND perl -e "${PERLSCRIPT}" ${SOFTLINK_NAME}
    RESULT_VARIABLE result
    OUTPUT_VARIABLE real_library
    )
  SET(REALNAME ${real_library})
ENDMACRO()

MACRO(EXTEND_CXX_LINK_FLAGS LIBRARY_PATH)
  # Using the $ORIGIN token with the -R option to locate the libraries
  # on a path relative to the executable:
  # We need an extra backslash to pass $ORIGIN to the mysql_config script...
  SET(QUOTED_CMAKE_CXX_LINK_FLAGS
    "${CMAKE_CXX_LINK_FLAGS} -R'\\$ORIGIN/../lib' -R${LIBRARY_PATH}")
  SET(CMAKE_CXX_LINK_FLAGS
    "${CMAKE_CXX_LINK_FLAGS} -R'\$ORIGIN/../lib' -R${LIBRARY_PATH}")
  MESSAGE(STATUS "CMAKE_CXX_LINK_FLAGS ${CMAKE_CXX_LINK_FLAGS}")
ENDMACRO()

MACRO(EXTEND_C_LINK_FLAGS LIBRARY_PATH)
  SET(QUOTED_CMAKE_C_LINK_FLAGS
    "${CMAKE_C_LINK_FLAGS} -R'\\$ORIGIN/../lib' -R${LIBRARY_PATH}")
  SET(CMAKE_C_LINK_FLAGS
    "${CMAKE_C_LINK_FLAGS} -R'\$ORIGIN/../lib' -R${LIBRARY_PATH}")
  MESSAGE(STATUS "CMAKE_C_LINK_FLAGS ${CMAKE_C_LINK_FLAGS}")
  SET(CMAKE_SHARED_LIBRARY_C_FLAGS
    "${CMAKE_SHARED_LIBRARY_C_FLAGS} -R'\$ORIGIN/../lib' -R${LIBRARY_PATH}")
ENDMACRO()

IF(CMAKE_SYSTEM_NAME MATCHES "SunOS" AND CMAKE_COMPILER_IS_GNUCC)
  DIRNAME(${CMAKE_CXX_COMPILER} CXX_PATH)
  SET(LIB_SUFFIX "lib")
  IF(SIZEOF_VOIDP EQUAL 8 AND CMAKE_SYSTEM_PROCESSOR MATCHES "sparc")
    SET(LIB_SUFFIX "lib/sparcv9")
  ENDIF()
  IF(SIZEOF_VOIDP EQUAL 8 AND CMAKE_SYSTEM_PROCESSOR MATCHES "i386")
    SET(LIB_SUFFIX "lib/amd64")
  ENDIF()
  FIND_LIBRARY(GPP_LIBRARY_NAME
    NAMES "stdc++"
    PATHS ${CXX_PATH}/../${LIB_SUFFIX}
    NO_DEFAULT_PATH
  )
  MESSAGE(STATUS "GPP_LIBRARY_NAME ${GPP_LIBRARY_NAME}")
  IF(GPP_LIBRARY_NAME)
    DIRNAME(${GPP_LIBRARY_NAME} GPP_LIBRARY_PATH)
    FIND_REAL_LIBRARY(${GPP_LIBRARY_NAME} real_library)
    MESSAGE(STATUS "INSTALL ${GPP_LIBRARY_NAME} ${real_library}")
    INSTALL(FILES ${GPP_LIBRARY_NAME} ${real_library}
            DESTINATION ${INSTALL_LIBDIR} COMPONENT SharedLibraries)
    EXTEND_CXX_LINK_FLAGS(${GPP_LIBRARY_PATH})
    EXECUTE_PROCESS(
      COMMAND sh -c "elfdump ${real_library} | grep SONAME"
      RESULT_VARIABLE result
      OUTPUT_VARIABLE sonameline
    )
    IF(NOT result)
      STRING(REGEX MATCH "libstdc.*[^\n]" soname ${sonameline})
      MESSAGE(STATUS "INSTALL ${GPP_LIBRARY_PATH}/${soname}")
      INSTALL(FILES "${GPP_LIBRARY_PATH}/${soname}"
              DESTINATION ${INSTALL_LIBDIR} COMPONENT SharedLibraries)
    ENDIF()
  ENDIF()
  FIND_LIBRARY(GCC_LIBRARY_NAME
    NAMES "gcc_s"
    PATHS ${CXX_PATH}/../${LIB_SUFFIX}
    NO_DEFAULT_PATH
  )
  IF(GCC_LIBRARY_NAME)
    DIRNAME(${GCC_LIBRARY_NAME} GCC_LIBRARY_PATH)
    FIND_REAL_LIBRARY(${GCC_LIBRARY_NAME} real_library)
    MESSAGE(STATUS "INSTALL ${GCC_LIBRARY_NAME} ${real_library}")
    INSTALL(FILES ${GCC_LIBRARY_NAME} ${real_library}
            DESTINATION ${INSTALL_LIBDIR} COMPONENT SharedLibraries)
    EXTEND_C_LINK_FLAGS(${GCC_LIBRARY_PATH})
  ENDIF()
ENDIF()

IF(CMAKE_COMPILER_IS_GNUCXX)
  IF (CMAKE_EXE_LINKER_FLAGS MATCHES " -static " 
     OR CMAKE_EXE_LINKER_FLAGS MATCHES " -static$")
     SET(WITHOUT_DYNAMIC_PLUGINS TRUE)
  ENDIF()
ENDIF()

IF(WITHOUT_DYNAMIC_PLUGINS)
  MESSAGE("Dynamic plugins are disabled.")
ENDIF(WITHOUT_DYNAMIC_PLUGINS)

# Same for structs, setting HAVE_STRUCT_<name> instead
FUNCTION(MY_CHECK_STRUCT_SIZE type defbase)
  CHECK_TYPE_SIZE("struct ${type}" SIZEOF_${defbase})
  IF(SIZEOF_${defbase})
    SET(HAVE_STRUCT_${defbase} 1 PARENT_SCOPE)
  ENDIF()
ENDFUNCTION()

# Searches function in libraries
# if function is found, sets output parameter result to the name of the library
# if function is found in libc, result will be empty 
FUNCTION(MY_SEARCH_LIBS func libs result)
  IF(${${result}})
    # Library is already found or was predefined
    RETURN()
  ENDIF()
  CHECK_FUNCTION_EXISTS(${func} HAVE_${func}_IN_LIBC)
  IF(HAVE_${func}_IN_LIBC)
    SET(${result} "" PARENT_SCOPE)
    RETURN()
  ENDIF()
  FOREACH(lib  ${libs})
    CHECK_LIBRARY_EXISTS(${lib} ${func} "" HAVE_${func}_IN_${lib}) 
    IF(HAVE_${func}_IN_${lib})
      SET(${result} ${lib} PARENT_SCOPE)
      SET(HAVE_${result} 1 PARENT_SCOPE)
      RETURN()
    ENDIF()
  ENDFOREACH()
ENDFUNCTION()

# Find out which libraries to use.

# Figure out threading library
# Defines CMAKE_USE_PTHREADS_INIT and CMAKE_THREAD_LIBS_INIT.
FIND_PACKAGE (Threads)

IF(UNIX)
  MY_SEARCH_LIBS(floor m LIBM)
  IF(NOT LIBM)
    MY_SEARCH_LIBS(__infinity m LIBM)
  ENDIF()
  MY_SEARCH_LIBS(gethostbyname_r  "nsl_r;nsl" LIBNSL)
  MY_SEARCH_LIBS(bind "bind;socket" LIBBIND)
  MY_SEARCH_LIBS(crypt crypt LIBCRYPT)
  MY_SEARCH_LIBS(setsockopt socket LIBSOCKET)
  MY_SEARCH_LIBS(dlopen dl LIBDL)
  MY_SEARCH_LIBS(sched_yield rt LIBRT)
  IF(NOT LIBRT)
    MY_SEARCH_LIBS(clock_gettime rt LIBRT)
  ENDIF()
  MY_SEARCH_LIBS(timer_create rt LIBRT)

  SET(CMAKE_REQUIRED_LIBRARIES 
    ${LIBM} ${LIBNSL} ${LIBBIND} ${LIBCRYPT} ${LIBSOCKET} ${LIBDL} ${CMAKE_THREAD_LIBS_INIT} ${LIBRT})
  # Need explicit pthread for gcc -fsanitize=address
  IF(CMAKE_C_FLAGS MATCHES "-fsanitize=")
    SET(CMAKE_REQUIRED_LIBRARIES ${CMAKE_REQUIRED_LIBRARIES} pthread)
  ENDIF()

  LIST(LENGTH CMAKE_REQUIRED_LIBRARIES required_libs_length)
  IF(${required_libs_length} GREATER 0)
    LIST(REMOVE_DUPLICATES CMAKE_REQUIRED_LIBRARIES)
  ENDIF()  
  LINK_LIBRARIES(${CMAKE_THREAD_LIBS_INIT})
  
  OPTION(WITH_LIBWRAP "Compile with tcp wrappers support" OFF)
  IF(WITH_LIBWRAP)
    SET(SAVE_CMAKE_REQUIRED_LIBRARIES ${CMAKE_REQUIRED_LIBRARIES})
    SET(CMAKE_REQUIRED_LIBRARIES ${CMAKE_REQUIRED_LIBRARIES} wrap)
    CHECK_C_SOURCE_COMPILES(
    "
    #include <tcpd.h>
    int allow_severity = 0;
    int deny_severity  = 0;
    int main()
    {
      hosts_access(0);
    }"
    HAVE_LIBWRAP)
    SET(CMAKE_REQUIRED_LIBRARIES ${SAVE_CMAKE_REQUIRED_LIBRARIES})
    IF(HAVE_LIBWRAP)
      SET(LIBWRAP "wrap")
    ELSE()
      MESSAGE(FATAL_ERROR 
      "WITH_LIBWRAP is defined, but can not find a working libwrap. "
      "Make sure both the header files (tcpd.h) "
      "and the library (libwrap) are installed.")
    ENDIF()
  ENDIF()
ENDIF()

#
# Tests for header files
#
INCLUDE (CheckIncludeFiles)

CHECK_INCLUDE_FILES (alloca.h HAVE_ALLOCA_H)
CHECK_INCLUDE_FILES (arpa/inet.h HAVE_ARPA_INET_H)
CHECK_INCLUDE_FILES (dirent.h HAVE_DIRENT_H)
CHECK_INCLUDE_FILES (dlfcn.h HAVE_DLFCN_H)
CHECK_INCLUDE_FILES (execinfo.h HAVE_EXECINFO_H)
CHECK_INCLUDE_FILES (fpu_control.h HAVE_FPU_CONTROL_H)
CHECK_INCLUDE_FILES (grp.h HAVE_GRP_H)
CHECK_INCLUDE_FILES (ieeefp.h HAVE_IEEEFP_H)
CHECK_INCLUDE_FILES (langinfo.h HAVE_LANGINFO_H)
CHECK_INCLUDE_FILES (malloc.h HAVE_MALLOC_H)
CHECK_INCLUDE_FILES (netinet/in.h HAVE_NETINET_IN_H)
CHECK_INCLUDE_FILES (poll.h HAVE_POLL_H)
CHECK_INCLUDE_FILES (pwd.h HAVE_PWD_H)
CHECK_INCLUDE_FILES (strings.h HAVE_STRINGS_H) # Used by NDB
CHECK_INCLUDE_FILES (sys/cdefs.h HAVE_SYS_CDEFS_H) # Used by libedit
CHECK_INCLUDE_FILES (sys/ioctl.h HAVE_SYS_IOCTL_H)
CHECK_INCLUDE_FILES (sys/mman.h HAVE_SYS_MMAN_H)
CHECK_INCLUDE_FILES (sys/resource.h HAVE_SYS_RESOURCE_H)
CHECK_INCLUDE_FILES (sys/select.h HAVE_SYS_SELECT_H)
CHECK_INCLUDE_FILES (sys/socket.h HAVE_SYS_SOCKET_H)
CHECK_INCLUDE_FILES ("curses.h;term.h" HAVE_TERM_H)
CHECK_INCLUDE_FILES (termios.h HAVE_TERMIOS_H)
CHECK_INCLUDE_FILES (termio.h HAVE_TERMIO_H)
CHECK_INCLUDE_FILES (unistd.h HAVE_UNISTD_H)
CHECK_INCLUDE_FILES (sys/wait.h HAVE_SYS_WAIT_H)
CHECK_INCLUDE_FILES (sys/param.h HAVE_SYS_PARAM_H) # Used by NDB/libevent
CHECK_INCLUDE_FILES (fnmatch.h HAVE_FNMATCH_H)
CHECK_INCLUDE_FILES (sys/un.h HAVE_SYS_UN_H)
CHECK_INCLUDE_FILES (vis.h HAVE_VIS_H) # Used by libedit
CHECK_INCLUDE_FILES (sasl/sasl.h HAVE_SASL_SASL_H) # Used by memcached

# For libevent
CHECK_INCLUDE_FILES(sys/devpoll.h HAVE_DEVPOLL)
IF(HAVE_DEVPOLL)
  # Duplicate symbols, but keep it to avoid changing libevent code.
  SET(HAVE_SYS_DEVPOLL_H 1)
ENDIF()
CHECK_INCLUDE_FILES(sys/epoll.h HAVE_SYS_EPOLL_H)
CHECK_SYMBOL_EXISTS (TAILQ_FOREACH "sys/queue.h" HAVE_TAILQFOREACH)

#
# Tests for functions
#
CHECK_FUNCTION_EXISTS (_aligned_malloc HAVE_ALIGNED_MALLOC)
CHECK_FUNCTION_EXISTS (backtrace HAVE_BACKTRACE)
CHECK_FUNCTION_EXISTS (printstack HAVE_PRINTSTACK)
CHECK_FUNCTION_EXISTS (index HAVE_INDEX)
CHECK_FUNCTION_EXISTS (clock_gettime HAVE_CLOCK_GETTIME)
CHECK_FUNCTION_EXISTS (chown HAVE_CHOWN)
CHECK_FUNCTION_EXISTS (cuserid HAVE_CUSERID)
CHECK_FUNCTION_EXISTS (directio HAVE_DIRECTIO)
CHECK_FUNCTION_EXISTS (ftruncate HAVE_FTRUNCATE)
CHECK_FUNCTION_EXISTS (crypt HAVE_CRYPT)
CHECK_FUNCTION_EXISTS (fchmod HAVE_FCHMOD)
CHECK_FUNCTION_EXISTS (fcntl HAVE_FCNTL)
CHECK_FUNCTION_EXISTS (fdatasync HAVE_FDATASYNC)
CHECK_SYMBOL_EXISTS(fdatasync "unistd.h" HAVE_DECL_FDATASYNC)
CHECK_FUNCTION_EXISTS (fedisableexcept HAVE_FEDISABLEEXCEPT)
CHECK_FUNCTION_EXISTS (fseeko HAVE_FSEEKO)
CHECK_FUNCTION_EXISTS (fsync HAVE_FSYNC)
CHECK_FUNCTION_EXISTS (gethostbyaddr_r HAVE_GETHOSTBYADDR_R)
CHECK_FUNCTION_EXISTS (gethrtime HAVE_GETHRTIME)
CHECK_FUNCTION_EXISTS (getnameinfo HAVE_GETNAMEINFO)
CHECK_FUNCTION_EXISTS (getpass HAVE_GETPASS)
CHECK_FUNCTION_EXISTS (getpassphrase HAVE_GETPASSPHRASE)
CHECK_FUNCTION_EXISTS (getpwnam HAVE_GETPWNAM)
CHECK_FUNCTION_EXISTS (getpwuid HAVE_GETPWUID)
CHECK_FUNCTION_EXISTS (getrlimit HAVE_GETRLIMIT)
CHECK_FUNCTION_EXISTS (getrusage HAVE_GETRUSAGE)
CHECK_FUNCTION_EXISTS (initgroups HAVE_INITGROUPS)
CHECK_FUNCTION_EXISTS (issetugid HAVE_ISSETUGID)
CHECK_FUNCTION_EXISTS (getuid HAVE_GETUID)
CHECK_FUNCTION_EXISTS (geteuid HAVE_GETEUID)
CHECK_FUNCTION_EXISTS (getgid HAVE_GETGID)
CHECK_FUNCTION_EXISTS (getegid HAVE_GETEGID)
CHECK_FUNCTION_EXISTS (lstat HAVE_LSTAT)
CHECK_FUNCTION_EXISTS (madvise HAVE_MADVISE)
CHECK_FUNCTION_EXISTS (malloc_info HAVE_MALLOC_INFO)
CHECK_FUNCTION_EXISTS (memrchr HAVE_MEMRCHR)
CHECK_FUNCTION_EXISTS (mlock HAVE_MLOCK)
CHECK_FUNCTION_EXISTS (mlockall HAVE_MLOCKALL)
CHECK_FUNCTION_EXISTS (mmap64 HAVE_MMAP64)
CHECK_FUNCTION_EXISTS (poll HAVE_POLL)
CHECK_FUNCTION_EXISTS (posix_fallocate HAVE_POSIX_FALLOCATE)
CHECK_FUNCTION_EXISTS (posix_memalign HAVE_POSIX_MEMALIGN)
CHECK_FUNCTION_EXISTS (pread HAVE_PREAD) # Used by NDB
CHECK_FUNCTION_EXISTS (pthread_condattr_setclock HAVE_PTHREAD_CONDATTR_SETCLOCK)
CHECK_FUNCTION_EXISTS (pthread_sigmask HAVE_PTHREAD_SIGMASK)
CHECK_FUNCTION_EXISTS (readdir_r HAVE_READDIR_R)
CHECK_FUNCTION_EXISTS (readlink HAVE_READLINK)
CHECK_FUNCTION_EXISTS (realpath HAVE_REALPATH)
CHECK_FUNCTION_EXISTS (setfd HAVE_SETFD) # Used by libevent (never true)
CHECK_FUNCTION_EXISTS (sigaction HAVE_SIGACTION)
CHECK_FUNCTION_EXISTS (sleep HAVE_SLEEP)
CHECK_FUNCTION_EXISTS (stpcpy HAVE_STPCPY)
CHECK_FUNCTION_EXISTS (stpncpy HAVE_STPNCPY)
CHECK_FUNCTION_EXISTS (strlcpy HAVE_STRLCPY)
CHECK_FUNCTION_EXISTS (strndup HAVE_STRNDUP) # Used by libbinlogevents
CHECK_FUNCTION_EXISTS (strlcat HAVE_STRLCAT)
CHECK_FUNCTION_EXISTS (strsignal HAVE_STRSIGNAL)
CHECK_FUNCTION_EXISTS (fgetln HAVE_FGETLN)
CHECK_FUNCTION_EXISTS (strsep HAVE_STRSEP)
CHECK_FUNCTION_EXISTS (tell HAVE_TELL)
CHECK_FUNCTION_EXISTS (vasprintf HAVE_VASPRINTF)
CHECK_FUNCTION_EXISTS (memalign HAVE_MEMALIGN)
CHECK_FUNCTION_EXISTS (nl_langinfo HAVE_NL_LANGINFO)
CHECK_FUNCTION_EXISTS (ntohll HAVE_HTONLL)

CHECK_FUNCTION_EXISTS (clock_gettime DNS_USE_CPU_CLOCK_FOR_ID)
CHECK_FUNCTION_EXISTS (epoll_create HAVE_EPOLL)
# Temperarily  Quote event port out as we encounter error in port_getn
# on solaris x86
# CHECK_FUNCTION_EXISTS (port_create HAVE_EVENT_PORTS)
CHECK_FUNCTION_EXISTS (inet_ntop HAVE_INET_NTOP)
CHECK_FUNCTION_EXISTS (kqueue HAVE_WORKING_KQUEUE)
CHECK_SYMBOL_EXISTS (timeradd "sys/time.h" HAVE_TIMERADD)
CHECK_SYMBOL_EXISTS (timerclear "sys/time.h" HAVE_TIMERCLEAR)
CHECK_SYMBOL_EXISTS (timercmp "sys/time.h" HAVE_TIMERCMP)
CHECK_SYMBOL_EXISTS (timerisset "sys/time.h" HAVE_TIMERISSET)

#--------------------------------------------------------------------
# Support for WL#2373 (Use cycle counter for timing)
#--------------------------------------------------------------------

CHECK_INCLUDE_FILES(sys/time.h HAVE_SYS_TIME_H)
CHECK_INCLUDE_FILES(sys/times.h HAVE_SYS_TIMES_H)

CHECK_FUNCTION_EXISTS(times HAVE_TIMES)
CHECK_FUNCTION_EXISTS(gettimeofday HAVE_GETTIMEOFDAY)


#
# Tests for symbols
#

CHECK_SYMBOL_EXISTS(lrand48 "stdlib.h" HAVE_LRAND48)
CHECK_SYMBOL_EXISTS(TIOCGWINSZ "sys/ioctl.h" GWINSZ_IN_SYS_IOCTL)
CHECK_SYMBOL_EXISTS(FIONREAD "sys/ioctl.h" FIONREAD_IN_SYS_IOCTL)
CHECK_SYMBOL_EXISTS(FIONREAD "sys/filio.h" FIONREAD_IN_SYS_FILIO)
CHECK_SYMBOL_EXISTS(SIGEV_THREAD_ID "signal.h;time.h" HAVE_SIGEV_THREAD_ID)
CHECK_SYMBOL_EXISTS(SIGEV_PORT "signal.h;time.h;sys/siginfo.h" HAVE_SIGEV_PORT)

# On Solaris, it is only visible in C99 mode
CHECK_SYMBOL_EXISTS(isinf "math.h" HAVE_C_ISINF)

# isinf() prototype not found on Solaris
CHECK_CXX_SOURCE_COMPILES(
"#include  <math.h>
int main() { 
  isinf(0.0); 
  return 0;
}" HAVE_CXX_ISINF)

IF (HAVE_C_ISINF AND HAVE_CXX_ISINF)
  SET(HAVE_ISINF 1 CACHE INTERNAL "isinf visible in C and C++" FORCE)
ELSE()
  SET(HAVE_ISINF 0 CACHE INTERNAL "isinf visible in C and C++" FORCE)
ENDIF()


# The results of these four checks are only needed here, not in code.
CHECK_FUNCTION_EXISTS (timer_create HAVE_TIMER_CREATE)
CHECK_FUNCTION_EXISTS (timer_settime HAVE_TIMER_SETTIME)
CHECK_FUNCTION_EXISTS (kqueue HAVE_KQUEUE)
CHECK_SYMBOL_EXISTS(EVFILT_TIMER "sys/types.h;sys/event.h;sys/time.h" HAVE_EVFILT_TIMER)
IF(HAVE_KQUEUE AND HAVE_EVFILT_TIMER)
  SET(HAVE_KQUEUE_TIMERS 1 CACHE INTERNAL "Have kqueue timer-related filter")
ELSEIF(HAVE_TIMER_CREATE AND HAVE_TIMER_SETTIME)
  IF(HAVE_SIGEV_THREAD_ID OR HAVE_SIGEV_PORT)
    SET(HAVE_POSIX_TIMERS 1 CACHE INTERNAL "Have POSIX timer-related functions")
  ENDIF()
ENDIF()

IF(NOT HAVE_POSIX_TIMERS AND NOT HAVE_KQUEUE_TIMERS AND NOT WIN32)
  MESSAGE(FATAL_ERROR "No mysys timer support detected!")
ENDIF()

#
# Test for endianess
#
INCLUDE(TestBigEndian)
TEST_BIG_ENDIAN(WORDS_BIGENDIAN)

#
# Tests for type sizes (and presence)
#
INCLUDE (CheckTypeSize)

set(CMAKE_REQUIRED_DEFINITIONS ${CMAKE_REQUIRED_DEFINITIONS}
        -D_GNU_SOURCE -D_FILE_OFFSET_BITS=64
        -D__STDC_LIMIT_MACROS -D__STDC_CONSTANT_MACROS -D__STDC_FORMAT_MACROS)

SET(CMAKE_EXTRA_INCLUDE_FILES stdint.h stdio.h sys/types.h time.h)

CHECK_TYPE_SIZE("void *"    SIZEOF_VOIDP)
CHECK_TYPE_SIZE("char *"    SIZEOF_CHARP)
CHECK_TYPE_SIZE("long"      SIZEOF_LONG)
CHECK_TYPE_SIZE("short"     SIZEOF_SHORT)
CHECK_TYPE_SIZE("int"       SIZEOF_INT)
CHECK_TYPE_SIZE("long long" SIZEOF_LONG_LONG)
CHECK_TYPE_SIZE("off_t"     SIZEOF_OFF_T)
CHECK_TYPE_SIZE("time_t"    SIZEOF_TIME_T)

# If finds the size of a type, set SIZEOF_<type> and HAVE_<type>
FUNCTION(MY_CHECK_TYPE_SIZE type defbase)
  CHECK_TYPE_SIZE("${type}" SIZEOF_${defbase})
  IF(SIZEOF_${defbase})
    SET(HAVE_${defbase} 1 PARENT_SCOPE)
  ENDIF()
ENDFUNCTION()

# We are only interested in presence for these
MY_CHECK_TYPE_SIZE(uint UINT)
MY_CHECK_TYPE_SIZE(ulong ULONG)
MY_CHECK_TYPE_SIZE(u_int32_t U_INT32_T)

IF(HAVE_IEEEFP_H)
  SET(CMAKE_EXTRA_INCLUDE_FILES ieeefp.h)
  MY_CHECK_TYPE_SIZE(fp_except FP_EXCEPT)
ENDIF()

SET(CMAKE_EXTRA_INCLUDE_FILES)

#
# Code tests
#

IF(NOT STACK_DIRECTION)
  IF(CMAKE_CROSSCOMPILING)
   MESSAGE(FATAL_ERROR 
   "STACK_DIRECTION is not defined.  Please specify -DSTACK_DIRECTION=1 "
   "or -DSTACK_DIRECTION=-1 when calling cmake.")
  ELSE()
    TRY_RUN(STACKDIR_RUN_RESULT STACKDIR_COMPILE_RESULT    
     ${CMAKE_BINARY_DIR} 
     ${CMAKE_SOURCE_DIR}/cmake/stack_direction.c
     )
     # Test program returns 0 (down) or 1 (up).
     # Convert to -1 or 1
     IF(STACKDIR_RUN_RESULT EQUAL 0)
       SET(STACK_DIRECTION -1 CACHE INTERNAL "Stack grows direction")
     ELSE()
       SET(STACK_DIRECTION 1 CACHE INTERNAL "Stack grows direction")
     ENDIF()
     MESSAGE(STATUS "Checking stack direction : ${STACK_DIRECTION}")
   ENDIF()
ENDIF()

CHECK_INCLUDE_FILES("time.h;sys/time.h" TIME_WITH_SYS_TIME)
CHECK_SYMBOL_EXISTS(O_NONBLOCK "unistd.h;fcntl.h" HAVE_FCNTL_NONBLOCK)
IF(NOT HAVE_FCNTL_NONBLOCK)
 SET(NO_FCNTL_NONBLOCK 1)
ENDIF()

IF(NOT CMAKE_CROSSCOMPILING AND NOT MSVC)
  STRING(TOLOWER ${CMAKE_SYSTEM_PROCESSOR}  processor)
  IF(processor MATCHES "86" OR processor MATCHES "amd64" OR processor MATCHES "x64")
    IF(NOT CMAKE_SYSTEM_NAME MATCHES "SunOS")
      # The loader in some Solaris versions has a bug due to which it refuses to
      # start a binary that has been compiled by GCC and uses __asm__("pause")
      # with the error:
      # $ ./mysqld
      # ld.so.1: mysqld: fatal: hardware capability unsupported: 0x2000 [ PAUSE ]
      # Killed
      # $
      # Even though the CPU does have support for the instruction.
      # Binaries that have been compiled by GCC and use __asm__("pause")
      # on a non-buggy Solaris get flagged with a "uses pause" flag and
      # thus they are unusable if copied on buggy Solaris version. To
      # circumvent this we explicitly disable __asm__("pause") when
      # compiling on Solaris. Subsequently the tests here will enable
      # HAVE_FAKE_PAUSE_INSTRUCTION which will use __asm__("rep; nop")
      # which currently generates the same code as __asm__("pause") - 0xf3 0x90
      # but without flagging the binary as "uses pause".
      CHECK_C_SOURCE_RUNS("
      int main()
      {
        __asm__ __volatile__ (\"pause\");
        return 0;
      }"  HAVE_PAUSE_INSTRUCTION)
    ENDIF()
  ENDIF()
  IF (NOT HAVE_PAUSE_INSTRUCTION)
    CHECK_C_SOURCE_COMPILES("
    int main()
    {
     __asm__ __volatile__ (\"rep; nop\");
     return 0;
    }
   " HAVE_FAKE_PAUSE_INSTRUCTION)
  ENDIF()
  IF (NOT HAVE_PAUSE_INSTRUCTION)
    CHECK_C_SOURCE_COMPILES("
    int main()
    {
     __asm__ __volatile__ (\"or 1,1,1\");
     __asm__ __volatile__ (\"or 2,2,2\");
     return 0;
    }
    " HAVE_HMT_PRIORITY_INSTRUCTION)
  ENDIF()
ENDIF()
  
INCLUDE (CheckIncludeFileCXX)
CHECK_INCLUDE_FILE_CXX(cxxabi.h HAVE_CXXABI_H)
IF(CMAKE_COMPILER_IS_GNUCXX AND HAVE_CXXABI_H)
CHECK_CXX_SOURCE_COMPILES("
 #include <cxxabi.h>
 int main(int argc, char **argv) 
  {
    char *foo= 0; int bar= 0;
    foo= abi::__cxa_demangle(foo, foo, 0, &bar);
    return 0;
  }"
  HAVE_ABI_CXA_DEMANGLE)
ENDIF()

CHECK_C_SOURCE_COMPILES("
  int main(int argc, char **argv) 
  {
    extern char *__bss_start;
    return __bss_start ? 1 : 0;
  }"
HAVE_BSS_START)

CHECK_C_SOURCE_COMPILES("
int main()
{
  __builtin_unreachable();
  return 0;
}" HAVE_BUILTIN_UNREACHABLE)

CHECK_C_SOURCE_COMPILES("
int main()
{
  long l= 0;
  __builtin_expect(l, 0);
  return 0;
}" HAVE_BUILTIN_EXPECT)

# GCC has __builtin_stpcpy but still calls stpcpy
IF(NOT CMAKE_SYSTEM_NAME MATCHES "SunOS" OR NOT CMAKE_COMPILER_IS_GNUCC)
CHECK_C_SOURCE_COMPILES("
int main()
{
  char foo1[1];
  char foo2[1];
  __builtin_stpcpy(foo1, foo2);
  return 0;
}" HAVE_BUILTIN_STPCPY)
ENDIF()

CHECK_CXX_SOURCE_COMPILES("
  int main()
  {
    int foo= -10; int bar= 10;
    long long int foo64= -10; long long int bar64= 10;
    if (!__sync_fetch_and_add(&foo, bar) || foo)
      return -1;
    bar= __sync_lock_test_and_set(&foo, bar);
    if (bar || foo != 10)
      return -1;
    bar= __sync_val_compare_and_swap(&bar, foo, 15);
    if (bar)
      return -1;
    if (!__sync_fetch_and_add(&foo64, bar64) || foo64)
      return -1;
    bar64= __sync_lock_test_and_set(&foo64, bar64);
    if (bar64 || foo64 != 10)
      return -1;
    bar64= __sync_val_compare_and_swap(&bar64, foo, 15);
    if (bar64)
      return -1;
    return 0;
  }"
  HAVE_GCC_ATOMIC_BUILTINS)

IF(WITH_VALGRIND)
  SET(VALGRIND_HEADERS "valgrind/memcheck.h;valgrind/valgrind.h")
  CHECK_INCLUDE_FILES("${VALGRIND_HEADERS}" HAVE_VALGRIND_HEADERS)
  IF(HAVE_VALGRIND_HEADERS)
    SET(HAVE_VALGRIND 1)
  ELSE()
    MESSAGE(FATAL_ERROR "Unable to find Valgrind header files ${VALGRIND_HEADERS}. Make sure you have them in your include path.")
  ENDIF()
ENDIF()

# Check for SYS_thread_selfid system call
CHECK_C_SOURCE_COMPILES("
#include <sys/types.h>
#include <sys/syscall.h>
#include <unistd.h>
int main(int ac, char **av)
{
  unsigned long long tid = syscall(SYS_thread_selfid);
  return (tid != 0 ? 0 : 1);
}"
HAVE_SYS_THREAD_SELFID)

# Check for gettid() system call
CHECK_C_SOURCE_COMPILES("
#include <sys/types.h>
#include <sys/syscall.h>
#include <unistd.h>
int main(int ac, char **av)
{
  unsigned long long tid = syscall(SYS_gettid);
  return (tid != 0 ? 0 : 1);
}"
HAVE_SYS_GETTID)

# Check for pthread_getthreadid_np()
CHECK_C_SOURCE_COMPILES("
#include <pthread_np.h>
int main(int ac, char **av)
{
  unsigned long long tid = pthread_getthreadid_np();
  return (tid != 0 ? 0 : 1);
}"
HAVE_PTHREAD_GETTHREADID_NP)

# Check for pthread_self() returning an integer type
CHECK_C_SOURCE_COMPILES("
#include <sys/types.h>
#include <pthread.h>
int main(int ac, char **av)
{
  unsigned long long tid = pthread_self();
  return (tid != 0 ? 0 : 1);
}"
HAVE_INTEGER_PTHREAD_SELF
FAIL_REGEX "warning: incompatible pointer to integer conversion"
)

CHECK_CXX_SOURCE_COMPILES(
  "
  #include <vector>
  template<typename T>
  class ct2
  {
  public:
    typedef T type;
    void func();
  };

  template<typename T>
  void ct2<T>::func()
  {
    std::vector<T> vec;
    std::vector<T>::iterator itr = vec.begin();
  }

  int main(int argc, char **argv)
  {
    ct2<double> o2;
    o2.func();
    return 0;
  }
  " HAVE_IMPLICIT_DEPENDENT_NAME_TYPING)

#--------------------------------------------------------------------
# Check for IPv6 support
#--------------------------------------------------------------------
CHECK_INCLUDE_FILE(netinet/in6.h HAVE_NETINET_IN6_H) # Used by libevent (never true)
MY_CHECK_STRUCT_SIZE("in6_addr" IN6_ADDR) # Used by libevent

IF(UNIX)
  SET(CMAKE_EXTRA_INCLUDE_FILES sys/types.h netinet/in.h sys/socket.h)
  IF(HAVE_NETINET_IN6_H)
    SET(CMAKE_EXTRA_INCLUDE_FILES ${CMAKE_EXTRA_INCLUDE_FILES} netinet/in6.h)
  ENDIF()
ELSEIF(WIN32)
  SET(CMAKE_EXTRA_INCLUDE_FILES ${CMAKE_EXTRA_INCLUDE_FILES} winsock2.h ws2ipdef.h)
ENDIF()

#
# Check if struct sockaddr_in::sin_len is available.
#

CHECK_STRUCT_HAS_MEMBER("struct sockaddr_in" sin_len
  "${CMAKE_EXTRA_INCLUDE_FILES}" HAVE_SOCKADDR_IN_SIN_LEN)

#
# Check if struct sockaddr_in6::sin6_len is available.
#

CHECK_STRUCT_HAS_MEMBER("struct sockaddr_in6" sin6_len
  "${CMAKE_EXTRA_INCLUDE_FILES}" HAVE_SOCKADDR_IN6_SIN6_LEN)

SET(CMAKE_EXTRA_INCLUDE_FILES)

# needed for libevent
CHECK_TYPE_SIZE("socklen_t" SIZEOF_SOCKLEN_T)
IF(SIZEOF_SOCKLEN_T)
  SET(HAVE_SOCKLEN_T 1)
ENDIF()<|MERGE_RESOLUTION|>--- conflicted
+++ resolved
@@ -62,36 +62,6 @@
   ENDIF()
 ENDIF()
 
-<<<<<<< HEAD
-=======
-# The default C++ library for SunPro is really old, and not standards compliant.
-# http://www.oracle.com/technetwork/server-storage/solaris10/cmp-stlport-libcstd-142559.html
-# Use stlport rather than Rogue Wave,
-#   unless otherwise specified on command line.
-IF(CMAKE_SYSTEM_NAME MATCHES "SunOS")
-  IF(CMAKE_CXX_COMPILER_ID MATCHES "SunPro")
-    IF(CMAKE_CXX_FLAGS MATCHES "-std=")
-      ADD_DEFINITIONS(-D__MATHERR_RENAME_EXCEPTION)
-      SET(CMAKE_SHARED_LIBRARY_C_FLAGS
-        "${CMAKE_SHARED_LIBRARY_C_FLAGS} -lc")
-      SET(CMAKE_SHARED_LIBRARY_CXX_FLAGS
-        "${CMAKE_SHARED_LIBRARY_CXX_FLAGS} -lstdc++ -lgcc_s -lCrunG3 -lc")
-      SET(QUOTED_CMAKE_CXX_LINK_FLAGS "-lstdc++ -lgcc_s -lCrunG3 -lc")
-    ELSE()
-      IF(SUNPRO_CXX_LIBRARY)
-        SET(CMAKE_CXX_FLAGS "${CMAKE_CXX_FLAGS} -library=${SUNPRO_CXX_LIBRARY}")
-        IF(SUNPRO_CXX_LIBRARY STREQUAL "stdcxx4")
-          ADD_DEFINITIONS(-D__MATHERR_RENAME_EXCEPTION)
-          SET(CMAKE_CXX_FLAGS "${CMAKE_CXX_FLAGS} -template=extdef")
-        ENDIF()
-      ELSE()
-        SET(CMAKE_CXX_FLAGS "${CMAKE_CXX_FLAGS} -library=stlport4")
-      ENDIF()
-    ENDIF()
-  ENDIF()
-ENDIF()
-
->>>>>>> e59fe428
 # Check to see if we are using LLVM's libc++ rather than e.g. libstd++
 # Can then check HAVE_LLBM_LIBCPP later without including e.g. ciso646.
 CHECK_CXX_SOURCE_RUNS("
