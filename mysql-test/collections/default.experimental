--- conflicted
+++ resolved
@@ -6,15 +6,10 @@
 main.func_math @freebsd                  # Bug#11751977 2010-05-04 alik main.func_math fails on FreeBSD in PB2
 main.mysqlslap @windows                  # Bug#11761520 2010-08-10 alik mysqlslap fails sporadically starting from Dahlia
 
-
 parts.partition_debug_innodb             # Bug#14150368 2013-03-07 anitha Failing very frequently on PB2
 
-<<<<<<< HEAD
-perfschema.mdl_func                      # Bug#17503130 2013-09-24 anitha Frequent failures on PB2
 i_perfschema.truncate_stress             # BUG#17267760 2013-08-09 Tanjot Failing frequently on PB2
 
-=======
->>>>>>> d0b83b28
 rpl.rpl_delayed_slave                    # BUG#11764654 rpl_delayed_slave fails sporadically in pb
 rpl.rpl_innodb_bug28430                  # Bug#11754425
 rpl.rpl_show_slave_running               # BUG#12346048 2011-04-11 sven fails sporadically on pb2
