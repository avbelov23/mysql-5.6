--- conflicted
+++ resolved
@@ -736,14 +736,11 @@
 eval set global innodb_file_per_table=$innodb_file_per_table_orig;
 
 # These warnings are expected in the log
-<<<<<<< HEAD
-=======
 call mtr.add_suppression("\\[Warning\\] InnoDB: Cannot calculate statistics for table .* because the \.ibd file is missing");
 call mtr.add_suppression("\\[ERROR\\] InnoDB: Operating system error number 2 in a file operation.");
 call mtr.add_suppression("\\[ERROR\\] InnoDB: The error means the system cannot find the path specified.");
 call mtr.add_suppression("\\[ERROR\\] InnoDB: If you are installing InnoDB, remember that you must create directories yourself, InnoDB does not create them.");
 call mtr.add_suppression("\\[ERROR\\] InnoDB: Cannot open datafile for read-only:");
->>>>>>> a9800d0d
 call mtr.add_suppression("InnoDB: Could not find a valid tablespace file for");
 call mtr.add_suppression("InnoDB: Tablespace open failed for");
 call mtr.add_suppression("InnoDB: Tablespace 'test/t5980' exists in the cache with id");
