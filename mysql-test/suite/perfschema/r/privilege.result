--- conflicted
+++ resolved
@@ -575,13 +575,7 @@
 flush privileges;
 UPDATE performance_schema.setup_instruments SET enabled = 'YES', timed = 'YES';
 UPDATE performance_schema.setup_consumers SET enabled = 'YES';
-<<<<<<< HEAD
-UPDATE performance_schema.setup_timers SET timer_name = 'CYCLE' where name="wait_timer";
-UPDATE performance_schema.setup_timers SET timer_name = 'CYCLE' where name="stage_timer";
-UPDATE performance_schema.setup_timers SET timer_name = 'NANOSECOND' where name="statement_timer";
-=======
 UPDATE performance_schema.setup_timers SET timer_name = 'MICROSECOND' where name="idle";
 UPDATE performance_schema.setup_timers SET timer_name = 'CYCLE'       where name="wait";
 UPDATE performance_schema.setup_timers SET timer_name = 'NANOSECOND'  where name="stage";
-UPDATE performance_schema.setup_timers SET timer_name = 'NANOSECOND'  where name="statement";
->>>>>>> 99565c83
+UPDATE performance_schema.setup_timers SET timer_name = 'NANOSECOND'  where name="statement";