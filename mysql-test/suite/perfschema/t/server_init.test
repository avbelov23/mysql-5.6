--- conflicted
+++ resolved
@@ -51,12 +51,6 @@
 
 select count(name) from mutex_instances
  where name like "wait/synch/mutex/sql/LOCK_log_throttle_qni";
-<<<<<<< HEAD
-
-select count(name) from mutex_instances
- where name like "wait/synch/mutex/sql/LOCK_status";
-=======
->>>>>>> b7fc4388
 
 select count(name) from mutex_instances
  where name like "wait/synch/mutex/sql/LOCK_error_log";
