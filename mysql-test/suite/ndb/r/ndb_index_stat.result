--- conflicted
+++ resolved
@@ -640,31 +640,8 @@
 drop index idxcol on t1;
 #cleanup
 drop table t1;
-<<<<<<< HEAD
-=======
-#
-# Bug#27613173 - Undefined behaviour in mysqld when ndb_index_stat_sample values are corrupt
-#
-#setup
-create table t1 (a int auto_increment primary key, b int, key(b)) engine ndb;
-#insert sufficient rows to create index stats
-#run analyze to create index stats
-analyze table test.t1;
-Table	Op	Msg_type	Msg_text
-test.t1	analyze	status	OK
-#poison the index_stat_sample table
-update mysql.ndb_index_stat_sample set stat_value = repeat('T', 2000) limit 50;
 call mtr.add_suppression("Failed to acquire global schema lock");
 call mtr.add_suppression("Failed to release global schema lock");
-#disconnect the mysqld from ndb to force it to reload the index stats
-#wait for it to reconnect
-#run query to confirm that the invalid stats doesn't break mysqld
-select * from information_schema.tables;
-#check if the error is properly logged in the mysqld error log
-Pattern "\[NdbApi\] ERROR    -- ndb_index_stat key\/value has different length than expected" found
-#cleanup
-drop table t1;
->>>>>>> b611f2f3
 set @is_enable = @is_enable_default;
 set @is_enable = NULL;
 # is_enable_on=0 is_enable_off=0
