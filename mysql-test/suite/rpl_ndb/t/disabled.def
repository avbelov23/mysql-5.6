--- conflicted
+++ resolved
@@ -13,13 +13,7 @@
 
 rpl_ndb_ctype_ucs2_def   : BUG#27404 util thd mysql_parse sig11 when mysqld default multibyte charset
 
-<<<<<<< HEAD
 # the below testcase have been reworked to avoid the bug, test contains comment, keep bug open
 
-#rpl_ndb_dd_advance	 : Bug#25913 rpl_ndb_dd_advance fails randomly
-
 rpl_ndb_myisam2ndb       : Bug#33605
-rpl_ndb_innodb2ndb       : Bug#33605
-=======
-# the below testcase have been reworked to avoid the bug, test contains comment, keep bug open
->>>>>>> 30a592a9
+rpl_ndb_innodb2ndb       : Bug#33605