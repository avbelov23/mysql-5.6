<<<<<<< HEAD
insert_calendar : Bug #52283 Innodb reports extra warnings when SELECT/WHERE is performed using invalid value
=======
insert_calendar : Bug#52283 Innodb reports extra warnings when SELECT/WHERE is performed using invalid value
update_delete_calendar : Bug#52824 + Bug#52283(in case of Innodb)
>>>>>>> eee3f845
<|MERGE_RESOLUTION|>--- conflicted
+++ resolved
@@ -1,6 +1,2 @@
-<<<<<<< HEAD
-insert_calendar : Bug #52283 Innodb reports extra warnings when SELECT/WHERE is performed using invalid value
-=======
 insert_calendar : Bug#52283 Innodb reports extra warnings when SELECT/WHERE is performed using invalid value
-update_delete_calendar : Bug#52824 + Bug#52283(in case of Innodb)
->>>>>>> eee3f845
+update_delete_calendar : Bug#52824 + Bug#52283(in case of Innodb)