##########
# Change Author: JBM
# Change Date: 2006-01-16
# Change: Added Order by for NDB
##########

#
# Testing of setting slave to wrong log position with master_log_pos
#

# Passes with rbr no problem, removed statement include [jbm]

source include/master-slave.inc;
let $master_log_pos= query_get_value(SHOW MASTER STATUS, Position, 1);
sync_slave_with_master;
stop slave;
<<<<<<< HEAD
change master to master_log_pos=107;
start slave;
sleep 5;
stop slave;
change master to master_log_pos=107;
--replace_result $MASTER_MYPORT MASTER_PORT
--replace_column 1 # 8 # 9 # 23 # 33 #
show slave status;
=======

--replace_result $master_log_pos MASTER_LOG_POS
eval change master to master_log_pos=$master_log_pos;
start slave;
sleep 5;
stop slave;

--replace_result $master_log_pos MASTER_LOG_POS
eval change master to master_log_pos=$master_log_pos;
--let $slave_param= Read_Master_Log_Pos
--let $slave_param_value= $master_log_pos
--source include/wait_for_slave_param.inc

>>>>>>> 69c9dbab
start slave;
sleep 5;
--let $slave_param= Read_Master_Log_Pos
--let $slave_param_value= $master_log_pos
--source include/wait_for_slave_param.inc
--source include/check_slave_no_error.inc

stop slave;
<<<<<<< HEAD
change master to master_log_pos=178;
=======
--echo # impossible position leads to an error
--replace_result 177 MASTER_LOG_POS
change master to master_log_pos=177;
>>>>>>> 69c9dbab
start slave;
sleep 2;
let $slave_io_errno= 1236;
let $show_slave_io_error= 1;
source include/wait_for_slave_io_error.inc;
connection master;

let $master_log_pos= query_get_value(SHOW MASTER STATUS, Position, 1);
create table if not exists t1 (n int);
drop table if exists t1;
create table t1 (n int);
insert into t1 values (1),(2),(3);
save_master_pos;
connection slave;
stop slave;
<<<<<<< HEAD
change master to master_log_pos=207;
=======

--replace_result $master_log_pos MASTER_LOG_POS
eval change master to master_log_pos=$master_log_pos;
>>>>>>> 69c9dbab
start slave;
sync_with_master;
select * from t1 ORDER BY n;
connection master;
drop table t1;
sync_slave_with_master;

# End of 4.1 tests<|MERGE_RESOLUTION|>--- conflicted
+++ resolved
@@ -14,16 +14,6 @@
 let $master_log_pos= query_get_value(SHOW MASTER STATUS, Position, 1);
 sync_slave_with_master;
 stop slave;
-<<<<<<< HEAD
-change master to master_log_pos=107;
-start slave;
-sleep 5;
-stop slave;
-change master to master_log_pos=107;
---replace_result $MASTER_MYPORT MASTER_PORT
---replace_column 1 # 8 # 9 # 23 # 33 #
-show slave status;
-=======
 
 --replace_result $master_log_pos MASTER_LOG_POS
 eval change master to master_log_pos=$master_log_pos;
@@ -37,7 +27,6 @@
 --let $slave_param_value= $master_log_pos
 --source include/wait_for_slave_param.inc
 
->>>>>>> 69c9dbab
 start slave;
 sleep 5;
 --let $slave_param= Read_Master_Log_Pos
@@ -46,13 +35,9 @@
 --source include/check_slave_no_error.inc
 
 stop slave;
-<<<<<<< HEAD
-change master to master_log_pos=178;
-=======
 --echo # impossible position leads to an error
 --replace_result 177 MASTER_LOG_POS
 change master to master_log_pos=177;
->>>>>>> 69c9dbab
 start slave;
 sleep 2;
 let $slave_io_errno= 1236;
@@ -68,13 +53,9 @@
 save_master_pos;
 connection slave;
 stop slave;
-<<<<<<< HEAD
-change master to master_log_pos=207;
-=======
 
 --replace_result $master_log_pos MASTER_LOG_POS
 eval change master to master_log_pos=$master_log_pos;
->>>>>>> 69c9dbab
 start slave;
 sync_with_master;
 select * from t1 ORDER BY n;
