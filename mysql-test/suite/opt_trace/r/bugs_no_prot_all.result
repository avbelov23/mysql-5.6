set optimizer_switch='semijoin=on,materialization=on,firstmatch=on,loosescan=on,index_condition_pushdown=on,mrr=on,mrr_cost_based=off';
set optimizer_trace_max_mem_size=1048576;
SET end_markers_in_json=on;
SET optimizer_trace="enabled=on,one_line=off";
#
# BUG#12430646 - SEL_ARG::LEFT AND RIGHT POINTERS INCORRECTLY 
#                USED. CRASHES OPTIMIZER TRACING
#
CREATE TABLE t1 (
a INT,
b CHAR(2),
c INT,
d INT,
KEY (c),
KEY (d,a,b(2)),
KEY (b(1))
);
INSERT INTO t1 VALUES (NULL, 'a', 1, 2), (NULL, 'a', 1, 2),
(1,    'a', 1, 2), (1,    'a', 1, 2);
CREATE TABLE t2 (
a INT,
c INT,
e INT,
KEY (e)
);
INSERT INTO t2 VALUES (1, 1, NULL), (1, 1, NULL);
SELECT 1
FROM t1, t2
WHERE t1.d <> '1' AND t1.b > '1'
AND t1.a = t2.a AND t1.c = t2.c;
1
1
1
1
1
DROP TABLE t1, t2;
#
# BUG#12595210 - JSON SYNTAX ERROR ASSERT ON WHERE FIELD NOT IN SUBQUERY
#
CREATE TABLE t1 (  
pk INT NOT NULL AUTO_INCREMENT,
col_int_key INT DEFAULT NULL,
col_varchar_key VARCHAR(1) DEFAULT NULL,
PRIMARY KEY (pk)
) ENGINE=InnoDB;
CREATE TABLE t2 (  
pk INT NOT NULL AUTO_INCREMENT,
col_int_key INT DEFAULT NULL,
col_varchar_key VARCHAR(1) DEFAULT NULL,
col_varchar_nokey VARCHAR(1) DEFAULT NULL,
PRIMARY KEY (pk)
) ENGINE=InnoDB;
CREATE TABLE t3 (  
pk INT NOT NULL AUTO_INCREMENT,
col_int_key INT DEFAULT NULL,
col_varchar_key VARCHAR(1) DEFAULT NULL,
col_varchar_nokey VARCHAR(1) DEFAULT NULL,
PRIMARY KEY (pk)
) ENGINE=InnoDB;
CREATE TABLE t4 (
pk INT NOT NULL AUTO_INCREMENT,
col_int_key INT DEFAULT NULL,
col_varchar_key VARCHAR(1) DEFAULT NULL,
PRIMARY KEY (pk)
) ENGINE=InnoDB;
CREATE VIEW view_t4 AS SELECT * FROM t4;
CREATE TABLE where_subselect_19379 SELECT
(
SELECT SUM(sq1_alias1.pk) AS sq1_field1
FROM view_t4 AS sq1_alias1
INNER JOIN t1 AS sq1_alias2 ON  (sq1_alias2.col_varchar_key =
sq1_alias1.col_varchar_key )
) AS field1,
alias1.col_varchar_nokey AS field2
FROM (t2 AS alias1
LEFT JOIN ( t2 AS alias2
LEFT OUTER JOIN t2 AS alias3 ON  (alias3.col_varchar_nokey =
alias2.col_varchar_key )
) ON (alias3.col_varchar_key = alias2.col_varchar_key)
)
WHERE  ( alias2.col_varchar_key IN (
SELECT sq2_alias1.col_varchar_nokey AS sq2_field1
FROM t3 AS sq2_alias1
WHERE sq2_alias1.col_varchar_nokey <= alias1.col_varchar_key
)
);
SELECT * FROM where_subselect_19379 WHERE (field1, field2) NOT IN
(SELECT
(
SELECT SUM(sq1_alias1.pk) AS sq1_field1
FROM view_t4 AS sq1_alias1
INNER JOIN t1 AS sq1_alias2 ON  (sq1_alias2.col_varchar_key =
sq1_alias1.col_varchar_key )
) AS field1,
alias1.col_varchar_nokey AS field2
FROM (t2 AS alias1
LEFT JOIN ( t2 AS alias2
LEFT OUTER JOIN t2 AS alias3 ON  (alias3.col_varchar_nokey =
alias2.col_varchar_key )
) ON (alias3.col_varchar_key = alias2.col_varchar_key)
)
WHERE  ( alias2.col_varchar_key IN (
SELECT sq2_alias1.col_varchar_nokey AS sq2_field1
FROM t3 AS sq2_alias1
WHERE sq2_alias1.col_varchar_nokey <= alias1.col_varchar_key
)
));
field1	field2
select * from information_schema.OPTIMIZER_TRACE;
QUERY	TRACE	MISSING_BYTES_BEYOND_MAX_MEM_SIZE	INSUFFICIENT_PRIVILEGES
SELECT * FROM where_subselect_19379 WHERE (field1, field2) NOT IN
(SELECT
(
SELECT SUM(sq1_alias1.pk) AS sq1_field1
FROM view_t4 AS sq1_alias1
INNER JOIN t1 AS sq1_alias2 ON  (sq1_alias2.col_varchar_key =
sq1_alias1.col_varchar_key )
) AS field1,
alias1.col_varchar_nokey AS field2
FROM (t2 AS alias1
LEFT JOIN ( t2 AS alias2
LEFT OUTER JOIN t2 AS alias3 ON  (alias3.col_varchar_nokey =
alias2.col_varchar_key )
) ON (alias3.col_varchar_key = alias2.col_varchar_key)
)
WHERE  ( alias2.col_varchar_key IN (
SELECT sq2_alias1.col_varchar_nokey AS sq2_field1
FROM t3 AS sq2_alias1
WHERE sq2_alias1.col_varchar_nokey <= alias1.col_varchar_key
)
))	{
  "steps": [
    {
      "join_preparation": {
        "select#": 1,
        "steps": [
          {
            "join_preparation": {
              "select#": 2,
              "steps": [
                {
                  "join_preparation": {
                    "select#": 3,
                    "steps": [
                      {
                        "join_preparation": {
                          "select#": 5,
                          "steps": [
                            {
                              "expanded_query": "/* select#5 */ select `t4`.`pk` AS `pk`,`t4`.`col_int_key` AS `col_int_key`,`t4`.`col_varchar_key` AS `col_varchar_key` from `t4`"
                            }
                          ] /* steps */
                        } /* join_preparation */
                      },
                      {
                        "view": {
                          "table": "`view_t4` `sq1_alias1`",
                          "select#": 5,
                          "merged": true
                        } /* view */
                      },
                      {
                        "expanded_query": "/* select#3 */ select sum(`t4`.`pk`) AS `sq1_field1` from ((`t4`) join `t1` `sq1_alias2` on((`sq1_alias2`.`col_varchar_key` = `t4`.`col_varchar_key`)))"
                      }
                    ] /* steps */
                  } /* join_preparation */
                },
                {
                  "join_preparation": {
                    "select#": 4,
                    "steps": [
                      {
                        "expanded_query": "/* select#4 */ select `sq2_alias1`.`col_varchar_nokey` AS `sq2_field1` from `t3` `sq2_alias1` where (`sq2_alias1`.`col_varchar_nokey` <= `alias1`.`col_varchar_key`)"
                      },
                      {
                        "transformation": {
                          "select#": 4,
                          "from": "IN (SELECT)",
                          "to": "semijoin",
                          "chosen": true
                        } /* transformation */
                      }
                    ] /* steps */
                  } /* join_preparation */
                },
                {
                  "expanded_query": "/* select#2 */ select (/* select#3 */ select sum(`t4`.`pk`) AS `sq1_field1` from ((`t4`) join `t1` `sq1_alias2` on((`sq1_alias2`.`col_varchar_key` = `t4`.`col_varchar_key`)))) AS `field1`,`alias1`.`col_varchar_nokey` AS `field2` from (`t2` `alias1` left join (`t2` `alias2` left join `t2` `alias3` on((`alias3`.`col_varchar_nokey` = `alias2`.`col_varchar_key`))) on((`alias3`.`col_varchar_key` = `alias2`.`col_varchar_key`))) where `alias2`.`col_varchar_key` in (/* select#4 */ select `sq2_alias1`.`col_varchar_nokey` AS `sq2_field1` from `t3` `sq2_alias1` where (`sq2_alias1`.`col_varchar_nokey` <= `alias1`.`col_varchar_key`))"
                },
                {
                  "transformation": {
                    "select#": 2,
                    "from": "IN (SELECT)",
                    "to": "semijoin",
                    "chosen": false
                  } /* transformation */
                },
                {
                  "transformation": {
                    "select#": 2,
                    "from": "IN (SELECT)",
                    "to": "EXISTS (CORRELATED SELECT)",
                    "chosen": true,
                    "evaluating_constant_where_conditions": [
                    ] /* evaluating_constant_where_conditions */,
                    "evaluating_constant_having_conditions": [
                    ] /* evaluating_constant_having_conditions */
                  } /* transformation */
                },
                {
                  "transformation": {
                    "select#": 4,
                    "from": "IN (SELECT)",
                    "to": "semijoin",
                    "chosen": true,
                    "evaluating_constant_semijoin_conditions": [
                    ] /* evaluating_constant_semijoin_conditions */
                  } /* transformation */
                }
              ] /* steps */
            } /* join_preparation */
          },
          {
            "expanded_query": "/* select#1 */ select `where_subselect_19379`.`field1` AS `field1`,`where_subselect_19379`.`field2` AS `field2` from `where_subselect_19379` where (not(<in_optimizer>((`where_subselect_19379`.`field1`,`where_subselect_19379`.`field2`),<exists>(/* select#2 */ select (/* select#3 */ select sum(`t4`.`pk`) AS `sq1_field1` from ((`t4`) join `t1` `sq1_alias2` on((`sq1_alias2`.`col_varchar_key` = `t4`.`col_varchar_key`)))) AS `field1`,`alias1`.`col_varchar_nokey` AS `field2` from (`t2` `alias1` left join (`t2` `alias2` left join `t2` `alias3` on((`alias3`.`col_varchar_nokey` = `alias2`.`col_varchar_key`))) on((`alias3`.`col_varchar_key` = `alias2`.`col_varchar_key`))) semi join (`t3` `sq2_alias1`) where (1 and <if>(outer_field_is_not_null, ((<cache>(`where_subselect_19379`.`field1`) = (/* select#3 */ select sum(`t4`.`pk`) AS `sq1_field1` from ((`t4`) join `t1` `sq1_alias2` on((`sq1_alias2`.`col_varchar_key` = `t4`.`col_varchar_key`))))) or isnull((/* select#3 */ select sum(`t4`.`pk`) AS `sq1_field1` from ((`t4`) join `t1` `sq1_alias2` on((`sq1_alias2`.`col_varchar_key` = `t4`.`col_varchar_key`)))))), true) and <if>(outer_field_is_not_null, ((<cache>(`where_subselect_19379`.`field2`) = `alias1`.`col_varchar_nokey`) or isnull(`alias1`.`col_varchar_nokey`)), true) and (`sq2_alias1`.`col_varchar_nokey` <= `alias1`.`col_varchar_key`) and (`alias2`.`col_varchar_key` = `sq2_alias1`.`col_varchar_nokey`)) having (<if>(outer_field_is_not_null, <is_not_null_test>((/* select#3 */ select sum(`t4`.`pk`) AS `sq1_field1` from ((`t4`) join `t1` `sq1_alias2` on((`sq1_alias2`.`col_varchar_key` = `t4`.`col_varchar_key`))))), true) and <if>(outer_field_is_not_null, <is_not_null_test>(`alias1`.`col_varchar_nokey`), true))))))"
          },
          {
            "transformations_to_nested_joins": {
              "transformations": [
                "JOIN_condition_to_WHERE",
                "parenthesis_removal"
              ] /* transformations */,
              "expanded_query": "/* select#3 */ select sum(`t4`.`pk`) AS `sq1_field1` from `t4` join `t1` `sq1_alias2` where (`sq1_alias2`.`col_varchar_key` = `t4`.`col_varchar_key`)"
            } /* transformations_to_nested_joins */
          },
          {
            "transformations_to_nested_joins": {
              "transformations": [
                "semijoin",
                "outer_join_to_inner_join",
                "JOIN_condition_to_WHERE",
                "parenthesis_removal"
              ] /* transformations */,
              "expanded_query": "/* select#2 */ select (/* select#3 */ select sum(`t4`.`pk`) AS `sq1_field1` from `t4` join `t1` `sq1_alias2` where (`sq1_alias2`.`col_varchar_key` = `t4`.`col_varchar_key`)) AS `field1`,`alias1`.`col_varchar_nokey` AS `field2` from `t2` `alias1` semi join (`t3` `sq2_alias1`) join `t2` `alias2` join `t2` `alias3` where (1 and <if>(outer_field_is_not_null, ((<cache>(`where_subselect_19379`.`field1`) = (/* select#3 */ select sum(`t4`.`pk`) AS `sq1_field1` from `t4` join `t1` `sq1_alias2` where (`sq1_alias2`.`col_varchar_key` = `t4`.`col_varchar_key`))) or isnull((/* select#3 */ select sum(`t4`.`pk`) AS `sq1_field1` from `t4` join `t1` `sq1_alias2` where (`sq1_alias2`.`col_varchar_key` = `t4`.`col_varchar_key`)))), true) and <if>(outer_field_is_not_null, ((<cache>(`where_subselect_19379`.`field2`) = `alias1`.`col_varchar_nokey`) or isnull(`alias1`.`col_varchar_nokey`)), true) and (`sq2_alias1`.`col_varchar_nokey` <= `alias1`.`col_varchar_key`) and (`alias2`.`col_varchar_key` = `sq2_alias1`.`col_varchar_nokey`) and (`alias3`.`col_varchar_key` = `alias2`.`col_varchar_key`) and (`alias3`.`col_varchar_nokey` = `alias2`.`col_varchar_key`)) having (<if>(outer_field_is_not_null, <is_not_null_test>((/* select#3 */ select sum(`t4`.`pk`) AS `sq1_field1` from `t4` join `t1` `sq1_alias2` where (`sq1_alias2`.`col_varchar_key` = `t4`.`col_varchar_key`))), true) and <if>(outer_field_is_not_null, <is_not_null_test>(`alias1`.`col_varchar_nokey`), true))"
            } /* transformations_to_nested_joins */
          }
        ] /* steps */
      } /* join_preparation */
    },
    {
      "join_optimization": {
        "select#": 1,
        "steps": [
          {
            "condition_processing": {
              "condition": "WHERE",
              "original_condition": "(not(<in_optimizer>((`where_subselect_19379`.`field1`,`where_subselect_19379`.`field2`),<exists>(/* select#2 */ select (/* select#3 */ select sum(`t4`.`pk`) AS `sq1_field1` from `t4` join `t1` `sq1_alias2` where (`sq1_alias2`.`col_varchar_key` = `t4`.`col_varchar_key`)) AS `field1`,`alias1`.`col_varchar_nokey` AS `field2` from `t2` `alias1` semi join (`t3` `sq2_alias1`) join `t2` `alias2` join `t2` `alias3` where (1 and <if>(outer_field_is_not_null, ((<cache>(`where_subselect_19379`.`field1`) = (/* select#3 */ select sum(`t4`.`pk`) AS `sq1_field1` from `t4` join `t1` `sq1_alias2` where (`sq1_alias2`.`col_varchar_key` = `t4`.`col_varchar_key`))) or isnull((/* select#3 */ select sum(`t4`.`pk`) AS `sq1_field1` from `t4` join `t1` `sq1_alias2` where (`sq1_alias2`.`col_varchar_key` = `t4`.`col_varchar_key`)))), true) and <if>(outer_field_is_not_null, ((<cache>(`where_subselect_19379`.`field2`) = `alias1`.`col_varchar_nokey`) or isnull(`alias1`.`col_varchar_nokey`)), true) and (`sq2_alias1`.`col_varchar_nokey` <= `alias1`.`col_varchar_key`) and (`alias2`.`col_varchar_key` = `sq2_alias1`.`col_varchar_nokey`) and (`alias3`.`col_varchar_key` = `alias2`.`col_varchar_key`) and (`alias3`.`col_varchar_nokey` = `alias2`.`col_varchar_key`)) having (<if>(outer_field_is_not_null, <is_not_null_test>((/* select#3 */ select sum(`t4`.`pk`) AS `sq1_field1` from `t4` join `t1` `sq1_alias2` where (`sq1_alias2`.`col_varchar_key` = `t4`.`col_varchar_key`))), true) and <if>(outer_field_is_not_null, <is_not_null_test>(`alias1`.`col_varchar_nokey`), true))))))",
              "steps": [
                {
                  "transformation": "equality_propagation",
                  "subselect_evaluation": [
                  ] /* subselect_evaluation */,
                  "resulting_condition": "(not(<in_optimizer>((`where_subselect_19379`.`field1`,`where_subselect_19379`.`field2`),<exists>(/* select#2 */ select (/* select#3 */ select sum(`t4`.`pk`) AS `sq1_field1` from `t4` join `t1` `sq1_alias2` where (`sq1_alias2`.`col_varchar_key` = `t4`.`col_varchar_key`)) AS `field1`,`alias1`.`col_varchar_nokey` AS `field2` from `t2` `alias1` semi join (`t3` `sq2_alias1`) join `t2` `alias2` join `t2` `alias3` where (1 and <if>(outer_field_is_not_null, ((<cache>(`where_subselect_19379`.`field1`) = (/* select#3 */ select sum(`t4`.`pk`) AS `sq1_field1` from `t4` join `t1` `sq1_alias2` where (`sq1_alias2`.`col_varchar_key` = `t4`.`col_varchar_key`))) or isnull((/* select#3 */ select sum(`t4`.`pk`) AS `sq1_field1` from `t4` join `t1` `sq1_alias2` where (`sq1_alias2`.`col_varchar_key` = `t4`.`col_varchar_key`)))), true) and <if>(outer_field_is_not_null, ((<cache>(`where_subselect_19379`.`field2`) = `alias1`.`col_varchar_nokey`) or isnull(`alias1`.`col_varchar_nokey`)), true) and (`sq2_alias1`.`col_varchar_nokey` <= `alias1`.`col_varchar_key`) and (`alias2`.`col_varchar_key` = `sq2_alias1`.`col_varchar_nokey`) and (`alias3`.`col_varchar_key` = `alias2`.`col_varchar_key`) and (`alias3`.`col_varchar_nokey` = `alias2`.`col_varchar_key`)) having (<if>(outer_field_is_not_null, <is_not_null_test>((/* select#3 */ select sum(`t4`.`pk`) AS `sq1_field1` from `t4` join `t1` `sq1_alias2` where (`sq1_alias2`.`col_varchar_key` = `t4`.`col_varchar_key`))), true) and <if>(outer_field_is_not_null, <is_not_null_test>(`alias1`.`col_varchar_nokey`), true))))))"
                },
                {
                  "transformation": "constant_propagation",
                  "subselect_evaluation": [
                  ] /* subselect_evaluation */,
                  "resulting_condition": "(not(<in_optimizer>((`where_subselect_19379`.`field1`,`where_subselect_19379`.`field2`),<exists>(/* select#2 */ select (/* select#3 */ select sum(`t4`.`pk`) AS `sq1_field1` from `t4` join `t1` `sq1_alias2` where (`sq1_alias2`.`col_varchar_key` = `t4`.`col_varchar_key`)) AS `field1`,`alias1`.`col_varchar_nokey` AS `field2` from `t2` `alias1` semi join (`t3` `sq2_alias1`) join `t2` `alias2` join `t2` `alias3` where (1 and <if>(outer_field_is_not_null, ((<cache>(`where_subselect_19379`.`field1`) = (/* select#3 */ select sum(`t4`.`pk`) AS `sq1_field1` from `t4` join `t1` `sq1_alias2` where (`sq1_alias2`.`col_varchar_key` = `t4`.`col_varchar_key`))) or isnull((/* select#3 */ select sum(`t4`.`pk`) AS `sq1_field1` from `t4` join `t1` `sq1_alias2` where (`sq1_alias2`.`col_varchar_key` = `t4`.`col_varchar_key`)))), true) and <if>(outer_field_is_not_null, ((<cache>(`where_subselect_19379`.`field2`) = `alias1`.`col_varchar_nokey`) or isnull(`alias1`.`col_varchar_nokey`)), true) and (`sq2_alias1`.`col_varchar_nokey` <= `alias1`.`col_varchar_key`) and (`alias2`.`col_varchar_key` = `sq2_alias1`.`col_varchar_nokey`) and (`alias3`.`col_varchar_key` = `alias2`.`col_varchar_key`) and (`alias3`.`col_varchar_nokey` = `alias2`.`col_varchar_key`)) having (<if>(outer_field_is_not_null, <is_not_null_test>((/* select#3 */ select sum(`t4`.`pk`) AS `sq1_field1` from `t4` join `t1` `sq1_alias2` where (`sq1_alias2`.`col_varchar_key` = `t4`.`col_varchar_key`))), true) and <if>(outer_field_is_not_null, <is_not_null_test>(`alias1`.`col_varchar_nokey`), true))))))"
                },
                {
                  "transformation": "trivial_condition_removal",
                  "subselect_evaluation": [
                  ] /* subselect_evaluation */,
                  "resulting_condition": "(not(<in_optimizer>((`where_subselect_19379`.`field1`,`where_subselect_19379`.`field2`),<exists>(/* select#2 */ select (/* select#3 */ select sum(`t4`.`pk`) AS `sq1_field1` from `t4` join `t1` `sq1_alias2` where (`sq1_alias2`.`col_varchar_key` = `t4`.`col_varchar_key`)) AS `field1`,`alias1`.`col_varchar_nokey` AS `field2` from `t2` `alias1` semi join (`t3` `sq2_alias1`) join `t2` `alias2` join `t2` `alias3` where (1 and <if>(outer_field_is_not_null, ((<cache>(`where_subselect_19379`.`field1`) = (/* select#3 */ select sum(`t4`.`pk`) AS `sq1_field1` from `t4` join `t1` `sq1_alias2` where (`sq1_alias2`.`col_varchar_key` = `t4`.`col_varchar_key`))) or isnull((/* select#3 */ select sum(`t4`.`pk`) AS `sq1_field1` from `t4` join `t1` `sq1_alias2` where (`sq1_alias2`.`col_varchar_key` = `t4`.`col_varchar_key`)))), true) and <if>(outer_field_is_not_null, ((<cache>(`where_subselect_19379`.`field2`) = `alias1`.`col_varchar_nokey`) or isnull(`alias1`.`col_varchar_nokey`)), true) and (`sq2_alias1`.`col_varchar_nokey` <= `alias1`.`col_varchar_key`) and (`alias2`.`col_varchar_key` = `sq2_alias1`.`col_varchar_nokey`) and (`alias3`.`col_varchar_key` = `alias2`.`col_varchar_key`) and (`alias3`.`col_varchar_nokey` = `alias2`.`col_varchar_key`)) having (<if>(outer_field_is_not_null, <is_not_null_test>((/* select#3 */ select sum(`t4`.`pk`) AS `sq1_field1` from `t4` join `t1` `sq1_alias2` where (`sq1_alias2`.`col_varchar_key` = `t4`.`col_varchar_key`))), true) and <if>(outer_field_is_not_null, <is_not_null_test>(`alias1`.`col_varchar_nokey`), true))))))"
                }
              ] /* steps */
            } /* condition_processing */
          },
          {
            "substitute_generated_columns": {
            } /* substitute_generated_columns */
          },
          {
            "table_dependencies": [
              {
                "table": "`where_subselect_19379`",
                "row_may_be_null": false,
                "map_bit": 0,
                "depends_on_map_bits": [
                ] /* depends_on_map_bits */
              }
            ] /* table_dependencies */
          },
          {
            "ref_optimizer_key_uses": [
            ] /* ref_optimizer_key_uses */
          },
          {
            "rows_estimation": [
              {
                "table": "`where_subselect_19379`",
                "rows": 1,
                "cost": 1,
                "table_type": "system",
                "empty": true
              }
            ] /* rows_estimation */
          }
        ] /* steps */,
        "empty_result": {
          "cause": "no matching row in const table"
        } /* empty_result */
      } /* join_optimization */
    },
    {
      "join_optimization": {
        "select#": 2,
        "steps": [
          {
            "condition_processing": {
              "condition": "WHERE",
              "original_condition": "(1 and <if>(outer_field_is_not_null, ((<cache>(NULL) = (/* select#3 */ select sum(`t4`.`pk`) AS `sq1_field1` from `t4` join `t1` `sq1_alias2` where (`sq1_alias2`.`col_varchar_key` = `t4`.`col_varchar_key`))) or isnull((/* select#3 */ select sum(`t4`.`pk`) AS `sq1_field1` from `t4` join `t1` `sq1_alias2` where (`sq1_alias2`.`col_varchar_key` = `t4`.`col_varchar_key`)))), true) and <if>(outer_field_is_not_null, ((<cache>(NULL) = `alias1`.`col_varchar_nokey`) or isnull(`alias1`.`col_varchar_nokey`)), true) and (`sq2_alias1`.`col_varchar_nokey` <= `alias1`.`col_varchar_key`) and (`alias2`.`col_varchar_key` = `sq2_alias1`.`col_varchar_nokey`) and (`alias3`.`col_varchar_key` = `alias2`.`col_varchar_key`) and (`alias3`.`col_varchar_nokey` = `alias2`.`col_varchar_key`))",
              "steps": [
                {
                  "transformation": "equality_propagation",
                  "subselect_evaluation": [
                  ] /* subselect_evaluation */,
                  "resulting_condition": "(1 and <if>(outer_field_is_not_null, ((<cache>(NULL) = (/* select#3 */ select sum(`t4`.`pk`) AS `sq1_field1` from `t4` join `t1` `sq1_alias2` where (`sq1_alias2`.`col_varchar_key` = `t4`.`col_varchar_key`))) or isnull((/* select#3 */ select sum(`t4`.`pk`) AS `sq1_field1` from `t4` join `t1` `sq1_alias2` where (`sq1_alias2`.`col_varchar_key` = `t4`.`col_varchar_key`)))), true) and <if>(outer_field_is_not_null, ((<cache>(NULL) = `alias1`.`col_varchar_nokey`) or isnull(`alias1`.`col_varchar_nokey`)), true) and (`sq2_alias1`.`col_varchar_nokey` <= `alias1`.`col_varchar_key`) and multiple equal(`alias2`.`col_varchar_key`, `sq2_alias1`.`col_varchar_nokey`, `alias3`.`col_varchar_key`, `alias3`.`col_varchar_nokey`))"
                },
                {
                  "transformation": "constant_propagation",
                  "subselect_evaluation": [
                  ] /* subselect_evaluation */,
                  "resulting_condition": "(1 and <if>(outer_field_is_not_null, ((<cache>(NULL) = (/* select#3 */ select sum(`t4`.`pk`) AS `sq1_field1` from `t4` join `t1` `sq1_alias2` where (`sq1_alias2`.`col_varchar_key` = `t4`.`col_varchar_key`))) or isnull((/* select#3 */ select sum(`t4`.`pk`) AS `sq1_field1` from `t4` join `t1` `sq1_alias2` where (`sq1_alias2`.`col_varchar_key` = `t4`.`col_varchar_key`)))), true) and <if>(outer_field_is_not_null, ((<cache>(NULL) = `alias1`.`col_varchar_nokey`) or isnull(`alias1`.`col_varchar_nokey`)), true) and (`sq2_alias1`.`col_varchar_nokey` <= `alias1`.`col_varchar_key`) and multiple equal(`alias2`.`col_varchar_key`, `sq2_alias1`.`col_varchar_nokey`, `alias3`.`col_varchar_key`, `alias3`.`col_varchar_nokey`))"
                },
                {
                  "transformation": "trivial_condition_removal",
                  "subselect_evaluation": [
                  ] /* subselect_evaluation */,
                  "resulting_condition": "(<if>(outer_field_is_not_null, ((<cache>(NULL) = (/* select#3 */ select sum(`t4`.`pk`) AS `sq1_field1` from `t4` join `t1` `sq1_alias2` where (`sq1_alias2`.`col_varchar_key` = `t4`.`col_varchar_key`))) or isnull((/* select#3 */ select sum(`t4`.`pk`) AS `sq1_field1` from `t4` join `t1` `sq1_alias2` where (`sq1_alias2`.`col_varchar_key` = `t4`.`col_varchar_key`)))), true) and <if>(outer_field_is_not_null, ((<cache>(NULL) = `alias1`.`col_varchar_nokey`) or isnull(`alias1`.`col_varchar_nokey`)), true) and (`sq2_alias1`.`col_varchar_nokey` <= `alias1`.`col_varchar_key`) and multiple equal(`alias2`.`col_varchar_key`, `sq2_alias1`.`col_varchar_nokey`, `alias3`.`col_varchar_key`, `alias3`.`col_varchar_nokey`))"
                }
              ] /* steps */
            } /* condition_processing */
          },
<<<<<<< HEAD
          {
            "condition_processing": {
              "condition": "HAVING",
              "original_condition": "(<if>(outer_field_is_not_null, <is_not_null_test>((/* select#3 */ select sum(`t4`.`pk`) AS `sq1_field1` from `t4` join `t1` `sq1_alias2` where (`sq1_alias2`.`col_varchar_key` = `t4`.`col_varchar_key`))), true) and <if>(outer_field_is_not_null, <is_not_null_test>(`alias1`.`col_varchar_nokey`), true))",
              "steps": [
                {
                  "transformation": "constant_propagation",
                  "subselect_evaluation": [
                  ] /* subselect_evaluation */,
                  "resulting_condition": "(<if>(outer_field_is_not_null, <is_not_null_test>((/* select#3 */ select sum(`t4`.`pk`) AS `sq1_field1` from `t4` join `t1` `sq1_alias2` where (`sq1_alias2`.`col_varchar_key` = `t4`.`col_varchar_key`))), true) and <if>(outer_field_is_not_null, <is_not_null_test>(`alias1`.`col_varchar_nokey`), true))"
                },
                {
                  "transformation": "trivial_condition_removal",
                  "subselect_evaluation": [
                  ] /* subselect_evaluation */,
                  "resulting_condition": "(<if>(outer_field_is_not_null, <is_not_null_test>((/* select#3 */ select sum(`t4`.`pk`) AS `sq1_field1` from `t4` join `t1` `sq1_alias2` where (`sq1_alias2`.`col_varchar_key` = `t4`.`col_varchar_key`))), true) and <if>(outer_field_is_not_null, <is_not_null_test>(`alias1`.`col_varchar_nokey`), true))"
                }
              ] /* steps */
            } /* condition_processing */
          },
          {
            "substitute_generated_columns": {
            } /* substitute_generated_columns */
          },
          {
            "table_dependencies": [
              {
                "table": "`t2` `alias1`",
                "row_may_be_null": false,
                "map_bit": 0,
                "depends_on_map_bits": [
                ] /* depends_on_map_bits */
              },
              {
                "table": "`t2` `alias2`",
                "row_may_be_null": true,
                "map_bit": 1,
                "depends_on_map_bits": [
                ] /* depends_on_map_bits */
              },
              {
                "table": "`t2` `alias3`",
                "row_may_be_null": true,
                "map_bit": 2,
                "depends_on_map_bits": [
                ] /* depends_on_map_bits */
              },
              {
                "table": "`t3` `sq2_alias1`",
                "row_may_be_null": false,
                "map_bit": 3,
                "depends_on_map_bits": [
                ] /* depends_on_map_bits */
              }
            ] /* table_dependencies */
          },
          {
            "ref_optimizer_key_uses": [
            ] /* ref_optimizer_key_uses */
          },
          {
            "pulled_out_semijoin_tables": [
            ] /* pulled_out_semijoin_tables */
          },
          {
            "rows_estimation": [
              {
                "table": "`t2` `alias1`",
                "table_scan": {
                  "rows": 1,
                  "cost": 1
                } /* table_scan */
              },
              {
                "table": "`t2` `alias2`",
                "table_scan": {
                  "rows": 1,
                  "cost": 1
                } /* table_scan */
              },
              {
                "table": "`t2` `alias3`",
                "table_scan": {
                  "rows": 1,
                  "cost": 1
                } /* table_scan */
              },
              {
                "table": "`t3` `sq2_alias1`",
                "table_scan": {
                  "rows": 1,
                  "cost": 1
                } /* table_scan */
              }
            ] /* rows_estimation */
          },
          {
            "execution_plan_for_potential_materialization": {
              "steps": [
              ] /* steps */
            } /* execution_plan_for_potential_materialization */
          },
          {
            "considered_execution_plans": [
              {
                "plan_prefix": [
                ] /* plan_prefix */,
                "table": "`t2` `alias1`",
                "best_access_path": {
                  "considered_access_paths": [
                    {
                      "rows_to_scan": 1,
                      "access_type": "scan",
                      "resulting_rows": 1,
                      "cost": 1.2,
                      "chosen": true
                    }
                  ] /* considered_access_paths */
                } /* best_access_path */,
                "condition_filtering_pct": 100,
                "rows_for_plan": 1,
                "cost_for_plan": 1.2,
                "semijoin_strategy_choice": [
                ] /* semijoin_strategy_choice */,
                "rest_of_plan": [
                  {
                    "plan_prefix": [
                      "`t2` `alias1`"
                    ] /* plan_prefix */,
                    "table": "`t2` `alias2`",
                    "best_access_path": {
                      "considered_access_paths": [
                        {
                          "rows_to_scan": 1,
                          "access_type": "scan",
                          "using_join_cache": true,
                          "buffers_needed": 1,
                          "resulting_rows": 1,
                          "cost": 1.2,
                          "chosen": true
                        }
                      ] /* considered_access_paths */
                    } /* best_access_path */,
                    "condition_filtering_pct": 100,
                    "rows_for_plan": 1,
                    "cost_for_plan": 2.4,
                    "semijoin_strategy_choice": [
                    ] /* semijoin_strategy_choice */,
                    "rest_of_plan": [
                      {
                        "plan_prefix": [
                          "`t2` `alias1`",
                          "`t2` `alias2`"
                        ] /* plan_prefix */,
                        "table": "`t2` `alias3`",
                        "best_access_path": {
                          "considered_access_paths": [
                            {
                              "rows_to_scan": 1,
                              "access_type": "scan",
                              "using_join_cache": true,
                              "buffers_needed": 1,
                              "resulting_rows": 1,
                              "cost": 1.2,
                              "chosen": true
                            }
                          ] /* considered_access_paths */
                        } /* best_access_path */,
                        "condition_filtering_pct": 100,
                        "rows_for_plan": 1,
                        "cost_for_plan": 3.6001,
                        "semijoin_strategy_choice": [
                        ] /* semijoin_strategy_choice */,
                        "rest_of_plan": [
                          {
                            "plan_prefix": [
                              "`t2` `alias1`",
                              "`t2` `alias2`",
                              "`t2` `alias3`"
                            ] /* plan_prefix */,
                            "table": "`t3` `sq2_alias1`",
                            "best_access_path": {
                              "considered_access_paths": [
                                {
                                  "rows_to_scan": 1,
                                  "access_type": "scan",
                                  "using_join_cache": true,
                                  "buffers_needed": 1,
                                  "resulting_rows": 1,
                                  "cost": 1.2001,
                                  "chosen": true
                                }
                              ] /* considered_access_paths */
                            } /* best_access_path */,
                            "condition_filtering_pct": 100,
                            "rows_for_plan": 1,
                            "cost_for_plan": 4.8001,
                            "semijoin_strategy_choice": [
                              {
                                "strategy": "FirstMatch",
                                "recalculate_access_paths_and_cost": {
                                  "tables": [
                                    {
                                      "table": "`t3` `sq2_alias1`",
                                      "best_access_path": {
                                        "considered_access_paths": [
                                          {
                                            "rows_to_scan": 1,
                                            "access_type": "scan",
                                            "using_join_cache": true,
                                            "buffers_needed": 1,
                                            "resulting_rows": 1,
                                            "cost": 1.2001,
                                            "chosen": true
                                          }
                                        ] /* considered_access_paths */
                                      } /* best_access_path */
                                    }
                                  ] /* tables */
                                } /* recalculate_access_paths_and_cost */,
                                "cost": 4.8001,
                                "rows": 1,
                                "chosen": true
                              },
                              {
                                "strategy": "DuplicatesWeedout",
                                "cost": 7.2001,
                                "rows": 1,
                                "duplicate_tables_left": false,
                                "chosen": false
                              }
                            ] /* semijoin_strategy_choice */,
                            "chosen": true
                          }
                        ] /* rest_of_plan */
                      },
                      {
                        "plan_prefix": [
                          "`t2` `alias1`",
                          "`t2` `alias2`"
                        ] /* plan_prefix */,
                        "table": "`t3` `sq2_alias1`",
                        "best_access_path": {
                          "considered_access_paths": [
                            {
                              "rows_to_scan": 1,
                              "access_type": "scan",
                              "using_join_cache": true,
                              "buffers_needed": 1,
                              "resulting_rows": 1,
                              "cost": 1.2,
                              "chosen": true
                            }
                          ] /* considered_access_paths */
                        } /* best_access_path */,
                        "condition_filtering_pct": 100,
                        "rows_for_plan": 1,
                        "cost_for_plan": 3.6001,
                        "semijoin_strategy_choice": [
                          {
                            "strategy": "FirstMatch",
                            "recalculate_access_paths_and_cost": {
                              "tables": [
                                {
                                  "table": "`t3` `sq2_alias1`",
                                  "best_access_path": {
                                    "considered_access_paths": [
                                      {
                                        "rows_to_scan": 1,
                                        "access_type": "scan",
                                        "using_join_cache": true,
                                        "buffers_needed": 1,
                                        "resulting_rows": 1,
                                        "cost": 1.2,
                                        "chosen": true
                                      }
                                    ] /* considered_access_paths */
                                  } /* best_access_path */
                                }
                              ] /* tables */
                            } /* recalculate_access_paths_and_cost */,
                            "cost": 3.6001,
                            "rows": 1,
                            "chosen": true
                          },
                          {
                            "strategy": "DuplicatesWeedout",
                            "cost": 6.0001,
                            "rows": 1,
                            "duplicate_tables_left": false,
                            "chosen": false
                          }
                        ] /* semijoin_strategy_choice */,
                        "pruned_by_heuristic": true
                      }
                    ] /* rest_of_plan */
                  },
                  {
                    "plan_prefix": [
                      "`t2` `alias1`"
                    ] /* plan_prefix */,
                    "table": "`t2` `alias3`",
                    "best_access_path": {
                      "considered_access_paths": [
                        {
                          "rows_to_scan": 1,
                          "access_type": "scan",
                          "using_join_cache": true,
                          "buffers_needed": 1,
                          "resulting_rows": 1,
                          "cost": 1.2,
                          "chosen": true
                        }
                      ] /* considered_access_paths */
                    } /* best_access_path */,
                    "condition_filtering_pct": 100,
                    "rows_for_plan": 1,
                    "cost_for_plan": 2.4,
                    "semijoin_strategy_choice": [
                    ] /* semijoin_strategy_choice */,
                    "pruned_by_heuristic": true
                  },
                  {
                    "plan_prefix": [
                      "`t2` `alias1`"
                    ] /* plan_prefix */,
                    "table": "`t3` `sq2_alias1`",
                    "best_access_path": {
                      "considered_access_paths": [
                        {
                          "rows_to_scan": 1,
                          "access_type": "scan",
                          "using_join_cache": true,
                          "buffers_needed": 1,
                          "resulting_rows": 1,
                          "cost": 1.2,
                          "chosen": true
                        }
                      ] /* considered_access_paths */
                    } /* best_access_path */,
                    "condition_filtering_pct": 100,
                    "rows_for_plan": 1,
                    "cost_for_plan": 2.4,
                    "semijoin_strategy_choice": [
                    ] /* semijoin_strategy_choice */,
                    "pruned_by_heuristic": true
                  }
                ] /* rest_of_plan */
              },
              {
                "plan_prefix": [
                ] /* plan_prefix */,
                "table": "`t2` `alias2`",
                "best_access_path": {
                  "considered_access_paths": [
                    {
                      "rows_to_scan": 1,
                      "access_type": "scan",
                      "resulting_rows": 1,
                      "cost": 1.2,
                      "chosen": true
                    }
                  ] /* considered_access_paths */
                } /* best_access_path */,
                "condition_filtering_pct": 100,
                "rows_for_plan": 1,
                "cost_for_plan": 1.2,
                "semijoin_strategy_choice": [
                ] /* semijoin_strategy_choice */,
                "pruned_by_heuristic": true
              },
              {
                "plan_prefix": [
                ] /* plan_prefix */,
                "table": "`t2` `alias3`",
                "best_access_path": {
                  "considered_access_paths": [
                    {
                      "rows_to_scan": 1,
                      "access_type": "scan",
                      "resulting_rows": 1,
                      "cost": 1.2,
                      "chosen": true
                    }
                  ] /* considered_access_paths */
                } /* best_access_path */,
                "condition_filtering_pct": 100,
                "rows_for_plan": 1,
                "cost_for_plan": 1.2,
                "semijoin_strategy_choice": [
                ] /* semijoin_strategy_choice */,
                "pruned_by_heuristic": true
              },
              {
                "plan_prefix": [
                ] /* plan_prefix */,
                "table": "`t3` `sq2_alias1`",
                "best_access_path": {
                  "considered_access_paths": [
                    {
                      "rows_to_scan": 1,
                      "access_type": "scan",
                      "resulting_rows": 1,
                      "cost": 1.2,
                      "chosen": true
                    }
                  ] /* considered_access_paths */
                } /* best_access_path */,
                "condition_filtering_pct": 100,
                "rows_for_plan": 1,
                "cost_for_plan": 1.2,
                "semijoin_strategy_choice": [
                ] /* semijoin_strategy_choice */,
                "pruned_by_heuristic": true
              },
              {
                "final_semijoin_strategy": "FirstMatch",
                "recalculate_access_paths_and_cost": {
                  "tables": [
                    {
                      "table": "`t3` `sq2_alias1`",
                      "best_access_path": {
                        "considered_access_paths": [
                          {
                            "rows_to_scan": 1,
                            "access_type": "scan",
                            "using_join_cache": true,
                            "buffers_needed": 1,
                            "resulting_rows": 1,
                            "cost": 1.2001,
                            "chosen": true
                          }
                        ] /* considered_access_paths */
                      } /* best_access_path */
                    }
                  ] /* tables */
                } /* recalculate_access_paths_and_cost */
              }
            ] /* considered_execution_plans */
          },
          {
            "transformation": {
              "select#": 2,
              "from": "IN (SELECT)",
              "to": "materialization",
              "has_nullable_expressions": true,
              "treat_UNKNOWN_as_FALSE": false,
              "possible": false,
              "cause": "cannot_handle_partial_matches"
            } /* transformation */
          },
          {
            "transformation": {
              "select#": 2,
              "from": "IN (SELECT)",
              "to": "EXISTS (CORRELATED SELECT)",
              "put_1_in_SELECT_list": true
            } /* transformation */
          },
          {
            "attaching_conditions_to_tables": {
              "original_condition": "((`alias3`.`col_varchar_key` = `alias2`.`col_varchar_key`) and (`alias3`.`col_varchar_nokey` = `alias2`.`col_varchar_key`) and (`sq2_alias1`.`col_varchar_nokey` = `alias2`.`col_varchar_key`) and <if>(outer_field_is_not_null, ((<cache>(NULL) = (/* select#3 */ select sum(`t4`.`pk`) AS `sq1_field1` from `t4` join `t1` `sq1_alias2` where (`sq1_alias2`.`col_varchar_key` = `t4`.`col_varchar_key`))) or isnull((/* select#3 */ select sum(`t4`.`pk`) AS `sq1_field1` from `t4` join `t1` `sq1_alias2` where (`sq1_alias2`.`col_varchar_key` = `t4`.`col_varchar_key`)))), true) and <if>(outer_field_is_not_null, ((<cache>(NULL) = `alias1`.`col_varchar_nokey`) or isnull(`alias1`.`col_varchar_nokey`)), true) and (`alias2`.`col_varchar_key` <= `alias1`.`col_varchar_key`))",
              "attached_conditions_computation": [
              ] /* attached_conditions_computation */,
              "attached_conditions_summary": [
                {
                  "table": "`t2` `alias1`",
                  "attached": "(<if>(outer_field_is_not_null, ((<cache>(NULL) = (/* select#3 */ select sum(`t4`.`pk`) AS `sq1_field1` from `t4` join `t1` `sq1_alias2` where (`sq1_alias2`.`col_varchar_key` = `t4`.`col_varchar_key`))) or isnull((/* select#3 */ select sum(`t4`.`pk`) AS `sq1_field1` from `t4` join `t1` `sq1_alias2` where (`sq1_alias2`.`col_varchar_key` = `t4`.`col_varchar_key`)))), true) and <if>(outer_field_is_not_null, ((<cache>(NULL) = `alias1`.`col_varchar_nokey`) or isnull(`alias1`.`col_varchar_nokey`)), true))"
                },
                {
                  "table": "`t2` `alias2`",
                  "attached": "(`alias2`.`col_varchar_key` <= `alias1`.`col_varchar_key`)"
                },
                {
                  "table": "`t2` `alias3`",
                  "attached": "((`alias3`.`col_varchar_key` = `alias2`.`col_varchar_key`) and (`alias3`.`col_varchar_nokey` = `alias2`.`col_varchar_key`))"
                },
                {
                  "table": "`t3` `sq2_alias1`",
                  "attached": "(`sq2_alias1`.`col_varchar_nokey` = `alias2`.`col_varchar_key`)"
                }
              ] /* attached_conditions_summary */
            } /* attaching_conditions_to_tables */
          },
          {
            "refine_plan": [
              {
                "table": "`t2` `alias1`"
              },
              {
                "table": "`t2` `alias2`"
              },
              {
                "table": "`t2` `alias3`"
              },
              {
                "table": "`t3` `sq2_alias1`"
              }
            ] /* refine_plan */
          }
        ] /* steps */
      } /* join_optimization */
    },
    {
      "join_optimization": {
        "select#": 3,
        "steps": [
          {
            "condition_processing": {
              "condition": "WHERE",
              "original_condition": "(`sq1_alias2`.`col_varchar_key` = `t4`.`col_varchar_key`)",
              "steps": [
                {
                  "transformation": "equality_propagation",
                  "resulting_condition": "multiple equal(`sq1_alias2`.`col_varchar_key`, `t4`.`col_varchar_key`)"
                },
                {
                  "transformation": "constant_propagation",
                  "resulting_condition": "multiple equal(`sq1_alias2`.`col_varchar_key`, `t4`.`col_varchar_key`)"
                },
                {
                  "transformation": "trivial_condition_removal",
                  "resulting_condition": "multiple equal(`sq1_alias2`.`col_varchar_key`, `t4`.`col_varchar_key`)"
                }
              ] /* steps */
            } /* condition_processing */
          },
          {
            "substitute_generated_columns": {
            } /* substitute_generated_columns */
          },
          {
            "table_dependencies": [
              {
                "table": "`t4`",
                "row_may_be_null": false,
                "map_bit": 0,
                "depends_on_map_bits": [
                ] /* depends_on_map_bits */
              },
              {
                "table": "`t1` `sq1_alias2`",
                "row_may_be_null": false,
                "map_bit": 1,
                "depends_on_map_bits": [
                ] /* depends_on_map_bits */
              }
            ] /* table_dependencies */
          },
          {
            "ref_optimizer_key_uses": [
            ] /* ref_optimizer_key_uses */
          },
          {
            "rows_estimation": [
              {
                "table": "`t4`",
                "table_scan": {
                  "rows": 1,
                  "cost": 1
                } /* table_scan */
              },
              {
                "table": "`t1` `sq1_alias2`",
                "table_scan": {
                  "rows": 1,
                  "cost": 1
                } /* table_scan */
              }
            ] /* rows_estimation */
          },
          {
            "considered_execution_plans": [
              {
                "plan_prefix": [
                ] /* plan_prefix */,
                "table": "`t4`",
                "best_access_path": {
                  "considered_access_paths": [
                    {
                      "rows_to_scan": 1,
                      "access_type": "scan",
                      "resulting_rows": 1,
                      "cost": 1.2,
                      "chosen": true
                    }
                  ] /* considered_access_paths */
                } /* best_access_path */,
                "condition_filtering_pct": 100,
                "rows_for_plan": 1,
                "cost_for_plan": 1.2,
                "rest_of_plan": [
                  {
                    "plan_prefix": [
                      "`t4`"
                    ] /* plan_prefix */,
                    "table": "`t1` `sq1_alias2`",
                    "best_access_path": {
                      "considered_access_paths": [
                        {
                          "rows_to_scan": 1,
                          "access_type": "scan",
                          "using_join_cache": true,
                          "buffers_needed": 1,
                          "resulting_rows": 1,
                          "cost": 1.2,
                          "chosen": true
                        }
                      ] /* considered_access_paths */
                    } /* best_access_path */,
                    "condition_filtering_pct": 100,
                    "rows_for_plan": 1,
                    "cost_for_plan": 2.4,
                    "chosen": true
                  }
                ] /* rest_of_plan */
              },
              {
                "plan_prefix": [
                ] /* plan_prefix */,
                "table": "`t1` `sq1_alias2`",
                "best_access_path": {
                  "considered_access_paths": [
                    {
                      "rows_to_scan": 1,
                      "access_type": "scan",
                      "resulting_rows": 1,
                      "cost": 1.2,
                      "chosen": true
                    }
                  ] /* considered_access_paths */
                } /* best_access_path */,
                "condition_filtering_pct": 100,
                "rows_for_plan": 1,
                "cost_for_plan": 1.2,
                "pruned_by_heuristic": true
              }
            ] /* considered_execution_plans */
          },
          {
            "attaching_conditions_to_tables": {
              "original_condition": "(`sq1_alias2`.`col_varchar_key` = `t4`.`col_varchar_key`)",
              "attached_conditions_computation": [
              ] /* attached_conditions_computation */,
              "attached_conditions_summary": [
                {
                  "table": "`t4`",
                  "attached": null
                },
                {
                  "table": "`t1` `sq1_alias2`",
                  "attached": "(`sq1_alias2`.`col_varchar_key` = `t4`.`col_varchar_key`)"
                }
              ] /* attached_conditions_summary */
            } /* attaching_conditions_to_tables */
          },
          {
            "refine_plan": [
              {
                "table": "`t4`"
              },
              {
                "table": "`t1` `sq1_alias2`"
              }
            ] /* refine_plan */
          }
        ] /* steps */
      } /* join_optimization */
    },
    {
      "join_execution": {
        "select#": 1,
        "steps": [
        ] /* steps */
      } /* join_execution */
    }
  ] /* steps */
}	0	0
drop table t1,t2,t3,t4,where_subselect_19379;
drop view view_t4;
#
# BUG#12607524 JSON PARSE ERROR ON SELECT ... FROM ... WHERE .. IN (SUBQUERY)
#
CREATE TABLE t1 (  
col_int_key int(11) DEFAULT NULL,
col_varchar_key varchar(1) DEFAULT NULL,
KEY col_int_key (col_int_key),
KEY col_varchar_key (col_varchar_key,col_int_key)
) ENGINE=MyISAM;
INSERT INTO t1 VALUES (8,'g');
CREATE TABLE t2 (
col_int_key int(11) DEFAULT NULL,
col_varchar_key varchar(1) DEFAULT NULL,
KEY col_int_key (col_int_key),
KEY col_varchar_key (col_varchar_key,col_int_key)
) ENGINE=MyISAM;
INSERT INTO t2 VALUES (7,'x');
CREATE TABLE where_subselect_19033  
SELECT
( SELECT col_int_key FROM t2 ) as field1
FROM t1
;
SELECT * FROM where_subselect_19033;
field1
7
SELECT field1
FROM where_subselect_19033
WHERE field1 IN
( SELECT
( SELECT col_int_key FROM t2 )
FROM t1
)
;
field1
7
SELECT * FROM INFORMATION_SCHEMA.OPTIMIZER_TRACE;
QUERY	TRACE	MISSING_BYTES_BEYOND_MAX_MEM_SIZE	INSUFFICIENT_PRIVILEGES
SELECT field1
FROM where_subselect_19033
WHERE field1 IN
( SELECT
( SELECT col_int_key FROM t2 )
FROM t1
)	{
  "steps": [
    {
      "join_preparation": {
        "select#": 1,
        "steps": [
          {
            "join_preparation": {
              "select#": 2,
              "steps": [
                {
                  "join_preparation": {
                    "select#": 3,
                    "steps": [
                      {
                        "expanded_query": "/* select#3 */ select `t2`.`col_int_key` from `t2`"
                      }
                    ] /* steps */
                  } /* join_preparation */
                },
                {
                  "expanded_query": "/* select#2 */ select (/* select#3 */ select `t2`.`col_int_key` from `t2`) from `t1`"
                },
                {
                  "transformation": {
                    "select#": 2,
                    "from": "IN (SELECT)",
                    "to": "semijoin",
                    "chosen": true
                  } /* transformation */
                }
              ] /* steps */
            } /* join_preparation */
          },
          {
            "expanded_query": "/* select#1 */ select `where_subselect_19033`.`field1` AS `field1` from `where_subselect_19033` where `where_subselect_19033`.`field1` in (/* select#2 */ select (/* select#3 */ select `t2`.`col_int_key` from `t2`) from `t1`)"
          },
          {
            "transformation": {
              "select#": 2,
              "from": "IN (SELECT)",
              "to": "semijoin",
              "chosen": true,
              "evaluating_constant_semijoin_conditions": [
              ] /* evaluating_constant_semijoin_conditions */
            } /* transformation */
          },
          {
            "transformations_to_nested_joins": {
              "transformations": [
                "semijoin"
              ] /* transformations */,
              "expanded_query": "/* select#1 */ select `where_subselect_19033`.`field1` AS `field1` from `where_subselect_19033` semi join (`t1`) where (1 and (`where_subselect_19033`.`field1` = (/* select#3 */ select `t2`.`col_int_key` from `t2`)))"
            } /* transformations_to_nested_joins */
          }
        ] /* steps */
      } /* join_preparation */
    },
    {
      "join_optimization": {
        "select#": 1,
        "steps": [
          {
            "condition_processing": {
              "condition": "WHERE",
              "original_condition": "(1 and (`where_subselect_19033`.`field1` = (/* select#3 */ select `t2`.`col_int_key` from `t2`)))",
=======
          {
            "condition_processing": {
              "condition": "HAVING",
              "original_condition": "(<if>(outer_field_is_not_null, <is_not_null_test>((/* select#3 */ select sum(`t4`.`pk`) AS `sq1_field1` from `t4` join `t1` `sq1_alias2` where (`sq1_alias2`.`col_varchar_key` = `t4`.`col_varchar_key`))), true) and <if>(outer_field_is_not_null, <is_not_null_test>(`alias1`.`col_varchar_nokey`), true))",
>>>>>>> 23032807
              "steps": [
                {
                  "transformation": "constant_propagation",
                  "subselect_evaluation": [
                  ] /* subselect_evaluation */,
<<<<<<< HEAD
                  "resulting_condition": "(1 and multiple equal((/* select#3 */ select `t2`.`col_int_key` from `t2`), `where_subselect_19033`.`field1`))"
                },
                {
                  "transformation": "constant_propagation",
                  "resulting_condition": "(1 and multiple equal((/* select#3 */ select `t2`.`col_int_key` from `t2`), `where_subselect_19033`.`field1`))"
                },
                {
                  "transformation": "trivial_condition_removal",
                  "resulting_condition": "multiple equal((/* select#3 */ select `t2`.`col_int_key` from `t2`), `where_subselect_19033`.`field1`)"
=======
                  "resulting_condition": "(<if>(outer_field_is_not_null, <is_not_null_test>((/* select#3 */ select sum(`t4`.`pk`) AS `sq1_field1` from `t4` join `t1` `sq1_alias2` where (`sq1_alias2`.`col_varchar_key` = `t4`.`col_varchar_key`))), true) and <if>(outer_field_is_not_null, <is_not_null_test>(`alias1`.`col_varchar_nokey`), true))"
                },
                {
                  "transformation": "trivial_condition_removal",
                  "subselect_evaluation": [
                  ] /* subselect_evaluation */,
                  "resulting_condition": "(<if>(outer_field_is_not_null, <is_not_null_test>((/* select#3 */ select sum(`t4`.`pk`) AS `sq1_field1` from `t4` join `t1` `sq1_alias2` where (`sq1_alias2`.`col_varchar_key` = `t4`.`col_varchar_key`))), true) and <if>(outer_field_is_not_null, <is_not_null_test>(`alias1`.`col_varchar_nokey`), true))"
>>>>>>> 23032807
                }
              ] /* steps */
            } /* condition_processing */
          },
          {
            "substitute_generated_columns": {
            } /* substitute_generated_columns */
          },
          {
            "table_dependencies": [
              {
                "table": "`t2` `alias1`",
                "row_may_be_null": false,
                "map_bit": 0,
                "depends_on_map_bits": [
                ] /* depends_on_map_bits */
              },
              {
                "table": "`t2` `alias2`",
                "row_may_be_null": true,
                "map_bit": 1,
                "depends_on_map_bits": [
                ] /* depends_on_map_bits */
              },
              {
                "table": "`t2` `alias3`",
                "row_may_be_null": true,
                "map_bit": 2,
                "depends_on_map_bits": [
                ] /* depends_on_map_bits */
              },
              {
                "table": "`t3` `sq2_alias1`",
                "row_may_be_null": false,
                "map_bit": 3,
                "depends_on_map_bits": [
                ] /* depends_on_map_bits */
              }
            ] /* table_dependencies */
          },
          {
            "ref_optimizer_key_uses": [
            ] /* ref_optimizer_key_uses */
          },
          {
            "pulled_out_semijoin_tables": [
            ] /* pulled_out_semijoin_tables */
          },
          {
            "subselect_execution": {
              "select#": 3,
              "steps": [
                {
                  "join_optimization": {
                    "select#": 3,
                    "steps": [
                      {
                        "table_dependencies": [
                          {
                            "table": "`t2`",
                            "row_may_be_null": false,
                            "map_bit": 0,
                            "depends_on_map_bits": [
                            ] /* depends_on_map_bits */
                          }
                        ] /* table_dependencies */
                      },
                      {
                        "rows_estimation": [
                          {
                            "table": "`t2`",
                            "rows": 1,
                            "cost": 1,
                            "table_type": "system",
                            "empty": false
                          }
                        ] /* rows_estimation */
                      },
                      {
                        "attaching_conditions_to_tables": {
                          "original_condition": null,
                          "attached_conditions_computation": [
                          ] /* attached_conditions_computation */,
                          "attached_conditions_summary": [
                          ] /* attached_conditions_summary */
                        } /* attaching_conditions_to_tables */
                      },
                      {
                        "refine_plan": [
                        ] /* refine_plan */
                      }
                    ] /* steps */
                  } /* join_optimization */
                },
                {
                  "join_execution": {
                    "select#": 3,
                    "steps": [
                    ] /* steps */
                  } /* join_execution */
                }
              ] /* steps */
            } /* subselect_execution */
          },
          {
            "rows_estimation": [
              {
                "table": "`t2` `alias1`",
                "table_scan": {
                  "rows": 1,
                  "cost": 1
                } /* table_scan */
              },
              {
                "table": "`t2` `alias2`",
                "table_scan": {
                  "rows": 1,
                  "cost": 1
                } /* table_scan */
              },
              {
                "table": "`t2` `alias3`",
                "table_scan": {
                  "rows": 1,
                  "cost": 1
                } /* table_scan */
              },
              {
                "table": "`t3` `sq2_alias1`",
                "table_scan": {
                  "rows": 1,
                  "cost": 1
                } /* table_scan */
              }
            ] /* rows_estimation */
          },
          {
            "execution_plan_for_potential_materialization": {
              "steps": [
<<<<<<< HEAD
                {
                  "considered_execution_plans": [
                    {
                      "plan_prefix": [
                      ] /* plan_prefix */,
                      "table": "`t1`",
                      "best_access_path": {
                        "considered_access_paths": [
                          {
                            "rows_to_scan": 1,
                            "access_type": "scan",
                            "resulting_rows": 1,
                            "cost": 2.2049,
                            "chosen": true
                          }
                        ] /* considered_access_paths */
                      } /* best_access_path */,
                      "condition_filtering_pct": 100,
                      "rows_for_plan": 1,
                      "cost_for_plan": 2.2049,
                      "chosen": true
                    }
                  ] /* considered_execution_plans */
                }
=======
>>>>>>> 23032807
              ] /* steps */
            } /* execution_plan_for_potential_materialization */
          },
          {
            "considered_execution_plans": [
              {
                "plan_prefix": [
                ] /* plan_prefix */,
                "table": "`t2` `alias1`",
                "best_access_path": {
                  "considered_access_paths": [
                    {
                      "rows_to_scan": 1,
                      "access_type": "scan",
                      "resulting_rows": 1,
<<<<<<< HEAD
                      "cost": 2.2049,
=======
                      "cost": 1.2,
>>>>>>> 23032807
                      "chosen": true
                    }
                  ] /* considered_access_paths */
                } /* best_access_path */,
                "condition_filtering_pct": 100,
                "rows_for_plan": 1,
<<<<<<< HEAD
                "cost_for_plan": 2.2049,
=======
                "cost_for_plan": 1.2,
>>>>>>> 23032807
                "semijoin_strategy_choice": [
                ] /* semijoin_strategy_choice */,
                "rest_of_plan": [
                  {
                    "plan_prefix": [
                      "`t2` `alias1`"
                    ] /* plan_prefix */,
                    "table": "`t2` `alias2`",
                    "best_access_path": {
                      "considered_access_paths": [
                        {
                          "rows_to_scan": 1,
                          "access_type": "scan",
                          "using_join_cache": true,
                          "buffers_needed": 1,
                          "resulting_rows": 1,
                          "cost": 1.2,
                          "chosen": true
                        }
                      ] /* considered_access_paths */
                    } /* best_access_path */,
                    "condition_filtering_pct": 100,
                    "rows_for_plan": 1,
                    "cost_for_plan": 2.4,
                    "semijoin_strategy_choice": [
                    ] /* semijoin_strategy_choice */,
                    "rest_of_plan": [
                      {
                        "plan_prefix": [
                          "`t2` `alias1`",
                          "`t2` `alias2`"
                        ] /* plan_prefix */,
                        "table": "`t2` `alias3`",
                        "best_access_path": {
                          "considered_access_paths": [
                            {
                              "rows_to_scan": 1,
                              "access_type": "scan",
                              "using_join_cache": true,
                              "buffers_needed": 1,
                              "resulting_rows": 1,
                              "cost": 1.2,
                              "chosen": true
                            }
                          ] /* considered_access_paths */
                        } /* best_access_path */,
                        "condition_filtering_pct": 100,
                        "rows_for_plan": 1,
                        "cost_for_plan": 3.6001,
                        "semijoin_strategy_choice": [
                        ] /* semijoin_strategy_choice */,
                        "rest_of_plan": [
                          {
                            "plan_prefix": [
                              "`t2` `alias1`",
                              "`t2` `alias2`",
                              "`t2` `alias3`"
                            ] /* plan_prefix */,
                            "table": "`t3` `sq2_alias1`",
                            "best_access_path": {
                              "considered_access_paths": [
                                {
                                  "rows_to_scan": 1,
                                  "access_type": "scan",
                                  "using_join_cache": true,
                                  "buffers_needed": 1,
                                  "resulting_rows": 1,
                                  "cost": 1.2001,
                                  "chosen": true
                                }
                              ] /* considered_access_paths */
                            } /* best_access_path */,
                            "condition_filtering_pct": 100,
                            "rows_for_plan": 1,
                            "cost_for_plan": 4.8001,
                            "semijoin_strategy_choice": [
                              {
                                "strategy": "FirstMatch",
                                "recalculate_access_paths_and_cost": {
                                  "tables": [
                                    {
                                      "table": "`t3` `sq2_alias1`",
                                      "best_access_path": {
                                        "considered_access_paths": [
                                          {
                                            "rows_to_scan": 1,
                                            "access_type": "scan",
                                            "using_join_cache": true,
                                            "buffers_needed": 1,
                                            "resulting_rows": 1,
                                            "cost": 1.2001,
                                            "chosen": true
                                          }
                                        ] /* considered_access_paths */
                                      } /* best_access_path */
                                    }
                                  ] /* tables */
                                } /* recalculate_access_paths_and_cost */,
                                "cost": 4.8001,
                                "rows": 1,
                                "chosen": true
                              },
                              {
                                "strategy": "DuplicatesWeedout",
                                "cost": 7.2001,
                                "rows": 1,
                                "duplicate_tables_left": false,
                                "chosen": false
                              }
                            ] /* semijoin_strategy_choice */,
                            "chosen": true
                          }
                        ] /* rest_of_plan */
                      },
                      {
                        "plan_prefix": [
                          "`t2` `alias1`",
                          "`t2` `alias2`"
                        ] /* plan_prefix */,
                        "table": "`t3` `sq2_alias1`",
                        "best_access_path": {
                          "considered_access_paths": [
                            {
                              "rows_to_scan": 1,
                              "access_type": "scan",
                              "using_join_cache": true,
                              "buffers_needed": 1,
                              "resulting_rows": 1,
                              "cost": 1.2,
                              "chosen": true
                            }
                          ] /* considered_access_paths */
                        } /* best_access_path */,
                        "condition_filtering_pct": 100,
                        "rows_for_plan": 1,
                        "cost_for_plan": 3.6001,
                        "semijoin_strategy_choice": [
                          {
                            "strategy": "FirstMatch",
                            "recalculate_access_paths_and_cost": {
                              "tables": [
                                {
                                  "table": "`t3` `sq2_alias1`",
                                  "best_access_path": {
                                    "considered_access_paths": [
                                      {
                                        "rows_to_scan": 1,
                                        "access_type": "scan",
                                        "using_join_cache": true,
                                        "buffers_needed": 1,
                                        "resulting_rows": 1,
                                        "cost": 1.2,
                                        "chosen": true
                                      }
                                    ] /* considered_access_paths */
                                  } /* best_access_path */
                                }
                              ] /* tables */
                            } /* recalculate_access_paths_and_cost */,
                            "cost": 3.6001,
                            "rows": 1,
                            "chosen": true
                          },
                          {
                            "strategy": "DuplicatesWeedout",
                            "cost": 6.0001,
                            "rows": 1,
                            "duplicate_tables_left": false,
                            "chosen": false
                          }
                        ] /* semijoin_strategy_choice */,
                        "pruned_by_heuristic": true
                      }
                    ] /* rest_of_plan */
                  },
                  {
                    "plan_prefix": [
                      "`t2` `alias1`"
                    ] /* plan_prefix */,
                    "table": "`t2` `alias3`",
                    "best_access_path": {
                      "considered_access_paths": [
                        {
                          "rows_to_scan": 1,
                          "access_type": "scan",
                          "using_join_cache": true,
                          "buffers_needed": 1,
                          "resulting_rows": 1,
                          "cost": 1.2,
                          "chosen": true
                        }
                      ] /* considered_access_paths */
                    } /* best_access_path */,
                    "condition_filtering_pct": 100,
                    "rows_for_plan": 1,
                    "cost_for_plan": 2.4,
                    "semijoin_strategy_choice": [
                    ] /* semijoin_strategy_choice */,
                    "pruned_by_heuristic": true
                  },
                  {
                    "plan_prefix": [
                      "`t2` `alias1`"
                    ] /* plan_prefix */,
                    "table": "`t3` `sq2_alias1`",
                    "best_access_path": {
                      "considered_access_paths": [
                        {
                          "rows_to_scan": 1,
                          "access_type": "scan",
                          "using_join_cache": true,
                          "buffers_needed": 1,
                          "resulting_rows": 1,
                          "cost": 1.2,
                          "chosen": true
                        }
                      ] /* considered_access_paths */
                    } /* best_access_path */,
                    "condition_filtering_pct": 100,
                    "rows_for_plan": 1,
                    "cost_for_plan": 2.4,
                    "semijoin_strategy_choice": [
                    ] /* semijoin_strategy_choice */,
                    "pruned_by_heuristic": true
                  }
                ] /* rest_of_plan */
              },
              {
                "plan_prefix": [
                ] /* plan_prefix */,
                "table": "`t2` `alias2`",
                "best_access_path": {
                  "considered_access_paths": [
                    {
                      "rows_to_scan": 1,
                      "access_type": "scan",
                      "resulting_rows": 1,
                      "cost": 1.2,
                      "chosen": true
                    }
                  ] /* considered_access_paths */
                } /* best_access_path */,
                "condition_filtering_pct": 100,
                "rows_for_plan": 1,
                "cost_for_plan": 1.2,
                "semijoin_strategy_choice": [
                ] /* semijoin_strategy_choice */,
                "pruned_by_heuristic": true
              },
              {
                "plan_prefix": [
                ] /* plan_prefix */,
                "table": "`t2` `alias3`",
                "best_access_path": {
                  "considered_access_paths": [
                    {
                      "rows_to_scan": 1,
                      "access_type": "scan",
                      "resulting_rows": 1,
                      "cost": 1.2,
                      "chosen": true
                    }
                  ] /* considered_access_paths */
                } /* best_access_path */,
                "condition_filtering_pct": 100,
                "rows_for_plan": 1,
                "cost_for_plan": 1.2,
                "semijoin_strategy_choice": [
                ] /* semijoin_strategy_choice */,
                "pruned_by_heuristic": true
              },
              {
                "plan_prefix": [
                ] /* plan_prefix */,
                "table": "`t3` `sq2_alias1`",
                "best_access_path": {
                  "considered_access_paths": [
                    {
                      "rows_to_scan": 1,
                      "access_type": "scan",
                      "resulting_rows": 1,
                      "cost": 1.2,
                      "chosen": true
                    }
                  ] /* considered_access_paths */
                } /* best_access_path */,
                "condition_filtering_pct": 100,
                "rows_for_plan": 1,
                "cost_for_plan": 1.2,
                "semijoin_strategy_choice": [
                ] /* semijoin_strategy_choice */,
                "pruned_by_heuristic": true
              },
              {
                "final_semijoin_strategy": "FirstMatch",
                "recalculate_access_paths_and_cost": {
                  "tables": [
                    {
                      "table": "`t3` `sq2_alias1`",
                      "best_access_path": {
                        "considered_access_paths": [
                          {
                            "rows_to_scan": 1,
                            "access_type": "scan",
                            "using_join_cache": true,
                            "buffers_needed": 1,
                            "resulting_rows": 1,
                            "cost": 1.2001,
                            "chosen": true
                          }
                        ] /* considered_access_paths */
                      } /* best_access_path */
                    }
                  ] /* tables */
                } /* recalculate_access_paths_and_cost */
              }
            ] /* considered_execution_plans */
          },
          {
            "transformation": {
              "select#": 2,
              "from": "IN (SELECT)",
              "to": "materialization",
              "has_nullable_expressions": true,
              "treat_UNKNOWN_as_FALSE": false,
              "possible": false,
              "cause": "cannot_handle_partial_matches"
            } /* transformation */
          },
          {
            "transformation": {
              "select#": 2,
              "from": "IN (SELECT)",
              "to": "EXISTS (CORRELATED SELECT)",
              "put_1_in_SELECT_list": true
            } /* transformation */
          },
          {
            "attaching_conditions_to_tables": {
              "original_condition": "((`alias3`.`col_varchar_key` = `alias2`.`col_varchar_key`) and (`alias3`.`col_varchar_nokey` = `alias2`.`col_varchar_key`) and (`sq2_alias1`.`col_varchar_nokey` = `alias2`.`col_varchar_key`) and <if>(outer_field_is_not_null, ((<cache>(NULL) = (/* select#3 */ select sum(`t4`.`pk`) AS `sq1_field1` from `t4` join `t1` `sq1_alias2` where (`sq1_alias2`.`col_varchar_key` = `t4`.`col_varchar_key`))) or isnull((/* select#3 */ select sum(`t4`.`pk`) AS `sq1_field1` from `t4` join `t1` `sq1_alias2` where (`sq1_alias2`.`col_varchar_key` = `t4`.`col_varchar_key`)))), true) and <if>(outer_field_is_not_null, ((<cache>(NULL) = `alias1`.`col_varchar_nokey`) or isnull(`alias1`.`col_varchar_nokey`)), true) and (`alias2`.`col_varchar_key` <= `alias1`.`col_varchar_key`))",
              "attached_conditions_computation": [
              ] /* attached_conditions_computation */,
              "attached_conditions_summary": [
                {
                  "table": "`t2` `alias1`",
                  "attached": "(<if>(outer_field_is_not_null, ((<cache>(NULL) = (/* select#3 */ select sum(`t4`.`pk`) AS `sq1_field1` from `t4` join `t1` `sq1_alias2` where (`sq1_alias2`.`col_varchar_key` = `t4`.`col_varchar_key`))) or isnull((/* select#3 */ select sum(`t4`.`pk`) AS `sq1_field1` from `t4` join `t1` `sq1_alias2` where (`sq1_alias2`.`col_varchar_key` = `t4`.`col_varchar_key`)))), true) and <if>(outer_field_is_not_null, ((<cache>(NULL) = `alias1`.`col_varchar_nokey`) or isnull(`alias1`.`col_varchar_nokey`)), true))"
                },
                {
                  "table": "`t2` `alias2`",
                  "attached": "(`alias2`.`col_varchar_key` <= `alias1`.`col_varchar_key`)"
                },
                {
                  "table": "`t2` `alias3`",
                  "attached": "((`alias3`.`col_varchar_key` = `alias2`.`col_varchar_key`) and (`alias3`.`col_varchar_nokey` = `alias2`.`col_varchar_key`))"
                },
                {
                  "table": "`t3` `sq2_alias1`",
                  "attached": "(`sq2_alias1`.`col_varchar_nokey` = `alias2`.`col_varchar_key`)"
                }
              ] /* attached_conditions_summary */
            } /* attaching_conditions_to_tables */
          },
          {
            "refine_plan": [
              {
<<<<<<< HEAD
                "table": "`t1`"
=======
                "table": "`t2` `alias1`"
              },
              {
                "table": "`t2` `alias2`"
              },
              {
                "table": "`t2` `alias3`"
              },
              {
                "table": "`t3` `sq2_alias1`"
>>>>>>> 23032807
              }
            ] /* refine_plan */
          }
        ] /* steps */
      } /* join_optimization */
    },
    {
      "join_optimization": {
        "select#": 3,
        "steps": [
          {
            "condition_processing": {
              "condition": "WHERE",
              "original_condition": "(`sq1_alias2`.`col_varchar_key` = `t4`.`col_varchar_key`)",
              "steps": [
                {
                  "transformation": "equality_propagation",
                  "resulting_condition": "multiple equal(`sq1_alias2`.`col_varchar_key`, `t4`.`col_varchar_key`)"
                },
                {
                  "transformation": "constant_propagation",
                  "resulting_condition": "multiple equal(`sq1_alias2`.`col_varchar_key`, `t4`.`col_varchar_key`)"
                },
                {
                  "transformation": "trivial_condition_removal",
                  "resulting_condition": "multiple equal(`sq1_alias2`.`col_varchar_key`, `t4`.`col_varchar_key`)"
                }
              ] /* steps */
            } /* condition_processing */
          },
          {
<<<<<<< HEAD
            "expanded_query": "/* select#1 */ select `where_subselect_20070`.`field1` AS `field1`,`where_subselect_20070`.`( SELECT COUNT( col_int_key )\nFROM t1\n)` AS `( SELECT COUNT( col_int_key )\nFROM t1\n)` from `where_subselect_20070` where (`where_subselect_20070`.`field1`,(/* select#2 */ select count(`t1`.`col_int_key`) from `t1`)) in (/* select#3 */ select `table2`.`col_int_key` AS `field1`,(/* select#4 */ select count(`t1`.`col_int_key`) from `t1`) from (`t1` `table1` join `t1` `table2` on((`table2`.`col_int_key` = `table1`.`col_int_key`))))"
=======
            "substitute_generated_columns": {
            } /* substitute_generated_columns */
>>>>>>> 23032807
          },
          {
            "table_dependencies": [
              {
                "table": "`t4`",
                "row_may_be_null": false,
                "map_bit": 0,
                "depends_on_map_bits": [
                ] /* depends_on_map_bits */
              },
              {
                "table": "`t1` `sq1_alias2`",
                "row_may_be_null": false,
                "map_bit": 1,
                "depends_on_map_bits": [
                ] /* depends_on_map_bits */
              }
            ] /* table_dependencies */
          },
          {
<<<<<<< HEAD
            "transformations_to_nested_joins": {
              "transformations": [
                "semijoin",
                "JOIN_condition_to_WHERE",
                "parenthesis_removal"
              ] /* transformations */,
              "expanded_query": "/* select#1 */ select `where_subselect_20070`.`field1` AS `field1`,`where_subselect_20070`.`( SELECT COUNT( col_int_key )\nFROM t1\n)` AS `( SELECT COUNT( col_int_key )\nFROM t1\n)` from `where_subselect_20070` semi join (`t1` `table1` join `t1` `table2`) where (1 and (`where_subselect_20070`.`field1` = `table2`.`col_int_key`) and ((/* select#2 */ select count(`t1`.`col_int_key`) from `t1`) = (/* select#4 */ select count(`t1`.`col_int_key`) from `t1`)) and (`table2`.`col_int_key` = `table1`.`col_int_key`))"
            } /* transformations_to_nested_joins */
          }
        ] /* steps */
      } /* join_preparation */
    },
    {
      "join_optimization": {
        "select#": 1,
        "steps": [
=======
            "ref_optimizer_key_uses": [
            ] /* ref_optimizer_key_uses */
          },
>>>>>>> 23032807
          {
            "rows_estimation": [
              {
                "table": "`t4`",
                "table_scan": {
                  "rows": 1,
                  "cost": 1
                } /* table_scan */
              },
              {
                "table": "`t1` `sq1_alias2`",
                "table_scan": {
                  "rows": 1,
                  "cost": 1
                } /* table_scan */
              }
            ] /* rows_estimation */
          },
          {
            "considered_execution_plans": [
              {
                "plan_prefix": [
                ] /* plan_prefix */,
                "table": "`t4`",
                "best_access_path": {
                  "considered_access_paths": [
                    {
                      "rows_to_scan": 1,
                      "access_type": "scan",
                      "resulting_rows": 1,
                      "cost": 1.2,
                      "chosen": true
                    }
                  ] /* considered_access_paths */
                } /* best_access_path */,
                "condition_filtering_pct": 100,
                "rows_for_plan": 1,
                "cost_for_plan": 1.2,
                "rest_of_plan": [
                  {
                    "plan_prefix": [
                      "`t4`"
                    ] /* plan_prefix */,
                    "table": "`t1` `sq1_alias2`",
                    "best_access_path": {
                      "considered_access_paths": [
                        {
                          "rows_to_scan": 1,
                          "access_type": "scan",
                          "using_join_cache": true,
                          "buffers_needed": 1,
                          "resulting_rows": 1,
                          "cost": 1.2,
                          "chosen": true
                        }
                      ] /* considered_access_paths */
                    } /* best_access_path */,
                    "condition_filtering_pct": 100,
                    "rows_for_plan": 1,
                    "cost_for_plan": 2.4,
                    "chosen": true
                  }
                ] /* rest_of_plan */
              },
              {
                "plan_prefix": [
                ] /* plan_prefix */,
                "table": "`t1` `sq1_alias2`",
                "best_access_path": {
                  "considered_access_paths": [
                    {
                      "rows_to_scan": 1,
                      "access_type": "scan",
                      "resulting_rows": 1,
                      "cost": 1.2,
                      "chosen": true
                    }
                  ] /* considered_access_paths */
                } /* best_access_path */,
                "condition_filtering_pct": 100,
                "rows_for_plan": 1,
                "cost_for_plan": 1.2,
                "pruned_by_heuristic": true
              }
            ] /* considered_execution_plans */
          },
          {
            "attaching_conditions_to_tables": {
              "original_condition": "(`sq1_alias2`.`col_varchar_key` = `t4`.`col_varchar_key`)",
              "attached_conditions_computation": [
              ] /* attached_conditions_computation */,
              "attached_conditions_summary": [
                {
                  "table": "`t4`",
                  "attached": null
                },
                {
                  "table": "`t1` `sq1_alias2`",
                  "attached": "(`sq1_alias2`.`col_varchar_key` = `t4`.`col_varchar_key`)"
                }
              ] /* attached_conditions_summary */
            } /* attaching_conditions_to_tables */
          },
          {
            "refine_plan": [
              {
                "table": "`t4`"
              },
              {
                "table": "`t1` `sq1_alias2`"
              }
            ] /* refine_plan */
          }
        ] /* steps */
      } /* join_optimization */
    },
    {
      "join_execution": {
        "select#": 1,
        "steps": [
        ] /* steps */
      } /* join_execution */
    }
  ] /* steps */
}	0	0
drop table t1,t2,t3,t4,where_subselect_19379;
drop view view_t4;
#
# BUG#12607524 JSON PARSE ERROR ON SELECT ... FROM ... WHERE .. IN (SUBQUERY)
#
CREATE TABLE t1 (  
col_int_key int(11) DEFAULT NULL,
col_varchar_key varchar(1) DEFAULT NULL,
KEY col_int_key (col_int_key),
KEY col_varchar_key (col_varchar_key,col_int_key)
) ENGINE=MyISAM;
INSERT INTO t1 VALUES (8,'g');
CREATE TABLE t2 (
col_int_key int(11) DEFAULT NULL,
col_varchar_key varchar(1) DEFAULT NULL,
KEY col_int_key (col_int_key),
KEY col_varchar_key (col_varchar_key,col_int_key)
) ENGINE=MyISAM;
INSERT INTO t2 VALUES (7,'x');
CREATE TABLE where_subselect_19033  
SELECT
( SELECT col_int_key FROM t2 ) as field1
FROM t1
;
SELECT * FROM where_subselect_19033;
field1
7
SELECT field1
FROM where_subselect_19033
WHERE field1 IN
( SELECT
( SELECT col_int_key FROM t2 )
FROM t1
)
;
field1
7
SELECT * FROM INFORMATION_SCHEMA.OPTIMIZER_TRACE;
QUERY	TRACE	MISSING_BYTES_BEYOND_MAX_MEM_SIZE	INSUFFICIENT_PRIVILEGES
SELECT field1
FROM where_subselect_19033
WHERE field1 IN
( SELECT
( SELECT col_int_key FROM t2 )
FROM t1
)	{
  "steps": [
    {
      "join_preparation": {
        "select#": 1,
        "steps": [
          {
            "join_preparation": {
              "select#": 2,
              "steps": [
                {
                  "join_preparation": {
                    "select#": 3,
                    "steps": [
                      {
                        "expanded_query": "/* select#3 */ select `t2`.`col_int_key` from `t2`"
                      }
                    ] /* steps */
                  } /* join_preparation */
                },
                {
                  "expanded_query": "/* select#2 */ select (/* select#3 */ select `t2`.`col_int_key` from `t2`) from `t1`"
                },
                {
                  "transformation": {
                    "select#": 2,
                    "from": "IN (SELECT)",
                    "to": "semijoin",
                    "chosen": true
                  } /* transformation */
                }
              ] /* steps */
            } /* join_preparation */
          },
          {
            "expanded_query": "/* select#1 */ select `where_subselect_19033`.`field1` AS `field1` from `where_subselect_19033` where `where_subselect_19033`.`field1` in (/* select#2 */ select (/* select#3 */ select `t2`.`col_int_key` from `t2`) from `t1`)"
          },
          {
            "transformation": {
              "select#": 2,
              "from": "IN (SELECT)",
              "to": "semijoin",
              "chosen": true,
              "evaluating_constant_semijoin_conditions": [
              ] /* evaluating_constant_semijoin_conditions */
            } /* transformation */
          },
          {
            "transformations_to_nested_joins": {
              "transformations": [
                "semijoin"
              ] /* transformations */,
              "expanded_query": "/* select#1 */ select `where_subselect_19033`.`field1` AS `field1` from `where_subselect_19033` semi join (`t1`) where (1 and (`where_subselect_19033`.`field1` = (/* select#3 */ select `t2`.`col_int_key` from `t2`)))"
            } /* transformations_to_nested_joins */
          }
        ] /* steps */
      } /* join_preparation */
    },
    {
      "join_optimization": {
        "select#": 1,
        "steps": [
          {
            "condition_processing": {
              "condition": "WHERE",
              "original_condition": "(1 and (`where_subselect_19033`.`field1` = (/* select#3 */ select `t2`.`col_int_key` from `t2`)))",
              "steps": [
                {
                  "transformation": "equality_propagation",
                  "subselect_evaluation": [
                  ] /* subselect_evaluation */,
                  "resulting_condition": "(1 and multiple equal((/* select#3 */ select `t2`.`col_int_key` from `t2`), `where_subselect_19033`.`field1`))"
                },
                {
                  "transformation": "constant_propagation",
                  "resulting_condition": "(1 and multiple equal((/* select#3 */ select `t2`.`col_int_key` from `t2`), `where_subselect_19033`.`field1`))"
                },
                {
                  "transformation": "trivial_condition_removal",
                  "resulting_condition": "multiple equal((/* select#3 */ select `t2`.`col_int_key` from `t2`), `where_subselect_19033`.`field1`)"
                }
              ] /* steps */
            } /* condition_processing */
          },
          {
            "substitute_generated_columns": {
            } /* substitute_generated_columns */
          },
          {
            "table_dependencies": [
              {
                "table": "`where_subselect_19033`",
                "row_may_be_null": false,
                "map_bit": 0,
                "depends_on_map_bits": [
                ] /* depends_on_map_bits */
              },
              {
                "table": "`t1`",
                "row_may_be_null": false,
                "map_bit": 1,
                "depends_on_map_bits": [
                ] /* depends_on_map_bits */
              }
            ] /* table_dependencies */
          },
          {
            "ref_optimizer_key_uses": [
            ] /* ref_optimizer_key_uses */
          },
          {
            "pulled_out_semijoin_tables": [
            ] /* pulled_out_semijoin_tables */
          },
          {
            "subselect_execution": {
              "select#": 3,
              "steps": [
                {
                  "join_optimization": {
                    "select#": 3,
                    "steps": [
                      {
                        "table_dependencies": [
                          {
                            "table": "`t2`",
                            "row_may_be_null": false,
                            "map_bit": 0,
                            "depends_on_map_bits": [
                            ] /* depends_on_map_bits */
                          }
                        ] /* table_dependencies */
                      },
                      {
                        "rows_estimation": [
                          {
                            "table": "`t2`",
                            "rows": 1,
                            "cost": 1,
                            "table_type": "system",
                            "empty": false
                          }
                        ] /* rows_estimation */
                      },
                      {
                        "attaching_conditions_to_tables": {
                          "original_condition": null,
                          "attached_conditions_computation": [
                          ] /* attached_conditions_computation */,
                          "attached_conditions_summary": [
                          ] /* attached_conditions_summary */
                        } /* attaching_conditions_to_tables */
                      },
                      {
                        "refine_plan": [
                        ] /* refine_plan */
                      }
                    ] /* steps */
                  } /* join_optimization */
                },
                {
                  "join_execution": {
                    "select#": 3,
                    "steps": [
                    ] /* steps */
                  } /* join_execution */
                }
              ] /* steps */
            } /* subselect_execution */
          },
          {
            "rows_estimation": [
              {
                "table": "`where_subselect_19033`",
                "rows": 1,
                "cost": 1,
                "table_type": "system",
                "empty": false
              },
              {
                "table": "`t1`",
                "table_scan": {
                  "rows": 1,
                  "cost": 2
                } /* table_scan */
              }
            ] /* rows_estimation */
          },
          {
            "execution_plan_for_potential_materialization": {
              "steps": [
                {
                  "considered_execution_plans": [
                    {
                      "plan_prefix": [
                      ] /* plan_prefix */,
                      "table": "`t1`",
                      "best_access_path": {
                        "considered_access_paths": [
                          {
                            "rows_to_scan": 1,
                            "access_type": "scan",
                            "resulting_rows": 1,
                            "cost": 2.2049,
                            "chosen": true
                          }
                        ] /* considered_access_paths */
                      } /* best_access_path */,
                      "condition_filtering_pct": 100,
                      "rows_for_plan": 1,
                      "cost_for_plan": 2.2049,
                      "chosen": true
                    }
                  ] /* considered_execution_plans */
                }
              ] /* steps */
            } /* execution_plan_for_potential_materialization */
          },
          {
            "considered_execution_plans": [
              {
                "plan_prefix": [
                  "`where_subselect_19033`"
                ] /* plan_prefix */,
                "table": "`t1`",
                "best_access_path": {
                  "considered_access_paths": [
                    {
                      "rows_to_scan": 1,
                      "access_type": "scan",
                      "resulting_rows": 1,
                      "cost": 2.2049,
                      "chosen": true
                    }
                  ] /* considered_access_paths */
                } /* best_access_path */,
                "condition_filtering_pct": 100,
                "rows_for_plan": 1,
                "cost_for_plan": 2.2049,
                "semijoin_strategy_choice": [
                  {
                    "strategy": "FirstMatch",
                    "recalculate_access_paths_and_cost": {
                      "tables": [
                      ] /* tables */
                    } /* recalculate_access_paths_and_cost */,
                    "cost": 2.2049,
                    "rows": 1,
                    "chosen": true
                  },
                  {
                    "strategy": "MaterializeLookup",
                    "cost": 4.6049,
                    "rows": 1,
                    "duplicate_tables_left": false,
                    "chosen": false
                  },
                  {
                    "strategy": "DuplicatesWeedout",
                    "cost": 4.6049,
                    "rows": 1,
                    "duplicate_tables_left": false,
                    "chosen": false
                  }
                ] /* semijoin_strategy_choice */,
                "chosen": true
              },
              {
                "final_semijoin_strategy": "FirstMatch",
                "recalculate_access_paths_and_cost": {
                  "tables": [
                  ] /* tables */
                } /* recalculate_access_paths_and_cost */
              }
            ] /* considered_execution_plans */
          },
          {
            "condition_on_constant_tables": "1",
            "condition_value": true
          },
          {
            "attaching_conditions_to_tables": {
              "original_condition": "1",
              "attached_conditions_computation": [
              ] /* attached_conditions_computation */,
              "attached_conditions_summary": [
                {
                  "table": "`t1`",
                  "attached": null
                }
              ] /* attached_conditions_summary */
            } /* attaching_conditions_to_tables */
          },
          {
            "refine_plan": [
              {
                "table": "`t1`"
              }
            ] /* refine_plan */
          }
        ] /* steps */
      } /* join_optimization */
    },
    {
      "join_execution": {
        "select#": 1,
        "steps": [
        ] /* steps */
      } /* join_execution */
    }
  ] /* steps */
}	0	0
DROP TABLE where_subselect_19033,t1,t2;

# BUG#12612201 - SEGFAULT IN
# SUBSELECT_UNIQUESUBQUERY_ENGINE::PRINT WITH OPTIMIZER TRACE 

CREATE TABLE t1 (
col_int_key int(11) DEFAULT NULL,
col_varchar_key varchar(1) DEFAULT NULL,
col_varchar_nokey varchar(1) DEFAULT NULL
);
CREATE TABLE t2 (
pk int(11) NOT NULL AUTO_INCREMENT,
col_int_key int(11) DEFAULT NULL,
col_varchar_key varchar(1) DEFAULT NULL,
col_varchar_nokey varchar(1) DEFAULT NULL,
PRIMARY KEY (pk)
);
INSERT INTO t2 VALUES (1,4,'v','v'),(20,5,'r','r');
CREATE TABLE t3 (
col_int_key int(11) DEFAULT NULL,
col_varchar_key varchar(1) DEFAULT NULL,
col_varchar_nokey varchar(1) DEFAULT NULL
);
INSERT INTO t3 VALUES (NULL,'j','j'),(8,'c','c');
CREATE TABLE where_updatedelete_20769 select  count(  alias2 . col_varchar_key ) as field1
from (
(select sq1_alias1 . *
from ( t3 as sq1_alias1
straight_join t1 as sq1_alias2
on (sq1_alias2 . col_varchar_key = sq1_alias1 . col_varchar_key)
)
where  sq1_alias1 . col_int_key  in (
select   c_sq1_alias1 . pk as c_sq1_field1
from t2 as c_sq1_alias1
)
) as alias1
left outer join t1 as alias2
on (alias2 . col_varchar_key = alias1 . col_varchar_key  )
)
where (  alias2 . col_varchar_key  in (
select   sq2_alias1 . col_varchar_nokey as sq2_field1
from t2 as sq2_alias1
where  sq2_alias1 . col_int_key  in (
select distinct  c_sq2_alias1 . col_int_key as c_sq2_field1
from t3 as c_sq2_alias1
)
) )
or alias1 . col_int_key = 2
and alias2 . col_varchar_nokey <= alias1 . col_varchar_nokey  
order by alias1 . col_varchar_key  , field1
;
UPDATE where_updatedelete_20769 SET field1 = ( select  count(  alias2 . col_varchar_key ) as field1
from (
(select sq1_alias1 . *
from ( t3 as sq1_alias1
straight_join t1 as sq1_alias2
on (sq1_alias2 . col_varchar_key = sq1_alias1 . col_varchar_key)
)
where  sq1_alias1 . col_int_key  in (
select   c_sq1_alias1 . pk as c_sq1_field1
from t2 as c_sq1_alias1
)
) as alias1
left outer join t1 as alias2
on (alias2 . col_varchar_key = alias1 . col_varchar_key  )
)
where (  alias2 . col_varchar_key  in (
select   sq2_alias1 . col_varchar_nokey as sq2_field1
from t2 as sq2_alias1
where  sq2_alias1 . col_int_key  in (
select distinct  c_sq2_alias1 . col_int_key as c_sq2_field1
from t3 as c_sq2_alias1
)
) )
or alias1 . col_int_key = 2
and alias2 . col_varchar_nokey <= alias1 . col_varchar_nokey  
order by alias1 . col_varchar_key  , field1
 );
DROP TABLE where_updatedelete_20769;
DROP TABLE t1,t2,t3;

# BUG#12710761 - INVALID JSON TRACE ON SUBQUERY IN IN-CLAUSE

CREATE TABLE t1 (col_int_key int, KEY col_int_key (col_int_key));
INSERT INTO t1 VALUES (0),(8),(1),(8);
CREATE TABLE where_subselect_20070
SELECT table2 .col_int_key AS field1,
( SELECT COUNT( col_int_key )
FROM t1
)
FROM t1 AS table1
JOIN t1 AS table2
ON table2 .col_int_key = table1 .col_int_key;
SELECT *
FROM where_subselect_20070
WHERE (field1, ( SELECT COUNT( col_int_key ) FROM t1 )) IN (
SELECT table2 .col_int_key AS field1,
( SELECT COUNT( col_int_key )
FROM t1
)
FROM t1 AS table1
JOIN t1 AS table2
ON table2 .col_int_key = table1 .col_int_key
);
field1	( SELECT COUNT( col_int_key )
FROM t1
)
0	4
1	4
8	4
8	4
8	4
8	4
select * from information_schema.optimizer_trace;
QUERY	TRACE	MISSING_BYTES_BEYOND_MAX_MEM_SIZE	INSUFFICIENT_PRIVILEGES
SELECT *
FROM where_subselect_20070
WHERE (field1, ( SELECT COUNT( col_int_key ) FROM t1 )) IN (
SELECT table2 .col_int_key AS field1,
( SELECT COUNT( col_int_key )
FROM t1
)
FROM t1 AS table1
JOIN t1 AS table2
ON table2 .col_int_key = table1 .col_int_key
)	{
  "steps": [
    {
      "join_preparation": {
        "select#": 1,
        "steps": [
          {
            "join_preparation": {
              "select#": 3,
              "steps": [
                {
                  "join_preparation": {
                    "select#": 4,
                    "steps": [
                      {
                        "expanded_query": "/* select#4 */ select count(`t1`.`col_int_key`) from `t1`"
                      }
                    ] /* steps */
                  } /* join_preparation */
                },
                {
                  "expanded_query": "/* select#3 */ select `table2`.`col_int_key` AS `field1`,(/* select#4 */ select count(`t1`.`col_int_key`) from `t1`) from (`t1` `table1` join `t1` `table2` on((`table2`.`col_int_key` = `table1`.`col_int_key`)))"
                },
                {
                  "join_preparation": {
                    "select#": 2,
                    "steps": [
                      {
                        "expanded_query": "/* select#2 */ select count(`t1`.`col_int_key`) from `t1`"
                      }
                    ] /* steps */
                  } /* join_preparation */
                },
                {
                  "transformation": {
                    "select#": 3,
                    "from": "IN (SELECT)",
                    "to": "semijoin",
                    "chosen": true
                  } /* transformation */
                }
              ] /* steps */
            } /* join_preparation */
          },
          {
            "expanded_query": "/* select#1 */ select `where_subselect_20070`.`field1` AS `field1`,`where_subselect_20070`.`( SELECT COUNT( col_int_key )\nFROM t1\n)` AS `( SELECT COUNT( col_int_key )\nFROM t1\n)` from `where_subselect_20070` where (`where_subselect_20070`.`field1`,(/* select#2 */ select count(`t1`.`col_int_key`) from `t1`)) in (/* select#3 */ select `table2`.`col_int_key` AS `field1`,(/* select#4 */ select count(`t1`.`col_int_key`) from `t1`) from (`t1` `table1` join `t1` `table2` on((`table2`.`col_int_key` = `table1`.`col_int_key`))))"
          },
          {
            "transformation": {
              "select#": 3,
              "from": "IN (SELECT)",
              "to": "semijoin",
              "chosen": true,
              "evaluating_constant_semijoin_conditions": [
              ] /* evaluating_constant_semijoin_conditions */
            } /* transformation */
          },
          {
            "transformations_to_nested_joins": {
              "transformations": [
                "semijoin",
                "JOIN_condition_to_WHERE",
                "parenthesis_removal"
              ] /* transformations */,
              "expanded_query": "/* select#1 */ select `where_subselect_20070`.`field1` AS `field1`,`where_subselect_20070`.`( SELECT COUNT( col_int_key )\nFROM t1\n)` AS `( SELECT COUNT( col_int_key )\nFROM t1\n)` from `where_subselect_20070` semi join (`t1` `table1` join `t1` `table2`) where (1 and (`where_subselect_20070`.`field1` = `table2`.`col_int_key`) and ((/* select#2 */ select count(`t1`.`col_int_key`) from `t1`) = (/* select#4 */ select count(`t1`.`col_int_key`) from `t1`)) and (`table2`.`col_int_key` = `table1`.`col_int_key`))"
            } /* transformations_to_nested_joins */
          }
        ] /* steps */
      } /* join_preparation */
    },
    {
      "join_optimization": {
        "select#": 1,
        "steps": [
          {
            "condition_processing": {
              "condition": "WHERE",
              "original_condition": "(1 and (`where_subselect_20070`.`field1` = `table2`.`col_int_key`) and ((/* select#2 */ select count(`t1`.`col_int_key`) from `t1`) = (/* select#4 */ select count(`t1`.`col_int_key`) from `t1`)) and (`table2`.`col_int_key` = `table1`.`col_int_key`))",
              "steps": [
                {
                  "transformation": "equality_propagation",
                  "subselect_evaluation": [
                  ] /* subselect_evaluation */,
                  "resulting_condition": "(1 and ((/* select#2 */ select count(`t1`.`col_int_key`) from `t1`) = (/* select#4 */ select count(`t1`.`col_int_key`) from `t1`)) and multiple equal(`where_subselect_20070`.`field1`, `table2`.`col_int_key`, `table1`.`col_int_key`))"
                },
                {
                  "transformation": "constant_propagation",
                  "subselect_evaluation": [
                  ] /* subselect_evaluation */,
                  "resulting_condition": "(1 and ((/* select#2 */ select count(`t1`.`col_int_key`) from `t1`) = (/* select#4 */ select count(`t1`.`col_int_key`) from `t1`)) and multiple equal(`where_subselect_20070`.`field1`, `table2`.`col_int_key`, `table1`.`col_int_key`))"
                },
                {
                  "transformation": "trivial_condition_removal",
                  "subselect_evaluation": [
                    {
                      "subselect_execution": {
                        "select#": 2,
                        "steps": [
                          {
                            "join_optimization": {
                              "select#": 2,
                              "steps": [
                                {
                                  "table_dependencies": [
                                    {
                                      "table": "`t1`",
                                      "row_may_be_null": false,
                                      "map_bit": 0,
                                      "depends_on_map_bits": [
                                      ] /* depends_on_map_bits */
                                    }
                                  ] /* table_dependencies */
                                },
                                {
                                  "rows_estimation": [
                                    {
                                      "table": "`t1`",
                                      "table_scan": {
                                        "rows": 4,
                                        "cost": 2
                                      } /* table_scan */
                                    }
                                  ] /* rows_estimation */
                                },
                                {
                                  "considered_execution_plans": [
                                    {
                                      "plan_prefix": [
                                      ] /* plan_prefix */,
                                      "table": "`t1`",
                                      "best_access_path": {
                                        "considered_access_paths": [
                                          {
                                            "rows_to_scan": 4,
                                            "access_type": "scan",
                                            "resulting_rows": 4,
                                            "cost": 2.8068,
                                            "chosen": true
                                          }
                                        ] /* considered_access_paths */
                                      } /* best_access_path */,
                                      "condition_filtering_pct": 100,
                                      "rows_for_plan": 4,
                                      "cost_for_plan": 2.8068,
                                      "chosen": true
                                    }
                                  ] /* considered_execution_plans */
                                },
                                {
                                  "attaching_conditions_to_tables": {
                                    "original_condition": null,
                                    "attached_conditions_computation": [
                                    ] /* attached_conditions_computation */,
                                    "attached_conditions_summary": [
                                      {
                                        "table": "`t1`",
                                        "attached": null
                                      }
                                    ] /* attached_conditions_summary */
                                  } /* attaching_conditions_to_tables */
                                },
                                {
                                  "refine_plan": [
                                    {
                                      "table": "`t1`"
                                    }
                                  ] /* refine_plan */
                                }
                              ] /* steps */
                            } /* join_optimization */
                          },
                          {
                            "join_execution": {
                              "select#": 2,
                              "steps": [
                              ] /* steps */
                            } /* join_execution */
                          }
                        ] /* steps */
                      } /* subselect_execution */
                    },
                    {
                      "subselect_execution": {
                        "select#": 4,
                        "steps": [
                          {
                            "join_optimization": {
                              "select#": 4,
                              "steps": [
                                {
                                  "table_dependencies": [
                                    {
                                      "table": "`t1`",
                                      "row_may_be_null": false,
                                      "map_bit": 0,
                                      "depends_on_map_bits": [
                                      ] /* depends_on_map_bits */
                                    }
                                  ] /* table_dependencies */
                                },
                                {
                                  "rows_estimation": [
                                    {
                                      "table": "`t1`",
                                      "table_scan": {
                                        "rows": 4,
                                        "cost": 2
                                      } /* table_scan */
                                    }
                                  ] /* rows_estimation */
                                },
                                {
                                  "considered_execution_plans": [
                                    {
                                      "plan_prefix": [
                                      ] /* plan_prefix */,
                                      "table": "`t1`",
                                      "best_access_path": {
                                        "considered_access_paths": [
                                          {
                                            "rows_to_scan": 4,
                                            "access_type": "scan",
                                            "resulting_rows": 4,
                                            "cost": 2.8068,
                                            "chosen": true
                                          }
                                        ] /* considered_access_paths */
                                      } /* best_access_path */,
                                      "condition_filtering_pct": 100,
                                      "rows_for_plan": 4,
                                      "cost_for_plan": 2.8068,
                                      "chosen": true
                                    }
                                  ] /* considered_execution_plans */
                                },
                                {
                                  "attaching_conditions_to_tables": {
                                    "original_condition": null,
                                    "attached_conditions_computation": [
                                    ] /* attached_conditions_computation */,
                                    "attached_conditions_summary": [
                                      {
                                        "table": "`t1`",
                                        "attached": null
                                      }
                                    ] /* attached_conditions_summary */
                                  } /* attaching_conditions_to_tables */
                                },
                                {
                                  "refine_plan": [
                                    {
                                      "table": "`t1`"
                                    }
                                  ] /* refine_plan */
                                }
                              ] /* steps */
                            } /* join_optimization */
                          },
                          {
                            "join_execution": {
                              "select#": 4,
                              "steps": [
                              ] /* steps */
                            } /* join_execution */
                          }
                        ] /* steps */
                      } /* subselect_execution */
                    }
                  ] /* subselect_evaluation */,
                  "resulting_condition": "multiple equal(`where_subselect_20070`.`field1`, `table2`.`col_int_key`, `table1`.`col_int_key`)"
                }
              ] /* steps */
            } /* condition_processing */
          },
          {
            "substitute_generated_columns": {
            } /* substitute_generated_columns */
          },
          {
            "table_dependencies": [
              {
                "table": "`where_subselect_20070`",
                "row_may_be_null": false,
                "map_bit": 0,
                "depends_on_map_bits": [
                ] /* depends_on_map_bits */
              },
              {
                "table": "`t1` `table1`",
                "row_may_be_null": false,
                "map_bit": 1,
                "depends_on_map_bits": [
                ] /* depends_on_map_bits */
              },
              {
                "table": "`t1` `table2`",
                "row_may_be_null": false,
                "map_bit": 2,
                "depends_on_map_bits": [
                ] /* depends_on_map_bits */
              }
            ] /* table_dependencies */
          },
          {
            "ref_optimizer_key_uses": [
              {
                "table": "`t1` `table1`",
                "field": "col_int_key",
                "equals": "`where_subselect_20070`.`field1`",
                "null_rejecting": true
              },
              {
                "table": "`t1` `table1`",
                "field": "col_int_key",
                "equals": "`table2`.`col_int_key`",
                "null_rejecting": true
              },
              {
                "table": "`t1` `table2`",
                "field": "col_int_key",
                "equals": "`where_subselect_20070`.`field1`",
                "null_rejecting": true
              },
              {
                "table": "`t1` `table2`",
                "field": "col_int_key",
                "equals": "`table1`.`col_int_key`",
                "null_rejecting": true
              }
            ] /* ref_optimizer_key_uses */
          },
          {
            "pulled_out_semijoin_tables": [
            ] /* pulled_out_semijoin_tables */
          },
          {
            "rows_estimation": [
              {
                "table": "`where_subselect_20070`",
                "table_scan": {
                  "rows": 6,
                  "cost": 2
                } /* table_scan */
              },
              {
                "table": "`t1` `table1`",
                "table_scan": {
                  "rows": 4,
                  "cost": 2
                } /* table_scan */
              },
              {
                "table": "`t1` `table2`",
                "table_scan": {
                  "rows": 4,
                  "cost": 2
                } /* table_scan */
              }
            ] /* rows_estimation */
          },
          {
            "execution_plan_for_potential_materialization": {
              "steps": [
                {
                  "considered_execution_plans": [
                    {
                      "plan_prefix": [
                      ] /* plan_prefix */,
                      "table": "`t1` `table1`",
                      "best_access_path": {
                        "considered_access_paths": [
                          {
                            "access_type": "ref",
                            "index": "col_int_key",
                            "usable": false,
                            "chosen": false
                          },
                          {
                            "rows_to_scan": 4,
                            "access_type": "scan",
                            "resulting_rows": 4,
                            "cost": 2.8068,
                            "chosen": true
                          }
                        ] /* considered_access_paths */
                      } /* best_access_path */,
                      "condition_filtering_pct": 100,
                      "rows_for_plan": 4,
                      "cost_for_plan": 2.8068,
                      "rest_of_plan": [
                        {
                          "plan_prefix": [
                            "`t1` `table1`"
                          ] /* plan_prefix */,
                          "table": "`t1` `table2`",
                          "best_access_path": {
                            "considered_access_paths": [
                              {
                                "access_type": "ref",
                                "index": "col_int_key",
                                "rows": 2,
                                "cost": 5.693,
                                "chosen": true
                              },
                              {
                                "rows_to_scan": 4,
                                "access_type": "scan",
                                "using_join_cache": true,
                                "buffers_needed": 1,
                                "resulting_rows": 4,
                                "cost": 5.207,
                                "chosen": true
                              }
                            ] /* considered_access_paths */
                          } /* best_access_path */,
                          "condition_filtering_pct": 25,
                          "rows_for_plan": 4,
                          "cost_for_plan": 8.0138,
                          "chosen": true
                        }
                      ] /* rest_of_plan */
                    },
                    {
                      "plan_prefix": [
                      ] /* plan_prefix */,
                      "table": "`t1` `table2`",
                      "best_access_path": {
                        "considered_access_paths": [
                          {
                            "access_type": "ref",
                            "index": "col_int_key",
                            "usable": false,
                            "chosen": false
                          },
                          {
                            "rows_to_scan": 4,
                            "access_type": "scan",
                            "resulting_rows": 4,
                            "cost": 2.8068,
                            "chosen": true
                          }
                        ] /* considered_access_paths */
                      } /* best_access_path */,
                      "condition_filtering_pct": 100,
                      "rows_for_plan": 4,
                      "cost_for_plan": 2.8068,
                      "rest_of_plan": [
                        {
                          "plan_prefix": [
                            "`t1` `table2`"
                          ] /* plan_prefix */,
                          "table": "`t1` `table1`",
                          "best_access_path": {
                            "considered_access_paths": [
                              {
                                "access_type": "ref",
                                "index": "col_int_key",
                                "rows": 2,
                                "cost": 5.693,
                                "chosen": true
                              },
                              {
                                "rows_to_scan": 4,
                                "access_type": "scan",
                                "using_join_cache": true,
                                "buffers_needed": 1,
                                "resulting_rows": 4,
                                "cost": 5.207,
                                "chosen": true
                              }
                            ] /* considered_access_paths */
                          } /* best_access_path */,
                          "condition_filtering_pct": 25,
                          "rows_for_plan": 4,
                          "cost_for_plan": 8.0138,
                          "pruned_by_cost": true
                        }
                      ] /* rest_of_plan */
                    }
                  ] /* considered_execution_plans */
                }
              ] /* steps */
            } /* execution_plan_for_potential_materialization */
          },
          {
            "considered_execution_plans": [
              {
                "plan_prefix": [
                ] /* plan_prefix */,
                "table": "`where_subselect_20070`",
                "best_access_path": {
                  "considered_access_paths": [
                    {
                      "rows_to_scan": 6,
                      "access_type": "scan",
                      "resulting_rows": 6,
                      "cost": 3.219,
                      "chosen": true
                    }
                  ] /* considered_access_paths */
                } /* best_access_path */,
                "condition_filtering_pct": 100,
                "rows_for_plan": 6,
                "cost_for_plan": 3.219,
                "semijoin_strategy_choice": [
                ] /* semijoin_strategy_choice */,
                "rest_of_plan": [
                  {
                    "plan_prefix": [
                      "`where_subselect_20070`"
                    ] /* plan_prefix */,
                    "table": "`t1` `table1`",
                    "best_access_path": {
                      "considered_access_paths": [
                        {
                          "access_type": "ref",
                          "index": "col_int_key",
                          "rows": 2,
                          "cost": 8.5395,
                          "chosen": true
                        },
                        {
                          "rows_to_scan": 4,
                          "access_type": "scan",
                          "using_join_cache": true,
                          "buffers_needed": 1,
                          "resulting_rows": 4,
                          "cost": 6.8074,
                          "chosen": true
                        }
                      ] /* considered_access_paths */
                    } /* best_access_path */,
                    "condition_filtering_pct": 25,
                    "rows_for_plan": 6,
                    "cost_for_plan": 10.026,
                    "semijoin_strategy_choice": [
                    ] /* semijoin_strategy_choice */,
                    "rest_of_plan": [
                      {
                        "plan_prefix": [
                          "`where_subselect_20070`",
                          "`t1` `table1`"
                        ] /* plan_prefix */,
                        "table": "`t1` `table2`",
                        "best_access_path": {
                          "considered_access_paths": [
                            {
                              "access_type": "ref",
                              "index": "col_int_key",
                              "rows": 2,
                              "cost": 8.5395,
                              "chosen": true
                            },
                            {
                              "rows_to_scan": 4,
                              "access_type": "scan",
                              "using_join_cache": true,
                              "buffers_needed": 1,
                              "resulting_rows": 4,
                              "cost": 6.8077,
                              "chosen": true
                            }
                          ] /* considered_access_paths */
                        } /* best_access_path */,
                        "condition_filtering_pct": 25,
                        "rows_for_plan": 6,
                        "cost_for_plan": 16.834,
                        "semijoin_strategy_choice": [
                          {
                            "strategy": "FirstMatch",
                            "recalculate_access_paths_and_cost": {
                              "tables": [
                                {
                                  "table": "`t1` `table1`",
                                  "best_access_path": {
                                    "considered_access_paths": [
                                      {
                                        "access_type": "ref",
                                        "index": "col_int_key",
                                        "rows": 2,
                                        "cost": 8.5395,
                                        "chosen": true
                                      },
                                      {
                                        "rows_to_scan": 4,
                                        "access_type": "scan",
                                        "resulting_rows": 4,
                                        "cost": 16.841,
                                        "chosen": false
                                      }
                                    ] /* considered_access_paths */
                                  } /* best_access_path */
                                },
                                {
                                  "table": "`t1` `table2`",
                                  "best_access_path": {
                                    "considered_access_paths": [
                                      {
                                        "access_type": "ref",
                                        "index": "col_int_key",
                                        "rows": 2,
                                        "cost": 17.079,
                                        "chosen": true
                                      },
                                      {
                                        "rows_to_scan": 4,
                                        "access_type": "scan",
                                        "resulting_rows": 4,
                                        "cost": 33.682,
                                        "chosen": false
                                      }
                                    ] /* considered_access_paths */
                                  } /* best_access_path */
                                }
                              ] /* tables */
                            } /* recalculate_access_paths_and_cost */,
                            "cost": 28.838,
                            "rows": 6,
                            "chosen": true
                          },
                          {
                            "strategy": "MaterializeLookup",
                            "cost": 15.233,
                            "rows": 6,
                            "duplicate_tables_left": false,
                            "chosen": true
                          },
                          {
                            "strategy": "DuplicatesWeedout",
                            "cost": 21.234,
                            "rows": 6,
                            "duplicate_tables_left": false,
                            "chosen": false
                          }
                        ] /* semijoin_strategy_choice */,
                        "chosen": true
                      }
                    ] /* rest_of_plan */
                  },
                  {
                    "plan_prefix": [
                      "`where_subselect_20070`"
                    ] /* plan_prefix */,
                    "table": "`t1` `table2`",
                    "best_access_path": {
                      "considered_access_paths": [
                        {
                          "access_type": "ref",
                          "index": "col_int_key",
                          "rows": 2,
                          "cost": 8.5395,
                          "chosen": true
                        },
                        {
                          "rows_to_scan": 4,
                          "access_type": "scan",
                          "using_join_cache": true,
                          "buffers_needed": 1,
                          "resulting_rows": 4,
                          "cost": 6.8074,
                          "chosen": true
                        }
                      ] /* considered_access_paths */
                    } /* best_access_path */,
                    "condition_filtering_pct": 25,
                    "rows_for_plan": 6,
                    "cost_for_plan": 10.026,
                    "semijoin_strategy_choice": [
                    ] /* semijoin_strategy_choice */,
                    "rest_of_plan": [
                      {
                        "plan_prefix": [
                          "`where_subselect_20070`",
                          "`t1` `table2`"
                        ] /* plan_prefix */,
                        "table": "`t1` `table1`",
                        "best_access_path": {
                          "considered_access_paths": [
                            {
                              "access_type": "ref",
                              "index": "col_int_key",
                              "rows": 2,
                              "cost": 8.5395,
                              "chosen": true
                            },
                            {
                              "rows_to_scan": 4,
                              "access_type": "scan",
                              "using_join_cache": true,
                              "buffers_needed": 1,
                              "resulting_rows": 4,
                              "cost": 6.8077,
                              "chosen": true
                            }
                          ] /* considered_access_paths */
                        } /* best_access_path */,
                        "condition_filtering_pct": 25,
                        "rows_for_plan": 6,
                        "cost_for_plan": 16.834,
                        "semijoin_strategy_choice": [
                          {
                            "strategy": "FirstMatch",
                            "recalculate_access_paths_and_cost": {
                              "tables": [
                                {
                                  "table": "`t1` `table2`",
                                  "best_access_path": {
                                    "considered_access_paths": [
                                      {
                                        "access_type": "ref",
                                        "index": "col_int_key",
                                        "rows": 2,
                                        "cost": 8.5395,
                                        "chosen": true
                                      },
                                      {
                                        "rows_to_scan": 4,
                                        "access_type": "scan",
                                        "resulting_rows": 4,
                                        "cost": 16.841,
                                        "chosen": false
                                      }
                                    ] /* considered_access_paths */
                                  } /* best_access_path */
                                },
                                {
                                  "table": "`t1` `table1`",
                                  "best_access_path": {
                                    "considered_access_paths": [
                                      {
                                        "access_type": "ref",
                                        "index": "col_int_key",
                                        "rows": 2,
                                        "cost": 17.079,
                                        "chosen": true
                                      },
                                      {
                                        "rows_to_scan": 4,
                                        "access_type": "scan",
                                        "resulting_rows": 4,
                                        "cost": 33.682,
                                        "chosen": false
                                      }
                                    ] /* considered_access_paths */
                                  } /* best_access_path */
                                }
                              ] /* tables */
                            } /* recalculate_access_paths_and_cost */,
                            "cost": 28.838,
                            "rows": 6,
                            "chosen": true
                          },
                          {
                            "strategy": "MaterializeLookup",
                            "cost": 15.233,
                            "rows": 6,
                            "duplicate_tables_left": false,
                            "chosen": true
                          },
                          {
                            "strategy": "DuplicatesWeedout",
                            "cost": 21.234,
                            "rows": 6,
                            "duplicate_tables_left": false,
                            "chosen": false
                          }
                        ] /* semijoin_strategy_choice */,
                        "pruned_by_cost": true
                      }
                    ] /* rest_of_plan */
                  }
                ] /* rest_of_plan */
              },
              {
                "plan_prefix": [
                ] /* plan_prefix */,
                "table": "`t1` `table1`",
                "best_access_path": {
                  "considered_access_paths": [
                    {
                      "access_type": "ref",
                      "index": "col_int_key",
                      "usable": false,
                      "chosen": false
                    },
                    {
                      "rows_to_scan": 4,
                      "access_type": "scan",
                      "resulting_rows": 4,
                      "cost": 2.8068,
                      "chosen": true
                    }
                  ] /* considered_access_paths */
                } /* best_access_path */,
                "condition_filtering_pct": 100,
                "rows_for_plan": 4,
                "cost_for_plan": 2.8068,
                "semijoin_strategy_choice": [
                ] /* semijoin_strategy_choice */,
                "rest_of_plan": [
                  {
                    "plan_prefix": [
                      "`t1` `table1`"
                    ] /* plan_prefix */,
                    "table": "`where_subselect_20070`",
                    "best_access_path": {
                      "considered_access_paths": [
                        {
                          "rows_to_scan": 6,
                          "access_type": "scan",
                          "using_join_cache": true,
                          "buffers_needed": 1,
                          "resulting_rows": 6,
                          "cost": 6.8192,
                          "chosen": true
                        }
                      ] /* considered_access_paths */
                    } /* best_access_path */,
                    "condition_filtering_pct": 16.667,
                    "rows_for_plan": 4,
                    "cost_for_plan": 9.626,
                    "semijoin_strategy_choice": [
                    ] /* semijoin_strategy_choice */,
                    "rest_of_plan": [
                      {
                        "plan_prefix": [
                          "`t1` `table1`",
                          "`where_subselect_20070`"
                        ] /* plan_prefix */,
                        "table": "`t1` `table2`",
                        "best_access_path": {
                          "considered_access_paths": [
                            {
                              "access_type": "ref",
                              "index": "col_int_key",
                              "rows": 2,
                              "cost": 5.693,
                              "chosen": true
                            },
                            {
                              "rows_to_scan": 4,
                              "access_type": "scan",
                              "using_join_cache": true,
                              "buffers_needed": 1,
                              "resulting_rows": 4,
                              "cost": 5.2074,
                              "chosen": true
                            }
                          ] /* considered_access_paths */
                        } /* best_access_path */,
                        "condition_filtering_pct": 25,
                        "rows_for_plan": 4,
                        "cost_for_plan": 14.833,
                        "semijoin_strategy_choice": [
                          {
                            "strategy": "DuplicatesWeedout",
                            "cost": 17.833,
                            "rows": 1,
                            "duplicate_tables_left": true,
                            "chosen": true
                          }
                        ] /* semijoin_strategy_choice */,
                        "pruned_by_cost": true
                      }
                    ] /* rest_of_plan */
                  },
                  {
                    "plan_prefix": [
                      "`t1` `table1`"
                    ] /* plan_prefix */,
                    "table": "`t1` `table2`",
                    "best_access_path": {
                      "considered_access_paths": [
                        {
                          "access_type": "ref",
                          "index": "col_int_key",
                          "rows": 2,
                          "cost": 5.693,
                          "chosen": true
                        },
                        {
                          "rows_to_scan": 4,
                          "access_type": "scan",
                          "using_join_cache": true,
                          "buffers_needed": 1,
                          "resulting_rows": 4,
                          "cost": 5.207,
                          "chosen": true
                        }
                      ] /* considered_access_paths */
                    } /* best_access_path */,
                    "condition_filtering_pct": 25,
                    "rows_for_plan": 4,
                    "cost_for_plan": 8.0138,
                    "semijoin_strategy_choice": [
                      {
                        "strategy": "MaterializeScan",
                        "choice": "deferred"
                      }
                    ] /* semijoin_strategy_choice */,
                    "rest_of_plan": [
                      {
                        "plan_prefix": [
                          "`t1` `table1`",
                          "`t1` `table2`"
                        ] /* plan_prefix */,
                        "table": "`where_subselect_20070`",
                        "best_access_path": {
                          "considered_access_paths": [
                            {
                              "rows_to_scan": 6,
                              "access_type": "scan",
                              "using_join_cache": true,
                              "buffers_needed": 1,
                              "resulting_rows": 6,
                              "cost": 6.8194,
                              "chosen": true
                            }
                          ] /* considered_access_paths */
                        } /* best_access_path */,
                        "condition_filtering_pct": 16.667,
                        "rows_for_plan": 4,
                        "cost_for_plan": 14.833,
                        "semijoin_strategy_choice": [
                          {
                            "strategy": "LooseScan",
                            "recalculate_access_paths_and_cost": {
                              "tables": [
                                {
                                  "table": "`t1` `table1`",
                                  "best_access_path": {
                                    "considered_access_paths": [
                                      {
                                        "access_type": "ref",
                                        "index": "col_int_key",
                                        "usable": false,
                                        "chosen": false
                                      },
                                      {
                                        "rows_to_scan": 4,
                                        "access_type": "scan",
                                        "resulting_rows": 4,
                                        "cost": 2.8068,
                                        "chosen": true
                                      }
                                    ] /* considered_access_paths */
                                  } /* best_access_path */,
                                  "unknown_key_1": {
                                    "searching_loose_scan_index": {
                                      "indexes": [
                                        {
                                          "index": "col_int_key",
                                          "index_handles_needed_semijoin_equalities": false
                                        }
                                      ] /* indexes */
                                    } /* searching_loose_scan_index */
                                  }
                                }
                              ] /* tables */
                            } /* recalculate_access_paths_and_cost */,
                            "chosen": false
                          },
                          {
                            "strategy": "MaterializeScan",
                            "recalculate_access_paths_and_cost": {
                              "tables": [
                                {
                                  "table": "`where_subselect_20070`",
                                  "best_access_path": {
                                    "considered_access_paths": [
                                      {
                                        "rows_to_scan": 6,
                                        "access_type": "scan",
                                        "using_join_cache": true,
                                        "buffers_needed": 1,
                                        "resulting_rows": 6,
                                        "cost": 6.8194,
                                        "chosen": true
                                      }
                                    ] /* considered_access_paths */
                                  } /* best_access_path */
                                }
                              ] /* tables */
                            } /* recalculate_access_paths_and_cost */,
                            "cost": 18.433,
                            "rows": 1,
                            "duplicate_tables_left": true,
                            "chosen": true
                          },
                          {
                            "strategy": "DuplicatesWeedout",
                            "cost": 17.833,
                            "rows": 1,
                            "duplicate_tables_left": false,
                            "chosen": true
                          }
                        ] /* semijoin_strategy_choice */,
                        "pruned_by_cost": true
                      }
                    ] /* rest_of_plan */
                  }
                ] /* rest_of_plan */
              },
              {
                "plan_prefix": [
                ] /* plan_prefix */,
                "table": "`t1` `table2`",
                "best_access_path": {
                  "considered_access_paths": [
                    {
                      "access_type": "ref",
                      "index": "col_int_key",
                      "usable": false,
                      "chosen": false
                    },
                    {
                      "rows_to_scan": 4,
                      "access_type": "scan",
                      "resulting_rows": 4,
                      "cost": 2.8068,
                      "chosen": true
                    }
                  ] /* considered_access_paths */
                } /* best_access_path */,
                "condition_filtering_pct": 100,
                "rows_for_plan": 4,
                "cost_for_plan": 2.8068,
                "semijoin_strategy_choice": [
                ] /* semijoin_strategy_choice */,
                "rest_of_plan": [
                  {
                    "plan_prefix": [
                      "`t1` `table2`"
                    ] /* plan_prefix */,
                    "table": "`where_subselect_20070`",
                    "best_access_path": {
                      "considered_access_paths": [
                        {
                          "rows_to_scan": 6,
                          "access_type": "scan",
                          "using_join_cache": true,
                          "buffers_needed": 1,
                          "resulting_rows": 6,
                          "cost": 6.8192,
                          "chosen": true
                        }
                      ] /* considered_access_paths */
                    } /* best_access_path */,
                    "condition_filtering_pct": 16.667,
                    "rows_for_plan": 4,
                    "cost_for_plan": 9.626,
                    "semijoin_strategy_choice": [
                    ] /* semijoin_strategy_choice */,
                    "rest_of_plan": [
                      {
                        "plan_prefix": [
                          "`t1` `table2`",
                          "`where_subselect_20070`"
                        ] /* plan_prefix */,
                        "table": "`t1` `table1`",
                        "best_access_path": {
                          "considered_access_paths": [
                            {
                              "access_type": "ref",
                              "index": "col_int_key",
                              "rows": 2,
                              "cost": 5.693,
                              "chosen": true
                            },
                            {
                              "rows_to_scan": 4,
                              "access_type": "scan",
                              "using_join_cache": true,
                              "buffers_needed": 1,
                              "resulting_rows": 4,
                              "cost": 5.2074,
                              "chosen": true
                            }
                          ] /* considered_access_paths */
                        } /* best_access_path */,
                        "condition_filtering_pct": 25,
                        "rows_for_plan": 4,
                        "cost_for_plan": 14.833,
                        "semijoin_strategy_choice": [
                          {
                            "strategy": "DuplicatesWeedout",
                            "cost": 17.833,
                            "rows": 1,
                            "duplicate_tables_left": true,
                            "chosen": true
                          }
                        ] /* semijoin_strategy_choice */,
                        "pruned_by_cost": true
                      }
                    ] /* rest_of_plan */
                  },
                  {
                    "plan_prefix": [
                      "`t1` `table2`"
                    ] /* plan_prefix */,
                    "table": "`t1` `table1`",
                    "best_access_path": {
                      "considered_access_paths": [
                        {
                          "access_type": "ref",
                          "index": "col_int_key",
                          "rows": 2,
                          "cost": 5.693,
                          "chosen": true
                        },
                        {
                          "rows_to_scan": 4,
                          "access_type": "scan",
                          "using_join_cache": true,
                          "buffers_needed": 1,
                          "resulting_rows": 4,
                          "cost": 5.207,
                          "chosen": true
                        }
                      ] /* considered_access_paths */
                    } /* best_access_path */,
                    "condition_filtering_pct": 25,
                    "rows_for_plan": 4,
                    "cost_for_plan": 8.0138,
                    "semijoin_strategy_choice": [
                      {
                        "strategy": "MaterializeScan",
                        "choice": "deferred"
                      }
                    ] /* semijoin_strategy_choice */,
                    "rest_of_plan": [
                      {
                        "plan_prefix": [
                          "`t1` `table2`",
                          "`t1` `table1`"
                        ] /* plan_prefix */,
                        "table": "`where_subselect_20070`",
                        "best_access_path": {
                          "considered_access_paths": [
                            {
                              "rows_to_scan": 6,
                              "access_type": "scan",
                              "using_join_cache": true,
                              "buffers_needed": 1,
                              "resulting_rows": 6,
                              "cost": 6.8194,
                              "chosen": true
                            }
                          ] /* considered_access_paths */
                        } /* best_access_path */,
                        "condition_filtering_pct": 16.667,
                        "rows_for_plan": 4,
                        "cost_for_plan": 14.833,
                        "semijoin_strategy_choice": [
                          {
                            "strategy": "LooseScan",
                            "recalculate_access_paths_and_cost": {
                              "tables": [
                                {
                                  "table": "`t1` `table2`",
                                  "best_access_path": {
                                    "considered_access_paths": [
                                      {
                                        "access_type": "ref",
                                        "index": "col_int_key",
                                        "usable": false,
                                        "chosen": false
                                      },
                                      {
                                        "rows_to_scan": 4,
                                        "access_type": "scan",
                                        "resulting_rows": 4,
                                        "cost": 2.8068,
                                        "chosen": true
                                      }
                                    ] /* considered_access_paths */
                                  } /* best_access_path */,
                                  "unknown_key_2": {
                                    "searching_loose_scan_index": {
                                      "indexes": [
                                        {
                                          "index": "col_int_key",
                                          "covering_scan": {
                                            "cost": 1.0698,
                                            "chosen": true
                                          } /* covering_scan */
                                        }
                                      ] /* indexes */
                                    } /* searching_loose_scan_index */
                                  }
                                },
                                {
                                  "table": "`t1` `table1`",
                                  "best_access_path": {
                                    "considered_access_paths": [
                                      {
                                        "access_type": "ref",
                                        "index": "col_int_key",
                                        "rows": 2,
                                        "cost": 5.693,
                                        "chosen": true
                                      },
                                      {
                                        "rows_to_scan": 4,
                                        "access_type": "scan",
                                        "resulting_rows": 4,
                                        "cost": 11.227,
                                        "chosen": false
                                      }
                                    ] /* considered_access_paths */
                                  } /* best_access_path */
                                },
                                {
                                  "table": "`where_subselect_20070`",
                                  "best_access_path": {
                                    "considered_access_paths": [
                                      {
                                        "rows_to_scan": 6,
                                        "access_type": "scan",
                                        "using_join_cache": true,
                                        "buffers_needed": 1,
                                        "resulting_rows": 6,
                                        "cost": 11.62,
                                        "chosen": true
                                      }
                                    ] /* considered_access_paths */
                                  } /* best_access_path */
                                }
                              ] /* tables */
                            } /* recalculate_access_paths_and_cost */,
                            "cost": 19.182,
                            "rows": 1,
                            "chosen": true
                          },
                          {
                            "strategy": "MaterializeScan",
                            "recalculate_access_paths_and_cost": {
                              "tables": [
                                {
                                  "table": "`where_subselect_20070`",
                                  "best_access_path": {
                                    "considered_access_paths": [
                                      {
                                        "rows_to_scan": 6,
                                        "access_type": "scan",
                                        "using_join_cache": true,
                                        "buffers_needed": 1,
                                        "resulting_rows": 6,
                                        "cost": 6.8194,
                                        "chosen": true
                                      }
                                    ] /* considered_access_paths */
                                  } /* best_access_path */
                                }
                              ] /* tables */
                            } /* recalculate_access_paths_and_cost */,
                            "cost": 18.433,
                            "rows": 1,
                            "duplicate_tables_left": false,
                            "chosen": true
                          },
                          {
                            "strategy": "DuplicatesWeedout",
                            "cost": 17.833,
                            "rows": 1,
                            "duplicate_tables_left": false,
                            "chosen": true
                          }
                        ] /* semijoin_strategy_choice */,
                        "pruned_by_cost": true
                      }
                    ] /* rest_of_plan */
                  }
                ] /* rest_of_plan */
              },
              {
                "final_semijoin_strategy": "MaterializeLookup"
              }
            ] /* considered_execution_plans */
          },
          {
            "creating_tmp_table": {
              "tmp_table_info": {
                "row_length": 13,
                "key_length": 14,
                "unique_constraint": false,
                "location": "memory (heap)",
                "row_limit_estimate": 80659
              } /* tmp_table_info */
            } /* creating_tmp_table */
          },
          {
            "subselect_execution": {
              "select#": 2,
              "steps": [
              ] /* steps */
            } /* subselect_execution */
          },
          {
            "attaching_conditions_to_tables": {
              "original_condition": "((`<subquery3>`.`field1` = `where_subselect_20070`.`field1`) and (`table2`.`col_int_key` = `table1`.`col_int_key`))",
              "attached_conditions_computation": [
                {
                  "table": "`t1` `table2`",
                  "rechecking_index_usage": {
                    "recheck_reason": "not_first_table",
                    "range_analysis": {
                      "table_scan": {
                        "rows": 4,
                        "cost": 4.9068
                      } /* table_scan */,
                      "potential_range_indexes": [
                        {
                          "index": "col_int_key",
                          "usable": true,
                          "key_parts": [
                            "col_int_key"
                          ] /* key_parts */
                        }
                      ] /* potential_range_indexes */,
                      "best_covering_index_scan": {
                        "index": "col_int_key",
                        "cost": 1.8698,
                        "chosen": true
                      } /* best_covering_index_scan */,
                      "setup_range_conditions": [
                      ] /* setup_range_conditions */,
                      "group_index_range": {
                        "chosen": false,
                        "cause": "not_single_table"
                      } /* group_index_range */,
                      "analyzing_range_alternatives": {
                        "range_scan_alternatives": [
                          {
                            "index": "col_int_key",
                            "chosen": false,
                            "cause": "depends_on_unread_values"
                          }
                        ] /* range_scan_alternatives */,
                        "analyzing_roworder_intersect": {
                          "usable": false,
                          "cause": "too_few_roworder_scans"
                        } /* analyzing_roworder_intersect */
                      } /* analyzing_range_alternatives */
                    } /* range_analysis */
                  } /* rechecking_index_usage */
                }
              ] /* attached_conditions_computation */,
              "attached_conditions_summary": [
                {
                  "table": "`where_subselect_20070`",
                  "attached": "(`where_subselect_20070`.`field1` is not null)"
                },
                {
                  "table": "``.`<subquery3>`",
                  "attached": null
                },
                {
                  "table": "`t1` `table1`",
                  "attached": null
                },
                {
                  "table": "`t1` `table2`",
                  "attached": "(`table2`.`col_int_key` = `table1`.`col_int_key`)"
                }
              ] /* attached_conditions_summary */
            } /* attaching_conditions_to_tables */
          },
          {
            "refine_plan": [
              {
                "table": "`where_subselect_20070`"
              },
              {
                "table": "``.`<subquery3>`"
              },
              {
                "table": "`t1` `table1`"
              },
              {
                "table": "`t1` `table2`"
              }
            ] /* refine_plan */
          }
        ] /* steps */
      } /* join_optimization */
    },
    {
      "join_execution": {
        "select#": 1,
        "steps": [
          {
            "subselect_execution": {
              "select#": 4,
              "steps": [
              ] /* steps */
            } /* subselect_execution */
          },
          {
            "subselect_execution": {
              "select#": 4,
              "steps": [
              ] /* steps */
            } /* subselect_execution */
          },
          {
            "subselect_execution": {
              "select#": 4,
              "steps": [
              ] /* steps */
            } /* subselect_execution */
          },
          {
            "subselect_execution": {
              "select#": 4,
              "steps": [
              ] /* steps */
            } /* subselect_execution */
          },
          {
            "subselect_execution": {
              "select#": 4,
              "steps": [
              ] /* steps */
            } /* subselect_execution */
          },
          {
            "subselect_execution": {
              "select#": 4,
              "steps": [
              ] /* steps */
            } /* subselect_execution */
          },
          {
            "subselect_execution": {
              "select#": 4,
              "steps": [
              ] /* steps */
            } /* subselect_execution */
          },
          {
            "subselect_execution": {
              "select#": 4,
              "steps": [
              ] /* steps */
            } /* subselect_execution */
          },
          {
            "subselect_execution": {
              "select#": 4,
              "steps": [
              ] /* steps */
            } /* subselect_execution */
          },
          {
            "subselect_execution": {
              "select#": 4,
              "steps": [
              ] /* steps */
            } /* subselect_execution */
          },
          {
            "subselect_execution": {
              "select#": 4,
              "steps": [
              ] /* steps */
            } /* subselect_execution */
          },
          {
            "subselect_execution": {
              "select#": 4,
              "steps": [
              ] /* steps */
            } /* subselect_execution */
          }
        ] /* steps */
      } /* join_execution */
    }
  ] /* steps */
}	0	0
DROP TABLE where_subselect_20070,t1;
#
# Bug#13430443 - ASSERTION `NEW_TYPE[0] != 'U'' FAILED. WHEN
# OPTIMIZER_TRACE IS ENABLED
#
CREATE TABLE t1
(a INT,b INT,c INT, KEY(a),KEY (a,c)) ENGINE=INNODB;
SELECT 1 FROM t1 WHERE 1 LIKE
(SELECT a FROM t1 WHERE a = 1 ORDER BY c);
1
SELECT * FROM INFORMATION_SCHEMA.OPTIMIZER_TRACE;
QUERY	TRACE	MISSING_BYTES_BEYOND_MAX_MEM_SIZE	INSUFFICIENT_PRIVILEGES
SELECT 1 FROM t1 WHERE 1 LIKE
(SELECT a FROM t1 WHERE a = 1 ORDER BY c)	{
  "steps": [
    {
      "join_preparation": {
        "select#": 1,
        "steps": [
          {
            "join_preparation": {
              "select#": 2,
              "steps": [
                {
                  "expanded_query": "/* select#2 */ select `t1`.`a` from `t1` where (`t1`.`a` = 1) order by `t1`.`c`"
                }
              ] /* steps */
            } /* join_preparation */
          },
          {
            "expanded_query": "/* select#1 */ select 1 AS `1` from `t1` where (1 like (/* select#2 */ select `t1`.`a` from `t1` where (`t1`.`a` = 1) order by `t1`.`c`))"
          }
        ] /* steps */
      } /* join_preparation */
    },
    {
      "join_optimization": {
        "select#": 1,
        "steps": [
          {
            "condition_processing": {
              "condition": "WHERE",
              "original_condition": "(1 like (/* select#2 */ select `t1`.`a` from `t1` where (`t1`.`a` = 1) order by `t1`.`c`))",
              "steps": [
                {
                  "transformation": "equality_propagation",
                  "subselect_evaluation": [
                  ] /* subselect_evaluation */,
                  "resulting_condition": "(1 like (/* select#2 */ select `t1`.`a` from `t1` where (`t1`.`a` = 1) order by `t1`.`c`))"
                },
                {
                  "transformation": "constant_propagation",
                  "subselect_evaluation": [
                  ] /* subselect_evaluation */,
                  "resulting_condition": "(1 like (/* select#2 */ select `t1`.`a` from `t1` where (`t1`.`a` = 1) order by `t1`.`c`))"
                },
                {
                  "transformation": "trivial_condition_removal",
                  "subselect_evaluation": [
                    {
                      "subselect_execution": {
                        "select#": 2,
                        "steps": [
                          {
                            "join_optimization": {
                              "select#": 2,
                              "steps": [
                                {
                                  "condition_processing": {
                                    "condition": "WHERE",
                                    "original_condition": "(`t1`.`a` = 1)",
                                    "steps": [
                                      {
                                        "transformation": "equality_propagation",
                                        "resulting_condition": "multiple equal(1, `t1`.`a`)"
                                      },
                                      {
                                        "transformation": "constant_propagation",
                                        "resulting_condition": "multiple equal(1, `t1`.`a`)"
                                      },
                                      {
                                        "transformation": "trivial_condition_removal",
                                        "resulting_condition": "multiple equal(1, `t1`.`a`)"
                                      }
                                    ] /* steps */
                                  } /* condition_processing */
                                },
                                {
                                  "substitute_generated_columns": {
                                  } /* substitute_generated_columns */
                                },
                                {
                                  "table_dependencies": [
                                    {
                                      "table": "`t1`",
                                      "row_may_be_null": false,
                                      "map_bit": 0,
                                      "depends_on_map_bits": [
                                      ] /* depends_on_map_bits */
                                    }
                                  ] /* table_dependencies */
                                },
                                {
                                  "ref_optimizer_key_uses": [
                                    {
                                      "table": "`t1`",
                                      "field": "a",
                                      "equals": "1",
                                      "null_rejecting": false
                                    },
                                    {
                                      "table": "`t1`",
                                      "field": "a",
                                      "equals": "1",
                                      "null_rejecting": false
                                    }
                                  ] /* ref_optimizer_key_uses */
                                },
                                {
                                  "rows_estimation": [
                                    {
                                      "table": "`t1`",
                                      "range_analysis": {
                                        "table_scan": {
                                          "rows": 1,
                                          "cost": 3.3
                                        } /* table_scan */,
                                        "potential_range_indexes": [
                                          {
                                            "index": "a",
                                            "usable": true,
                                            "key_parts": [
                                              "a"
                                            ] /* key_parts */
                                          },
                                          {
                                            "index": "a_2",
                                            "usable": true,
                                            "key_parts": [
                                              "a",
                                              "c"
                                            ] /* key_parts */
                                          }
                                        ] /* potential_range_indexes */,
                                        "best_covering_index_scan": {
                                          "index": "a_2",
                                          "cost": 1.2,
                                          "chosen": true
                                        } /* best_covering_index_scan */,
                                        "setup_range_conditions": [
                                        ] /* setup_range_conditions */,
                                        "group_index_range": {
                                          "chosen": false,
                                          "cause": "not_group_by_or_distinct"
                                        } /* group_index_range */,
                                        "analyzing_range_alternatives": {
                                          "range_scan_alternatives": [
                                            {
                                              "index": "a",
                                              "ranges": [
                                                "1 <= a <= 1"
                                              ] /* ranges */,
                                              "index_dives_for_eq_ranges": true,
                                              "rowid_ordered": true,
                                              "using_mrr": true,
                                              "index_only": false,
                                              "rows": 1,
                                              "cost": 2.2,
                                              "chosen": false,
                                              "cause": "cost"
                                            },
                                            {
                                              "index": "a_2",
                                              "ranges": [
                                                "1 <= a <= 1"
                                              ] /* ranges */,
                                              "index_dives_for_eq_ranges": true,
                                              "rowid_ordered": false,
                                              "using_mrr": false,
                                              "index_only": true,
                                              "rows": 1,
                                              "cost": 1.21,
                                              "chosen": false,
                                              "cause": "cost"
                                            }
                                          ] /* range_scan_alternatives */,
                                          "analyzing_roworder_intersect": {
                                            "usable": false,
                                            "cause": "too_few_roworder_scans"
                                          } /* analyzing_roworder_intersect */
                                        } /* analyzing_range_alternatives */
                                      } /* range_analysis */
                                    }
                                  ] /* rows_estimation */
                                },
                                {
                                  "considered_execution_plans": [
                                    {
                                      "plan_prefix": [
                                      ] /* plan_prefix */,
                                      "table": "`t1`",
                                      "best_access_path": {
                                        "considered_access_paths": [
                                          {
                                            "access_type": "ref",
                                            "index": "a",
                                            "rows": 1,
                                            "cost": 1.2,
                                            "chosen": true
                                          },
                                          {
                                            "access_type": "ref",
                                            "index": "a_2",
                                            "rows": 1,
                                            "cost": 1.2,
                                            "chosen": false
                                          },
                                          {
                                            "access_type": "scan",
                                            "chosen": false,
                                            "cause": "covering_index_better_than_full_scan"
                                          }
                                        ] /* considered_access_paths */
                                      } /* best_access_path */,
                                      "condition_filtering_pct": 100,
                                      "rows_for_plan": 1,
                                      "cost_for_plan": 1.2,
                                      "chosen": true
                                    }
                                  ] /* considered_execution_plans */
                                },
                                {
                                  "attaching_conditions_to_tables": {
                                    "original_condition": "(`t1`.`a` = 1)",
                                    "attached_conditions_computation": [
                                    ] /* attached_conditions_computation */,
                                    "attached_conditions_summary": [
                                      {
                                        "table": "`t1`",
                                        "attached": null
                                      }
                                    ] /* attached_conditions_summary */
                                  } /* attaching_conditions_to_tables */
                                },
                                {
                                  "clause_processing": {
                                    "clause": "ORDER BY",
                                    "original_clause": "`t1`.`c`",
                                    "items": [
                                      {
                                        "item": "`t1`.`c`"
                                      }
                                    ] /* items */,
                                    "resulting_clause_is_simple": true,
                                    "resulting_clause": "`t1`.`c`"
                                  } /* clause_processing */
                                },
                                {
                                  "added_back_ref_condition": "((`t1`.`a` <=> 1))"
                                },
                                {
                                  "reconsidering_access_paths_for_index_ordering": {
                                    "clause": "ORDER BY",
                                    "index_order_summary": {
                                      "table": "`t1`",
                                      "index_provides_order": true,
                                      "order_direction": "asc",
                                      "index": "a_2",
                                      "plan_changed": true,
                                      "access_type": "ref"
                                    } /* index_order_summary */
                                  } /* reconsidering_access_paths_for_index_ordering */
                                },
                                {
                                  "refine_plan": [
                                    {
                                      "table": "`t1`"
                                    }
                                  ] /* refine_plan */
                                }
                              ] /* steps */
                            } /* join_optimization */
                          },
                          {
                            "join_execution": {
                              "select#": 2,
                              "steps": [
                              ] /* steps */
                            } /* join_execution */
                          }
                        ] /* steps */
                      } /* subselect_execution */
                    }
                  ] /* subselect_evaluation */,
                  "resulting_condition": null
                }
              ] /* steps */
            } /* condition_processing */
          }
        ] /* steps */,
        "empty_result": {
          "cause": "Impossible WHERE"
        } /* empty_result */
      } /* join_optimization */
    },
    {
      "join_execution": {
        "select#": 1,
        "steps": [
        ] /* steps */
      } /* join_execution */
    }
  ] /* steps */
}	0	0
DROP TABLE t1;
#
# Bug #18346750 OPTIMIZER_TRACE & DBUG_PRINT CRASH IN ST_SELECT_LEX::PRINT
#
CREATE TABLE t1 (a INT, PRIMARY KEY (a))
PARTITION BY KEY (a) PARTITIONS 2;
Warnings:
Warning	1287	The partition engine, used by table 'test.t1', is deprecated and will be removed in a future release. Please use native partitioning instead.
INSERT INTO t1 VALUES (1),(2);
Warnings:
Warning	1287	The partition engine, used by table 'test.t1', is deprecated and will be removed in a future release. Please use native partitioning instead.
SELECT  1 FROM t1 ,t1 w
WHERE t1.a <=> (SELECT 22 FROM t1 GROUP BY (SELECT 1 FROM t1));
ERROR 21000: Subquery returns more than 1 row
SELECT TRACE LIKE "%select had some error%" FROM INFORMATION_SCHEMA.OPTIMIZER_TRACE;
TRACE LIKE "%select had some error%"
0
DROP TABLE t1;
#
# Bug#18791851 CRASH IN ST_SELECT_LEX::PRINT WITH OPTIMIZER_TRACE ON SUBQUERY
#
CREATE TABLE t1 (
pk INT NOT NULL,
col_int_nokey INT,
col_int_key INT,
col_time_key time,
col_varchar_key VARCHAR(1),
col_varchar_nokey VARCHAR(1),
PRIMARY KEY (pk),
KEY col_varchar_key (col_varchar_key,col_int_key)
);
CREATE TABLE t2 (
pk INT NOT NULL,
col_int_nokey INT,
col_int_key INT,
col_varchar_key VARCHAR(1),
col_varchar_nokey VARCHAR(1),
PRIMARY KEY (pk),
KEY col_varchar_key (col_varchar_key,col_int_key)
);
CREATE TABLE t3 (
pk INT NOT NULL,
col_int_nokey INT,
col_int_key INT,
col_varchar_key VARCHAR(1),
col_varchar_nokey VARCHAR(1),
PRIMARY KEY (pk),
KEY col_varchar_key (col_varchar_key,col_int_key)
);
CREATE TABLE t4 (
pk INT NOT NULL,
col_int_nokey INT,
col_int_key INT,
col_time_key time,
col_varchar_key VARCHAR(1),
col_varchar_nokey VARCHAR(1),
PRIMARY KEY (pk),
KEY col_varchar_key (col_varchar_key,col_int_key)
);
SELECT alias1.col_int_nokey AS field1,
alias2.col_varchar_key AS field2,
alias1.col_time_key AS field3,
MIN( alias1.col_int_nokey ) AS field4
FROM (
(
SELECT SQ1_alias1.*
FROM ( t1 AS SQ1_alias1, t2 AS SQ1_alias2 )
) AS alias1,
t4 AS alias2
)
WHERE
EXISTS (
SELECT DISTINCT  SQ2_alias2.col_varchar_nokey AS SQ2_field1
FROM t2 AS SQ2_alias1
INNER JOIN (t4 AS SQ2_alias2
INNER JOIN t3 AS SQ2_alias3
ON SQ2_alias3.pk = SQ2_alias2.pk)
ON SQ2_alias3.col_varchar_key = SQ2_alias2.col_varchar_nokey
)
AND alias1.col_int_key = alias2.pk
HAVING  alias1.col_int_nokey  IN ( SELECT 2 FROM DUAL ) ;
field1	field2	field3	field4
DROP TABLE t1,t2,t3,t4;
CREATE TABLE t1(a INT);
SET @a:=(SELECT ROW(1, 2)=
ROW((SELECT 1 FROM t1 LEFT JOIN t1 t2 ON 1
HAVING 3 IN (SELECT 2 FROM DUAL)),
1));
DROP TABLE t1;
#
# Bug #18945693 CRASH IN PRINT_TABLE_ARRAY AT SQL/SQL_LEX.CC ON 2ND EXEC OF PREPARED STATEMENT
#
CREATE TABLE t1 (
pk INT NOT NULL,
col_int_nokey INT,
col_int_key INT,
col_varchar_key VARCHAR(1),
col_varchar_nokey VARCHAR(1)
);
INSERT INTO t1 VALUES (13,7,3,'y','y'),(14,0,4,'c','c');
CREATE TABLE t2 (
pk INT NOT NULL,
col_int_nokey INT,
col_int_key INT,
col_varchar_key VARCHAR(1),
col_varchar_nokey VARCHAR(1)
);
INSERT INTO t2 VALUES (20,9,8,'e','e');
CREATE TABLE t3 (
pk INT NOT NULL,
col_int_nokey INT,
col_int_key INT,
col_varchar_key VARCHAR(1),
col_varchar_nokey VARCHAR(1)
);
INSERT INTO t3 VALUES (1,1,7,'k','k');
PREPARE prep_stmt FROM "
SELECT
  alias1.col_varchar_nokey AS field1,
  MAX(alias1.pk) AS field2
FROM t3 AS alias1
GROUP BY field1
HAVING
  1 > (
       SELECT MAX(SQ4_alias1.col_varchar_nokey)
       FROM t1 AS SQ4_alias1
            RIGHT OUTER JOIN
            (
              t2 AS SQ4_alias2
              JOIN t1 AS SQ4_alias3
              ON SQ4_alias3.col_int_key = SQ4_alias2.col_int_nokey
            )
            ON SQ4_alias3.pk = SQ4_alias2.col_int_nokey
      )
";
EXECUTE prep_stmt;
field1	field2
EXECUTE prep_stmt;
field1	field2
DROP TABLE t1,t2,t3;
#
# Bug#19063289 CRASH IN PRINT_TABLE_ARRAY ON 2ND EXECUTION OF PS WITH SUBQUERY AND VIEW
#
CREATE TABLE B (
pk INTEGER,
col_int_key INTEGER,
col_varchar_nokey VARCHAR(1)
);
CREATE TABLE C (
col_int_nokey INTEGER,
col_int_key INTEGER,
col_varchar_key VARCHAR(1),
col_varchar_nokey VARCHAR(1)
) ;
CREATE TABLE CC (
pk INTEGER,
col_int_key INTEGER
) ENGINE=MYISAM;
INSERT INTO CC VALUES (1, 0),(2, 7);
PREPARE stmt FROM "
SELECT
alias1.col_int_key AS field1 ,
COUNT(alias1.pk) AS field2
FROM
CC AS alias1
GROUP BY field1
HAVING
alias1.col_int_key >
  (
    SELECT
    MAX(  SQ2_alias2.col_int_key ) AS SQ2_field1
    FROM
    C AS SQ2_alias1 LEFT  JOIN
       ( B AS SQ2_alias2 INNER JOIN C AS SQ2_alias3
         ON 1)
       ON 1
  )
OR field2 < 2
";
EXECUTE stmt;
field1	field2
0	1
7	1
EXECUTE stmt;
field1	field2
0	1
7	1
DROP TABLE B,C,CC;
#
# Bug #23259872: OPTIMIZER CHOOSES TO USE NON PRIMARY
#                INDEX, EVEN THOUGH COST IS HIGHER
#
CREATE TABLE t1 (
a TINYTEXT NOT NULL,
b TINYINT(3) UNSIGNED NOT NULL,
PRIMARY KEY (a(32),b),
KEY b_idx(b)
) ENGINE=INNODB;
INSERT INTO t1 VALUES ('a',1),('a',2),('a',3),('b',1),('b',4),('c',1),('d',1),
('c',4),('d',3),('e',2),('f',2);
SET @optimizer_switch_saved=@@session.optimizer_switch;
SET @@session.optimizer_switch=default;
SELECT COUNT(*) FROM t1;
COUNT(*)
11
EXPLAIN SELECT * FROM t1 WHERE a IN ('a', 'b') AND b = 2;
id	select_type	table	partitions	type	possible_keys	key	key_len	ref	rows	filtered	Extra
1	SIMPLE	t1	NULL	range	PRIMARY,b_idx	b_idx	35	NULL	2	100.00	Using index condition; Using where
Warnings:
Note	1003	/* select#1 */ select `test`.`t1`.`a` AS `a`,`test`.`t1`.`b` AS `b` from `test`.`t1` where ((`test`.`t1`.`b` = 2) and (`test`.`t1`.`a` in ('a','b')))
SELECT * FROM INFORMATION_SCHEMA.OPTIMIZER_TRACE;
QUERY	TRACE	MISSING_BYTES_BEYOND_MAX_MEM_SIZE	INSUFFICIENT_PRIVILEGES
EXPLAIN SELECT * FROM t1 WHERE a IN ('a', 'b') AND b = 2	{
  "steps": [
    {
      "join_preparation": {
        "select#": 1,
        "steps": [
          {
            "IN_uses_bisection": true
          },
          {
            "expanded_query": "/* select#1 */ select `t1`.`a` AS `a`,`t1`.`b` AS `b` from `t1` where ((`t1`.`a` in ('a','b')) and (`t1`.`b` = 2))"
          }
        ] /* steps */
      } /* join_preparation */
    },
    {
      "join_optimization": {
        "select#": 1,
        "steps": [
          {
            "condition_processing": {
              "condition": "WHERE",
              "original_condition": "((`t1`.`a` in ('a','b')) and (`t1`.`b` = 2))",
              "steps": [
                {
                  "transformation": "equality_propagation",
                  "resulting_condition": "((`t1`.`a` in ('a','b')) and multiple equal(2, `t1`.`b`))"
                },
                {
                  "transformation": "constant_propagation",
                  "resulting_condition": "((`t1`.`a` in ('a','b')) and multiple equal(2, `t1`.`b`))"
                },
                {
                  "transformation": "trivial_condition_removal",
                  "resulting_condition": "((`t1`.`a` in ('a','b')) and multiple equal(2, `t1`.`b`))"
                }
              ] /* steps */
            } /* condition_processing */
          },
          {
            "substitute_generated_columns": {
            } /* substitute_generated_columns */
          },
          {
            "table_dependencies": [
              {
                "table": "`t1`",
                "row_may_be_null": false,
                "map_bit": 0,
                "depends_on_map_bits": [
                ] /* depends_on_map_bits */
              }
            ] /* table_dependencies */
          },
          {
            "ref_optimizer_key_uses": [
              {
                "table": "`t1`",
                "field": "b",
                "equals": "2",
                "null_rejecting": false
              }
            ] /* ref_optimizer_key_uses */
          },
          {
            "rows_estimation": [
              {
                "table": "`t1`",
                "range_analysis": {
                  "table_scan": {
                    "rows": 11,
                    "cost": 5.3
                  } /* table_scan */,
                  "potential_range_indexes": [
                    {
                      "index": "PRIMARY",
                      "usable": true,
                      "key_parts": [
                        "a",
                        "b"
                      ] /* key_parts */
                    },
                    {
                      "index": "b_idx",
                      "usable": true,
                      "key_parts": [
                        "b",
                        "a"
                      ] /* key_parts */
                    }
                  ] /* potential_range_indexes */,
                  "setup_range_conditions": [
                  ] /* setup_range_conditions */,
                  "group_index_range": {
                    "chosen": false,
                    "cause": "not_group_by_or_distinct"
                  } /* group_index_range */,
                  "analyzing_range_alternatives": {
                    "range_scan_alternatives": [
                      {
                        "index": "PRIMARY",
                        "ranges": [
                          "unprintable_blob_value <= a <= unprintable_blob_value AND 2 <= b <= 2",
                          "unprintable_blob_value <= a <= unprintable_blob_value AND 2 <= b <= 2"
                        ] /* ranges */,
                        "index_dives_for_eq_ranges": true,
                        "rowid_ordered": true,
                        "using_mrr": false,
                        "index_only": false,
                        "rows": 2,
                        "cost": 2.41,
                        "chosen": true
                      },
                      {
                        "index": "b_idx",
                        "ranges": [
                          "2 <= b <= 2 AND unprintable_blob_value <= a <= unprintable_blob_value",
                          "2 <= b <= 2 AND unprintable_blob_value <= a <= unprintable_blob_value"
                        ] /* ranges */,
                        "index_dives_for_eq_ranges": true,
                        "rowid_ordered": false,
                        "using_mrr": false,
                        "index_only": false,
                        "rows": 2,
                        "cost": 4.41,
                        "chosen": false,
                        "cause": "cost"
                      }
                    ] /* range_scan_alternatives */,
                    "analyzing_roworder_intersect": {
                      "usable": false,
                      "cause": "too_few_roworder_scans"
                    } /* analyzing_roworder_intersect */
                  } /* analyzing_range_alternatives */,
                  "chosen_range_access_summary": {
                    "range_access_plan": {
                      "type": "range_scan",
                      "index": "PRIMARY",
                      "rows": 2,
                      "ranges": [
                        "unprintable_blob_value <= a <= unprintable_blob_value AND 2 <= b <= 2",
                        "unprintable_blob_value <= a <= unprintable_blob_value AND 2 <= b <= 2"
                      ] /* ranges */
                    } /* range_access_plan */,
                    "rows_for_plan": 2,
                    "cost_for_plan": 2.41,
                    "chosen": true
                  } /* chosen_range_access_summary */
                } /* range_analysis */
              }
            ] /* rows_estimation */
          },
          {
            "considered_execution_plans": [
              {
                "plan_prefix": [
                ] /* plan_prefix */,
                "table": "`t1`",
                "best_access_path": {
                  "considered_access_paths": [
                    {
                      "access_type": "ref",
                      "index": "b_idx",
                      "rows": 2,
                      "cost": 2.4,
                      "chosen": true
                    },
                    {
                      "rows_to_scan": 2,
                      "access_type": "range",
                      "range_details": {
                        "used_index": "PRIMARY"
                      } /* range_details */,
                      "resulting_rows": 2,
                      "cost": 2.81,
                      "chosen": false
                    }
                  ] /* considered_access_paths */
                } /* best_access_path */,
                "condition_filtering_pct": 20,
                "rows_for_plan": 0.4,
                "cost_for_plan": 2.4,
                "chosen": true
              }
            ] /* considered_execution_plans */
          },
          {
            "rerunning_range_optimizer_for_single_index": [
              {
                "table_scan": {
                  "rows": 11,
                  "cost": 5.3
                } /* table_scan */,
                "potential_range_indexes": [
                  {
                    "index": "PRIMARY",
                    "usable": false,
                    "cause": "not_applicable"
                  },
                  {
                    "index": "b_idx",
                    "usable": true,
                    "key_parts": [
                      "b",
                      "a"
                    ] /* key_parts */
                  }
                ] /* potential_range_indexes */,
                "setup_range_conditions": [
                ] /* setup_range_conditions */,
                "group_index_range": {
                  "chosen": false,
                  "cause": "not_group_by_or_distinct"
                } /* group_index_range */,
                "analyzing_range_alternatives": {
                  "range_scan_alternatives": [
                    {
                      "index": "b_idx",
                      "ranges": [
                        "2 <= b <= 2 AND unprintable_blob_value <= a <= unprintable_blob_value",
                        "2 <= b <= 2 AND unprintable_blob_value <= a <= unprintable_blob_value"
                      ] /* ranges */,
                      "index_dives_for_eq_ranges": true,
                      "rowid_ordered": false,
                      "using_mrr": false,
                      "index_only": false,
                      "rows": 2,
                      "cost": 4.41,
                      "chosen": true
                    }
                  ] /* range_scan_alternatives */,
                  "analyzing_roworder_intersect": {
                    "usable": false,
                    "cause": "too_few_roworder_scans"
                  } /* analyzing_roworder_intersect */
                } /* analyzing_range_alternatives */,
                "chosen_range_access_summary": {
                  "range_access_plan": {
                    "type": "range_scan",
                    "index": "b_idx",
                    "rows": 2,
                    "ranges": [
                      "2 <= b <= 2 AND unprintable_blob_value <= a <= unprintable_blob_value",
                      "2 <= b <= 2 AND unprintable_blob_value <= a <= unprintable_blob_value"
                    ] /* ranges */
                  } /* range_access_plan */,
                  "rows_for_plan": 2,
                  "cost_for_plan": 4.41,
                  "chosen": true
                } /* chosen_range_access_summary */
              } /* range_analysis */
            ] /* rerunning_range_optimizer_for_single_index */
          },
          {
            "access_type_changed": {
              "table": "`t1`",
              "index": "b_idx",
              "old_type": "ref",
              "new_type": "range",
              "cause": "uses_more_keyparts"
            } /* access_type_changed */
          },
          {
            "attaching_conditions_to_tables": {
              "original_condition": "((`t1`.`b` = 2) and (`t1`.`a` in ('a','b')))",
              "attached_conditions_computation": [
              ] /* attached_conditions_computation */,
              "attached_conditions_summary": [
                {
                  "table": "`t1`",
                  "attached": "((`t1`.`b` = 2) and (`t1`.`a` in ('a','b')))"
                }
              ] /* attached_conditions_summary */
            } /* attaching_conditions_to_tables */
          },
          {
            "refine_plan": [
              {
                "table": "`t1`",
                "pushed_index_condition": "(`t1`.`b` = 2)",
                "table_condition_attached": "(`t1`.`a` in ('a','b'))"
              }
            ] /* refine_plan */
          }
        ] /* steps */
      } /* join_optimization */
    },
    {
      "join_explain": {
        "select#": 1,
        "steps": [
        ] /* steps */
      } /* join_explain */
    }
  ] /* steps */
}	0	0
SET @@session.optimizer_switch=@optimizer_switch_saved;
DROP TABLE t1;
#
<<<<<<< HEAD
# Bug #18346750 OPTIMIZER_TRACE & DBUG_PRINT CRASH IN ST_SELECT_LEX::PRINT
#
CREATE TABLE t1 (a INT, PRIMARY KEY (a))
PARTITION BY KEY (a) PARTITIONS 2;
INSERT INTO t1 VALUES (1),(2);
SELECT  1 FROM t1 ,t1 w
WHERE t1.a <=> (SELECT 22 FROM t1 GROUP BY (SELECT 1 FROM t1));
ERROR 21000: Subquery returns more than 1 row
SELECT TRACE LIKE "%select had some error%" FROM INFORMATION_SCHEMA.OPTIMIZER_TRACE;
TRACE LIKE "%select had some error%"
0
DROP TABLE t1;
#
# Bug#18791851 CRASH IN ST_SELECT_LEX::PRINT WITH OPTIMIZER_TRACE ON SUBQUERY
#
CREATE TABLE t1 (
pk INT NOT NULL,
col_int_nokey INT,
col_int_key INT,
col_time_key time,
col_varchar_key VARCHAR(1),
col_varchar_nokey VARCHAR(1),
PRIMARY KEY (pk),
KEY col_varchar_key (col_varchar_key,col_int_key)
);
CREATE TABLE t2 (
pk INT NOT NULL,
col_int_nokey INT,
col_int_key INT,
col_varchar_key VARCHAR(1),
col_varchar_nokey VARCHAR(1),
PRIMARY KEY (pk),
KEY col_varchar_key (col_varchar_key,col_int_key)
);
CREATE TABLE t3 (
pk INT NOT NULL,
col_int_nokey INT,
col_int_key INT,
col_varchar_key VARCHAR(1),
col_varchar_nokey VARCHAR(1),
PRIMARY KEY (pk),
KEY col_varchar_key (col_varchar_key,col_int_key)
);
CREATE TABLE t4 (
pk INT NOT NULL,
col_int_nokey INT,
col_int_key INT,
col_time_key time,
col_varchar_key VARCHAR(1),
col_varchar_nokey VARCHAR(1),
PRIMARY KEY (pk),
KEY col_varchar_key (col_varchar_key,col_int_key)
);
SELECT alias1.col_int_nokey AS field1,
alias2.col_varchar_key AS field2,
alias1.col_time_key AS field3,
MIN( alias1.col_int_nokey ) AS field4
FROM (
(
SELECT SQ1_alias1.*
FROM ( t1 AS SQ1_alias1, t2 AS SQ1_alias2 )
) AS alias1,
t4 AS alias2
)
WHERE
EXISTS (
SELECT DISTINCT  SQ2_alias2.col_varchar_nokey AS SQ2_field1
FROM t2 AS SQ2_alias1
INNER JOIN (t4 AS SQ2_alias2
INNER JOIN t3 AS SQ2_alias3
ON SQ2_alias3.pk = SQ2_alias2.pk)
ON SQ2_alias3.col_varchar_key = SQ2_alias2.col_varchar_nokey
)
AND alias1.col_int_key = alias2.pk
HAVING  alias1.col_int_nokey  IN ( SELECT 2 FROM DUAL ) ;
field1	field2	field3	field4
DROP TABLE t1,t2,t3,t4;
CREATE TABLE t1(a INT);
SET @a:=(SELECT ROW(1, 2)=
ROW((SELECT 1 FROM t1 LEFT JOIN t1 t2 ON 1
HAVING 3 IN (SELECT 2 FROM DUAL)),
1));
DROP TABLE t1;
#
# Bug #18945693 CRASH IN PRINT_TABLE_ARRAY AT SQL/SQL_LEX.CC ON 2ND EXEC OF PREPARED STATEMENT
#
CREATE TABLE t1 (
pk INT NOT NULL,
col_int_nokey INT,
col_int_key INT,
col_varchar_key VARCHAR(1),
col_varchar_nokey VARCHAR(1)
);
INSERT INTO t1 VALUES (13,7,3,'y','y'),(14,0,4,'c','c');
CREATE TABLE t2 (
pk INT NOT NULL,
col_int_nokey INT,
col_int_key INT,
col_varchar_key VARCHAR(1),
col_varchar_nokey VARCHAR(1)
);
INSERT INTO t2 VALUES (20,9,8,'e','e');
CREATE TABLE t3 (
pk INT NOT NULL,
col_int_nokey INT,
col_int_key INT,
col_varchar_key VARCHAR(1),
col_varchar_nokey VARCHAR(1)
);
INSERT INTO t3 VALUES (1,1,7,'k','k');
PREPARE prep_stmt FROM "
SELECT
  alias1.col_varchar_nokey AS field1,
  MAX(alias1.pk) AS field2
FROM t3 AS alias1
GROUP BY field1
HAVING
  1 > (
       SELECT MAX(SQ4_alias1.col_varchar_nokey)
       FROM t1 AS SQ4_alias1
            RIGHT OUTER JOIN
            (
              t2 AS SQ4_alias2
              JOIN t1 AS SQ4_alias3
              ON SQ4_alias3.col_int_key = SQ4_alias2.col_int_nokey
            )
            ON SQ4_alias3.pk = SQ4_alias2.col_int_nokey
      )
";
EXECUTE prep_stmt;
field1	field2
EXECUTE prep_stmt;
field1	field2
DROP TABLE t1,t2,t3;
#
# Bug#19063289 CRASH IN PRINT_TABLE_ARRAY ON 2ND EXECUTION OF PS WITH SUBQUERY AND VIEW
#
CREATE TABLE B (
pk INTEGER,
col_int_key INTEGER,
col_varchar_nokey VARCHAR(1)
);
CREATE TABLE C (
col_int_nokey INTEGER,
col_int_key INTEGER,
col_varchar_key VARCHAR(1),
col_varchar_nokey VARCHAR(1)
) ;
CREATE TABLE CC (
pk INTEGER,
col_int_key INTEGER
) ENGINE=MYISAM;
INSERT INTO CC VALUES (1, 0),(2, 7);
PREPARE stmt FROM "
SELECT
alias1.col_int_key AS field1 ,
COUNT(alias1.pk) AS field2
FROM
CC AS alias1
GROUP BY field1
HAVING
alias1.col_int_key >
  (
    SELECT
    MAX(  SQ2_alias2.col_int_key ) AS SQ2_field1
    FROM
    C AS SQ2_alias1 LEFT  JOIN
       ( B AS SQ2_alias2 INNER JOIN C AS SQ2_alias3
         ON 1)
       ON 1
  )
OR field2 < 2
";
EXECUTE stmt;
field1	field2
0	1
7	1
EXECUTE stmt;
field1	field2
0	1
7	1
DROP TABLE B,C,CC;
=======
# Bug #23227428: SQL PLAN IS NOT ACCORDING WITH OPTIMIZER_TRACE
#
CREATE TABLE t1(c1 INT NOT NULL AUTO_INCREMENT PRIMARY KEY,
c2 CHAR(12)) ENGINE=INNODB;
EXPLAIN SELECT c1, c2 FROM t1 ORDER BY c1 DESC LIMIT 1;
id	select_type	table	partitions	type	possible_keys	key	key_len	ref	rows	filtered	Extra
1	SIMPLE	t1	NULL	index	NULL	PRIMARY	4	NULL	1	100.00	NULL
Warnings:
Note	1003	/* select#1 */ select `test`.`t1`.`c1` AS `c1`,`test`.`t1`.`c2` AS `c2` from `test`.`t1` order by `test`.`t1`.`c1` desc limit 1
SELECT * FROM INFORMATION_SCHEMA.OPTIMIZER_TRACE;
QUERY	TRACE	MISSING_BYTES_BEYOND_MAX_MEM_SIZE	INSUFFICIENT_PRIVILEGES
EXPLAIN SELECT c1, c2 FROM t1 ORDER BY c1 DESC LIMIT 1	{
  "steps": [
    {
      "join_preparation": {
        "select#": 1,
        "steps": [
          {
            "expanded_query": "/* select#1 */ select `t1`.`c1` AS `c1`,`t1`.`c2` AS `c2` from `t1` order by `t1`.`c1` desc limit 1"
          }
        ] /* steps */
      } /* join_preparation */
    },
    {
      "join_optimization": {
        "select#": 1,
        "steps": [
          {
            "substitute_generated_columns": {
            } /* substitute_generated_columns */
          },
          {
            "table_dependencies": [
              {
                "table": "`t1`",
                "row_may_be_null": false,
                "map_bit": 0,
                "depends_on_map_bits": [
                ] /* depends_on_map_bits */
              }
            ] /* table_dependencies */
          },
          {
            "rows_estimation": [
              {
                "table": "`t1`",
                "table_scan": {
                  "rows": 1000,
                  "cost": 1
                } /* table_scan */
              }
            ] /* rows_estimation */
          },
          {
            "considered_execution_plans": [
              {
                "plan_prefix": [
                ] /* plan_prefix */,
                "table": "`t1`",
                "best_access_path": {
                  "considered_access_paths": [
                    {
                      "rows_to_scan": 1000,
                      "access_type": "scan",
                      "resulting_rows": 1000,
                      "cost": 201,
                      "chosen": true
                    }
                  ] /* considered_access_paths */
                } /* best_access_path */,
                "condition_filtering_pct": 100,
                "rows_for_plan": 1000,
                "cost_for_plan": 201,
                "chosen": true
              }
            ] /* considered_execution_plans */
          },
          {
            "attaching_conditions_to_tables": {
              "original_condition": null,
              "attached_conditions_computation": [
              ] /* attached_conditions_computation */,
              "attached_conditions_summary": [
                {
                  "table": "`t1`",
                  "attached": null
                }
              ] /* attached_conditions_summary */
            } /* attaching_conditions_to_tables */
          },
          {
            "clause_processing": {
              "clause": "ORDER BY",
              "original_clause": "`t1`.`c1` desc",
              "items": [
                {
                  "item": "`t1`.`c1`"
                }
              ] /* items */,
              "resulting_clause_is_simple": true,
              "resulting_clause": "`t1`.`c1` desc"
            } /* clause_processing */
          },
          {
            "reconsidering_access_paths_for_index_ordering": {
              "clause": "ORDER BY",
              "index_order_summary": {
                "table": "`t1`",
                "index_provides_order": true,
                "order_direction": "desc",
                "index": "PRIMARY",
                "plan_changed": true,
                "access_type": "index"
              } /* index_order_summary */
            } /* reconsidering_access_paths_for_index_ordering */
          },
          {
            "refine_plan": [
              {
                "table": "`t1`"
              }
            ] /* refine_plan */
          }
        ] /* steps */
      } /* join_optimization */
    },
    {
      "join_explain": {
        "select#": 1,
        "steps": [
        ] /* steps */
      } /* join_explain */
    }
  ] /* steps */
}	0	0
DROP TABLE t1;
>>>>>>> 23032807
<|MERGE_RESOLUTION|>--- conflicted
+++ resolved
@@ -341,7 +341,6 @@
               ] /* steps */
             } /* condition_processing */
           },
-<<<<<<< HEAD
           {
             "condition_processing": {
               "condition": "HAVING",
@@ -895,927 +894,6 @@
             "ref_optimizer_key_uses": [
             ] /* ref_optimizer_key_uses */
           },
-          {
-            "rows_estimation": [
-              {
-                "table": "`t4`",
-                "table_scan": {
-                  "rows": 1,
-                  "cost": 1
-                } /* table_scan */
-              },
-              {
-                "table": "`t1` `sq1_alias2`",
-                "table_scan": {
-                  "rows": 1,
-                  "cost": 1
-                } /* table_scan */
-              }
-            ] /* rows_estimation */
-          },
-          {
-            "considered_execution_plans": [
-              {
-                "plan_prefix": [
-                ] /* plan_prefix */,
-                "table": "`t4`",
-                "best_access_path": {
-                  "considered_access_paths": [
-                    {
-                      "rows_to_scan": 1,
-                      "access_type": "scan",
-                      "resulting_rows": 1,
-                      "cost": 1.2,
-                      "chosen": true
-                    }
-                  ] /* considered_access_paths */
-                } /* best_access_path */,
-                "condition_filtering_pct": 100,
-                "rows_for_plan": 1,
-                "cost_for_plan": 1.2,
-                "rest_of_plan": [
-                  {
-                    "plan_prefix": [
-                      "`t4`"
-                    ] /* plan_prefix */,
-                    "table": "`t1` `sq1_alias2`",
-                    "best_access_path": {
-                      "considered_access_paths": [
-                        {
-                          "rows_to_scan": 1,
-                          "access_type": "scan",
-                          "using_join_cache": true,
-                          "buffers_needed": 1,
-                          "resulting_rows": 1,
-                          "cost": 1.2,
-                          "chosen": true
-                        }
-                      ] /* considered_access_paths */
-                    } /* best_access_path */,
-                    "condition_filtering_pct": 100,
-                    "rows_for_plan": 1,
-                    "cost_for_plan": 2.4,
-                    "chosen": true
-                  }
-                ] /* rest_of_plan */
-              },
-              {
-                "plan_prefix": [
-                ] /* plan_prefix */,
-                "table": "`t1` `sq1_alias2`",
-                "best_access_path": {
-                  "considered_access_paths": [
-                    {
-                      "rows_to_scan": 1,
-                      "access_type": "scan",
-                      "resulting_rows": 1,
-                      "cost": 1.2,
-                      "chosen": true
-                    }
-                  ] /* considered_access_paths */
-                } /* best_access_path */,
-                "condition_filtering_pct": 100,
-                "rows_for_plan": 1,
-                "cost_for_plan": 1.2,
-                "pruned_by_heuristic": true
-              }
-            ] /* considered_execution_plans */
-          },
-          {
-            "attaching_conditions_to_tables": {
-              "original_condition": "(`sq1_alias2`.`col_varchar_key` = `t4`.`col_varchar_key`)",
-              "attached_conditions_computation": [
-              ] /* attached_conditions_computation */,
-              "attached_conditions_summary": [
-                {
-                  "table": "`t4`",
-                  "attached": null
-                },
-                {
-                  "table": "`t1` `sq1_alias2`",
-                  "attached": "(`sq1_alias2`.`col_varchar_key` = `t4`.`col_varchar_key`)"
-                }
-              ] /* attached_conditions_summary */
-            } /* attaching_conditions_to_tables */
-          },
-          {
-            "refine_plan": [
-              {
-                "table": "`t4`"
-              },
-              {
-                "table": "`t1` `sq1_alias2`"
-              }
-            ] /* refine_plan */
-          }
-        ] /* steps */
-      } /* join_optimization */
-    },
-    {
-      "join_execution": {
-        "select#": 1,
-        "steps": [
-        ] /* steps */
-      } /* join_execution */
-    }
-  ] /* steps */
-}	0	0
-drop table t1,t2,t3,t4,where_subselect_19379;
-drop view view_t4;
-#
-# BUG#12607524 JSON PARSE ERROR ON SELECT ... FROM ... WHERE .. IN (SUBQUERY)
-#
-CREATE TABLE t1 (  
-col_int_key int(11) DEFAULT NULL,
-col_varchar_key varchar(1) DEFAULT NULL,
-KEY col_int_key (col_int_key),
-KEY col_varchar_key (col_varchar_key,col_int_key)
-) ENGINE=MyISAM;
-INSERT INTO t1 VALUES (8,'g');
-CREATE TABLE t2 (
-col_int_key int(11) DEFAULT NULL,
-col_varchar_key varchar(1) DEFAULT NULL,
-KEY col_int_key (col_int_key),
-KEY col_varchar_key (col_varchar_key,col_int_key)
-) ENGINE=MyISAM;
-INSERT INTO t2 VALUES (7,'x');
-CREATE TABLE where_subselect_19033  
-SELECT
-( SELECT col_int_key FROM t2 ) as field1
-FROM t1
-;
-SELECT * FROM where_subselect_19033;
-field1
-7
-SELECT field1
-FROM where_subselect_19033
-WHERE field1 IN
-( SELECT
-( SELECT col_int_key FROM t2 )
-FROM t1
-)
-;
-field1
-7
-SELECT * FROM INFORMATION_SCHEMA.OPTIMIZER_TRACE;
-QUERY	TRACE	MISSING_BYTES_BEYOND_MAX_MEM_SIZE	INSUFFICIENT_PRIVILEGES
-SELECT field1
-FROM where_subselect_19033
-WHERE field1 IN
-( SELECT
-( SELECT col_int_key FROM t2 )
-FROM t1
-)	{
-  "steps": [
-    {
-      "join_preparation": {
-        "select#": 1,
-        "steps": [
-          {
-            "join_preparation": {
-              "select#": 2,
-              "steps": [
-                {
-                  "join_preparation": {
-                    "select#": 3,
-                    "steps": [
-                      {
-                        "expanded_query": "/* select#3 */ select `t2`.`col_int_key` from `t2`"
-                      }
-                    ] /* steps */
-                  } /* join_preparation */
-                },
-                {
-                  "expanded_query": "/* select#2 */ select (/* select#3 */ select `t2`.`col_int_key` from `t2`) from `t1`"
-                },
-                {
-                  "transformation": {
-                    "select#": 2,
-                    "from": "IN (SELECT)",
-                    "to": "semijoin",
-                    "chosen": true
-                  } /* transformation */
-                }
-              ] /* steps */
-            } /* join_preparation */
-          },
-          {
-            "expanded_query": "/* select#1 */ select `where_subselect_19033`.`field1` AS `field1` from `where_subselect_19033` where `where_subselect_19033`.`field1` in (/* select#2 */ select (/* select#3 */ select `t2`.`col_int_key` from `t2`) from `t1`)"
-          },
-          {
-            "transformation": {
-              "select#": 2,
-              "from": "IN (SELECT)",
-              "to": "semijoin",
-              "chosen": true,
-              "evaluating_constant_semijoin_conditions": [
-              ] /* evaluating_constant_semijoin_conditions */
-            } /* transformation */
-          },
-          {
-            "transformations_to_nested_joins": {
-              "transformations": [
-                "semijoin"
-              ] /* transformations */,
-              "expanded_query": "/* select#1 */ select `where_subselect_19033`.`field1` AS `field1` from `where_subselect_19033` semi join (`t1`) where (1 and (`where_subselect_19033`.`field1` = (/* select#3 */ select `t2`.`col_int_key` from `t2`)))"
-            } /* transformations_to_nested_joins */
-          }
-        ] /* steps */
-      } /* join_preparation */
-    },
-    {
-      "join_optimization": {
-        "select#": 1,
-        "steps": [
-          {
-            "condition_processing": {
-              "condition": "WHERE",
-              "original_condition": "(1 and (`where_subselect_19033`.`field1` = (/* select#3 */ select `t2`.`col_int_key` from `t2`)))",
-=======
-          {
-            "condition_processing": {
-              "condition": "HAVING",
-              "original_condition": "(<if>(outer_field_is_not_null, <is_not_null_test>((/* select#3 */ select sum(`t4`.`pk`) AS `sq1_field1` from `t4` join `t1` `sq1_alias2` where (`sq1_alias2`.`col_varchar_key` = `t4`.`col_varchar_key`))), true) and <if>(outer_field_is_not_null, <is_not_null_test>(`alias1`.`col_varchar_nokey`), true))",
->>>>>>> 23032807
-              "steps": [
-                {
-                  "transformation": "constant_propagation",
-                  "subselect_evaluation": [
-                  ] /* subselect_evaluation */,
-<<<<<<< HEAD
-                  "resulting_condition": "(1 and multiple equal((/* select#3 */ select `t2`.`col_int_key` from `t2`), `where_subselect_19033`.`field1`))"
-                },
-                {
-                  "transformation": "constant_propagation",
-                  "resulting_condition": "(1 and multiple equal((/* select#3 */ select `t2`.`col_int_key` from `t2`), `where_subselect_19033`.`field1`))"
-                },
-                {
-                  "transformation": "trivial_condition_removal",
-                  "resulting_condition": "multiple equal((/* select#3 */ select `t2`.`col_int_key` from `t2`), `where_subselect_19033`.`field1`)"
-=======
-                  "resulting_condition": "(<if>(outer_field_is_not_null, <is_not_null_test>((/* select#3 */ select sum(`t4`.`pk`) AS `sq1_field1` from `t4` join `t1` `sq1_alias2` where (`sq1_alias2`.`col_varchar_key` = `t4`.`col_varchar_key`))), true) and <if>(outer_field_is_not_null, <is_not_null_test>(`alias1`.`col_varchar_nokey`), true))"
-                },
-                {
-                  "transformation": "trivial_condition_removal",
-                  "subselect_evaluation": [
-                  ] /* subselect_evaluation */,
-                  "resulting_condition": "(<if>(outer_field_is_not_null, <is_not_null_test>((/* select#3 */ select sum(`t4`.`pk`) AS `sq1_field1` from `t4` join `t1` `sq1_alias2` where (`sq1_alias2`.`col_varchar_key` = `t4`.`col_varchar_key`))), true) and <if>(outer_field_is_not_null, <is_not_null_test>(`alias1`.`col_varchar_nokey`), true))"
->>>>>>> 23032807
-                }
-              ] /* steps */
-            } /* condition_processing */
-          },
-          {
-            "substitute_generated_columns": {
-            } /* substitute_generated_columns */
-          },
-          {
-            "table_dependencies": [
-              {
-                "table": "`t2` `alias1`",
-                "row_may_be_null": false,
-                "map_bit": 0,
-                "depends_on_map_bits": [
-                ] /* depends_on_map_bits */
-              },
-              {
-                "table": "`t2` `alias2`",
-                "row_may_be_null": true,
-                "map_bit": 1,
-                "depends_on_map_bits": [
-                ] /* depends_on_map_bits */
-              },
-              {
-                "table": "`t2` `alias3`",
-                "row_may_be_null": true,
-                "map_bit": 2,
-                "depends_on_map_bits": [
-                ] /* depends_on_map_bits */
-              },
-              {
-                "table": "`t3` `sq2_alias1`",
-                "row_may_be_null": false,
-                "map_bit": 3,
-                "depends_on_map_bits": [
-                ] /* depends_on_map_bits */
-              }
-            ] /* table_dependencies */
-          },
-          {
-            "ref_optimizer_key_uses": [
-            ] /* ref_optimizer_key_uses */
-          },
-          {
-            "pulled_out_semijoin_tables": [
-            ] /* pulled_out_semijoin_tables */
-          },
-          {
-            "subselect_execution": {
-              "select#": 3,
-              "steps": [
-                {
-                  "join_optimization": {
-                    "select#": 3,
-                    "steps": [
-                      {
-                        "table_dependencies": [
-                          {
-                            "table": "`t2`",
-                            "row_may_be_null": false,
-                            "map_bit": 0,
-                            "depends_on_map_bits": [
-                            ] /* depends_on_map_bits */
-                          }
-                        ] /* table_dependencies */
-                      },
-                      {
-                        "rows_estimation": [
-                          {
-                            "table": "`t2`",
-                            "rows": 1,
-                            "cost": 1,
-                            "table_type": "system",
-                            "empty": false
-                          }
-                        ] /* rows_estimation */
-                      },
-                      {
-                        "attaching_conditions_to_tables": {
-                          "original_condition": null,
-                          "attached_conditions_computation": [
-                          ] /* attached_conditions_computation */,
-                          "attached_conditions_summary": [
-                          ] /* attached_conditions_summary */
-                        } /* attaching_conditions_to_tables */
-                      },
-                      {
-                        "refine_plan": [
-                        ] /* refine_plan */
-                      }
-                    ] /* steps */
-                  } /* join_optimization */
-                },
-                {
-                  "join_execution": {
-                    "select#": 3,
-                    "steps": [
-                    ] /* steps */
-                  } /* join_execution */
-                }
-              ] /* steps */
-            } /* subselect_execution */
-          },
-          {
-            "rows_estimation": [
-              {
-                "table": "`t2` `alias1`",
-                "table_scan": {
-                  "rows": 1,
-                  "cost": 1
-                } /* table_scan */
-              },
-              {
-                "table": "`t2` `alias2`",
-                "table_scan": {
-                  "rows": 1,
-                  "cost": 1
-                } /* table_scan */
-              },
-              {
-                "table": "`t2` `alias3`",
-                "table_scan": {
-                  "rows": 1,
-                  "cost": 1
-                } /* table_scan */
-              },
-              {
-                "table": "`t3` `sq2_alias1`",
-                "table_scan": {
-                  "rows": 1,
-                  "cost": 1
-                } /* table_scan */
-              }
-            ] /* rows_estimation */
-          },
-          {
-            "execution_plan_for_potential_materialization": {
-              "steps": [
-<<<<<<< HEAD
-                {
-                  "considered_execution_plans": [
-                    {
-                      "plan_prefix": [
-                      ] /* plan_prefix */,
-                      "table": "`t1`",
-                      "best_access_path": {
-                        "considered_access_paths": [
-                          {
-                            "rows_to_scan": 1,
-                            "access_type": "scan",
-                            "resulting_rows": 1,
-                            "cost": 2.2049,
-                            "chosen": true
-                          }
-                        ] /* considered_access_paths */
-                      } /* best_access_path */,
-                      "condition_filtering_pct": 100,
-                      "rows_for_plan": 1,
-                      "cost_for_plan": 2.2049,
-                      "chosen": true
-                    }
-                  ] /* considered_execution_plans */
-                }
-=======
->>>>>>> 23032807
-              ] /* steps */
-            } /* execution_plan_for_potential_materialization */
-          },
-          {
-            "considered_execution_plans": [
-              {
-                "plan_prefix": [
-                ] /* plan_prefix */,
-                "table": "`t2` `alias1`",
-                "best_access_path": {
-                  "considered_access_paths": [
-                    {
-                      "rows_to_scan": 1,
-                      "access_type": "scan",
-                      "resulting_rows": 1,
-<<<<<<< HEAD
-                      "cost": 2.2049,
-=======
-                      "cost": 1.2,
->>>>>>> 23032807
-                      "chosen": true
-                    }
-                  ] /* considered_access_paths */
-                } /* best_access_path */,
-                "condition_filtering_pct": 100,
-                "rows_for_plan": 1,
-<<<<<<< HEAD
-                "cost_for_plan": 2.2049,
-=======
-                "cost_for_plan": 1.2,
->>>>>>> 23032807
-                "semijoin_strategy_choice": [
-                ] /* semijoin_strategy_choice */,
-                "rest_of_plan": [
-                  {
-                    "plan_prefix": [
-                      "`t2` `alias1`"
-                    ] /* plan_prefix */,
-                    "table": "`t2` `alias2`",
-                    "best_access_path": {
-                      "considered_access_paths": [
-                        {
-                          "rows_to_scan": 1,
-                          "access_type": "scan",
-                          "using_join_cache": true,
-                          "buffers_needed": 1,
-                          "resulting_rows": 1,
-                          "cost": 1.2,
-                          "chosen": true
-                        }
-                      ] /* considered_access_paths */
-                    } /* best_access_path */,
-                    "condition_filtering_pct": 100,
-                    "rows_for_plan": 1,
-                    "cost_for_plan": 2.4,
-                    "semijoin_strategy_choice": [
-                    ] /* semijoin_strategy_choice */,
-                    "rest_of_plan": [
-                      {
-                        "plan_prefix": [
-                          "`t2` `alias1`",
-                          "`t2` `alias2`"
-                        ] /* plan_prefix */,
-                        "table": "`t2` `alias3`",
-                        "best_access_path": {
-                          "considered_access_paths": [
-                            {
-                              "rows_to_scan": 1,
-                              "access_type": "scan",
-                              "using_join_cache": true,
-                              "buffers_needed": 1,
-                              "resulting_rows": 1,
-                              "cost": 1.2,
-                              "chosen": true
-                            }
-                          ] /* considered_access_paths */
-                        } /* best_access_path */,
-                        "condition_filtering_pct": 100,
-                        "rows_for_plan": 1,
-                        "cost_for_plan": 3.6001,
-                        "semijoin_strategy_choice": [
-                        ] /* semijoin_strategy_choice */,
-                        "rest_of_plan": [
-                          {
-                            "plan_prefix": [
-                              "`t2` `alias1`",
-                              "`t2` `alias2`",
-                              "`t2` `alias3`"
-                            ] /* plan_prefix */,
-                            "table": "`t3` `sq2_alias1`",
-                            "best_access_path": {
-                              "considered_access_paths": [
-                                {
-                                  "rows_to_scan": 1,
-                                  "access_type": "scan",
-                                  "using_join_cache": true,
-                                  "buffers_needed": 1,
-                                  "resulting_rows": 1,
-                                  "cost": 1.2001,
-                                  "chosen": true
-                                }
-                              ] /* considered_access_paths */
-                            } /* best_access_path */,
-                            "condition_filtering_pct": 100,
-                            "rows_for_plan": 1,
-                            "cost_for_plan": 4.8001,
-                            "semijoin_strategy_choice": [
-                              {
-                                "strategy": "FirstMatch",
-                                "recalculate_access_paths_and_cost": {
-                                  "tables": [
-                                    {
-                                      "table": "`t3` `sq2_alias1`",
-                                      "best_access_path": {
-                                        "considered_access_paths": [
-                                          {
-                                            "rows_to_scan": 1,
-                                            "access_type": "scan",
-                                            "using_join_cache": true,
-                                            "buffers_needed": 1,
-                                            "resulting_rows": 1,
-                                            "cost": 1.2001,
-                                            "chosen": true
-                                          }
-                                        ] /* considered_access_paths */
-                                      } /* best_access_path */
-                                    }
-                                  ] /* tables */
-                                } /* recalculate_access_paths_and_cost */,
-                                "cost": 4.8001,
-                                "rows": 1,
-                                "chosen": true
-                              },
-                              {
-                                "strategy": "DuplicatesWeedout",
-                                "cost": 7.2001,
-                                "rows": 1,
-                                "duplicate_tables_left": false,
-                                "chosen": false
-                              }
-                            ] /* semijoin_strategy_choice */,
-                            "chosen": true
-                          }
-                        ] /* rest_of_plan */
-                      },
-                      {
-                        "plan_prefix": [
-                          "`t2` `alias1`",
-                          "`t2` `alias2`"
-                        ] /* plan_prefix */,
-                        "table": "`t3` `sq2_alias1`",
-                        "best_access_path": {
-                          "considered_access_paths": [
-                            {
-                              "rows_to_scan": 1,
-                              "access_type": "scan",
-                              "using_join_cache": true,
-                              "buffers_needed": 1,
-                              "resulting_rows": 1,
-                              "cost": 1.2,
-                              "chosen": true
-                            }
-                          ] /* considered_access_paths */
-                        } /* best_access_path */,
-                        "condition_filtering_pct": 100,
-                        "rows_for_plan": 1,
-                        "cost_for_plan": 3.6001,
-                        "semijoin_strategy_choice": [
-                          {
-                            "strategy": "FirstMatch",
-                            "recalculate_access_paths_and_cost": {
-                              "tables": [
-                                {
-                                  "table": "`t3` `sq2_alias1`",
-                                  "best_access_path": {
-                                    "considered_access_paths": [
-                                      {
-                                        "rows_to_scan": 1,
-                                        "access_type": "scan",
-                                        "using_join_cache": true,
-                                        "buffers_needed": 1,
-                                        "resulting_rows": 1,
-                                        "cost": 1.2,
-                                        "chosen": true
-                                      }
-                                    ] /* considered_access_paths */
-                                  } /* best_access_path */
-                                }
-                              ] /* tables */
-                            } /* recalculate_access_paths_and_cost */,
-                            "cost": 3.6001,
-                            "rows": 1,
-                            "chosen": true
-                          },
-                          {
-                            "strategy": "DuplicatesWeedout",
-                            "cost": 6.0001,
-                            "rows": 1,
-                            "duplicate_tables_left": false,
-                            "chosen": false
-                          }
-                        ] /* semijoin_strategy_choice */,
-                        "pruned_by_heuristic": true
-                      }
-                    ] /* rest_of_plan */
-                  },
-                  {
-                    "plan_prefix": [
-                      "`t2` `alias1`"
-                    ] /* plan_prefix */,
-                    "table": "`t2` `alias3`",
-                    "best_access_path": {
-                      "considered_access_paths": [
-                        {
-                          "rows_to_scan": 1,
-                          "access_type": "scan",
-                          "using_join_cache": true,
-                          "buffers_needed": 1,
-                          "resulting_rows": 1,
-                          "cost": 1.2,
-                          "chosen": true
-                        }
-                      ] /* considered_access_paths */
-                    } /* best_access_path */,
-                    "condition_filtering_pct": 100,
-                    "rows_for_plan": 1,
-                    "cost_for_plan": 2.4,
-                    "semijoin_strategy_choice": [
-                    ] /* semijoin_strategy_choice */,
-                    "pruned_by_heuristic": true
-                  },
-                  {
-                    "plan_prefix": [
-                      "`t2` `alias1`"
-                    ] /* plan_prefix */,
-                    "table": "`t3` `sq2_alias1`",
-                    "best_access_path": {
-                      "considered_access_paths": [
-                        {
-                          "rows_to_scan": 1,
-                          "access_type": "scan",
-                          "using_join_cache": true,
-                          "buffers_needed": 1,
-                          "resulting_rows": 1,
-                          "cost": 1.2,
-                          "chosen": true
-                        }
-                      ] /* considered_access_paths */
-                    } /* best_access_path */,
-                    "condition_filtering_pct": 100,
-                    "rows_for_plan": 1,
-                    "cost_for_plan": 2.4,
-                    "semijoin_strategy_choice": [
-                    ] /* semijoin_strategy_choice */,
-                    "pruned_by_heuristic": true
-                  }
-                ] /* rest_of_plan */
-              },
-              {
-                "plan_prefix": [
-                ] /* plan_prefix */,
-                "table": "`t2` `alias2`",
-                "best_access_path": {
-                  "considered_access_paths": [
-                    {
-                      "rows_to_scan": 1,
-                      "access_type": "scan",
-                      "resulting_rows": 1,
-                      "cost": 1.2,
-                      "chosen": true
-                    }
-                  ] /* considered_access_paths */
-                } /* best_access_path */,
-                "condition_filtering_pct": 100,
-                "rows_for_plan": 1,
-                "cost_for_plan": 1.2,
-                "semijoin_strategy_choice": [
-                ] /* semijoin_strategy_choice */,
-                "pruned_by_heuristic": true
-              },
-              {
-                "plan_prefix": [
-                ] /* plan_prefix */,
-                "table": "`t2` `alias3`",
-                "best_access_path": {
-                  "considered_access_paths": [
-                    {
-                      "rows_to_scan": 1,
-                      "access_type": "scan",
-                      "resulting_rows": 1,
-                      "cost": 1.2,
-                      "chosen": true
-                    }
-                  ] /* considered_access_paths */
-                } /* best_access_path */,
-                "condition_filtering_pct": 100,
-                "rows_for_plan": 1,
-                "cost_for_plan": 1.2,
-                "semijoin_strategy_choice": [
-                ] /* semijoin_strategy_choice */,
-                "pruned_by_heuristic": true
-              },
-              {
-                "plan_prefix": [
-                ] /* plan_prefix */,
-                "table": "`t3` `sq2_alias1`",
-                "best_access_path": {
-                  "considered_access_paths": [
-                    {
-                      "rows_to_scan": 1,
-                      "access_type": "scan",
-                      "resulting_rows": 1,
-                      "cost": 1.2,
-                      "chosen": true
-                    }
-                  ] /* considered_access_paths */
-                } /* best_access_path */,
-                "condition_filtering_pct": 100,
-                "rows_for_plan": 1,
-                "cost_for_plan": 1.2,
-                "semijoin_strategy_choice": [
-                ] /* semijoin_strategy_choice */,
-                "pruned_by_heuristic": true
-              },
-              {
-                "final_semijoin_strategy": "FirstMatch",
-                "recalculate_access_paths_and_cost": {
-                  "tables": [
-                    {
-                      "table": "`t3` `sq2_alias1`",
-                      "best_access_path": {
-                        "considered_access_paths": [
-                          {
-                            "rows_to_scan": 1,
-                            "access_type": "scan",
-                            "using_join_cache": true,
-                            "buffers_needed": 1,
-                            "resulting_rows": 1,
-                            "cost": 1.2001,
-                            "chosen": true
-                          }
-                        ] /* considered_access_paths */
-                      } /* best_access_path */
-                    }
-                  ] /* tables */
-                } /* recalculate_access_paths_and_cost */
-              }
-            ] /* considered_execution_plans */
-          },
-          {
-            "transformation": {
-              "select#": 2,
-              "from": "IN (SELECT)",
-              "to": "materialization",
-              "has_nullable_expressions": true,
-              "treat_UNKNOWN_as_FALSE": false,
-              "possible": false,
-              "cause": "cannot_handle_partial_matches"
-            } /* transformation */
-          },
-          {
-            "transformation": {
-              "select#": 2,
-              "from": "IN (SELECT)",
-              "to": "EXISTS (CORRELATED SELECT)",
-              "put_1_in_SELECT_list": true
-            } /* transformation */
-          },
-          {
-            "attaching_conditions_to_tables": {
-              "original_condition": "((`alias3`.`col_varchar_key` = `alias2`.`col_varchar_key`) and (`alias3`.`col_varchar_nokey` = `alias2`.`col_varchar_key`) and (`sq2_alias1`.`col_varchar_nokey` = `alias2`.`col_varchar_key`) and <if>(outer_field_is_not_null, ((<cache>(NULL) = (/* select#3 */ select sum(`t4`.`pk`) AS `sq1_field1` from `t4` join `t1` `sq1_alias2` where (`sq1_alias2`.`col_varchar_key` = `t4`.`col_varchar_key`))) or isnull((/* select#3 */ select sum(`t4`.`pk`) AS `sq1_field1` from `t4` join `t1` `sq1_alias2` where (`sq1_alias2`.`col_varchar_key` = `t4`.`col_varchar_key`)))), true) and <if>(outer_field_is_not_null, ((<cache>(NULL) = `alias1`.`col_varchar_nokey`) or isnull(`alias1`.`col_varchar_nokey`)), true) and (`alias2`.`col_varchar_key` <= `alias1`.`col_varchar_key`))",
-              "attached_conditions_computation": [
-              ] /* attached_conditions_computation */,
-              "attached_conditions_summary": [
-                {
-                  "table": "`t2` `alias1`",
-                  "attached": "(<if>(outer_field_is_not_null, ((<cache>(NULL) = (/* select#3 */ select sum(`t4`.`pk`) AS `sq1_field1` from `t4` join `t1` `sq1_alias2` where (`sq1_alias2`.`col_varchar_key` = `t4`.`col_varchar_key`))) or isnull((/* select#3 */ select sum(`t4`.`pk`) AS `sq1_field1` from `t4` join `t1` `sq1_alias2` where (`sq1_alias2`.`col_varchar_key` = `t4`.`col_varchar_key`)))), true) and <if>(outer_field_is_not_null, ((<cache>(NULL) = `alias1`.`col_varchar_nokey`) or isnull(`alias1`.`col_varchar_nokey`)), true))"
-                },
-                {
-                  "table": "`t2` `alias2`",
-                  "attached": "(`alias2`.`col_varchar_key` <= `alias1`.`col_varchar_key`)"
-                },
-                {
-                  "table": "`t2` `alias3`",
-                  "attached": "((`alias3`.`col_varchar_key` = `alias2`.`col_varchar_key`) and (`alias3`.`col_varchar_nokey` = `alias2`.`col_varchar_key`))"
-                },
-                {
-                  "table": "`t3` `sq2_alias1`",
-                  "attached": "(`sq2_alias1`.`col_varchar_nokey` = `alias2`.`col_varchar_key`)"
-                }
-              ] /* attached_conditions_summary */
-            } /* attaching_conditions_to_tables */
-          },
-          {
-            "refine_plan": [
-              {
-<<<<<<< HEAD
-                "table": "`t1`"
-=======
-                "table": "`t2` `alias1`"
-              },
-              {
-                "table": "`t2` `alias2`"
-              },
-              {
-                "table": "`t2` `alias3`"
-              },
-              {
-                "table": "`t3` `sq2_alias1`"
->>>>>>> 23032807
-              }
-            ] /* refine_plan */
-          }
-        ] /* steps */
-      } /* join_optimization */
-    },
-    {
-      "join_optimization": {
-        "select#": 3,
-        "steps": [
-          {
-            "condition_processing": {
-              "condition": "WHERE",
-              "original_condition": "(`sq1_alias2`.`col_varchar_key` = `t4`.`col_varchar_key`)",
-              "steps": [
-                {
-                  "transformation": "equality_propagation",
-                  "resulting_condition": "multiple equal(`sq1_alias2`.`col_varchar_key`, `t4`.`col_varchar_key`)"
-                },
-                {
-                  "transformation": "constant_propagation",
-                  "resulting_condition": "multiple equal(`sq1_alias2`.`col_varchar_key`, `t4`.`col_varchar_key`)"
-                },
-                {
-                  "transformation": "trivial_condition_removal",
-                  "resulting_condition": "multiple equal(`sq1_alias2`.`col_varchar_key`, `t4`.`col_varchar_key`)"
-                }
-              ] /* steps */
-            } /* condition_processing */
-          },
-          {
-<<<<<<< HEAD
-            "expanded_query": "/* select#1 */ select `where_subselect_20070`.`field1` AS `field1`,`where_subselect_20070`.`( SELECT COUNT( col_int_key )\nFROM t1\n)` AS `( SELECT COUNT( col_int_key )\nFROM t1\n)` from `where_subselect_20070` where (`where_subselect_20070`.`field1`,(/* select#2 */ select count(`t1`.`col_int_key`) from `t1`)) in (/* select#3 */ select `table2`.`col_int_key` AS `field1`,(/* select#4 */ select count(`t1`.`col_int_key`) from `t1`) from (`t1` `table1` join `t1` `table2` on((`table2`.`col_int_key` = `table1`.`col_int_key`))))"
-=======
-            "substitute_generated_columns": {
-            } /* substitute_generated_columns */
->>>>>>> 23032807
-          },
-          {
-            "table_dependencies": [
-              {
-                "table": "`t4`",
-                "row_may_be_null": false,
-                "map_bit": 0,
-                "depends_on_map_bits": [
-                ] /* depends_on_map_bits */
-              },
-              {
-                "table": "`t1` `sq1_alias2`",
-                "row_may_be_null": false,
-                "map_bit": 1,
-                "depends_on_map_bits": [
-                ] /* depends_on_map_bits */
-              }
-            ] /* table_dependencies */
-          },
-          {
-<<<<<<< HEAD
-            "transformations_to_nested_joins": {
-              "transformations": [
-                "semijoin",
-                "JOIN_condition_to_WHERE",
-                "parenthesis_removal"
-              ] /* transformations */,
-              "expanded_query": "/* select#1 */ select `where_subselect_20070`.`field1` AS `field1`,`where_subselect_20070`.`( SELECT COUNT( col_int_key )\nFROM t1\n)` AS `( SELECT COUNT( col_int_key )\nFROM t1\n)` from `where_subselect_20070` semi join (`t1` `table1` join `t1` `table2`) where (1 and (`where_subselect_20070`.`field1` = `table2`.`col_int_key`) and ((/* select#2 */ select count(`t1`.`col_int_key`) from `t1`) = (/* select#4 */ select count(`t1`.`col_int_key`) from `t1`)) and (`table2`.`col_int_key` = `table1`.`col_int_key`))"
-            } /* transformations_to_nested_joins */
-          }
-        ] /* steps */
-      } /* join_preparation */
-    },
-    {
-      "join_optimization": {
-        "select#": 1,
-        "steps": [
-=======
-            "ref_optimizer_key_uses": [
-            ] /* ref_optimizer_key_uses */
-          },
->>>>>>> 23032807
           {
             "rows_estimation": [
               {
@@ -4728,190 +3806,6 @@
 SET @@session.optimizer_switch=@optimizer_switch_saved;
 DROP TABLE t1;
 #
-<<<<<<< HEAD
-# Bug #18346750 OPTIMIZER_TRACE & DBUG_PRINT CRASH IN ST_SELECT_LEX::PRINT
-#
-CREATE TABLE t1 (a INT, PRIMARY KEY (a))
-PARTITION BY KEY (a) PARTITIONS 2;
-INSERT INTO t1 VALUES (1),(2);
-SELECT  1 FROM t1 ,t1 w
-WHERE t1.a <=> (SELECT 22 FROM t1 GROUP BY (SELECT 1 FROM t1));
-ERROR 21000: Subquery returns more than 1 row
-SELECT TRACE LIKE "%select had some error%" FROM INFORMATION_SCHEMA.OPTIMIZER_TRACE;
-TRACE LIKE "%select had some error%"
-0
-DROP TABLE t1;
-#
-# Bug#18791851 CRASH IN ST_SELECT_LEX::PRINT WITH OPTIMIZER_TRACE ON SUBQUERY
-#
-CREATE TABLE t1 (
-pk INT NOT NULL,
-col_int_nokey INT,
-col_int_key INT,
-col_time_key time,
-col_varchar_key VARCHAR(1),
-col_varchar_nokey VARCHAR(1),
-PRIMARY KEY (pk),
-KEY col_varchar_key (col_varchar_key,col_int_key)
-);
-CREATE TABLE t2 (
-pk INT NOT NULL,
-col_int_nokey INT,
-col_int_key INT,
-col_varchar_key VARCHAR(1),
-col_varchar_nokey VARCHAR(1),
-PRIMARY KEY (pk),
-KEY col_varchar_key (col_varchar_key,col_int_key)
-);
-CREATE TABLE t3 (
-pk INT NOT NULL,
-col_int_nokey INT,
-col_int_key INT,
-col_varchar_key VARCHAR(1),
-col_varchar_nokey VARCHAR(1),
-PRIMARY KEY (pk),
-KEY col_varchar_key (col_varchar_key,col_int_key)
-);
-CREATE TABLE t4 (
-pk INT NOT NULL,
-col_int_nokey INT,
-col_int_key INT,
-col_time_key time,
-col_varchar_key VARCHAR(1),
-col_varchar_nokey VARCHAR(1),
-PRIMARY KEY (pk),
-KEY col_varchar_key (col_varchar_key,col_int_key)
-);
-SELECT alias1.col_int_nokey AS field1,
-alias2.col_varchar_key AS field2,
-alias1.col_time_key AS field3,
-MIN( alias1.col_int_nokey ) AS field4
-FROM (
-(
-SELECT SQ1_alias1.*
-FROM ( t1 AS SQ1_alias1, t2 AS SQ1_alias2 )
-) AS alias1,
-t4 AS alias2
-)
-WHERE
-EXISTS (
-SELECT DISTINCT  SQ2_alias2.col_varchar_nokey AS SQ2_field1
-FROM t2 AS SQ2_alias1
-INNER JOIN (t4 AS SQ2_alias2
-INNER JOIN t3 AS SQ2_alias3
-ON SQ2_alias3.pk = SQ2_alias2.pk)
-ON SQ2_alias3.col_varchar_key = SQ2_alias2.col_varchar_nokey
-)
-AND alias1.col_int_key = alias2.pk
-HAVING  alias1.col_int_nokey  IN ( SELECT 2 FROM DUAL ) ;
-field1	field2	field3	field4
-DROP TABLE t1,t2,t3,t4;
-CREATE TABLE t1(a INT);
-SET @a:=(SELECT ROW(1, 2)=
-ROW((SELECT 1 FROM t1 LEFT JOIN t1 t2 ON 1
-HAVING 3 IN (SELECT 2 FROM DUAL)),
-1));
-DROP TABLE t1;
-#
-# Bug #18945693 CRASH IN PRINT_TABLE_ARRAY AT SQL/SQL_LEX.CC ON 2ND EXEC OF PREPARED STATEMENT
-#
-CREATE TABLE t1 (
-pk INT NOT NULL,
-col_int_nokey INT,
-col_int_key INT,
-col_varchar_key VARCHAR(1),
-col_varchar_nokey VARCHAR(1)
-);
-INSERT INTO t1 VALUES (13,7,3,'y','y'),(14,0,4,'c','c');
-CREATE TABLE t2 (
-pk INT NOT NULL,
-col_int_nokey INT,
-col_int_key INT,
-col_varchar_key VARCHAR(1),
-col_varchar_nokey VARCHAR(1)
-);
-INSERT INTO t2 VALUES (20,9,8,'e','e');
-CREATE TABLE t3 (
-pk INT NOT NULL,
-col_int_nokey INT,
-col_int_key INT,
-col_varchar_key VARCHAR(1),
-col_varchar_nokey VARCHAR(1)
-);
-INSERT INTO t3 VALUES (1,1,7,'k','k');
-PREPARE prep_stmt FROM "
-SELECT
-  alias1.col_varchar_nokey AS field1,
-  MAX(alias1.pk) AS field2
-FROM t3 AS alias1
-GROUP BY field1
-HAVING
-  1 > (
-       SELECT MAX(SQ4_alias1.col_varchar_nokey)
-       FROM t1 AS SQ4_alias1
-            RIGHT OUTER JOIN
-            (
-              t2 AS SQ4_alias2
-              JOIN t1 AS SQ4_alias3
-              ON SQ4_alias3.col_int_key = SQ4_alias2.col_int_nokey
-            )
-            ON SQ4_alias3.pk = SQ4_alias2.col_int_nokey
-      )
-";
-EXECUTE prep_stmt;
-field1	field2
-EXECUTE prep_stmt;
-field1	field2
-DROP TABLE t1,t2,t3;
-#
-# Bug#19063289 CRASH IN PRINT_TABLE_ARRAY ON 2ND EXECUTION OF PS WITH SUBQUERY AND VIEW
-#
-CREATE TABLE B (
-pk INTEGER,
-col_int_key INTEGER,
-col_varchar_nokey VARCHAR(1)
-);
-CREATE TABLE C (
-col_int_nokey INTEGER,
-col_int_key INTEGER,
-col_varchar_key VARCHAR(1),
-col_varchar_nokey VARCHAR(1)
-) ;
-CREATE TABLE CC (
-pk INTEGER,
-col_int_key INTEGER
-) ENGINE=MYISAM;
-INSERT INTO CC VALUES (1, 0),(2, 7);
-PREPARE stmt FROM "
-SELECT
-alias1.col_int_key AS field1 ,
-COUNT(alias1.pk) AS field2
-FROM
-CC AS alias1
-GROUP BY field1
-HAVING
-alias1.col_int_key >
-  (
-    SELECT
-    MAX(  SQ2_alias2.col_int_key ) AS SQ2_field1
-    FROM
-    C AS SQ2_alias1 LEFT  JOIN
-       ( B AS SQ2_alias2 INNER JOIN C AS SQ2_alias3
-         ON 1)
-       ON 1
-  )
-OR field2 < 2
-";
-EXECUTE stmt;
-field1	field2
-0	1
-7	1
-EXECUTE stmt;
-field1	field2
-0	1
-7	1
-DROP TABLE B,C,CC;
-=======
 # Bug #23227428: SQL PLAN IS NOT ACCORDING WITH OPTIMIZER_TRACE
 #
 CREATE TABLE t1(c1 INT NOT NULL AUTO_INCREMENT PRIMARY KEY,
@@ -5047,5 +3941,4 @@
     }
   ] /* steps */
 }	0	0
-DROP TABLE t1;
->>>>>>> 23032807
+DROP TABLE t1;