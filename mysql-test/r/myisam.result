drop table if exists t1,t2;
SET SQL_WARNINGS=1;
CREATE TABLE t1 (
STRING_DATA char(255) default NULL,
KEY string_data (STRING_DATA)
) ENGINE=MyISAM;
INSERT INTO t1 VALUES ('AAAAAAAAAAAAAAAAAAAAAAAAAAAAAAAAAAAAAAAAAAAAAAAAAAAAAAAAAAAAAAAAAAAAAAAAAAAAAAAAAAAAAAAAAAAAAAAAAAAAAAAAAAAAAAAAAAAAAAAAAAAAAAAAAAAAAAAAAAAAAAAAAAAAAAAAAAAAAAAAAAAAAAAAAAAAAAAAAAAAAAAAAAAAAAAAAAAAAAAAAAAAAAAAAAAAAAAAAAAAAAAAAAAAAAAAAAAAAAAAAAAAAAAAAAAAAAA');
INSERT INTO t1 VALUES ('DDDDDDDDDDDDDDDDDDDDDDDDDDDDDDDDDDDDDDDDDDDDDDDDDDDDDDDDDDDDDDDDDDDDDDDDDDDDDDDDDDDDDDDDDDDDDDDDDDDDDDDDDDDDDDDDDDDDDDDDDDDDDDDDDDDDDDDDDDDDDDDDDDDDDDDDDDDDDDDDDDDDDDDDDDDDDDDDDDDDDDDDDDDDDDDDDDDDDDDDDDDDDDDDDDDDDDDDDDDDDDDDDDDDDDDDDDDDDDDDDDDDDDDDDDDDDDD');
INSERT INTO t1 VALUES ('FFFFFFFFFFFFFFFFFFFFFFFFFFFFFFFFFFFFFFFFFFFFFFFFFFFFFFFFFFFFFFFFFFFFFFFFFFFFFFFFFFFFFFFFFFFFFFFFFFFFFFFFFFFFFFFFFFFFFFFFFFFFFFFFFFFFFFFFFFFFFFFFFFFFFFFFFFFFFFFFFFFFFFFFFFFFFFFFFFFFFFFFFFFFFFFFFFFFFFFFFFFFFFFFFFFFFFFFFFFFFFFFFFFFFFFFFFFFFFFFFFFFFFFFFFFFFFF');
INSERT INTO t1 VALUES ('FGGGGGGGGGGGGGGGGGGGGGGGGGGGGGGGGGGGGGGGGGGGGGGGGGGGGGGGGGGGGGGGGGGGGGGGGGGGGGGGGGGGGGGGGGGGGGGGGGGGGGGGGGGGGGGGGGGGGGGGGGGGGGGGGGGGGGGGGGGGGGGGGGGGGGGGGGGGGGGGGGGGGGGGGGGGGGGGGGGGGGGGGGGGGGGGGGGGGGGGGGGGGGGGGGGGGGGGGGGGGGGGGGGGGGGGGGGGGGGGGGGGGGGGGGGGGGG');
INSERT INTO t1 VALUES ('HHHHHHHHHHHHHHHHHHHHHHHHHHHHHHHHHHHHHHHHHHHHHHHHHHHHHHHHHHHHHHHHHHHHHHHHHHHHHHHHHHHHHHHHHHHHHHHHHHHHHHHHHHHHHHHHHHHHHHHHHHHHHHHHHHHHHHHHHHHHHHHHHHHHHHHHHHHHHHHHHHHHHHHHHHHHHHHHHHHHHHHHHHHHHHHHHHHHHHHHHHHHHHHHHHHHHHHHHHHHHHHHHHHHHHHHHHHHHHHHHHHHHHHHHHHHHHH');
INSERT INTO t1 VALUES ('WWWWWWWWWWWWWWWWWWWWWWWWWWWWWWWWWWWWWWWWWWWWWWWWWWWWWWWWWWWWWWWWWWWWWWWWWWWWWWWWWWWWWWWWWWWWWWWWWWWWWWWWWWWWWWWWWWWWWWWWWWWWWWWWWWWWWWWWWWWWWWWWWWWWWWWWWWWWWWWWWWWWWWWWWWWWWWWWWWWWWWWWWWWWWWWWWWWWWWWWWWWWWWWWWWWWWWWWWWWWWWWWWWWWWWWWWWWWWWWWWWWWWWWWWWWWWWW');
CHECK TABLE t1;
Table	Op	Msg_type	Msg_text
test.t1	check	status	OK
drop table t1;
create table t1 (a tinyint not null auto_increment, b blob not null, primary key (a));
check table t1;
Table	Op	Msg_type	Msg_text
test.t1	check	status	OK
repair table t1;
Table	Op	Msg_type	Msg_text
test.t1	repair	status	OK
delete from t1 where (a & 1);
check table t1;
Table	Op	Msg_type	Msg_text
test.t1	check	status	OK
repair table t1;
Table	Op	Msg_type	Msg_text
test.t1	repair	status	OK
check table t1;
Table	Op	Msg_type	Msg_text
test.t1	check	status	OK
drop table t1;
create table t1 (a int not null auto_increment, b int not null, primary key (a), index(b));
insert into t1 (b) values (1),(2),(2),(2),(2);
optimize table t1;
Table	Op	Msg_type	Msg_text
test.t1	optimize	status	OK
show index from t1;
Table	Non_unique	Key_name	Seq_in_index	Column_name	Collation	Cardinality	Sub_part	Packed	Null	Index_type	Comment
t1	0	PRIMARY	1	a	A	5	NULL	NULL		BTREE	
t1	1	b	1	b	A	1	NULL	NULL		BTREE	
optimize table t1;
Table	Op	Msg_type	Msg_text
test.t1	optimize	status	Table is already up to date
show index from t1;
Table	Non_unique	Key_name	Seq_in_index	Column_name	Collation	Cardinality	Sub_part	Packed	Null	Index_type	Comment
t1	0	PRIMARY	1	a	A	5	NULL	NULL		BTREE	
t1	1	b	1	b	A	1	NULL	NULL		BTREE	
drop table t1;
create table t1 (a int not null, b int not null, c int not null, primary key (a),key(b)) engine=myisam;
insert into t1 values (3,3,3),(1,1,1),(2,2,2),(4,4,4);
explain select * from t1 order by a;
id	select_type	table	type	possible_keys	key	key_len	ref	rows	Extra
1	SIMPLE	t1	ALL	NULL	NULL	NULL	NULL	4	Using filesort
explain select * from t1 order by b;
id	select_type	table	type	possible_keys	key	key_len	ref	rows	Extra
1	SIMPLE	t1	ALL	NULL	NULL	NULL	NULL	4	Using filesort
explain select * from t1 order by c;
id	select_type	table	type	possible_keys	key	key_len	ref	rows	Extra
1	SIMPLE	t1	ALL	NULL	NULL	NULL	NULL	4	Using filesort
explain select a from t1 order by a;
id	select_type	table	type	possible_keys	key	key_len	ref	rows	Extra
1	SIMPLE	t1	index	NULL	PRIMARY	4	NULL	4	Using index
explain select b from t1 order by b;
id	select_type	table	type	possible_keys	key	key_len	ref	rows	Extra
1	SIMPLE	t1	index	NULL	b	4	NULL	4	Using index
explain select a,b from t1 order by b;
id	select_type	table	type	possible_keys	key	key_len	ref	rows	Extra
1	SIMPLE	t1	ALL	NULL	NULL	NULL	NULL	4	Using filesort
explain select a,b from t1;
id	select_type	table	type	possible_keys	key	key_len	ref	rows	Extra
1	SIMPLE	t1	ALL	NULL	NULL	NULL	NULL	4	
explain select a,b,c from t1;
id	select_type	table	type	possible_keys	key	key_len	ref	rows	Extra
1	SIMPLE	t1	ALL	NULL	NULL	NULL	NULL	4	
drop table t1;
CREATE TABLE t1 (a INT);
INSERT INTO  t1 VALUES (1), (2), (3);
LOCK TABLES t1 WRITE;
INSERT INTO  t1 VALUES (1), (2), (3);
OPTIMIZE TABLE t1;
Table	Op	Msg_type	Msg_text
test.t1	optimize	status	OK
DROP TABLE t1;
create table t1 ( t1 char(255), key(t1(250)));
insert t1 values ('137513751375137513751375137513751375137569516951695169516951695169516951695169');
insert t1 values ('178417841784178417841784178417841784178403420342034203420342034203420342034203');
insert t1 values ('213872387238723872387238723872387238723867376737673767376737673767376737673767');
insert t1 values ('242624262426242624262426242624262426242607890789078907890789078907890789078907');
insert t1 values ('256025602560256025602560256025602560256011701170117011701170117011701170117011');
insert t1 values ('276027602760276027602760276027602760276001610161016101610161016101610161016101');
insert t1 values ('281528152815281528152815281528152815281564956495649564956495649564956495649564');
insert t1 values ('292129212921292129212921292129212921292102100210021002100210021002100210021002');
insert t1 values ('380638063806380638063806380638063806380634483448344834483448344834483448344834');
insert t1 values ('411641164116411641164116411641164116411616301630163016301630163016301630163016');
insert t1 values ('420842084208420842084208420842084208420899889988998899889988998899889988998899');
insert t1 values ('438443844384438443844384438443844384438482448244824482448244824482448244824482');
insert t1 values ('443244324432443244324432443244324432443239613961396139613961396139613961396139');
insert t1 values ('485448544854485448544854485448544854485477847784778477847784778477847784778477');
insert t1 values ('494549454945494549454945494549454945494555275527552755275527552755275527552755');
insert t1 values ('538647864786478647864786478647864786478688918891889188918891889188918891889188');
insert t1 values ('565556555655565556555655565556555655565554845484548454845484548454845484548454');
insert t1 values ('607860786078607860786078607860786078607856665666566656665666566656665666566656');
insert t1 values ('640164016401640164016401640164016401640141274127412741274127412741274127412741');
insert t1 values ('719471947194719471947194719471947194719478717871787178717871787178717871787178');
insert t1 values ('742574257425742574257425742574257425742549604960496049604960496049604960496049');
insert t1 values ('887088708870887088708870887088708870887035963596359635963596359635963596359635');
insert t1 values ('917791779177917791779177917791779177917773857385738573857385738573857385738573');
insert t1 values ('933293329332933293329332933293329332933278987898789878987898789878987898789878');
insert t1 values ('963896389638963896389638963896389638963877807780778077807780778077807780778077');
delete from t1 where t1>'2';
insert t1 values ('70'), ('84'), ('60'), ('20'), ('76'), ('89'), ('49'), ('50'),
('88'), ('61'), ('42'), ('98'), ('39'), ('30'), ('25'), ('66'), ('61'), ('48'),
('80'), ('84'), ('98'), ('19'), ('91'), ('42'), ('47');
optimize table t1;
Table	Op	Msg_type	Msg_text
test.t1	optimize	status	OK
check table t1;
Table	Op	Msg_type	Msg_text
test.t1	check	status	OK
drop table t1;
create table t1 (i1 int, i2 int, i3 int, i4 int, i5 int, i6 int, i7 int, i8
int, i9 int, i10 int, i11 int, i12 int, i13 int, i14 int, i15 int, i16 int, i17
int, i18 int, i19 int, i20 int, i21 int, i22 int, i23 int, i24 int, i25 int,
i26 int, i27 int, i28 int, i29 int, i30 int, i31 int, i32 int, i33 int, i34
int, i35 int, i36 int, i37 int, i38 int, i39 int, i40 int, i41 int, i42 int,
i43 int, i44 int, i45 int, i46 int, i47 int, i48 int, i49 int, i50 int, i51
int, i52 int, i53 int, i54 int, i55 int, i56 int, i57 int, i58 int, i59 int,
i60 int, i61 int, i62 int, i63 int, i64 int, i65 int, i66 int, i67 int, i68
int, i69 int, i70 int, i71 int, i72 int, i73 int, i74 int, i75 int, i76 int,
i77 int, i78 int, i79 int, i80 int, i81 int, i82 int, i83 int, i84 int, i85
int, i86 int, i87 int, i88 int, i89 int, i90 int, i91 int, i92 int, i93 int,
i94 int, i95 int, i96 int, i97 int, i98 int, i99 int, i100 int, i101 int, i102
int, i103 int, i104 int, i105 int, i106 int, i107 int, i108 int, i109 int, i110
int, i111 int, i112 int, i113 int, i114 int, i115 int, i116 int, i117 int, i118
int, i119 int, i120 int, i121 int, i122 int, i123 int, i124 int, i125 int, i126
int, i127 int, i128 int, i129 int, i130 int, i131 int, i132 int, i133 int, i134
int, i135 int, i136 int, i137 int, i138 int, i139 int, i140 int, i141 int, i142
int, i143 int, i144 int, i145 int, i146 int, i147 int, i148 int, i149 int, i150
int, i151 int, i152 int, i153 int, i154 int, i155 int, i156 int, i157 int, i158
int, i159 int, i160 int, i161 int, i162 int, i163 int, i164 int, i165 int, i166
int, i167 int, i168 int, i169 int, i170 int, i171 int, i172 int, i173 int, i174
int, i175 int, i176 int, i177 int, i178 int, i179 int, i180 int, i181 int, i182
int, i183 int, i184 int, i185 int, i186 int, i187 int, i188 int, i189 int, i190
int, i191 int, i192 int, i193 int, i194 int, i195 int, i196 int, i197 int, i198
int, i199 int, i200 int, i201 int, i202 int, i203 int, i204 int, i205 int, i206
int, i207 int, i208 int, i209 int, i210 int, i211 int, i212 int, i213 int, i214
int, i215 int, i216 int, i217 int, i218 int, i219 int, i220 int, i221 int, i222
int, i223 int, i224 int, i225 int, i226 int, i227 int, i228 int, i229 int, i230
int, i231 int, i232 int, i233 int, i234 int, i235 int, i236 int, i237 int, i238
int, i239 int, i240 int, i241 int, i242 int, i243 int, i244 int, i245 int, i246
int, i247 int, i248 int, i249 int, i250 int, i251 int, i252 int, i253 int, i254
int, i255 int, i256 int, i257 int, i258 int, i259 int, i260 int, i261 int, i262
int, i263 int, i264 int, i265 int, i266 int, i267 int, i268 int, i269 int, i270
int, i271 int, i272 int, i273 int, i274 int, i275 int, i276 int, i277 int, i278
int, i279 int, i280 int, i281 int, i282 int, i283 int, i284 int, i285 int, i286
int, i287 int, i288 int, i289 int, i290 int, i291 int, i292 int, i293 int, i294
int, i295 int, i296 int, i297 int, i298 int, i299 int, i300 int, i301 int, i302
int, i303 int, i304 int, i305 int, i306 int, i307 int, i308 int, i309 int, i310
int, i311 int, i312 int, i313 int, i314 int, i315 int, i316 int, i317 int, i318
int, i319 int, i320 int, i321 int, i322 int, i323 int, i324 int, i325 int, i326
int, i327 int, i328 int, i329 int, i330 int, i331 int, i332 int, i333 int, i334
int, i335 int, i336 int, i337 int, i338 int, i339 int, i340 int, i341 int, i342
int, i343 int, i344 int, i345 int, i346 int, i347 int, i348 int, i349 int, i350
int, i351 int, i352 int, i353 int, i354 int, i355 int, i356 int, i357 int, i358
int, i359 int, i360 int, i361 int, i362 int, i363 int, i364 int, i365 int, i366
int, i367 int, i368 int, i369 int, i370 int, i371 int, i372 int, i373 int, i374
int, i375 int, i376 int, i377 int, i378 int, i379 int, i380 int, i381 int, i382
int, i383 int, i384 int, i385 int, i386 int, i387 int, i388 int, i389 int, i390
int, i391 int, i392 int, i393 int, i394 int, i395 int, i396 int, i397 int, i398
int, i399 int, i400 int, i401 int, i402 int, i403 int, i404 int, i405 int, i406
int, i407 int, i408 int, i409 int, i410 int, i411 int, i412 int, i413 int, i414
int, i415 int, i416 int, i417 int, i418 int, i419 int, i420 int, i421 int, i422
int, i423 int, i424 int, i425 int, i426 int, i427 int, i428 int, i429 int, i430
int, i431 int, i432 int, i433 int, i434 int, i435 int, i436 int, i437 int, i438
int, i439 int, i440 int, i441 int, i442 int, i443 int, i444 int, i445 int, i446
int, i447 int, i448 int, i449 int, i450 int, i451 int, i452 int, i453 int, i454
int, i455 int, i456 int, i457 int, i458 int, i459 int, i460 int, i461 int, i462
int, i463 int, i464 int, i465 int, i466 int, i467 int, i468 int, i469 int, i470
int, i471 int, i472 int, i473 int, i474 int, i475 int, i476 int, i477 int, i478
int, i479 int, i480 int, i481 int, i482 int, i483 int, i484 int, i485 int, i486
int, i487 int, i488 int, i489 int, i490 int, i491 int, i492 int, i493 int, i494
int, i495 int, i496 int, i497 int, i498 int, i499 int, i500 int, i501 int, i502
int, i503 int, i504 int, i505 int, i506 int, i507 int, i508 int, i509 int, i510
int, i511 int, i512 int, i513 int, i514 int, i515 int, i516 int, i517 int, i518
int, i519 int, i520 int, i521 int, i522 int, i523 int, i524 int, i525 int, i526
int, i527 int, i528 int, i529 int, i530 int, i531 int, i532 int, i533 int, i534
int, i535 int, i536 int, i537 int, i538 int, i539 int, i540 int, i541 int, i542
int, i543 int, i544 int, i545 int, i546 int, i547 int, i548 int, i549 int, i550
int, i551 int, i552 int, i553 int, i554 int, i555 int, i556 int, i557 int, i558
int, i559 int, i560 int, i561 int, i562 int, i563 int, i564 int, i565 int, i566
int, i567 int, i568 int, i569 int, i570 int, i571 int, i572 int, i573 int, i574
int, i575 int, i576 int, i577 int, i578 int, i579 int, i580 int, i581 int, i582
int, i583 int, i584 int, i585 int, i586 int, i587 int, i588 int, i589 int, i590
int, i591 int, i592 int, i593 int, i594 int, i595 int, i596 int, i597 int, i598
int, i599 int, i600 int, i601 int, i602 int, i603 int, i604 int, i605 int, i606
int, i607 int, i608 int, i609 int, i610 int, i611 int, i612 int, i613 int, i614
int, i615 int, i616 int, i617 int, i618 int, i619 int, i620 int, i621 int, i622
int, i623 int, i624 int, i625 int, i626 int, i627 int, i628 int, i629 int, i630
int, i631 int, i632 int, i633 int, i634 int, i635 int, i636 int, i637 int, i638
int, i639 int, i640 int, i641 int, i642 int, i643 int, i644 int, i645 int, i646
int, i647 int, i648 int, i649 int, i650 int, i651 int, i652 int, i653 int, i654
int, i655 int, i656 int, i657 int, i658 int, i659 int, i660 int, i661 int, i662
int, i663 int, i664 int, i665 int, i666 int, i667 int, i668 int, i669 int, i670
int, i671 int, i672 int, i673 int, i674 int, i675 int, i676 int, i677 int, i678
int, i679 int, i680 int, i681 int, i682 int, i683 int, i684 int, i685 int, i686
int, i687 int, i688 int, i689 int, i690 int, i691 int, i692 int, i693 int, i694
int, i695 int, i696 int, i697 int, i698 int, i699 int, i700 int, i701 int, i702
int, i703 int, i704 int, i705 int, i706 int, i707 int, i708 int, i709 int, i710
int, i711 int, i712 int, i713 int, i714 int, i715 int, i716 int, i717 int, i718
int, i719 int, i720 int, i721 int, i722 int, i723 int, i724 int, i725 int, i726
int, i727 int, i728 int, i729 int, i730 int, i731 int, i732 int, i733 int, i734
int, i735 int, i736 int, i737 int, i738 int, i739 int, i740 int, i741 int, i742
int, i743 int, i744 int, i745 int, i746 int, i747 int, i748 int, i749 int, i750
int, i751 int, i752 int, i753 int, i754 int, i755 int, i756 int, i757 int, i758
int, i759 int, i760 int, i761 int, i762 int, i763 int, i764 int, i765 int, i766
int, i767 int, i768 int, i769 int, i770 int, i771 int, i772 int, i773 int, i774
int, i775 int, i776 int, i777 int, i778 int, i779 int, i780 int, i781 int, i782
int, i783 int, i784 int, i785 int, i786 int, i787 int, i788 int, i789 int, i790
int, i791 int, i792 int, i793 int, i794 int, i795 int, i796 int, i797 int, i798
int, i799 int, i800 int, i801 int, i802 int, i803 int, i804 int, i805 int, i806
int, i807 int, i808 int, i809 int, i810 int, i811 int, i812 int, i813 int, i814
int, i815 int, i816 int, i817 int, i818 int, i819 int, i820 int, i821 int, i822
int, i823 int, i824 int, i825 int, i826 int, i827 int, i828 int, i829 int, i830
int, i831 int, i832 int, i833 int, i834 int, i835 int, i836 int, i837 int, i838
int, i839 int, i840 int, i841 int, i842 int, i843 int, i844 int, i845 int, i846
int, i847 int, i848 int, i849 int, i850 int, i851 int, i852 int, i853 int, i854
int, i855 int, i856 int, i857 int, i858 int, i859 int, i860 int, i861 int, i862
int, i863 int, i864 int, i865 int, i866 int, i867 int, i868 int, i869 int, i870
int, i871 int, i872 int, i873 int, i874 int, i875 int, i876 int, i877 int, i878
int, i879 int, i880 int, i881 int, i882 int, i883 int, i884 int, i885 int, i886
int, i887 int, i888 int, i889 int, i890 int, i891 int, i892 int, i893 int, i894
int, i895 int, i896 int, i897 int, i898 int, i899 int, i900 int, i901 int, i902
int, i903 int, i904 int, i905 int, i906 int, i907 int, i908 int, i909 int, i910
int, i911 int, i912 int, i913 int, i914 int, i915 int, i916 int, i917 int, i918
int, i919 int, i920 int, i921 int, i922 int, i923 int, i924 int, i925 int, i926
int, i927 int, i928 int, i929 int, i930 int, i931 int, i932 int, i933 int, i934
int, i935 int, i936 int, i937 int, i938 int, i939 int, i940 int, i941 int, i942
int, i943 int, i944 int, i945 int, i946 int, i947 int, i948 int, i949 int, i950
int, i951 int, i952 int, i953 int, i954 int, i955 int, i956 int, i957 int, i958
int, i959 int, i960 int, i961 int, i962 int, i963 int, i964 int, i965 int, i966
int, i967 int, i968 int, i969 int, i970 int, i971 int, i972 int, i973 int, i974
int, i975 int, i976 int, i977 int, i978 int, i979 int, i980 int, i981 int, i982
int, i983 int, i984 int, i985 int, i986 int, i987 int, i988 int, i989 int, i990
int, i991 int, i992 int, i993 int, i994 int, i995 int, i996 int, i997 int, i998
int, i999 int, i1000 int, b blob) row_format=dynamic;
insert into t1 values (1, 1, 1, 1, 1, 1, 1, 1, 1, 1, 1, 1, 1, 1, 1, 1, 1, 1, 1,
1, 1, 1, 1, 1, 1, 1, 1, 1, 1, 1, 1, 1, 1, 1, 1, 1, 1, 1, 1, 1, 1, 1, 1, 1, 1,
1, 1, 1, 1, 1, 1, 1, 1, 1, 1, 1, 1, 1, 1, 1, 1, 1, 1, 1, 1, 1, 1, 1, 1, 1, 1,
1, 1, 1, 1, 1, 1, 1, 1, 1, 1, 1, 1, 1, 1, 1, 1, 1, 1, 1, 1, 1, 1, 1, 1, 1, 1,
1, 1, 1, 1, 1, 1, 1, 1, 1, 1, 1, 1, 1, 1, 1, 1, 1, 1, 1, 1, 1, 1, 1, 1, 1, 1,
1, 1, 1, 1, 1, 1, 1, 1, 1, 1, 1, 1, 1, 1, 1, 1, 1, 1, 1, 1, 1, 1, 1, 1, 1, 1,
1, 1, 1, 1, 1, 1, 1, 1, 1, 1, 1, 1, 1, 1, 1, 1, 1, 1, 1, 1, 1, 1, 1, 1, 1, 1,
1, 1, 1, 1, 1, 1, 1, 1, 1, 1, 1, 1, 1, 1, 1, 1, 1, 1, 1, 1, 1, 1, 1, 1, 1, 1,
1, 1, 1, 1, 1, 1, 1, 1, 1, 1, 1, 1, 1, 1, 1, 1, 1, 1, 1, 1, 1, 1, 1, 1, 1, 1,
1, 1, 1, 1, 1, 1, 1, 1, 1, 1, 1, 1, 1, 1, 1, 1, 1, 1, 1, 1, 1, 1, 1, 1, 1, 1,
1, 1, 1, 1, 1, 1, 1, 1, 1, 1, 1, 1, 1, 1, 1, 1, 1, 1, 1, 1, 1, 1, 1, 1, 1, 1,
1, 1, 1, 1, 1, 1, 1, 1, 1, 1, 1, 1, 1, 1, 1, 1, 1, 1, 1, 1, 1, 1, 1, 1, 1, 1,
1, 1, 1, 1, 1, 1, 1, 1, 1, 1, 1, 1, 1, 1, 1, 1, 1, 1, 1, 1, 1, 1, 1, 1, 1, 1,
1, 1, 1, 1, 1, 1, 1, 1, 1, 1, 1, 1, 1, 1, 1, 1, 1, 1, 1, 1, 1, 1, 1, 1, 1, 1,
1, 1, 1, 1, 1, 1, 1, 1, 1, 1, 1, 1, 1, 1, 1, 1, 1, 1, 1, 1, 1, 1, 1, 1, 1, 1,
1, 1, 1, 1, 1, 1, 1, 1, 1, 1, 1, 1, 1, 1, 1, 1, 1, 1, 1, 1, 1, 1, 1, 1, 1, 1,
1, 1, 1, 1, 1, 1, 1, 1, 1, 1, 1, 1, 1, 1, 1, 1, 1, 1, 1, 1, 1, 1, 1, 1, 1, 1,
1, 1, 1, 1, 1, 1, 1, 1, 1, 1, 1, 1, 1, 1, 1, 1, 1, 1, 1, 1, 1, 1, 1, 1, 1, 1,
1, 1, 1, 1, 1, 1, 1, 1, 1, 1, 1, 1, 1, 1, 1, 1, 1, 1, 1, 1, 1, 1, 1, 1, 1, 1,
1, 1, 1, 1, 1, 1, 1, 1, 1, 1, 1, 1, 1, 1, 1, 1, 1, 1, 1, 1, 1, 1, 1, 1, 1, 1,
1, 1, 1, 1, 1, 1, 1, 1, 1, 1, 1, 1, 1, 1, 1, 1, 1, 1, 1, 1, 1, 1, 1, 1, 1, 1,
1, 1, 1, 1, 1, 1, 1, 1, 1, 1, 1, 1, 1, 1, 1, 1, 1, 1, 1, 1, 1, 1, 1, 1, 1, 1,
1, 1, 1, 1, 1, 1, 1, 1, 1, 1, 1, 1, 1, 1, 1, 1, 1, 1, 1, 1, 1, 1, 1, 1, 1, 1,
1, 1, 1, 1, 1, 1, 1, 1, 1, 1, 1, 1, 1, 1, 1, 1, 1, 1, 1, 1, 1, 1, 1, 1, 1, 1,
1, 1, 1, 1, 1, 1, 1, 1, 1, 1, 1, 1, 1, 1, 1, 1, 1, 1, 1, 1, 1, 1, 1, 1, 1, 1,
1, 1, 1, 1, 1, 1, 1, 1, 1, 1, 1, 1, 1, 1, 1, 1, 1, 1, 1, 1, 1, 1, 1, 1, 1, 1,
1, 1, 1, 1, 1, 1, 1, 1, 1, 1, 1, 1, 1, 1, 1, 1, 1, 1, 1, 1, 1, 1, 1, 1, 1, 1,
1, 1, 1, 1, 1, 1, 1, 1, 1, 1, 1, 1, 1, 1, 1, 1, 1, 1, 1, 1, 1, 1, 1, 1, 1, 1,
1, 1, 1, 1, 1, 1, 1, 1, 1, 1, 1, 1, 1, 1, 1, 1, 1, 1, 1, 1, 1, 1, 1, 1, 1, 1,
1, 1, 1, 1, 1, 1, 1, 1, 1, 1, 1, 1, 1, 1, 1, 1, 1, 1, 1, 1, 1, 1, 1, 1, 1, 1,
1, 1, 1, 1, 1, 1, 1, 1, 1, 1, 1, 1, 1, 1, 1, 1, 1, 1, 1, 1, 1, 1, 1, 1, 1, 1,
1, 1, 1, 1, 1, 1, 1, 1, 1, 1, 1, 1, 1, 1, 1, 1, 1, 1, 1, 1, 1, 1, 1, 1, 1, 1,
1, 1, 1, 1, 1, 1, 1, 1, 1, 1, 1, 1, 1, 1, 1, 1, 1, 1, 1, 1, 1, 1, 1, 1, 1, 1,
1, 1, 1, 1, 1, 1, 1, 1, 1, 1, 1, 1, 1, 1, 1, 1, 1, 1, 1, 1, 1, 1, 1, 1, 1, 1,
1, 1, 1, 1, 1, 1, 1, 1, 1, 1, 1, 1, 1, 1, 1, 1, 1, 1, 1, 1, 1, 1, 1, 1, 1, 1,
1, 1, 1, 1, 1, 1, 1, 1, 1, 1, 1, 1, 1, 1, 1, 1, 1, 1, 1, 1, 1, 1, 1, 1, 1, 1,
1, 1, 1, 1, 1, 1, 1, 1, 1, 1, 1, 1, 1, 1, 1, 1, 1, 1, 1, 1, 1, 1, 1, 1, 1, 1,
1, 1, 1, 1, 1, 1, 1, 1, 1, 1, 1, 1, 1, 1, 1, 1, 1, 1, 1, 1, 1, 1, 1, 1, 1, 1,
1, 1, 1, 1, 1, 1, 1, 1, 1, 1, 1, 1, 1, 1, 1, 1, 1, 1, 1, "Sergei");
update t1 set b=repeat('a',256);
update t1 set i1=0, i2=0, i3=0, i4=0, i5=0, i6=0, i7=0;
check table t1;
Table	Op	Msg_type	Msg_text
test.t1	check	status	OK
delete from t1 where i8=1;
select i1,i2 from t1;
i1	i2
check table t1;
Table	Op	Msg_type	Msg_text
test.t1	check	status	OK
drop table t1;
CREATE TABLE `t1` (
`post_id` mediumint(8) unsigned NOT NULL auto_increment,
`topic_id` mediumint(8) unsigned NOT NULL default '0',
`post_time` datetime NOT NULL default '0000-00-00 00:00:00',
`post_text` text NOT NULL,
`icon_url` varchar(10) NOT NULL default '',
`sign` tinyint(1) unsigned NOT NULL default '0',
`post_edit` varchar(150) NOT NULL default '',
`poster_login` varchar(35) NOT NULL default '',
`ip` varchar(15) NOT NULL default '',
PRIMARY KEY  (`post_id`),
KEY `post_time` (`post_time`),
KEY `ip` (`ip`),
KEY `poster_login` (`poster_login`),
KEY `topic_id` (`topic_id`),
FULLTEXT KEY `post_text` (`post_text`)
) ENGINE=MyISAM;
INSERT INTO t1 (post_text) VALUES ('ceci est un test'),('ceci est un test'),('ceci est un test'),('ceci est un test'),('ceci est un test');
REPAIR TABLE t1;
Table	Op	Msg_type	Msg_text
test.t1	repair	status	OK
CHECK TABLE t1;
Table	Op	Msg_type	Msg_text
test.t1	check	status	OK
drop table t1;
CREATE TABLE t1 (a varchar(255), b varchar(255), c varchar(255), d varchar(255), e varchar(255), KEY t1 (a, b, c, d, e));
ERROR 42000: Specified key was too long; max key length is 1000 bytes
CREATE TABLE t1 (a varchar(255), b varchar(255), c varchar(255), d varchar(255), e varchar(255));
ALTER TABLE t1 ADD INDEX t1 (a, b, c, d, e);
ERROR 42000: Specified key was too long; max key length is 1000 bytes
DROP TABLE t1;
CREATE TABLE t1 (a int not null, b int, c int, key(b), key(c), key(a,b), key(c,a));
INSERT into t1 values (0, null, 0), (0, null, 1), (0, null, 2), (0, null,3), (1,1,4);
create table t2 (a int not null, b int, c int, key(b), key(c), key(a));
INSERT into t2 values (1,1,1), (2,2,2);
optimize table t1;
Table	Op	Msg_type	Msg_text
test.t1	optimize	status	OK
show index from t1;
Table	Non_unique	Key_name	Seq_in_index	Column_name	Collation	Cardinality	Sub_part	Packed	Null	Index_type	Comment
t1	1	b	1	b	A	5	NULL	NULL	YES	BTREE	
t1	1	c	1	c	A	5	NULL	NULL	YES	BTREE	
t1	1	a	1	a	A	1	NULL	NULL		BTREE	
t1	1	a	2	b	A	5	NULL	NULL	YES	BTREE	
t1	1	c_2	1	c	A	5	NULL	NULL	YES	BTREE	
t1	1	c_2	2	a	A	5	NULL	NULL		BTREE	
explain select * from t1,t2 where t1.a=t2.a;
id	select_type	table	type	possible_keys	key	key_len	ref	rows	Extra
1	SIMPLE	t2	ALL	a	NULL	NULL	NULL	2	
1	SIMPLE	t1	ALL	a	NULL	NULL	NULL	5	Using where
explain select * from t1,t2 force index(a) where t1.a=t2.a;
id	select_type	table	type	possible_keys	key	key_len	ref	rows	Extra
1	SIMPLE	t2	ALL	a	NULL	NULL	NULL	2	
1	SIMPLE	t1	ALL	a	NULL	NULL	NULL	5	Using where
explain select * from t1 force index(a),t2 force index(a) where t1.a=t2.a;
id	select_type	table	type	possible_keys	key	key_len	ref	rows	Extra
1	SIMPLE	t2	ALL	a	NULL	NULL	NULL	2	
1	SIMPLE	t1	ref	a	a	4	test.t2.a	3	
explain select * from t1,t2 where t1.b=t2.b;
id	select_type	table	type	possible_keys	key	key_len	ref	rows	Extra
1	SIMPLE	t2	ALL	b	NULL	NULL	NULL	2	
1	SIMPLE	t1	ref	b	b	5	test.t2.b	1	Using where
explain select * from t1,t2 force index(c) where t1.a=t2.a;
id	select_type	table	type	possible_keys	key	key_len	ref	rows	Extra
1	SIMPLE	t2	ALL	NULL	NULL	NULL	NULL	2	
1	SIMPLE	t1	ALL	a	NULL	NULL	NULL	5	Using where
explain select * from t1 where a=0 or a=2;
id	select_type	table	type	possible_keys	key	key_len	ref	rows	Extra
1	SIMPLE	t1	ALL	a	NULL	NULL	NULL	5	Using where
explain select * from t1 force index (a) where a=0 or a=2;
id	select_type	table	type	possible_keys	key	key_len	ref	rows	Extra
1	SIMPLE	t1	range	a	a	4	NULL	4	Using where
explain select * from t1 where c=1;
id	select_type	table	type	possible_keys	key	key_len	ref	rows	Extra
1	SIMPLE	t1	ref	c,c_2	c	5	const	1	Using where
explain select * from t1 use index() where c=1;
id	select_type	table	type	possible_keys	key	key_len	ref	rows	Extra
1	SIMPLE	t1	ALL	NULL	NULL	NULL	NULL	5	Using where
drop table t1,t2;
create table t1 (a int not null auto_increment primary key, b varchar(255));
insert into t1 (b) values (repeat('a',100)),(repeat('b',100)),(repeat('c',100));
update t1 set b=repeat(left(b,1),200) where a=1;
delete from t1 where (a & 1)= 0;
update t1 set b=repeat('e',200) where a=1;
flush tables;
check table t1;
Table	Op	Msg_type	Msg_text
test.t1	check	status	OK
update t1 set b=repeat(left(b,1),255) where a between 1 and 5;
update t1 set b=repeat(left(b,1),10) where a between 32 and 43;
update t1 set b=repeat(left(b,1),2) where a between 64 and 66;
update t1 set b=repeat(left(b,1),65) where a between 67 and 70;
check table t1;
Table	Op	Msg_type	Msg_text
test.t1	check	status	OK
insert into t1 (b) values (repeat('z',100));
update t1 set b="test" where left(b,1) > 'n';
check table t1;
Table	Op	Msg_type	Msg_text
test.t1	check	status	OK
drop table t1;
create table t1 ( a text not null, key a (a(20)));
insert into t1 values ('aaa   '),('aaa'),('aa');
check table t1;
Table	Op	Msg_type	Msg_text
test.t1	check	status	OK
repair table t1;
Table	Op	Msg_type	Msg_text
test.t1	repair	status	OK
select concat(a,'.') from t1 where a='aaa';
concat(a,'.')
aaa   .
aaa.
select concat(a,'.') from t1 where binary a='aaa';
concat(a,'.')
aaa.
update t1 set a='bbb' where a='aaa';
select concat(a,'.') from t1;
concat(a,'.')
bbb.
bbb.
aa.
drop table t1;
create table t1(a text not null, b text not null, c text not null, index (a(10),b(10),c(10)));
insert into t1 values('807780', '477', '165');
insert into t1 values('807780', '477', '162');
insert into t1 values('807780', '472', '162');
select * from t1 where a='807780' and b='477' and c='165';
a	b	c
807780	477	165
drop table t1;
DROP TABLE IF EXISTS t1;
Warnings:
Note	1051	Unknown table 't1'
CREATE TABLE t1 (a varchar(150) NOT NULL, KEY (a));
INSERT t1 VALUES ("can \tcan");
INSERT t1 VALUES ("can   can");
INSERT t1 VALUES ("can");
SELECT * FROM t1;
a
can 	can
can
can   can
CHECK TABLE t1;
Table	Op	Msg_type	Msg_text
test.t1	check	status	OK
DROP TABLE t1;
create table t1 (a blob);
insert into t1 values('a '),('a');
select concat(a,'.') from t1 where a='a';
concat(a,'.')
a.
select concat(a,'.') from t1 where a='a ';
concat(a,'.')
a .
alter table t1 add key(a(2));
select concat(a,'.') from t1 where a='a';
concat(a,'.')
a.
select concat(a,'.') from t1 where a='a ';
concat(a,'.')
a .
drop table t1;
create table t1 (a int not null auto_increment primary key, b text not null, unique b (b(20)));
insert into t1 (b) values ('a'),('b'),('c');
select concat(b,'.') from t1;
concat(b,'.')
a.
b.
c.
update t1 set b='b ' where a=2;
update t1 set b='b  ' where a > 1;
<<<<<<< HEAD
ERROR 23000: Duplicate entry 'b  ' for key 'b'
insert into t1 (b) values ('b');
ERROR 23000: Duplicate entry 'b' for key 'b'
=======
ERROR 23000: Duplicate entry 'b  ' for key 2
insert into t1 (b) values ('b');
ERROR 23000: Duplicate entry 'b' for key 2
>>>>>>> 9cbe0621
select * from t1;
a	b
1	a
2	b  
3	c
delete from t1 where b='b';
select a,concat(b,'.') from t1;
a	concat(b,'.')
1	a.
3	c.
drop table t1;
create table t1 (a int not null);
create table t2 (a int not null, primary key (a));
insert into t1 values (1);
insert into t2 values (1),(2);
select sql_big_result distinct t1.a from t1,t2 order by t2.a;
a
1
select distinct t1.a from t1,t2 order by t2.a;
a
1
select sql_big_result distinct t1.a from t1,t2;
a
1
explain select sql_big_result distinct t1.a from t1,t2 order by t2.a;
id	select_type	table	type	possible_keys	key	key_len	ref	rows	Extra
1	SIMPLE	t1	system	NULL	NULL	NULL	NULL	1	Using temporary
1	SIMPLE	t2	index	NULL	PRIMARY	4	NULL	2	Using index; Distinct
explain select distinct t1.a from t1,t2 order by t2.a;
id	select_type	table	type	possible_keys	key	key_len	ref	rows	Extra
1	SIMPLE	t1	system	NULL	NULL	NULL	NULL	1	Using temporary
1	SIMPLE	t2	index	NULL	PRIMARY	4	NULL	2	Using index; Distinct
drop table t1,t2;
create table t1 (
c1 varchar(32),
key (c1)
) engine=myisam;
alter table t1 disable keys;
insert into t1 values ('a'), ('b');
select c1 from t1 order by c1 limit 1;
c1
a
drop table t1;
create table t1 (a int not null, primary key(a));
create table t2 (a int not null, b int not null, primary key(a,b));
insert into t1 values (1),(2),(3),(4),(5),(6);
insert into t2 values (1,1),(2,1);
lock tables t1 read local, t2 read local;
select straight_join * from t1,t2 force index (primary) where t1.a=t2.a;
a	a	b
1	1	1
2	2	1
insert into t2 values(2,0);
select straight_join * from t1,t2 force index (primary) where t1.a=t2.a;
a	a	b
1	1	1
2	2	1
drop table t1,t2;
CREATE TABLE t1 (c1 varchar(250) NOT NULL);
CREATE TABLE t2 (c1 varchar(250) NOT NULL, PRIMARY KEY (c1));
INSERT INTO t1 VALUES ('test000001'), ('test000002'), ('test000003');
INSERT INTO t2 VALUES ('test000002'), ('test000003'), ('test000004');
LOCK TABLES t1 READ LOCAL, t2 READ LOCAL;
SELECT t1.c1 AS t1c1, t2.c1 AS t2c1 FROM t1, t2
WHERE t1.c1 = t2.c1 HAVING t1c1 != t2c1;
t1c1	t2c1
INSERT INTO t2 VALUES ('test000001'), ('test000005');
SELECT t1.c1 AS t1c1, t2.c1 AS t2c1 FROM t1, t2
WHERE t1.c1 = t2.c1 HAVING t1c1 != t2c1;
t1c1	t2c1
DROP TABLE t1,t2;
CREATE TABLE t1 (`a` int(11) NOT NULL default '0', `b` int(11) NOT NULL default '0', UNIQUE KEY `a` USING RTREE (`a`,`b`)) ENGINE=MyISAM;
Got one of the listed errors
create table t1 (a int, b varchar(200), c text not null) checksum=1;
create table t2 (a int, b varchar(200), c text not null) checksum=0;
insert t1 values (1, "aaa", "bbb"), (NULL, "", "ccccc"), (0, NULL, "");
insert t2 select * from t1;
checksum table t1, t2, t3 quick;
Table	Checksum
test.t1	2948697075
test.t2	NULL
test.t3	NULL
Warnings:
Error	1146	Table 'test.t3' doesn't exist
checksum table t1, t2, t3;
Table	Checksum
test.t1	2948697075
test.t2	2948697075
test.t3	NULL
Warnings:
Error	1146	Table 'test.t3' doesn't exist
checksum table t1, t2, t3 extended;
Table	Checksum
test.t1	2948697075
test.t2	2948697075
test.t3	NULL
Warnings:
Error	1146	Table 'test.t3' doesn't exist
drop table t1,t2;
create table t1 (a int, key (a));
show keys from t1;
Table	Non_unique	Key_name	Seq_in_index	Column_name	Collation	Cardinality	Sub_part	Packed	Null	Index_type	Comment
t1	1	a	1	a	A	NULL	NULL	NULL	YES	BTREE	
alter table t1 disable keys;
show keys from t1;
Table	Non_unique	Key_name	Seq_in_index	Column_name	Collation	Cardinality	Sub_part	Packed	Null	Index_type	Comment
t1	1	a	1	a	A	NULL	NULL	NULL	YES	BTREE	disabled
create table t2 (a int);
set @@rand_seed1=31415926,@@rand_seed2=2718281828;
insert t1 select * from t2;
show keys from t1;
Table	Non_unique	Key_name	Seq_in_index	Column_name	Collation	Cardinality	Sub_part	Packed	Null	Index_type	Comment
t1	1	a	1	a	A	NULL	NULL	NULL	YES	BTREE	disabled
alter table t1 enable keys;
show keys from t1;
Table	Non_unique	Key_name	Seq_in_index	Column_name	Collation	Cardinality	Sub_part	Packed	Null	Index_type	Comment
t1	1	a	1	a	A	1000	NULL	NULL	YES	BTREE	
alter table t1 engine=heap;
alter table t1 disable keys;
Warnings:
Note	1031	Table storage engine for 't1' doesn't have this option
show keys from t1;
Table	Non_unique	Key_name	Seq_in_index	Column_name	Collation	Cardinality	Sub_part	Packed	Null	Index_type	Comment
t1	1	a	1	a	NULL	500	NULL	NULL	YES	HASH	
drop table t1,t2;
create table t1 ( a tinytext, b char(1), index idx (a(1),b) );
insert into t1 values (null,''), (null,'');
explain select count(*) from t1 where a is null;
id	select_type	table	type	possible_keys	key	key_len	ref	rows	Extra
1	SIMPLE	t1	ref	idx	idx	4	const	1	Using where
select count(*) from t1 where a is null;
count(*)
2
drop table t1;
create table t1 (c1 int, index(c1));
create table t2 (c1 int, index(c1)) engine=merge union=(t1);
insert into t1 values (1);
flush tables;
select * from t2;
c1
1
flush tables;
truncate table t1;
insert into t1 values (1);
flush tables;
select * from t2;
c1
1
truncate table t1;
ERROR HY000: MyISAM table 't1' is in use (most likely by a MERGE table). Try FLUSH TABLES.
insert into t1 values (1);
drop table t1,t2;
create table t1 (c1 int, c2 varchar(4) not null default '',
key(c2(3))) default charset=utf8;
insert into t1 values (1,'A'), (2, 'B'), (3, 'A');
update t1 set c2='A  B' where c1=2;
check table t1;
Table	Op	Msg_type	Msg_text
test.t1	check	status	OK
drop table t1;
create table t1 (c1 int);
insert into t1 values (1),(2),(3),(4);
checksum table t1;
Table	Checksum
test.t1	149057747
delete from t1 where c1 = 1;
create table t2 as select * from t1;
checksum table t1;
Table	Checksum
test.t1	984116287
checksum table t2;
Table	Checksum
test.t2	984116287
drop table t1, t2;
show variables like 'myisam_stats_method';
Variable_name	Value
myisam_stats_method	nulls_unequal
create table t1 (a int, key(a));
insert into t1 values (0),(1),(2),(3),(4);
insert into t1 select NULL from t1;
analyze table t1;
Table	Op	Msg_type	Msg_text
test.t1	analyze	status	OK
show index from t1;
Table	Non_unique	Key_name	Seq_in_index	Column_name	Collation	Cardinality	Sub_part	Packed	Null	Index_type	Comment
t1	1	a	1	a	A	10	NULL	NULL	YES	BTREE	
insert into t1 values (11);
delete from t1 where a=11;
check table t1;
Table	Op	Msg_type	Msg_text
test.t1	check	status	OK
show index from t1;
Table	Non_unique	Key_name	Seq_in_index	Column_name	Collation	Cardinality	Sub_part	Packed	Null	Index_type	Comment
t1	1	a	1	a	A	10	NULL	NULL	YES	BTREE	
set myisam_stats_method=nulls_equal;
show variables like 'myisam_stats_method';
Variable_name	Value
myisam_stats_method	nulls_equal
insert into t1 values (11);
delete from t1 where a=11;
analyze table t1;
Table	Op	Msg_type	Msg_text
test.t1	analyze	status	OK
show index from t1;
Table	Non_unique	Key_name	Seq_in_index	Column_name	Collation	Cardinality	Sub_part	Packed	Null	Index_type	Comment
t1	1	a	1	a	A	5	NULL	NULL	YES	BTREE	
insert into t1 values (11);
delete from t1 where a=11;
check table t1;
Table	Op	Msg_type	Msg_text
test.t1	check	status	OK
show index from t1;
Table	Non_unique	Key_name	Seq_in_index	Column_name	Collation	Cardinality	Sub_part	Packed	Null	Index_type	Comment
t1	1	a	1	a	A	5	NULL	NULL	YES	BTREE	
set myisam_stats_method=DEFAULT;
show variables like 'myisam_stats_method';
Variable_name	Value
myisam_stats_method	nulls_unequal
insert into t1 values (11);
delete from t1 where a=11;
analyze table t1;
Table	Op	Msg_type	Msg_text
test.t1	analyze	status	OK
show index from t1;
Table	Non_unique	Key_name	Seq_in_index	Column_name	Collation	Cardinality	Sub_part	Packed	Null	Index_type	Comment
t1	1	a	1	a	A	10	NULL	NULL	YES	BTREE	
insert into t1 values (11);
delete from t1 where a=11;
check table t1;
Table	Op	Msg_type	Msg_text
test.t1	check	status	OK
show index from t1;
Table	Non_unique	Key_name	Seq_in_index	Column_name	Collation	Cardinality	Sub_part	Packed	Null	Index_type	Comment
t1	1	a	1	a	A	10	NULL	NULL	YES	BTREE	
drop table t1;
set myisam_stats_method=nulls_ignored;
show variables like 'myisam_stats_method';
Variable_name	Value
myisam_stats_method	nulls_ignored
create table t1 (
a char(3), b char(4), c char(5), d char(6),
key(a,b,c,d)
);
insert into t1 values ('bcd','def1', NULL, 'zz');
insert into t1 values ('bcd','def2', NULL, 'zz');
insert into t1 values ('bce','def1', 'yuu', NULL);
insert into t1 values ('bce','def2', NULL, 'quux');
analyze table t1;
Table	Op	Msg_type	Msg_text
test.t1	analyze	status	OK
show index from t1;
Table	Non_unique	Key_name	Seq_in_index	Column_name	Collation	Cardinality	Sub_part	Packed	Null	Index_type	Comment
t1	1	a	1	a	A	2	NULL	NULL	YES	BTREE	
t1	1	a	2	b	A	4	NULL	NULL	YES	BTREE	
t1	1	a	3	c	A	4	NULL	NULL	YES	BTREE	
t1	1	a	4	d	A	4	NULL	NULL	YES	BTREE	
delete from t1;
analyze table t1;
Table	Op	Msg_type	Msg_text
test.t1	analyze	status	OK
show index from t1;
Table	Non_unique	Key_name	Seq_in_index	Column_name	Collation	Cardinality	Sub_part	Packed	Null	Index_type	Comment
t1	1	a	1	a	A	0	NULL	NULL	YES	BTREE	
t1	1	a	2	b	A	0	NULL	NULL	YES	BTREE	
t1	1	a	3	c	A	0	NULL	NULL	YES	BTREE	
t1	1	a	4	d	A	0	NULL	NULL	YES	BTREE	
set myisam_stats_method=DEFAULT;
drop table t1;
create table t1(
cip INT NOT NULL,
time TIME NOT NULL,
score INT NOT NULL DEFAULT 0,
bob TINYBLOB
);
insert into t1 (cip, time) VALUES (1, '00:01'), (2, '00:02'), (3,'00:03');
insert into t1 (cip, bob, time) VALUES (4, 'a', '00:04'), (5, 'b', '00:05'), 
(6, 'c', '00:06');
select * from t1 where bob is null and cip=1;
cip	time	score	bob
1	00:01:00	0	NULL
create index bug on t1 (bob(22), cip, time);
select * from t1 where bob is null and cip=1;
cip	time	score	bob
1	00:01:00	0	NULL
drop table t1;
create table t1 (
id1 int not null auto_increment,
id2 int not null default '0',
t text not null,
primary key  (id1),
key x (id2, t(32))
) engine=myisam;
insert into t1 (id2, t) values
(10, 'abc'), (10, 'abc'), (10, 'abc'),
(20, 'abc'), (20, 'abc'), (20, 'def'),
(10, 'abc'), (10, 'abc');
select count(*)   from t1 where id2 = 10;
count(*)
5
select count(id1) from t1 where id2 = 10;
count(id1)
5
drop table t1;
CREATE TABLE t1(a TINYINT, KEY(a)) ENGINE=MyISAM;
INSERT INTO t1 VALUES(1);
SELECT MAX(a) FROM t1 IGNORE INDEX(a);
MAX(a)
1
ALTER TABLE t1 DISABLE KEYS;
SELECT MAX(a) FROM t1;
MAX(a)
1
SELECT MAX(a) FROM t1 IGNORE INDEX(a);
MAX(a)
1
DROP TABLE t1;
CREATE TABLE t1(a CHAR(9), b VARCHAR(7)) ENGINE=MyISAM;
INSERT INTO t1(a) VALUES('xxxxxxxxx'),('xxxxxxxxx');
UPDATE t1 AS ta1,t1 AS ta2 SET ta1.b='aaaaaa',ta2.b='bbbbbb';
SELECT * FROM t1;
a	b
xxxxxxxxx	bbbbbb
xxxxxxxxx	bbbbbb
DROP TABLE t1;
SET @@myisam_repair_threads=2;
SHOW VARIABLES LIKE 'myisam_repair%';
Variable_name	Value
myisam_repair_threads	2
CREATE TABLE t1 (
`_id` int(11) NOT NULL default '0',
`url` text,
`email` text,
`description` text,
`loverlap` int(11) default NULL,
`roverlap` int(11) default NULL,
`lneighbor_id` int(11) default NULL,
`rneighbor_id` int(11) default NULL,
`length_` int(11) default NULL,
`sequence` mediumtext,
`name` text,
`_obj_class` text NOT NULL,
PRIMARY KEY  (`_id`),
UNIQUE KEY `sequence_name_index` (`name`(50)),
KEY (`length_`)
) ENGINE=MyISAM DEFAULT CHARSET=latin1;
INSERT INTO t1 VALUES
(1,NULL,NULL,NULL,NULL,NULL,NULL,NULL,NULL,NULL,'sample1',''),
(2,NULL,NULL,NULL,NULL,NULL,NULL,NULL,NULL,NULL,'sample2',''),
(3,NULL,NULL,NULL,NULL,NULL,NULL,NULL,NULL,NULL,'sample3',''),
(4,NULL,NULL,NULL,NULL,NULL,NULL,NULL,NULL,NULL,'sample4',''),
(5,NULL,NULL,NULL,NULL,NULL,NULL,NULL,NULL,NULL,'sample5',''),
(6,NULL,NULL,NULL,NULL,NULL,NULL,NULL,NULL,NULL,'sample6',''),
(7,NULL,NULL,NULL,NULL,NULL,NULL,NULL,NULL,NULL,'sample7',''),
(8,NULL,NULL,NULL,NULL,NULL,NULL,NULL,NULL,NULL,'sample8',''),
(9,NULL,NULL,NULL,NULL,NULL,NULL,NULL,NULL,NULL,'sample9','');
SELECT _id FROM t1;
_id
1
2
3
4
5
6
7
8
9
DELETE FROM t1 WHERE _id < 8;
SHOW TABLE STATUS LIKE 't1';
Name	Engine	Version	Row_format	Rows	Avg_row_length	Data_length	Max_data_length	Index_length	Data_free	Auto_increment	Create_time	Update_time	Check_time	Collation	Checksum	Create_options	Comment
t1	MyISAM	10	Dynamic	2	#	#	#	#	140	#	#	#	#	#	#		
CHECK TABLE t1 EXTENDED;
Table	Op	Msg_type	Msg_text
test.t1	check	status	OK
OPTIMIZE TABLE t1;
Table	Op	Msg_type	Msg_text
test.t1	optimize	status	OK
CHECK TABLE t1 EXTENDED;
Table	Op	Msg_type	Msg_text
test.t1	check	status	OK
SHOW TABLE STATUS LIKE 't1';
Name	Engine	Version	Row_format	Rows	Avg_row_length	Data_length	Max_data_length	Index_length	Data_free	Auto_increment	Create_time	Update_time	Check_time	Collation	Checksum	Create_options	Comment
t1	MyISAM	10	Dynamic	2	#	#	#	#	0	#	#	#	#	#	#		
SELECT _id FROM t1;
_id
8
9
DROP TABLE t1;
CREATE TABLE t1 (
`_id` int(11) NOT NULL default '0',
`url` text,
`email` text,
`description` text,
`loverlap` int(11) default NULL,
`roverlap` int(11) default NULL,
`lneighbor_id` int(11) default NULL,
`rneighbor_id` int(11) default NULL,
`length_` int(11) default NULL,
`sequence` mediumtext,
`name` text,
`_obj_class` text NOT NULL,
PRIMARY KEY  (`_id`),
UNIQUE KEY `sequence_name_index` (`name`(50)),
KEY (`length_`)
) ENGINE=MyISAM DEFAULT CHARSET=latin1;
INSERT INTO t1 VALUES
(1,NULL,NULL,NULL,NULL,NULL,NULL,NULL,NULL,NULL,'sample1',''),
(2,NULL,NULL,NULL,NULL,NULL,NULL,NULL,NULL,NULL,'sample2',''),
(3,NULL,NULL,NULL,NULL,NULL,NULL,NULL,NULL,NULL,'sample3',''),
(4,NULL,NULL,NULL,NULL,NULL,NULL,NULL,NULL,NULL,'sample4',''),
(5,NULL,NULL,NULL,NULL,NULL,NULL,NULL,NULL,NULL,'sample5',''),
(6,NULL,NULL,NULL,NULL,NULL,NULL,NULL,NULL,NULL,'sample6',''),
(7,NULL,NULL,NULL,NULL,NULL,NULL,NULL,NULL,NULL,'sample7',''),
(8,NULL,NULL,NULL,NULL,NULL,NULL,NULL,NULL,NULL,'sample8',''),
(9,NULL,NULL,NULL,NULL,NULL,NULL,NULL,NULL,NULL,'sample9','');
SELECT _id FROM t1;
_id
1
2
3
4
5
6
7
8
9
DELETE FROM t1 WHERE _id < 8;
SHOW TABLE STATUS LIKE 't1';
Name	Engine	Version	Row_format	Rows	Avg_row_length	Data_length	Max_data_length	Index_length	Data_free	Auto_increment	Create_time	Update_time	Check_time	Collation	Checksum	Create_options	Comment
t1	MyISAM	10	Dynamic	2	#	#	#	#	140	#	#	#	#	#	#		
CHECK TABLE t1 EXTENDED;
Table	Op	Msg_type	Msg_text
test.t1	check	status	OK
REPAIR TABLE t1 QUICK;
Table	Op	Msg_type	Msg_text
test.t1	repair	status	OK
CHECK TABLE t1 EXTENDED;
Table	Op	Msg_type	Msg_text
test.t1	check	status	OK
SHOW TABLE STATUS LIKE 't1';
Name	Engine	Version	Row_format	Rows	Avg_row_length	Data_length	Max_data_length	Index_length	Data_free	Auto_increment	Create_time	Update_time	Check_time	Collation	Checksum	Create_options	Comment
t1	MyISAM	10	Dynamic	2	#	#	#	#	140	#	#	#	#	#	#		
SELECT _id FROM t1;
_id
8
9
DROP TABLE t1;
SET @@myisam_repair_threads=1;
SHOW VARIABLES LIKE 'myisam_repair%';
Variable_name	Value
myisam_repair_threads	1
End of 4.1 tests
set storage_engine=MyISAM;
drop table if exists t1,t2,t3;
--- Testing varchar ---
--- Testing varchar ---
create table t1 (v varchar(10), c char(10), t text);
insert into t1 values('+ ', '+ ', '+ ');
set @a=repeat(' ',20);
insert into t1 values (concat('+',@a),concat('+',@a),concat('+',@a));
Warnings:
Note	1265	Data truncated for column 'v' at row 1
select concat('*',v,'*',c,'*',t,'*') from t1;
concat('*',v,'*',c,'*',t,'*')
*+ *+*+ *
*+         *+*+                    *
show create table t1;
Table	Create Table
t1	CREATE TABLE `t1` (
  `v` varchar(10) default NULL,
  `c` char(10) default NULL,
  `t` text
) ENGINE=MyISAM DEFAULT CHARSET=latin1
create table t2 like t1;
show create table t2;
Table	Create Table
t2	CREATE TABLE `t2` (
  `v` varchar(10) default NULL,
  `c` char(10) default NULL,
  `t` text
) ENGINE=MyISAM DEFAULT CHARSET=latin1
create table t3 select * from t1;
show create table t3;
Table	Create Table
t3	CREATE TABLE `t3` (
  `v` varchar(10) default NULL,
  `c` char(10) default NULL,
  `t` text
) ENGINE=MyISAM DEFAULT CHARSET=latin1
alter table t1 modify c varchar(10);
show create table t1;
Table	Create Table
t1	CREATE TABLE `t1` (
  `v` varchar(10) default NULL,
  `c` varchar(10) default NULL,
  `t` text
) ENGINE=MyISAM DEFAULT CHARSET=latin1
alter table t1 modify v char(10);
show create table t1;
Table	Create Table
t1	CREATE TABLE `t1` (
  `v` char(10) default NULL,
  `c` varchar(10) default NULL,
  `t` text
) ENGINE=MyISAM DEFAULT CHARSET=latin1
alter table t1 modify t varchar(10);
Warnings:
Note	1265	Data truncated for column 't' at row 2
show create table t1;
Table	Create Table
t1	CREATE TABLE `t1` (
  `v` char(10) default NULL,
  `c` varchar(10) default NULL,
  `t` varchar(10) default NULL
) ENGINE=MyISAM DEFAULT CHARSET=latin1
select concat('*',v,'*',c,'*',t,'*') from t1;
concat('*',v,'*',c,'*',t,'*')
*+*+*+ *
*+*+*+         *
drop table t1,t2,t3;
create table t1 (v varchar(10), c char(10), t text, key(v), key(c), key(t(10)));
show create table t1;
Table	Create Table
t1	CREATE TABLE `t1` (
  `v` varchar(10) default NULL,
  `c` char(10) default NULL,
  `t` text,
  KEY `v` (`v`),
  KEY `c` (`c`),
  KEY `t` (`t`(10))
) ENGINE=MyISAM DEFAULT CHARSET=latin1
select count(*) from t1;
count(*)
270
insert into t1 values(concat('a',char(1)),concat('a',char(1)),concat('a',char(1)));
select count(*) from t1 where v='a';
count(*)
10
select count(*) from t1 where c='a';
count(*)
10
select count(*) from t1 where t='a';
count(*)
10
select count(*) from t1 where v='a  ';
count(*)
10
select count(*) from t1 where c='a  ';
count(*)
10
select count(*) from t1 where t='a  ';
count(*)
10
select count(*) from t1 where v between 'a' and 'a ';
count(*)
10
select count(*) from t1 where v between 'a' and 'a ' and v between 'a  ' and 'b\n';
count(*)
10
select count(*) from t1 where v like 'a%';
count(*)
11
select count(*) from t1 where c like 'a%';
count(*)
11
select count(*) from t1 where t like 'a%';
count(*)
11
select count(*) from t1 where v like 'a %';
count(*)
9
explain select count(*) from t1 where v='a  ';
id	select_type	table	type	possible_keys	key	key_len	ref	rows	Extra
1	SIMPLE	t1	ref	v	v	13	const	#	Using where; Using index
explain select count(*) from t1 where c='a  ';
id	select_type	table	type	possible_keys	key	key_len	ref	rows	Extra
1	SIMPLE	t1	ref	c	c	11	const	#	Using where; Using index
explain select count(*) from t1 where t='a  ';
id	select_type	table	type	possible_keys	key	key_len	ref	rows	Extra
1	SIMPLE	t1	range	t	t	13	NULL	#	Using where
explain select count(*) from t1 where v like 'a%';
id	select_type	table	type	possible_keys	key	key_len	ref	rows	Extra
1	SIMPLE	t1	range	v	v	13	NULL	#	Using where; Using index
explain select count(*) from t1 where v between 'a' and 'a ';
id	select_type	table	type	possible_keys	key	key_len	ref	rows	Extra
1	SIMPLE	t1	ref	v	v	13	const	#	Using where; Using index
explain select count(*) from t1 where v between 'a' and 'a ' and v between 'a  ' and 'b\n';
id	select_type	table	type	possible_keys	key	key_len	ref	rows	Extra
1	SIMPLE	t1	ref	v	v	13	const	#	Using where; Using index
alter table t1 add unique(v);
ERROR 23000: Duplicate entry '{ ' for key 1
alter table t1 add key(v);
select concat('*',v,'*',c,'*',t,'*') as qq from t1 where v='a';
qq
*a*a*a*
*a *a*a *
*a  *a*a  *
*a   *a*a   *
*a    *a*a    *
*a     *a*a     *
*a      *a*a      *
*a       *a*a       *
*a        *a*a        *
*a         *a*a         *
explain select * from t1 where v='a';
id	select_type	table	type	possible_keys	key	key_len	ref	rows	Extra
1	SIMPLE	t1	ref	v,v_2	#	13	const	#	Using where
select v,count(*) from t1 group by v limit 10;
v	count(*)
a	1
a	10
b	10
c	10
d	10
e	10
f	10
g	10
h	10
i	10
select v,count(t) from t1 group by v limit 10;
v	count(t)
a	1
a	10
b	10
c	10
d	10
e	10
f	10
g	10
h	10
i	10
select v,count(c) from t1 group by v limit 10;
v	count(c)
a	1
a	10
b	10
c	10
d	10
e	10
f	10
g	10
h	10
i	10
select sql_big_result v,count(t) from t1 group by v limit 10;
v	count(t)
a	1
a	10
b	10
c	10
d	10
e	10
f	10
g	10
h	10
i	10
select sql_big_result v,count(c) from t1 group by v limit 10;
v	count(c)
a	1
a 	10
b     	10
c    	10
d   	10
e  	10
f     	10
g    	10
h	10
i     	10
select c,count(*) from t1 group by c limit 10;
c	count(*)
a	1
a	10
b	10
c	10
d	10
e	10
f	10
g	10
h	10
i	10
select c,count(t) from t1 group by c limit 10;
c	count(t)
a	1
a	10
b	10
c	10
d	10
e	10
f	10
g	10
h	10
i	10
select sql_big_result c,count(t) from t1 group by c limit 10;
c	count(t)
a	1
a	10
b	10
c	10
d	10
e	10
f	10
g	10
h	10
i	10
select t,count(*) from t1 group by t limit 10;
t	count(*)
a	1
a	10
b	10
c	10
d	10
e	10
f	10
g	10
h	10
i	10
select t,count(t) from t1 group by t limit 10;
t	count(t)
a	1
a	10
b	10
c	10
d	10
e	10
f	10
g	10
h	10
i	10
select sql_big_result t,count(t) from t1 group by t limit 10;
t	count(t)
a	1
a	10
b	10
c	10
d	10
e	10
f	10
g	10
h	10
i	10
alter table t1 modify v varchar(300), drop key v, drop key v_2, add key v (v);
show create table t1;
Table	Create Table
t1	CREATE TABLE `t1` (
  `v` varchar(300) default NULL,
  `c` char(10) default NULL,
  `t` text,
  KEY `c` (`c`),
  KEY `t` (`t`(10)),
  KEY `v` (`v`)
) ENGINE=MyISAM DEFAULT CHARSET=latin1
select count(*) from t1 where v='a';
count(*)
10
select count(*) from t1 where v='a  ';
count(*)
10
select count(*) from t1 where v between 'a' and 'a ';
count(*)
10
select count(*) from t1 where v between 'a' and 'a ' and v between 'a  ' and 'b\n';
count(*)
10
select count(*) from t1 where v like 'a%';
count(*)
11
select count(*) from t1 where v like 'a %';
count(*)
9
explain select count(*) from t1 where v='a  ';
id	select_type	table	type	possible_keys	key	key_len	ref	rows	Extra
1	SIMPLE	t1	ref	v	v	303	const	#	Using where; Using index
explain select count(*) from t1 where v like 'a%';
id	select_type	table	type	possible_keys	key	key_len	ref	rows	Extra
1	SIMPLE	t1	range	v	v	303	NULL	#	Using where; Using index
explain select count(*) from t1 where v between 'a' and 'a ';
id	select_type	table	type	possible_keys	key	key_len	ref	rows	Extra
1	SIMPLE	t1	ref	v	v	303	const	#	Using where; Using index
explain select count(*) from t1 where v between 'a' and 'a ' and v between 'a  ' and 'b\n';
id	select_type	table	type	possible_keys	key	key_len	ref	rows	Extra
1	SIMPLE	t1	ref	v	v	303	const	#	Using where; Using index
explain select * from t1 where v='a';
id	select_type	table	type	possible_keys	key	key_len	ref	rows	Extra
1	SIMPLE	t1	ref	v	v	303	const	#	Using where
select v,count(*) from t1 group by v limit 10;
v	count(*)
a	1
a	10
b	10
c	10
d	10
e	10
f	10
g	10
h	10
i	10
select v,count(t) from t1 group by v limit 10;
v	count(t)
a	1
a	10
b	10
c	10
d	10
e	10
f	10
g	10
h	10
i	10
select sql_big_result v,count(t) from t1 group by v limit 10;
v	count(t)
a	1
a	10
b	10
c	10
d	10
e	10
f	10
g	10
h	10
i	10
alter table t1 drop key v, add key v (v(30));
show create table t1;
Table	Create Table
t1	CREATE TABLE `t1` (
  `v` varchar(300) default NULL,
  `c` char(10) default NULL,
  `t` text,
  KEY `c` (`c`),
  KEY `t` (`t`(10)),
  KEY `v` (`v`(30))
) ENGINE=MyISAM DEFAULT CHARSET=latin1
select count(*) from t1 where v='a';
count(*)
10
select count(*) from t1 where v='a  ';
count(*)
10
select count(*) from t1 where v between 'a' and 'a ';
count(*)
10
select count(*) from t1 where v between 'a' and 'a ' and v between 'a  ' and 'b\n';
count(*)
10
select count(*) from t1 where v like 'a%';
count(*)
11
select count(*) from t1 where v like 'a %';
count(*)
9
explain select count(*) from t1 where v='a  ';
id	select_type	table	type	possible_keys	key	key_len	ref	rows	Extra
1	SIMPLE	t1	ref	v	v	33	const	#	Using where
explain select count(*) from t1 where v like 'a%';
id	select_type	table	type	possible_keys	key	key_len	ref	rows	Extra
1	SIMPLE	t1	range	v	v	33	NULL	#	Using where
explain select count(*) from t1 where v between 'a' and 'a ';
id	select_type	table	type	possible_keys	key	key_len	ref	rows	Extra
1	SIMPLE	t1	ref	v	v	33	const	#	Using where
explain select count(*) from t1 where v between 'a' and 'a ' and v between 'a  ' and 'b\n';
id	select_type	table	type	possible_keys	key	key_len	ref	rows	Extra
1	SIMPLE	t1	ref	v	v	33	const	#	Using where
explain select * from t1 where v='a';
id	select_type	table	type	possible_keys	key	key_len	ref	rows	Extra
1	SIMPLE	t1	ref	v	v	33	const	#	Using where
select v,count(*) from t1 group by v limit 10;
v	count(*)
a	1
a	10
b	10
c	10
d	10
e	10
f	10
g	10
h	10
i	10
select v,count(t) from t1 group by v limit 10;
v	count(t)
a	1
a	10
b	10
c	10
d	10
e	10
f	10
g	10
h	10
i	10
select sql_big_result v,count(t) from t1 group by v limit 10;
v	count(t)
a	1
a	10
b	10
c	10
d	10
e	10
f	10
g	10
h	10
i	10
alter table t1 modify v varchar(600), drop key v, add key v (v);
show create table t1;
Table	Create Table
t1	CREATE TABLE `t1` (
  `v` varchar(600) default NULL,
  `c` char(10) default NULL,
  `t` text,
  KEY `c` (`c`),
  KEY `t` (`t`(10)),
  KEY `v` (`v`)
) ENGINE=MyISAM DEFAULT CHARSET=latin1
select v,count(*) from t1 group by v limit 10;
v	count(*)
a	1
a	10
b	10
c	10
d	10
e	10
f	10
g	10
h	10
i	10
select v,count(t) from t1 group by v limit 10;
v	count(t)
a	1
a	10
b	10
c	10
d	10
e	10
f	10
g	10
h	10
i	10
select sql_big_result v,count(t) from t1 group by v limit 10;
v	count(t)
a	1
a	10
b	10
c	10
d	10
e	10
f	10
g	10
h	10
i	10
drop table t1;
create table t1 (a char(10), unique (a));
insert into t1 values ('a   ');
insert into t1 values ('a ');
ERROR 23000: Duplicate entry 'a' for key 1
alter table t1 modify a varchar(10);
insert into t1 values ('a '),('a  '),('a   '),('a         ');
ERROR 23000: Duplicate entry 'a ' for key 1
insert into t1 values ('a     ');
ERROR 23000: Duplicate entry 'a     ' for key 1
insert into t1 values ('a          ');
ERROR 23000: Duplicate entry 'a         ' for key 1
insert into t1 values ('a ');
ERROR 23000: Duplicate entry 'a ' for key 1
update t1 set a='a  ' where a like 'a%';
select concat(a,'.') from t1;
concat(a,'.')
a  .
update t1 set a='abc    ' where a like 'a ';
select concat(a,'.') from t1;
concat(a,'.')
a  .
update t1 set a='a      ' where a like 'a %';
select concat(a,'.') from t1;
concat(a,'.')
a      .
update t1 set a='a  ' where a like 'a      ';
select concat(a,'.') from t1;
concat(a,'.')
a  .
drop table t1;
create table t1 (v varchar(10), c char(10), t text, key(v(5)), key(c(5)), key(t(5)));
show create table t1;
Table	Create Table
t1	CREATE TABLE `t1` (
  `v` varchar(10) default NULL,
  `c` char(10) default NULL,
  `t` text,
  KEY `v` (`v`(5)),
  KEY `c` (`c`(5)),
  KEY `t` (`t`(5))
) ENGINE=MyISAM DEFAULT CHARSET=latin1
drop table t1;
create table t1 (v char(10) character set utf8);
show create table t1;
Table	Create Table
t1	CREATE TABLE `t1` (
  `v` char(10) character set utf8 default NULL
) ENGINE=MyISAM DEFAULT CHARSET=latin1
drop table t1;
create table t1 (v varchar(10), c char(10)) row_format=fixed;
show create table t1;
Table	Create Table
t1	CREATE TABLE `t1` (
  `v` varchar(10) default NULL,
  `c` char(10) default NULL
) ENGINE=MyISAM DEFAULT CHARSET=latin1 ROW_FORMAT=FIXED
insert into t1 values('a','a'),('a ','a ');
select concat('*',v,'*',c,'*') from t1;
concat('*',v,'*',c,'*')
*a*a*
*a *a*
drop table t1;
create table t1 (v varchar(65530), key(v(10)));
insert into t1 values(repeat('a',65530));
select length(v) from t1 where v=repeat('a',65530);
length(v)
65530
drop table t1;
create table t1(a int, b varchar(12), key ba(b, a));
insert into t1 values (1, 'A'), (20, NULL);
explain select * from t1 where a=20 and b is null;
id	select_type	table	type	possible_keys	key	key_len	ref	rows	Extra
1	SIMPLE	t1	ref	ba	ba	20	const,const	1	Using where; Using index
select * from t1 where a=20 and b is null;
a	b
20	NULL
drop table t1;
create table t1 (v varchar(65530), key(v));
Warnings:
Warning	1071	Specified key was too long; max key length is 1000 bytes
drop table if exists t1;
create table t1 (v varchar(65536));
Warnings:
Note	1246	Converting column 'v' from VARCHAR to TEXT
show create table t1;
Table	Create Table
t1	CREATE TABLE `t1` (
  `v` mediumtext
) ENGINE=MyISAM DEFAULT CHARSET=latin1
drop table t1;
create table t1 (v varchar(65530) character set utf8);
Warnings:
Note	1246	Converting column 'v' from VARCHAR to TEXT
show create table t1;
Table	Create Table
t1	CREATE TABLE `t1` (
  `v` mediumtext character set utf8
) ENGINE=MyISAM DEFAULT CHARSET=latin1
drop table t1;
create table t1 (v varchar(65535));
ERROR 42000: Row size too large. The maximum row size for the used table type, not counting BLOBs, is 65535. You have to change some columns to TEXT or BLOBs
set storage_engine=MyISAM;
create table t1 (a int) engine=myisam;
drop table if exists t1;
Warnings:
Error	2	Can't find file: 't1' (errno: 2)
create table t1 (a int) engine=myisam;
drop table t1;
Got one of the listed errors
create table t1 (a int) engine=myisam;
drop table t1;
Got one of the listed errors
drop table t1;
ERROR 42S02: Unknown table 't1'
set @save_concurrent_insert=@@concurrent_insert;
set global concurrent_insert=1;
create table t1 (a int);
insert into t1 values (1),(2),(3),(4),(5);
lock table t1 read local;
insert into t1 values(6),(7);
unlock tables;
delete from t1 where a>=3 and a<=4;
lock table t1 read local;
set global concurrent_insert=2;
insert into t1 values (8),(9);
unlock tables;
insert into t1 values (10),(11),(12);
select * from t1;
a
1
2
11
10
5
6
7
8
9
12
check table t1;
Table	Op	Msg_type	Msg_text
test.t1	check	status	OK
drop table t1;
create table t1 (a int, b varchar(30) default "hello");
insert into t1 (a) values (1),(2),(3),(4),(5);
lock table t1 read local;
insert into t1 (a) values(6),(7);
unlock tables;
delete from t1 where a>=3 and a<=4;
lock table t1 read local;
set global concurrent_insert=2;
insert into t1 (a) values (8),(9);
unlock tables;
insert into t1 (a) values (10),(11),(12);
select a from t1;
a
<<<<<<< HEAD
42
drop table t1;
set storage_engine=MyISAM;
drop table if exists t1,t2,t3;
--- Testing varchar ---
--- Testing varchar ---
create table t1 (v varchar(10), c char(10), t text);
insert into t1 values('+ ', '+ ', '+ ');
set @a=repeat(' ',20);
insert into t1 values (concat('+',@a),concat('+',@a),concat('+',@a));
Warnings:
Note	1265	Data truncated for column 'v' at row 1
select concat('*',v,'*',c,'*',t,'*') from t1;
concat('*',v,'*',c,'*',t,'*')
*+ *+*+ *
*+         *+*+                    *
show create table t1;
Table	Create Table
t1	CREATE TABLE `t1` (
  `v` varchar(10) DEFAULT NULL,
  `c` char(10) DEFAULT NULL,
  `t` text
) ENGINE=MyISAM DEFAULT CHARSET=latin1
create table t2 like t1;
show create table t2;
Table	Create Table
t2	CREATE TABLE `t2` (
  `v` varchar(10) DEFAULT NULL,
  `c` char(10) DEFAULT NULL,
  `t` text
) ENGINE=MyISAM DEFAULT CHARSET=latin1
create table t3 select * from t1;
show create table t3;
Table	Create Table
t3	CREATE TABLE `t3` (
  `v` varchar(10) DEFAULT NULL,
  `c` char(10) DEFAULT NULL,
  `t` text
) ENGINE=MyISAM DEFAULT CHARSET=latin1
alter table t1 modify c varchar(10);
show create table t1;
Table	Create Table
t1	CREATE TABLE `t1` (
  `v` varchar(10) DEFAULT NULL,
  `c` varchar(10) DEFAULT NULL,
  `t` text
) ENGINE=MyISAM DEFAULT CHARSET=latin1
alter table t1 modify v char(10);
show create table t1;
Table	Create Table
t1	CREATE TABLE `t1` (
  `v` char(10) DEFAULT NULL,
  `c` varchar(10) DEFAULT NULL,
  `t` text
) ENGINE=MyISAM DEFAULT CHARSET=latin1
alter table t1 modify t varchar(10);
Warnings:
Note	1265	Data truncated for column 't' at row 2
show create table t1;
Table	Create Table
t1	CREATE TABLE `t1` (
  `v` char(10) DEFAULT NULL,
  `c` varchar(10) DEFAULT NULL,
  `t` varchar(10) DEFAULT NULL
) ENGINE=MyISAM DEFAULT CHARSET=latin1
select concat('*',v,'*',c,'*',t,'*') from t1;
concat('*',v,'*',c,'*',t,'*')
*+*+*+ *
*+*+*+         *
drop table t1,t2,t3;
create table t1 (v varchar(10), c char(10), t text, key(v), key(c), key(t(10)));
show create table t1;
Table	Create Table
t1	CREATE TABLE `t1` (
  `v` varchar(10) DEFAULT NULL,
  `c` char(10) DEFAULT NULL,
  `t` text,
  KEY `v` (`v`),
  KEY `c` (`c`),
  KEY `t` (`t`(10))
) ENGINE=MyISAM DEFAULT CHARSET=latin1
select count(*) from t1;
count(*)
270
insert into t1 values(concat('a',char(1)),concat('a',char(1)),concat('a',char(1)));
select count(*) from t1 where v='a';
count(*)
10
select count(*) from t1 where c='a';
count(*)
10
select count(*) from t1 where t='a';
count(*)
10
select count(*) from t1 where v='a  ';
count(*)
10
select count(*) from t1 where c='a  ';
count(*)
10
select count(*) from t1 where t='a  ';
count(*)
10
select count(*) from t1 where v between 'a' and 'a ';
count(*)
10
select count(*) from t1 where v between 'a' and 'a ' and v between 'a  ' and 'b\n';
count(*)
10
select count(*) from t1 where v like 'a%';
count(*)
11
select count(*) from t1 where c like 'a%';
count(*)
11
select count(*) from t1 where t like 'a%';
count(*)
11
select count(*) from t1 where v like 'a %';
count(*)
9
explain select count(*) from t1 where v='a  ';
id	select_type	table	type	possible_keys	key	key_len	ref	rows	Extra
1	SIMPLE	t1	ref	v	v	13	const	#	Using where; Using index
explain select count(*) from t1 where c='a  ';
id	select_type	table	type	possible_keys	key	key_len	ref	rows	Extra
1	SIMPLE	t1	ref	c	c	11	const	#	Using where; Using index
explain select count(*) from t1 where t='a  ';
id	select_type	table	type	possible_keys	key	key_len	ref	rows	Extra
1	SIMPLE	t1	range	t	t	13	NULL	#	Using where
explain select count(*) from t1 where v like 'a%';
id	select_type	table	type	possible_keys	key	key_len	ref	rows	Extra
1	SIMPLE	t1	range	v	v	13	NULL	#	Using where; Using index
explain select count(*) from t1 where v between 'a' and 'a ';
id	select_type	table	type	possible_keys	key	key_len	ref	rows	Extra
1	SIMPLE	t1	ref	v	v	13	const	#	Using where; Using index
explain select count(*) from t1 where v between 'a' and 'a ' and v between 'a  ' and 'b\n';
id	select_type	table	type	possible_keys	key	key_len	ref	rows	Extra
1	SIMPLE	t1	ref	v	v	13	const	#	Using where; Using index
alter table t1 add unique(v);
ERROR 23000: Duplicate entry '{ ' for key 'v_2'
alter table t1 add key(v);
select concat('*',v,'*',c,'*',t,'*') as qq from t1 where v='a';
qq
*a*a*a*
*a *a*a *
*a  *a*a  *
*a   *a*a   *
*a    *a*a    *
*a     *a*a     *
*a      *a*a      *
*a       *a*a       *
*a        *a*a        *
*a         *a*a         *
explain select * from t1 where v='a';
id	select_type	table	type	possible_keys	key	key_len	ref	rows	Extra
1	SIMPLE	t1	ref	v,v_2	#	13	const	#	Using where
select v,count(*) from t1 group by v limit 10;
v	count(*)
a	1
a	10
b	10
c	10
d	10
e	10
f	10
g	10
h	10
i	10
select v,count(t) from t1 group by v limit 10;
v	count(t)
a	1
a	10
b	10
c	10
d	10
e	10
f	10
g	10
h	10
i	10
select v,count(c) from t1 group by v limit 10;
v	count(c)
a	1
a	10
b	10
c	10
d	10
e	10
f	10
g	10
h	10
i	10
select sql_big_result v,count(t) from t1 group by v limit 10;
v	count(t)
a	1
a	10
b	10
c	10
d	10
e	10
f	10
g	10
h	10
i	10
select sql_big_result v,count(c) from t1 group by v limit 10;
v	count(c)
a	1
a 	10
b     	10
c    	10
d   	10
e  	10
f     	10
g    	10
h	10
i     	10
select c,count(*) from t1 group by c limit 10;
c	count(*)
a	1
a	10
b	10
c	10
d	10
e	10
f	10
g	10
h	10
i	10
select c,count(t) from t1 group by c limit 10;
c	count(t)
a	1
a	10
b	10
c	10
d	10
e	10
f	10
g	10
h	10
i	10
select sql_big_result c,count(t) from t1 group by c limit 10;
c	count(t)
a	1
a	10
b	10
c	10
d	10
e	10
f	10
g	10
h	10
i	10
select t,count(*) from t1 group by t limit 10;
t	count(*)
a	1
a	10
b	10
c	10
d	10
e	10
f	10
g	10
h	10
i	10
select t,count(t) from t1 group by t limit 10;
t	count(t)
a	1
a	10
b	10
c	10
d	10
e	10
f	10
g	10
h	10
i	10
select sql_big_result t,count(t) from t1 group by t limit 10;
t	count(t)
a	1
a	10
b	10
c	10
d	10
e	10
f	10
g	10
h	10
i	10
alter table t1 modify v varchar(300), drop key v, drop key v_2, add key v (v);
show create table t1;
Table	Create Table
t1	CREATE TABLE `t1` (
  `v` varchar(300) DEFAULT NULL,
  `c` char(10) DEFAULT NULL,
  `t` text,
  KEY `c` (`c`),
  KEY `t` (`t`(10)),
  KEY `v` (`v`)
) ENGINE=MyISAM DEFAULT CHARSET=latin1
select count(*) from t1 where v='a';
count(*)
10
select count(*) from t1 where v='a  ';
count(*)
10
select count(*) from t1 where v between 'a' and 'a ';
count(*)
10
select count(*) from t1 where v between 'a' and 'a ' and v between 'a  ' and 'b\n';
count(*)
10
select count(*) from t1 where v like 'a%';
count(*)
11
select count(*) from t1 where v like 'a %';
count(*)
9
explain select count(*) from t1 where v='a  ';
id	select_type	table	type	possible_keys	key	key_len	ref	rows	Extra
1	SIMPLE	t1	ref	v	v	303	const	#	Using where; Using index
explain select count(*) from t1 where v like 'a%';
id	select_type	table	type	possible_keys	key	key_len	ref	rows	Extra
1	SIMPLE	t1	range	v	v	303	NULL	#	Using where; Using index
explain select count(*) from t1 where v between 'a' and 'a ';
id	select_type	table	type	possible_keys	key	key_len	ref	rows	Extra
1	SIMPLE	t1	ref	v	v	303	const	#	Using where; Using index
explain select count(*) from t1 where v between 'a' and 'a ' and v between 'a  ' and 'b\n';
id	select_type	table	type	possible_keys	key	key_len	ref	rows	Extra
1	SIMPLE	t1	ref	v	v	303	const	#	Using where; Using index
explain select * from t1 where v='a';
id	select_type	table	type	possible_keys	key	key_len	ref	rows	Extra
1	SIMPLE	t1	ref	v	v	303	const	#	Using where
select v,count(*) from t1 group by v limit 10;
v	count(*)
a	1
a	10
b	10
c	10
d	10
e	10
f	10
g	10
h	10
i	10
select v,count(t) from t1 group by v limit 10;
v	count(t)
a	1
a	10
b	10
c	10
d	10
e	10
f	10
g	10
h	10
i	10
select sql_big_result v,count(t) from t1 group by v limit 10;
v	count(t)
a	1
a	10
b	10
c	10
d	10
e	10
f	10
g	10
h	10
i	10
alter table t1 drop key v, add key v (v(30));
show create table t1;
Table	Create Table
t1	CREATE TABLE `t1` (
  `v` varchar(300) DEFAULT NULL,
  `c` char(10) DEFAULT NULL,
  `t` text,
  KEY `c` (`c`),
  KEY `t` (`t`(10)),
  KEY `v` (`v`(30))
) ENGINE=MyISAM DEFAULT CHARSET=latin1
select count(*) from t1 where v='a';
count(*)
10
select count(*) from t1 where v='a  ';
count(*)
10
select count(*) from t1 where v between 'a' and 'a ';
count(*)
10
select count(*) from t1 where v between 'a' and 'a ' and v between 'a  ' and 'b\n';
count(*)
10
select count(*) from t1 where v like 'a%';
count(*)
11
select count(*) from t1 where v like 'a %';
count(*)
9
explain select count(*) from t1 where v='a  ';
id	select_type	table	type	possible_keys	key	key_len	ref	rows	Extra
1	SIMPLE	t1	ref	v	v	33	const	#	Using where
explain select count(*) from t1 where v like 'a%';
id	select_type	table	type	possible_keys	key	key_len	ref	rows	Extra
1	SIMPLE	t1	range	v	v	33	NULL	#	Using where
explain select count(*) from t1 where v between 'a' and 'a ';
id	select_type	table	type	possible_keys	key	key_len	ref	rows	Extra
1	SIMPLE	t1	ref	v	v	33	const	#	Using where
explain select count(*) from t1 where v between 'a' and 'a ' and v between 'a  ' and 'b\n';
id	select_type	table	type	possible_keys	key	key_len	ref	rows	Extra
1	SIMPLE	t1	ref	v	v	33	const	#	Using where
explain select * from t1 where v='a';
id	select_type	table	type	possible_keys	key	key_len	ref	rows	Extra
1	SIMPLE	t1	ref	v	v	33	const	#	Using where
select v,count(*) from t1 group by v limit 10;
v	count(*)
a	1
a	10
b	10
c	10
d	10
e	10
f	10
g	10
h	10
i	10
select v,count(t) from t1 group by v limit 10;
v	count(t)
a	1
a	10
b	10
c	10
d	10
e	10
f	10
g	10
h	10
i	10
select sql_big_result v,count(t) from t1 group by v limit 10;
v	count(t)
a	1
a	10
b	10
c	10
d	10
e	10
f	10
g	10
h	10
i	10
alter table t1 modify v varchar(600), drop key v, add key v (v);
show create table t1;
Table	Create Table
t1	CREATE TABLE `t1` (
  `v` varchar(600) DEFAULT NULL,
  `c` char(10) DEFAULT NULL,
  `t` text,
  KEY `c` (`c`),
  KEY `t` (`t`(10)),
  KEY `v` (`v`)
) ENGINE=MyISAM DEFAULT CHARSET=latin1
select v,count(*) from t1 group by v limit 10;
v	count(*)
a	1
a	10
b	10
c	10
d	10
e	10
f	10
g	10
h	10
i	10
select v,count(t) from t1 group by v limit 10;
v	count(t)
a	1
a	10
b	10
c	10
d	10
e	10
f	10
g	10
h	10
i	10
select sql_big_result v,count(t) from t1 group by v limit 10;
v	count(t)
a	1
a	10
b	10
c	10
d	10
e	10
f	10
g	10
h	10
i	10
drop table t1;
create table t1 (a char(10), unique (a));
insert into t1 values ('a   ');
insert into t1 values ('a ');
ERROR 23000: Duplicate entry 'a' for key 'a'
alter table t1 modify a varchar(10);
insert into t1 values ('a '),('a  '),('a   '),('a         ');
ERROR 23000: Duplicate entry 'a ' for key 'a'
insert into t1 values ('a     ');
ERROR 23000: Duplicate entry 'a     ' for key 'a'
insert into t1 values ('a          ');
ERROR 23000: Duplicate entry 'a         ' for key 'a'
insert into t1 values ('a ');
ERROR 23000: Duplicate entry 'a ' for key 'a'
update t1 set a='a  ' where a like 'a%';
select concat(a,'.') from t1;
concat(a,'.')
a  .
update t1 set a='abc    ' where a like 'a ';
select concat(a,'.') from t1;
concat(a,'.')
a  .
update t1 set a='a      ' where a like 'a %';
select concat(a,'.') from t1;
concat(a,'.')
a      .
update t1 set a='a  ' where a like 'a      ';
select concat(a,'.') from t1;
concat(a,'.')
a  .
drop table t1;
create table t1 (v varchar(10), c char(10), t text, key(v(5)), key(c(5)), key(t(5)));
show create table t1;
Table	Create Table
t1	CREATE TABLE `t1` (
  `v` varchar(10) DEFAULT NULL,
  `c` char(10) DEFAULT NULL,
  `t` text,
  KEY `v` (`v`(5)),
  KEY `c` (`c`(5)),
  KEY `t` (`t`(5))
) ENGINE=MyISAM DEFAULT CHARSET=latin1
drop table t1;
create table t1 (v char(10) character set utf8);
show create table t1;
Table	Create Table
t1	CREATE TABLE `t1` (
  `v` char(10) CHARACTER SET utf8 DEFAULT NULL
) ENGINE=MyISAM DEFAULT CHARSET=latin1
drop table t1;
create table t1 (v varchar(10), c char(10)) row_format=fixed;
show create table t1;
Table	Create Table
t1	CREATE TABLE `t1` (
  `v` varchar(10) DEFAULT NULL,
  `c` char(10) DEFAULT NULL
) ENGINE=MyISAM DEFAULT CHARSET=latin1 ROW_FORMAT=FIXED
insert into t1 values('a','a'),('a ','a ');
select concat('*',v,'*',c,'*') from t1;
concat('*',v,'*',c,'*')
*a*a*
*a *a*
drop table t1;
create table t1 (v varchar(65530), key(v(10)));
insert into t1 values(repeat('a',65530));
select length(v) from t1 where v=repeat('a',65530);
length(v)
65530
drop table t1;
create table t1(a int, b varchar(12), key ba(b, a));
insert into t1 values (1, 'A'), (20, NULL);
explain select * from t1 where a=20 and b is null;
id	select_type	table	type	possible_keys	key	key_len	ref	rows	Extra
1	SIMPLE	t1	ref	ba	ba	20	const,const	1	Using where; Using index
select * from t1 where a=20 and b is null;
a	b
20	NULL
drop table t1;
create table t1 (v varchar(65530), key(v));
Warnings:
Warning	1071	Specified key was too long; max key length is 1000 bytes
drop table if exists t1;
create table t1 (v varchar(65536));
Warnings:
Note	1246	Converting column 'v' from VARCHAR to TEXT
show create table t1;
Table	Create Table
t1	CREATE TABLE `t1` (
  `v` mediumtext
) ENGINE=MyISAM DEFAULT CHARSET=latin1
drop table t1;
create table t1 (v varchar(65530) character set utf8);
Warnings:
Note	1246	Converting column 'v' from VARCHAR to TEXT
show create table t1;
Table	Create Table
t1	CREATE TABLE `t1` (
  `v` mediumtext CHARACTER SET utf8
) ENGINE=MyISAM DEFAULT CHARSET=latin1
drop table t1;
create table t1 (v varchar(65535));
ERROR 42000: Row size too large. The maximum row size for the used table type, not counting BLOBs, is 65535. You have to change some columns to TEXT or BLOBs
set storage_engine=MyISAM;
set @save_concurrent_insert=@@concurrent_insert;
set global concurrent_insert=1;
create table t1 (a int);
insert into t1 values (1),(2),(3),(4),(5);
lock table t1 read local;
insert into t1 values(6),(7);
unlock tables;
delete from t1 where a>=3 and a<=4;
lock table t1 read local;
set global concurrent_insert=2;
insert into t1 values (8),(9);
unlock tables;
insert into t1 values (10),(11),(12);
select * from t1;
a
1
2
11
10
5
6
7
8
9
12
check table t1;
Table	Op	Msg_type	Msg_text
test.t1	check	status	OK
drop table t1;
create table t1 (a int, b varchar(30) default "hello");
insert into t1 (a) values (1),(2),(3),(4),(5);
lock table t1 read local;
insert into t1 (a) values(6),(7);
unlock tables;
delete from t1 where a>=3 and a<=4;
lock table t1 read local;
set global concurrent_insert=2;
insert into t1 (a) values (8),(9);
unlock tables;
insert into t1 (a) values (10),(11),(12);
select a from t1;
a
=======
>>>>>>> 9cbe0621
1
2
11
10
5
6
7
8
9
12
check table t1;
Table	Op	Msg_type	Msg_text
test.t1	check	status	OK
drop table t1;
set global concurrent_insert=@save_concurrent_insert;
create table t1 (a int, key(a));
insert into t1 values (1),(2),(3),(4),(NULL),(NULL),(NULL),(NULL);
analyze table t1;
Table	Op	Msg_type	Msg_text
test.t1	analyze	status	OK
show keys from t1;
Table	Non_unique	Key_name	Seq_in_index	Column_name	Collation	Cardinality	Sub_part	Packed	Null	Index_type	Comment
t1	1	a	1	a	A	8	NULL	NULL	YES	BTREE	
alter table t1 disable keys;
alter table t1 enable keys;
show keys from t1;
Table	Non_unique	Key_name	Seq_in_index	Column_name	Collation	Cardinality	Sub_part	Packed	Null	Index_type	Comment
t1	1	a	1	a	A	8	NULL	NULL	YES	BTREE	
drop table t1;
<<<<<<< HEAD
End of 4.1 tests
=======
>>>>>>> 9cbe0621
create table t1 (c1 int) engine=myisam pack_keys=0;
create table t2 (c1 int) engine=myisam pack_keys=1;
create table t3 (c1 int) engine=myisam pack_keys=default;
create table t4 (c1 int) engine=myisam pack_keys=2;
ERROR 42000: You have an error in your SQL syntax; check the manual that corresponds to your MySQL server version for the right syntax to use near '2' at line 1
drop table t1, t2, t3;
<<<<<<< HEAD
End of 5.0 tests
create table t1 (a int not null, key `a` (a) key_block_size=1024);
show create table t1;
Table	Create Table
t1	CREATE TABLE `t1` (
  `a` int(11) NOT NULL,
  KEY `a` (`a`) KEY_BLOCK_SIZE=1024
) ENGINE=MyISAM DEFAULT CHARSET=latin1
drop table t1;
create table t1 (a int not null, key `a` (a) key_block_size=2048);
show create table t1;
Table	Create Table
t1	CREATE TABLE `t1` (
  `a` int(11) NOT NULL,
  KEY `a` (`a`) KEY_BLOCK_SIZE=2048
) ENGINE=MyISAM DEFAULT CHARSET=latin1
drop table t1;
create table t1 (a varchar(2048), key `a` (a));
Warnings:
Warning	1071	Specified key was too long; max key length is 1000 bytes
show create table t1;
Table	Create Table
t1	CREATE TABLE `t1` (
  `a` varchar(2048) DEFAULT NULL,
  KEY `a` (`a`(1000))
) ENGINE=MyISAM DEFAULT CHARSET=latin1
drop table t1;
create table t1 (a varchar(2048), key `a` (a) key_block_size=1024);
Warnings:
Warning	1071	Specified key was too long; max key length is 1000 bytes
show create table t1;
Table	Create Table
t1	CREATE TABLE `t1` (
  `a` varchar(2048) DEFAULT NULL,
  KEY `a` (`a`(1000)) KEY_BLOCK_SIZE=4096
) ENGINE=MyISAM DEFAULT CHARSET=latin1
drop table t1;
create table t1 (a int not null, b varchar(2048), key (a), key(b)) key_block_size=1024;
Warnings:
Warning	1071	Specified key was too long; max key length is 1000 bytes
show create table t1;
Table	Create Table
t1	CREATE TABLE `t1` (
  `a` int(11) NOT NULL,
  `b` varchar(2048) DEFAULT NULL,
  KEY `a` (`a`),
  KEY `b` (`b`(1000)) KEY_BLOCK_SIZE=4096
) ENGINE=MyISAM DEFAULT CHARSET=latin1 KEY_BLOCK_SIZE=1024
alter table t1 key_block_size=2048;
show create table t1;
Table	Create Table
t1	CREATE TABLE `t1` (
  `a` int(11) NOT NULL,
  `b` varchar(2048) DEFAULT NULL,
  KEY `a` (`a`) KEY_BLOCK_SIZE=1024,
  KEY `b` (`b`(1000)) KEY_BLOCK_SIZE=4096
) ENGINE=MyISAM DEFAULT CHARSET=latin1 KEY_BLOCK_SIZE=2048
alter table t1 add c int, add key (c);
show create table t1;
Table	Create Table
t1	CREATE TABLE `t1` (
  `a` int(11) NOT NULL,
  `b` varchar(2048) DEFAULT NULL,
  `c` int(11) DEFAULT NULL,
  KEY `a` (`a`) KEY_BLOCK_SIZE=1024,
  KEY `b` (`b`(1000)) KEY_BLOCK_SIZE=4096,
  KEY `c` (`c`)
) ENGINE=MyISAM DEFAULT CHARSET=latin1 KEY_BLOCK_SIZE=2048
alter table t1 key_block_size=0;
alter table t1 add d int, add key (d);
show create table t1;
Table	Create Table
t1	CREATE TABLE `t1` (
  `a` int(11) NOT NULL,
  `b` varchar(2048) DEFAULT NULL,
  `c` int(11) DEFAULT NULL,
  `d` int(11) DEFAULT NULL,
  KEY `a` (`a`) KEY_BLOCK_SIZE=1024,
  KEY `b` (`b`(1000)) KEY_BLOCK_SIZE=4096,
  KEY `c` (`c`) KEY_BLOCK_SIZE=2048,
  KEY `d` (`d`)
) ENGINE=MyISAM DEFAULT CHARSET=latin1
drop table t1;
create table t1 (a int not null, b varchar(2048), key (a), key(b)) key_block_size=8192;
Warnings:
Warning	1071	Specified key was too long; max key length is 1000 bytes
show create table t1;
Table	Create Table
t1	CREATE TABLE `t1` (
  `a` int(11) NOT NULL,
  `b` varchar(2048) DEFAULT NULL,
  KEY `a` (`a`),
  KEY `b` (`b`(1000))
) ENGINE=MyISAM DEFAULT CHARSET=latin1 KEY_BLOCK_SIZE=8192
drop table t1;
create table t1 (a int not null, b varchar(2048), key (a) key_block_size=1024, key(b)) key_block_size=8192;
Warnings:
Warning	1071	Specified key was too long; max key length is 1000 bytes
show create table t1;
Table	Create Table
t1	CREATE TABLE `t1` (
  `a` int(11) NOT NULL,
  `b` varchar(2048) DEFAULT NULL,
  KEY `a` (`a`) KEY_BLOCK_SIZE=1024,
  KEY `b` (`b`(1000))
) ENGINE=MyISAM DEFAULT CHARSET=latin1 KEY_BLOCK_SIZE=8192
drop table t1;
create table t1 (a int not null, b int, key (a) key_block_size=1024, key(b) key_block_size=8192) key_block_size=16384;
show create table t1;
Table	Create Table
t1	CREATE TABLE `t1` (
  `a` int(11) NOT NULL,
  `b` int(11) DEFAULT NULL,
  KEY `a` (`a`) KEY_BLOCK_SIZE=1024,
  KEY `b` (`b`) KEY_BLOCK_SIZE=8192
) ENGINE=MyISAM DEFAULT CHARSET=latin1 KEY_BLOCK_SIZE=16384
drop table t1;
create table t1 (a int not null, key `a` (a) key_block_size=512);
show create table t1;
Table	Create Table
t1	CREATE TABLE `t1` (
  `a` int(11) NOT NULL,
  KEY `a` (`a`) KEY_BLOCK_SIZE=1024
) ENGINE=MyISAM DEFAULT CHARSET=latin1
drop table t1;
create table t1 (a varchar(2048), key `a` (a) key_block_size=1000000000000000000);
Warnings:
Warning	1071	Specified key was too long; max key length is 1000 bytes
show create table t1;
Table	Create Table
t1	CREATE TABLE `t1` (
  `a` varchar(2048) DEFAULT NULL,
  KEY `a` (`a`(1000)) KEY_BLOCK_SIZE=4096
) ENGINE=MyISAM DEFAULT CHARSET=latin1
drop table t1;
create table t1 (a int not null, key `a` (a) key_block_size=1025);
show create table t1;
Table	Create Table
t1	CREATE TABLE `t1` (
  `a` int(11) NOT NULL,
  KEY `a` (`a`) KEY_BLOCK_SIZE=2048
) ENGINE=MyISAM DEFAULT CHARSET=latin1
drop table t1;
create table t1 (a int not null, key key_block_size=1024 (a));
ERROR 42000: You have an error in your SQL syntax; check the manual that corresponds to your MySQL server version for the right syntax to use near '=1024 (a))' at line 1
create table t1 (a int not null, key `a` key_block_size=1024 (a));
ERROR 42000: You have an error in your SQL syntax; check the manual that corresponds to your MySQL server version for the right syntax to use near 'key_block_size=1024 (a))' at line 1
End of 5.1 tests
=======
End of 5.0 tests
>>>>>>> 9cbe0621
<|MERGE_RESOLUTION|>--- conflicted
+++ resolved
@@ -469,15 +469,9 @@
 c.
 update t1 set b='b ' where a=2;
 update t1 set b='b  ' where a > 1;
-<<<<<<< HEAD
 ERROR 23000: Duplicate entry 'b  ' for key 'b'
 insert into t1 (b) values ('b');
 ERROR 23000: Duplicate entry 'b' for key 'b'
-=======
-ERROR 23000: Duplicate entry 'b  ' for key 2
-insert into t1 (b) values ('b');
-ERROR 23000: Duplicate entry 'b' for key 2
->>>>>>> 9cbe0621
 select * from t1;
 a	b
 1	a
@@ -946,660 +940,6 @@
 show create table t1;
 Table	Create Table
 t1	CREATE TABLE `t1` (
-  `v` varchar(10) default NULL,
-  `c` char(10) default NULL,
-  `t` text
-) ENGINE=MyISAM DEFAULT CHARSET=latin1
-create table t2 like t1;
-show create table t2;
-Table	Create Table
-t2	CREATE TABLE `t2` (
-  `v` varchar(10) default NULL,
-  `c` char(10) default NULL,
-  `t` text
-) ENGINE=MyISAM DEFAULT CHARSET=latin1
-create table t3 select * from t1;
-show create table t3;
-Table	Create Table
-t3	CREATE TABLE `t3` (
-  `v` varchar(10) default NULL,
-  `c` char(10) default NULL,
-  `t` text
-) ENGINE=MyISAM DEFAULT CHARSET=latin1
-alter table t1 modify c varchar(10);
-show create table t1;
-Table	Create Table
-t1	CREATE TABLE `t1` (
-  `v` varchar(10) default NULL,
-  `c` varchar(10) default NULL,
-  `t` text
-) ENGINE=MyISAM DEFAULT CHARSET=latin1
-alter table t1 modify v char(10);
-show create table t1;
-Table	Create Table
-t1	CREATE TABLE `t1` (
-  `v` char(10) default NULL,
-  `c` varchar(10) default NULL,
-  `t` text
-) ENGINE=MyISAM DEFAULT CHARSET=latin1
-alter table t1 modify t varchar(10);
-Warnings:
-Note	1265	Data truncated for column 't' at row 2
-show create table t1;
-Table	Create Table
-t1	CREATE TABLE `t1` (
-  `v` char(10) default NULL,
-  `c` varchar(10) default NULL,
-  `t` varchar(10) default NULL
-) ENGINE=MyISAM DEFAULT CHARSET=latin1
-select concat('*',v,'*',c,'*',t,'*') from t1;
-concat('*',v,'*',c,'*',t,'*')
-*+*+*+ *
-*+*+*+         *
-drop table t1,t2,t3;
-create table t1 (v varchar(10), c char(10), t text, key(v), key(c), key(t(10)));
-show create table t1;
-Table	Create Table
-t1	CREATE TABLE `t1` (
-  `v` varchar(10) default NULL,
-  `c` char(10) default NULL,
-  `t` text,
-  KEY `v` (`v`),
-  KEY `c` (`c`),
-  KEY `t` (`t`(10))
-) ENGINE=MyISAM DEFAULT CHARSET=latin1
-select count(*) from t1;
-count(*)
-270
-insert into t1 values(concat('a',char(1)),concat('a',char(1)),concat('a',char(1)));
-select count(*) from t1 where v='a';
-count(*)
-10
-select count(*) from t1 where c='a';
-count(*)
-10
-select count(*) from t1 where t='a';
-count(*)
-10
-select count(*) from t1 where v='a  ';
-count(*)
-10
-select count(*) from t1 where c='a  ';
-count(*)
-10
-select count(*) from t1 where t='a  ';
-count(*)
-10
-select count(*) from t1 where v between 'a' and 'a ';
-count(*)
-10
-select count(*) from t1 where v between 'a' and 'a ' and v between 'a  ' and 'b\n';
-count(*)
-10
-select count(*) from t1 where v like 'a%';
-count(*)
-11
-select count(*) from t1 where c like 'a%';
-count(*)
-11
-select count(*) from t1 where t like 'a%';
-count(*)
-11
-select count(*) from t1 where v like 'a %';
-count(*)
-9
-explain select count(*) from t1 where v='a  ';
-id	select_type	table	type	possible_keys	key	key_len	ref	rows	Extra
-1	SIMPLE	t1	ref	v	v	13	const	#	Using where; Using index
-explain select count(*) from t1 where c='a  ';
-id	select_type	table	type	possible_keys	key	key_len	ref	rows	Extra
-1	SIMPLE	t1	ref	c	c	11	const	#	Using where; Using index
-explain select count(*) from t1 where t='a  ';
-id	select_type	table	type	possible_keys	key	key_len	ref	rows	Extra
-1	SIMPLE	t1	range	t	t	13	NULL	#	Using where
-explain select count(*) from t1 where v like 'a%';
-id	select_type	table	type	possible_keys	key	key_len	ref	rows	Extra
-1	SIMPLE	t1	range	v	v	13	NULL	#	Using where; Using index
-explain select count(*) from t1 where v between 'a' and 'a ';
-id	select_type	table	type	possible_keys	key	key_len	ref	rows	Extra
-1	SIMPLE	t1	ref	v	v	13	const	#	Using where; Using index
-explain select count(*) from t1 where v between 'a' and 'a ' and v between 'a  ' and 'b\n';
-id	select_type	table	type	possible_keys	key	key_len	ref	rows	Extra
-1	SIMPLE	t1	ref	v	v	13	const	#	Using where; Using index
-alter table t1 add unique(v);
-ERROR 23000: Duplicate entry '{ ' for key 1
-alter table t1 add key(v);
-select concat('*',v,'*',c,'*',t,'*') as qq from t1 where v='a';
-qq
-*a*a*a*
-*a *a*a *
-*a  *a*a  *
-*a   *a*a   *
-*a    *a*a    *
-*a     *a*a     *
-*a      *a*a      *
-*a       *a*a       *
-*a        *a*a        *
-*a         *a*a         *
-explain select * from t1 where v='a';
-id	select_type	table	type	possible_keys	key	key_len	ref	rows	Extra
-1	SIMPLE	t1	ref	v,v_2	#	13	const	#	Using where
-select v,count(*) from t1 group by v limit 10;
-v	count(*)
-a	1
-a	10
-b	10
-c	10
-d	10
-e	10
-f	10
-g	10
-h	10
-i	10
-select v,count(t) from t1 group by v limit 10;
-v	count(t)
-a	1
-a	10
-b	10
-c	10
-d	10
-e	10
-f	10
-g	10
-h	10
-i	10
-select v,count(c) from t1 group by v limit 10;
-v	count(c)
-a	1
-a	10
-b	10
-c	10
-d	10
-e	10
-f	10
-g	10
-h	10
-i	10
-select sql_big_result v,count(t) from t1 group by v limit 10;
-v	count(t)
-a	1
-a	10
-b	10
-c	10
-d	10
-e	10
-f	10
-g	10
-h	10
-i	10
-select sql_big_result v,count(c) from t1 group by v limit 10;
-v	count(c)
-a	1
-a 	10
-b     	10
-c    	10
-d   	10
-e  	10
-f     	10
-g    	10
-h	10
-i     	10
-select c,count(*) from t1 group by c limit 10;
-c	count(*)
-a	1
-a	10
-b	10
-c	10
-d	10
-e	10
-f	10
-g	10
-h	10
-i	10
-select c,count(t) from t1 group by c limit 10;
-c	count(t)
-a	1
-a	10
-b	10
-c	10
-d	10
-e	10
-f	10
-g	10
-h	10
-i	10
-select sql_big_result c,count(t) from t1 group by c limit 10;
-c	count(t)
-a	1
-a	10
-b	10
-c	10
-d	10
-e	10
-f	10
-g	10
-h	10
-i	10
-select t,count(*) from t1 group by t limit 10;
-t	count(*)
-a	1
-a	10
-b	10
-c	10
-d	10
-e	10
-f	10
-g	10
-h	10
-i	10
-select t,count(t) from t1 group by t limit 10;
-t	count(t)
-a	1
-a	10
-b	10
-c	10
-d	10
-e	10
-f	10
-g	10
-h	10
-i	10
-select sql_big_result t,count(t) from t1 group by t limit 10;
-t	count(t)
-a	1
-a	10
-b	10
-c	10
-d	10
-e	10
-f	10
-g	10
-h	10
-i	10
-alter table t1 modify v varchar(300), drop key v, drop key v_2, add key v (v);
-show create table t1;
-Table	Create Table
-t1	CREATE TABLE `t1` (
-  `v` varchar(300) default NULL,
-  `c` char(10) default NULL,
-  `t` text,
-  KEY `c` (`c`),
-  KEY `t` (`t`(10)),
-  KEY `v` (`v`)
-) ENGINE=MyISAM DEFAULT CHARSET=latin1
-select count(*) from t1 where v='a';
-count(*)
-10
-select count(*) from t1 where v='a  ';
-count(*)
-10
-select count(*) from t1 where v between 'a' and 'a ';
-count(*)
-10
-select count(*) from t1 where v between 'a' and 'a ' and v between 'a  ' and 'b\n';
-count(*)
-10
-select count(*) from t1 where v like 'a%';
-count(*)
-11
-select count(*) from t1 where v like 'a %';
-count(*)
-9
-explain select count(*) from t1 where v='a  ';
-id	select_type	table	type	possible_keys	key	key_len	ref	rows	Extra
-1	SIMPLE	t1	ref	v	v	303	const	#	Using where; Using index
-explain select count(*) from t1 where v like 'a%';
-id	select_type	table	type	possible_keys	key	key_len	ref	rows	Extra
-1	SIMPLE	t1	range	v	v	303	NULL	#	Using where; Using index
-explain select count(*) from t1 where v between 'a' and 'a ';
-id	select_type	table	type	possible_keys	key	key_len	ref	rows	Extra
-1	SIMPLE	t1	ref	v	v	303	const	#	Using where; Using index
-explain select count(*) from t1 where v between 'a' and 'a ' and v between 'a  ' and 'b\n';
-id	select_type	table	type	possible_keys	key	key_len	ref	rows	Extra
-1	SIMPLE	t1	ref	v	v	303	const	#	Using where; Using index
-explain select * from t1 where v='a';
-id	select_type	table	type	possible_keys	key	key_len	ref	rows	Extra
-1	SIMPLE	t1	ref	v	v	303	const	#	Using where
-select v,count(*) from t1 group by v limit 10;
-v	count(*)
-a	1
-a	10
-b	10
-c	10
-d	10
-e	10
-f	10
-g	10
-h	10
-i	10
-select v,count(t) from t1 group by v limit 10;
-v	count(t)
-a	1
-a	10
-b	10
-c	10
-d	10
-e	10
-f	10
-g	10
-h	10
-i	10
-select sql_big_result v,count(t) from t1 group by v limit 10;
-v	count(t)
-a	1
-a	10
-b	10
-c	10
-d	10
-e	10
-f	10
-g	10
-h	10
-i	10
-alter table t1 drop key v, add key v (v(30));
-show create table t1;
-Table	Create Table
-t1	CREATE TABLE `t1` (
-  `v` varchar(300) default NULL,
-  `c` char(10) default NULL,
-  `t` text,
-  KEY `c` (`c`),
-  KEY `t` (`t`(10)),
-  KEY `v` (`v`(30))
-) ENGINE=MyISAM DEFAULT CHARSET=latin1
-select count(*) from t1 where v='a';
-count(*)
-10
-select count(*) from t1 where v='a  ';
-count(*)
-10
-select count(*) from t1 where v between 'a' and 'a ';
-count(*)
-10
-select count(*) from t1 where v between 'a' and 'a ' and v between 'a  ' and 'b\n';
-count(*)
-10
-select count(*) from t1 where v like 'a%';
-count(*)
-11
-select count(*) from t1 where v like 'a %';
-count(*)
-9
-explain select count(*) from t1 where v='a  ';
-id	select_type	table	type	possible_keys	key	key_len	ref	rows	Extra
-1	SIMPLE	t1	ref	v	v	33	const	#	Using where
-explain select count(*) from t1 where v like 'a%';
-id	select_type	table	type	possible_keys	key	key_len	ref	rows	Extra
-1	SIMPLE	t1	range	v	v	33	NULL	#	Using where
-explain select count(*) from t1 where v between 'a' and 'a ';
-id	select_type	table	type	possible_keys	key	key_len	ref	rows	Extra
-1	SIMPLE	t1	ref	v	v	33	const	#	Using where
-explain select count(*) from t1 where v between 'a' and 'a ' and v between 'a  ' and 'b\n';
-id	select_type	table	type	possible_keys	key	key_len	ref	rows	Extra
-1	SIMPLE	t1	ref	v	v	33	const	#	Using where
-explain select * from t1 where v='a';
-id	select_type	table	type	possible_keys	key	key_len	ref	rows	Extra
-1	SIMPLE	t1	ref	v	v	33	const	#	Using where
-select v,count(*) from t1 group by v limit 10;
-v	count(*)
-a	1
-a	10
-b	10
-c	10
-d	10
-e	10
-f	10
-g	10
-h	10
-i	10
-select v,count(t) from t1 group by v limit 10;
-v	count(t)
-a	1
-a	10
-b	10
-c	10
-d	10
-e	10
-f	10
-g	10
-h	10
-i	10
-select sql_big_result v,count(t) from t1 group by v limit 10;
-v	count(t)
-a	1
-a	10
-b	10
-c	10
-d	10
-e	10
-f	10
-g	10
-h	10
-i	10
-alter table t1 modify v varchar(600), drop key v, add key v (v);
-show create table t1;
-Table	Create Table
-t1	CREATE TABLE `t1` (
-  `v` varchar(600) default NULL,
-  `c` char(10) default NULL,
-  `t` text,
-  KEY `c` (`c`),
-  KEY `t` (`t`(10)),
-  KEY `v` (`v`)
-) ENGINE=MyISAM DEFAULT CHARSET=latin1
-select v,count(*) from t1 group by v limit 10;
-v	count(*)
-a	1
-a	10
-b	10
-c	10
-d	10
-e	10
-f	10
-g	10
-h	10
-i	10
-select v,count(t) from t1 group by v limit 10;
-v	count(t)
-a	1
-a	10
-b	10
-c	10
-d	10
-e	10
-f	10
-g	10
-h	10
-i	10
-select sql_big_result v,count(t) from t1 group by v limit 10;
-v	count(t)
-a	1
-a	10
-b	10
-c	10
-d	10
-e	10
-f	10
-g	10
-h	10
-i	10
-drop table t1;
-create table t1 (a char(10), unique (a));
-insert into t1 values ('a   ');
-insert into t1 values ('a ');
-ERROR 23000: Duplicate entry 'a' for key 1
-alter table t1 modify a varchar(10);
-insert into t1 values ('a '),('a  '),('a   '),('a         ');
-ERROR 23000: Duplicate entry 'a ' for key 1
-insert into t1 values ('a     ');
-ERROR 23000: Duplicate entry 'a     ' for key 1
-insert into t1 values ('a          ');
-ERROR 23000: Duplicate entry 'a         ' for key 1
-insert into t1 values ('a ');
-ERROR 23000: Duplicate entry 'a ' for key 1
-update t1 set a='a  ' where a like 'a%';
-select concat(a,'.') from t1;
-concat(a,'.')
-a  .
-update t1 set a='abc    ' where a like 'a ';
-select concat(a,'.') from t1;
-concat(a,'.')
-a  .
-update t1 set a='a      ' where a like 'a %';
-select concat(a,'.') from t1;
-concat(a,'.')
-a      .
-update t1 set a='a  ' where a like 'a      ';
-select concat(a,'.') from t1;
-concat(a,'.')
-a  .
-drop table t1;
-create table t1 (v varchar(10), c char(10), t text, key(v(5)), key(c(5)), key(t(5)));
-show create table t1;
-Table	Create Table
-t1	CREATE TABLE `t1` (
-  `v` varchar(10) default NULL,
-  `c` char(10) default NULL,
-  `t` text,
-  KEY `v` (`v`(5)),
-  KEY `c` (`c`(5)),
-  KEY `t` (`t`(5))
-) ENGINE=MyISAM DEFAULT CHARSET=latin1
-drop table t1;
-create table t1 (v char(10) character set utf8);
-show create table t1;
-Table	Create Table
-t1	CREATE TABLE `t1` (
-  `v` char(10) character set utf8 default NULL
-) ENGINE=MyISAM DEFAULT CHARSET=latin1
-drop table t1;
-create table t1 (v varchar(10), c char(10)) row_format=fixed;
-show create table t1;
-Table	Create Table
-t1	CREATE TABLE `t1` (
-  `v` varchar(10) default NULL,
-  `c` char(10) default NULL
-) ENGINE=MyISAM DEFAULT CHARSET=latin1 ROW_FORMAT=FIXED
-insert into t1 values('a','a'),('a ','a ');
-select concat('*',v,'*',c,'*') from t1;
-concat('*',v,'*',c,'*')
-*a*a*
-*a *a*
-drop table t1;
-create table t1 (v varchar(65530), key(v(10)));
-insert into t1 values(repeat('a',65530));
-select length(v) from t1 where v=repeat('a',65530);
-length(v)
-65530
-drop table t1;
-create table t1(a int, b varchar(12), key ba(b, a));
-insert into t1 values (1, 'A'), (20, NULL);
-explain select * from t1 where a=20 and b is null;
-id	select_type	table	type	possible_keys	key	key_len	ref	rows	Extra
-1	SIMPLE	t1	ref	ba	ba	20	const,const	1	Using where; Using index
-select * from t1 where a=20 and b is null;
-a	b
-20	NULL
-drop table t1;
-create table t1 (v varchar(65530), key(v));
-Warnings:
-Warning	1071	Specified key was too long; max key length is 1000 bytes
-drop table if exists t1;
-create table t1 (v varchar(65536));
-Warnings:
-Note	1246	Converting column 'v' from VARCHAR to TEXT
-show create table t1;
-Table	Create Table
-t1	CREATE TABLE `t1` (
-  `v` mediumtext
-) ENGINE=MyISAM DEFAULT CHARSET=latin1
-drop table t1;
-create table t1 (v varchar(65530) character set utf8);
-Warnings:
-Note	1246	Converting column 'v' from VARCHAR to TEXT
-show create table t1;
-Table	Create Table
-t1	CREATE TABLE `t1` (
-  `v` mediumtext character set utf8
-) ENGINE=MyISAM DEFAULT CHARSET=latin1
-drop table t1;
-create table t1 (v varchar(65535));
-ERROR 42000: Row size too large. The maximum row size for the used table type, not counting BLOBs, is 65535. You have to change some columns to TEXT or BLOBs
-set storage_engine=MyISAM;
-create table t1 (a int) engine=myisam;
-drop table if exists t1;
-Warnings:
-Error	2	Can't find file: 't1' (errno: 2)
-create table t1 (a int) engine=myisam;
-drop table t1;
-Got one of the listed errors
-create table t1 (a int) engine=myisam;
-drop table t1;
-Got one of the listed errors
-drop table t1;
-ERROR 42S02: Unknown table 't1'
-set @save_concurrent_insert=@@concurrent_insert;
-set global concurrent_insert=1;
-create table t1 (a int);
-insert into t1 values (1),(2),(3),(4),(5);
-lock table t1 read local;
-insert into t1 values(6),(7);
-unlock tables;
-delete from t1 where a>=3 and a<=4;
-lock table t1 read local;
-set global concurrent_insert=2;
-insert into t1 values (8),(9);
-unlock tables;
-insert into t1 values (10),(11),(12);
-select * from t1;
-a
-1
-2
-11
-10
-5
-6
-7
-8
-9
-12
-check table t1;
-Table	Op	Msg_type	Msg_text
-test.t1	check	status	OK
-drop table t1;
-create table t1 (a int, b varchar(30) default "hello");
-insert into t1 (a) values (1),(2),(3),(4),(5);
-lock table t1 read local;
-insert into t1 (a) values(6),(7);
-unlock tables;
-delete from t1 where a>=3 and a<=4;
-lock table t1 read local;
-set global concurrent_insert=2;
-insert into t1 (a) values (8),(9);
-unlock tables;
-insert into t1 (a) values (10),(11),(12);
-select a from t1;
-a
-<<<<<<< HEAD
-42
-drop table t1;
-set storage_engine=MyISAM;
-drop table if exists t1,t2,t3;
---- Testing varchar ---
---- Testing varchar ---
-create table t1 (v varchar(10), c char(10), t text);
-insert into t1 values('+ ', '+ ', '+ ');
-set @a=repeat(' ',20);
-insert into t1 values (concat('+',@a),concat('+',@a),concat('+',@a));
-Warnings:
-Note	1265	Data truncated for column 'v' at row 1
-select concat('*',v,'*',c,'*',t,'*') from t1;
-concat('*',v,'*',c,'*',t,'*')
-*+ *+*+ *
-*+         *+*+                    *
-show create table t1;
-Table	Create Table
-t1	CREATE TABLE `t1` (
   `v` varchar(10) DEFAULT NULL,
   `c` char(10) DEFAULT NULL,
   `t` text
@@ -2222,8 +1562,6 @@
 insert into t1 (a) values (10),(11),(12);
 select a from t1;
 a
-=======
->>>>>>> 9cbe0621
 1
 2
 11
@@ -2253,17 +1591,12 @@
 Table	Non_unique	Key_name	Seq_in_index	Column_name	Collation	Cardinality	Sub_part	Packed	Null	Index_type	Comment
 t1	1	a	1	a	A	8	NULL	NULL	YES	BTREE	
 drop table t1;
-<<<<<<< HEAD
-End of 4.1 tests
-=======
->>>>>>> 9cbe0621
 create table t1 (c1 int) engine=myisam pack_keys=0;
 create table t2 (c1 int) engine=myisam pack_keys=1;
 create table t3 (c1 int) engine=myisam pack_keys=default;
 create table t4 (c1 int) engine=myisam pack_keys=2;
 ERROR 42000: You have an error in your SQL syntax; check the manual that corresponds to your MySQL server version for the right syntax to use near '2' at line 1
 drop table t1, t2, t3;
-<<<<<<< HEAD
 End of 5.0 tests
 create table t1 (a int not null, key `a` (a) key_block_size=1024);
 show create table t1;
@@ -2411,7 +1744,4 @@
 ERROR 42000: You have an error in your SQL syntax; check the manual that corresponds to your MySQL server version for the right syntax to use near '=1024 (a))' at line 1
 create table t1 (a int not null, key `a` key_block_size=1024 (a));
 ERROR 42000: You have an error in your SQL syntax; check the manual that corresponds to your MySQL server version for the right syntax to use near 'key_block_size=1024 (a))' at line 1
-End of 5.1 tests
-=======
-End of 5.0 tests
->>>>>>> 9cbe0621
+End of 5.1 tests