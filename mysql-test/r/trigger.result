--- conflicted
+++ resolved
@@ -3384,9 +3384,6 @@
 @x
 2017-04-17 06:06:06
 DROP TABLE t1;
-<<<<<<< HEAD
-SET TIMESTAMP= DEFAULT;
-=======
 SET TIMESTAMP= DEFAULT;
 #
 # BUG 26626277: BUG IN "INSERT... ON DUPLICATE KEY UPDATE" QUERY
@@ -3410,6 +3407,7 @@
 SELECT * FROM t2;
 fld1	fld2
 1100	40
+# Without patch, the after update trigger is not invoked.
 INSERT INTO t2 (fld1) values (1100) ON DUPLICATE KEY UPDATE
 fld2= 50;
 SELECT * FROM t1;
@@ -3427,6 +3425,15 @@
 SELECT * FROM t2;
 fld1	fld2
 1100	50
+# Test added for coverage.
+INSERT INTO t2 (fld1) values (1100) ON DUPLICATE KEY UPDATE
+fld2= 60;
+SELECT * FROM t1;
+fld1	fld2
+1100	3
+SELECT * FROM t2;
+fld1	fld2
+1100	60
 # Tests covering before update trigger.
 # Setup.
 TRUNCATE TABLE t1;
@@ -3443,7 +3450,7 @@
 1100	0
 SELECT * FROM t2;
 fld1	fld2
-1100	50
+1100	60
 INSERT INTO t2 (fld1) values (1100) ON DUPLICATE KEY UPDATE
 fld2= 50;
 SELECT * FROM t1;
@@ -3460,8 +3467,14 @@
 SELECT * FROM t2;
 fld1	fld2
 1100	50
+INSERT INTO t2 (fld1) values (1100) ON DUPLICATE KEY UPDATE
+fld2= 60;
+SELECT * FROM t1;
+fld1	fld2
+1100	3
+SELECT * FROM t2;
+fld1	fld2
+1100	60
 # Cleanup
 DROP TRIGGER update_before_update;
-DROP TABLE t1, t2;
-End of 5.7 tests.
->>>>>>> 58c27d9f
+DROP TABLE t1, t2;