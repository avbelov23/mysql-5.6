--- conflicted
+++ resolved
@@ -642,7 +642,21 @@
 1	1
 3	2
 DROP TABLE t1;
-<<<<<<< HEAD
+CREATE TABLE t1 (b BIT);
+INSERT INTO t1 (b) VALUES (1), (0);
+SELECT DISTINCT b FROM t1;
+Catalog	Database	Table	Table_alias	Column	Column_alias	Type	Length	Max length	Is_null	Flags	Decimals	Charsetnr
+def	test	t1	t1	b	b	16	1	1	Y	32	0	63
+b
+#
+#
+SELECT b FROM t1 GROUP BY b;
+Catalog	Database	Table	Table_alias	Column	Column_alias	Type	Length	Max length	Is_null	Flags	Decimals	Charsetnr
+def	test	t1	t1	b	b	16	1	1	Y	32	0	63
+b
+#
+#
+DROP TABLE t1;
 End of 5.0 tests
 create table t1(a bit(7));
 insert into t1 values(0x40);
@@ -669,22 +683,4 @@
   KEY `a` (`a`)
 ) ENGINE=MyISAM DEFAULT CHARSET=latin1
 drop table t1;
-End of 5.1 tests
-=======
-CREATE TABLE t1 (b BIT);
-INSERT INTO t1 (b) VALUES (1), (0);
-SELECT DISTINCT b FROM t1;
-Catalog	Database	Table	Table_alias	Column	Column_alias	Type	Length	Max length	Is_null	Flags	Decimals	Charsetnr
-def	test	t1	t1	b	b	16	1	1	Y	32	0	63
-b
-#
-#
-SELECT b FROM t1 GROUP BY b;
-Catalog	Database	Table	Table_alias	Column	Column_alias	Type	Length	Max length	Is_null	Flags	Decimals	Charsetnr
-def	test	t1	t1	b	b	16	1	1	Y	32	0	63
-b
-#
-#
-DROP TABLE t1;
-End of 5.0 tests
->>>>>>> 36a29500
+End of 5.1 tests