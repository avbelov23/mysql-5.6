--- conflicted
+++ resolved
@@ -717,9 +717,4 @@
 show create view v1;
 show create view v2;
 drop view v1;
-<<<<<<< HEAD
-drop view v2;
-
-=======
-drop view v2;
->>>>>>> 3b3cb95e
+drop view v2;