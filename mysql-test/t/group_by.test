
# Initialise
--disable_warnings
drop table if exists t1,t2,t3;
--enable_warnings

#
# Simple test without tables

-- error 1111
SELECT 1 FROM (SELECT 1) as a  GROUP BY SUM(1);

#
# Test of group (Failed for Lars Hoss <lh@pbm.de>)
#

CREATE TABLE t1 (
  spID int(10) unsigned,
  userID int(10) unsigned,
  score smallint(5) unsigned,
  lsg char(40),
  date date
);

INSERT INTO t1 VALUES (1,1,1,'','0000-00-00');
INSERT INTO t1 VALUES (2,2,2,'','0000-00-00');
INSERT INTO t1 VALUES (2,1,1,'','0000-00-00');
INSERT INTO t1 VALUES (3,3,3,'','0000-00-00');

CREATE TABLE t2 (
  userID int(10) unsigned NOT NULL auto_increment,
  niName char(15),
  passwd char(8),
  mail char(50),
  isAukt enum('N','Y') DEFAULT 'N',
  vName char(30),
  nName char(40),
  adr char(60),
  plz char(5),
  ort char(35),
  land char(20),
  PRIMARY KEY (userID)
);

INSERT INTO t2 VALUES (1,'name','pass','mail','Y','v','n','adr','1','1','1');
INSERT INTO t2 VALUES (2,'name','pass','mail','Y','v','n','adr','1','1','1');
INSERT INTO t2 VALUES (3,'name','pass','mail','Y','v','n','adr','1','1','1');
INSERT INTO t2 VALUES (4,'name','pass','mail','Y','v','n','adr','1','1','1');
INSERT INTO t2 VALUES (5,'name','pass','mail','Y','v','n','adr','1','1','1');

SELECT t2.userid, MIN(t1.score) FROM t1, t2 WHERE t1.userID=t2.userID GROUP BY t2.userid;
SELECT t2.userid, MIN(t1.score) FROM t1, t2 WHERE t1.userID=t2.userID GROUP BY t2.userid ORDER BY NULL;
SELECT t2.userid, MIN(t1.score) FROM t1, t2 WHERE t1.userID=t2.userID AND t1.spID=2  GROUP BY t2.userid;
SELECT t2.userid, MIN(t1.score+0.0) FROM t1, t2 WHERE t1.userID=t2.userID AND t1.spID=2  GROUP BY t2.userid;
SELECT t2.userid, MIN(t1.score+0.0) FROM t1, t2 WHERE t1.userID=t2.userID AND t1.spID=2  GROUP BY t2.userid ORDER BY NULL;
EXPLAIN SELECT t2.userid, MIN(t1.score+0.0) FROM t1, t2 WHERE t1.userID=t2.userID AND t1.spID=2  GROUP BY t2.userid ORDER BY NULL;
drop table t1,t2;

#
# Bug in GROUP BY, by Nikki Chumakov <nikki@saddam.cityline.ru>
#

CREATE TABLE t1 (
  PID int(10) unsigned NOT NULL auto_increment,
  payDate date DEFAULT '0000-00-00' NOT NULL,
  recDate datetime DEFAULT '0000-00-00 00:00:00' NOT NULL,
  URID int(10) unsigned DEFAULT '0' NOT NULL,
  CRID int(10) unsigned DEFAULT '0' NOT NULL,
  amount int(10) unsigned DEFAULT '0' NOT NULL,
  operator int(10) unsigned,
  method enum('unknown','cash','dealer','check','card','lazy','delayed','test') DEFAULT 'unknown' NOT NULL,
  DIID int(10) unsigned,
  reason char(1) binary DEFAULT '' NOT NULL,
  code_id int(10) unsigned,
  qty mediumint(8) unsigned DEFAULT '0' NOT NULL,
  PRIMARY KEY (PID),
  KEY URID (URID),
  KEY reason (reason),
  KEY method (method),
  KEY payDate (payDate)
);

INSERT INTO t1 VALUES (1,'1970-01-01','1997-10-17 00:00:00',2529,1,21000,11886,'check',0,'F',16200,6);

--error 1056
SELECT COUNT(P.URID),SUM(P.amount),P.method, MIN(PP.recdate+0) > 19980501000000   AS IsNew FROM t1 AS P JOIN t1 as PP WHERE P.URID = PP.URID GROUP BY method,IsNew;

drop table t1;

#
# Problem with GROUP BY + ORDER BY when no match
# Tested with locking
#

CREATE TABLE t1 (
  cid mediumint(9) NOT NULL auto_increment,
  firstname varchar(32) DEFAULT '' NOT NULL,
  surname varchar(32) DEFAULT '' NOT NULL,
  PRIMARY KEY (cid)
);
INSERT INTO t1 VALUES (1,'That','Guy');
INSERT INTO t1 VALUES (2,'Another','Gent');

CREATE TABLE t2 (
  call_id mediumint(8) NOT NULL auto_increment,
  contact_id mediumint(8) DEFAULT '0' NOT NULL,
  PRIMARY KEY (call_id),
  KEY contact_id (contact_id)
);

lock tables t1 read,t2 write;

INSERT INTO t2 VALUES (10,2);
INSERT INTO t2 VALUES (18,2);
INSERT INTO t2 VALUES (62,2);
INSERT INTO t2 VALUES (91,2);
INSERT INTO t2 VALUES (92,2);

SELECT cid, CONCAT(firstname, ' ', surname), COUNT(call_id) FROM t1 LEFT JOIN t2 ON cid=contact_id WHERE firstname like '%foo%' GROUP BY cid;
SELECT cid, CONCAT(firstname, ' ', surname), COUNT(call_id) FROM t1 LEFT JOIN t2 ON cid=contact_id WHERE firstname like '%foo%' GROUP BY cid ORDER BY NULL;
SELECT HIGH_PRIORITY cid, CONCAT(firstname, ' ', surname), COUNT(call_id) FROM t1 LEFT JOIN t2 ON cid=contact_id WHERE firstname like '%foo%' GROUP BY cid ORDER BY surname, firstname;

drop table t2;
unlock tables;
drop table t1;

#
# Test of group by bug in bugzilla
#

CREATE TABLE t1 (
  bug_id mediumint(9) NOT NULL auto_increment,
  groupset bigint(20) DEFAULT '0' NOT NULL,
  assigned_to mediumint(9) DEFAULT '0' NOT NULL,
  bug_file_loc text,
  bug_severity enum('blocker','critical','major','normal','minor','trivial','enhancement') DEFAULT 'blocker' NOT NULL,
  bug_status enum('','NEW','ASSIGNED','REOPENED','RESOLVED','VERIFIED','CLOSED') DEFAULT 'NEW' NOT NULL,
  creation_ts datetime DEFAULT '0000-00-00 00:00:00' NOT NULL,
  delta_ts timestamp,
  short_desc mediumtext,
  long_desc mediumtext,
  op_sys enum('All','Windows 3.1','Windows 95','Windows 98','Windows NT','Windows 2000','Linux','other') DEFAULT 'All' NOT NULL,
  priority enum('P1','P2','P3','P4','P5') DEFAULT 'P1' NOT NULL,
  product varchar(64) DEFAULT '' NOT NULL,
  rep_platform enum('All','PC','VTD-8','Other'),
  reporter mediumint(9) DEFAULT '0' NOT NULL,
  version varchar(16) DEFAULT '' NOT NULL,
  component varchar(50) DEFAULT '' NOT NULL,
  resolution enum('','FIXED','INVALID','WONTFIX','LATER','REMIND','DUPLICATE','WORKSFORME') DEFAULT '' NOT NULL,
  target_milestone varchar(20) DEFAULT '' NOT NULL,
  qa_contact mediumint(9) DEFAULT '0' NOT NULL,
  status_whiteboard mediumtext NOT NULL,
  votes mediumint(9) DEFAULT '0' NOT NULL,
  PRIMARY KEY (bug_id),
  KEY assigned_to (assigned_to),
  KEY creation_ts (creation_ts),
  KEY delta_ts (delta_ts),
  KEY bug_severity (bug_severity),
  KEY bug_status (bug_status),
  KEY op_sys (op_sys),
  KEY priority (priority),
  KEY product (product),
  KEY reporter (reporter),
  KEY version (version),
  KEY component (component),
  KEY resolution (resolution),
  KEY target_milestone (target_milestone),
  KEY qa_contact (qa_contact),
  KEY votes (votes)
);

INSERT INTO t1 VALUES (1,0,0,'','normal','','2000-02-10 09:25:12',20000321114747,'','','Linux','P1','TestProduct','PC',3,'other','TestComponent','','M1',0,'',0);
INSERT INTO t1 VALUES (9,0,0,'','enhancement','','2000-03-10 11:49:36',20000321114747,'','','All','P5','AAAAA','PC',3,'2.00 CD - Pre','BBBBBBBBBBBBB - conversion','','',0,'',0);
INSERT INTO t1 VALUES (10,0,0,'','enhancement','','2000-03-10 18:10:16',20000321114747,'','','All','P4','AAAAA','PC',3,'2.00 CD - Pre','BBBBBBBBBBBBB - conversion','','',0,'',0);
INSERT INTO t1 VALUES (7,0,0,'','critical','','2000-03-09 10:50:21',20000321114747,'','','All','P1','AAAAA','PC',3,'2.00 CD - Pre','BBBBBBBBBBBBB - generic','','',0,'',0);
INSERT INTO t1 VALUES (6,0,0,'','normal','','2000-03-09 10:42:44',20000321114747,'','','All','P2','AAAAA','PC',3,'2.00 CD - Pre','kkkkkkkkkkk lllllllllll','','',0,'',0);
INSERT INTO t1 VALUES (8,0,0,'','major','','2000-03-09 11:32:14',20000321114747,'','','All','P3','AAAAA','PC',3,'2.00 CD - Pre','kkkkkkkkkkk lllllllllll','','',0,'',0);
INSERT INTO t1 VALUES (5,0,0,'','enhancement','','2000-03-09 10:38:59',20000321114747,'','','All','P5','CCC/CCCCCC','PC',5,'7.00','Administration','','',0,'',0);
INSERT INTO t1 VALUES (4,0,0,'','normal','','2000-03-08 18:32:14',20000321114747,'','','other','P2','TestProduct','Other',3,'other','TestComponent2','','',0,'',0);
INSERT INTO t1 VALUES (3,0,0,'','normal','','2000-03-08 18:30:52',20000321114747,'','','other','P2','TestProduct','Other',3,'other','TestComponent','','',0,'',0);
INSERT INTO t1 VALUES (2,0,0,'','enhancement','','2000-03-08 18:24:51',20000321114747,'','','All','P2','TestProduct','Other',4,'other','TestComponent2','','',0,'',0);
INSERT INTO t1 VALUES (11,0,0,'','blocker','','2000-03-13 09:43:41',20000321114747,'','','All','P2','CCC/CCCCCC','PC',5,'7.00','DDDDDDDDD','','',0,'',0);
INSERT INTO t1 VALUES (12,0,0,'','normal','','2000-03-13 16:14:31',20000321114747,'','','All','P2','AAAAA','PC',3,'2.00 CD - Pre','kkkkkkkkkkk lllllllllll','','',0,'',0);
INSERT INTO t1 VALUES (13,0,0,'','normal','','2000-03-15 16:20:44',20000321114747,'','','other','P2','TestProduct','Other',3,'other','TestComponent','','',0,'',0);
INSERT INTO t1 VALUES (14,0,0,'','blocker','','2000-03-15 18:13:47',20000321114747,'','','All','P1','AAAAA','PC',3,'2.00 CD - Pre','BBBBBBBBBBBBB - generic','','',0,'',0);
INSERT INTO t1 VALUES (15,0,0,'','minor','','2000-03-16 18:03:28',20000321114747,'','','All','P2','CCC/CCCCCC','Other',5,'7.00','DDDDDDDDD','','',0,'',0);
INSERT INTO t1 VALUES (16,0,0,'','normal','','2000-03-16 18:33:41',20000321114747,'','','All','P2','CCC/CCCCCC','Other',5,'7.00','Administration','','',0,'',0);
INSERT INTO t1 VALUES (17,0,0,'','normal','','2000-03-16 18:34:18',20000321114747,'','','All','P2','CCC/CCCCCC','Other',5,'7.00','Administration','','',0,'',0);
INSERT INTO t1 VALUES (18,0,0,'','normal','','2000-03-16 18:34:56',20000321114747,'','','All','P2','CCC/CCCCCC','Other',5,'7.00','Administration','','',0,'',0);
INSERT INTO t1 VALUES (19,0,0,'','enhancement','','2000-03-16 18:35:34',20000321114747,'','','All','P2','CCC/CCCCCC','Other',5,'7.00','Administration','','',0,'',0);
INSERT INTO t1 VALUES (20,0,0,'','enhancement','','2000-03-16 18:36:23',20000321114747,'','','All','P2','CCC/CCCCCC','Other',5,'7.00','Administration','','',0,'',0);
INSERT INTO t1 VALUES (21,0,0,'','enhancement','','2000-03-16 18:37:23',20000321114747,'','','All','P2','CCC/CCCCCC','Other',5,'7.00','Administration','','',0,'',0);
INSERT INTO t1 VALUES (22,0,0,'','enhancement','','2000-03-16 18:38:16',20000321114747,'','','All','P2','CCC/CCCCCC','Other',5,'7.00','Administration','','',0,'',0);
INSERT INTO t1 VALUES (23,0,0,'','normal','','2000-03-16 18:58:12',20000321114747,'','','All','P2','CCC/CCCCCC','Other',5,'7.00','DDDDDDDDD','','',0,'',0);
INSERT INTO t1 VALUES (24,0,0,'','normal','','2000-03-17 11:08:10',20000321114747,'','','All','P2','AAAAAAAA-AAA','PC',3,'2.8','Web Interface','','',0,'',0);
INSERT INTO t1 VALUES (25,0,0,'','normal','','2000-03-17 11:10:45',20000321114747,'','','All','P2','AAAAAAAA-AAA','PC',3,'2.8','Web Interface','','',0,'',0);
INSERT INTO t1 VALUES (26,0,0,'','normal','','2000-03-17 11:15:47',20000321114747,'','','All','P2','AAAAAAAA-AAA','PC',3,'2.8','Web Interface','','',0,'',0);
INSERT INTO t1 VALUES (27,0,0,'','normal','','2000-03-17 17:45:41',20000321114747,'','','All','P2','CCC/CCCCCC','PC',5,'7.00','DDDDDDDDD','','',0,'',0);
INSERT INTO t1 VALUES (28,0,0,'','normal','','2000-03-20 09:51:45',20000321114747,'','','Windows NT','P2','TestProduct','PC',8,'other','TestComponent','','',0,'',0);
INSERT INTO t1 VALUES (29,0,0,'','normal','','2000-03-20 11:15:09',20000321114747,'','','All','P5','AAAAAAAA-AAA','PC',3,'2.8','Web Interface','','',0,'',0);
CREATE TABLE t2 (
  value tinytext,
  program varchar(64),
  initialowner tinytext NOT NULL,
  initialqacontact tinytext NOT NULL,
  description mediumtext NOT NULL
);

INSERT INTO t2 VALUES ('TestComponent','TestProduct','id0001','','');
INSERT INTO t2 VALUES ('BBBBBBBBBBBBB - conversion','AAAAA','id0001','','');
INSERT INTO t2 VALUES ('BBBBBBBBBBBBB - generic','AAAAA','id0001','','');
INSERT INTO t2 VALUES ('TestComponent2','TestProduct','id0001','','');
INSERT INTO t2 VALUES ('BBBBBBBBBBBBB - eeeeeeeee','AAAAA','id0001','','');
INSERT INTO t2 VALUES ('kkkkkkkkkkk lllllllllll','AAAAA','id0001','','');
INSERT INTO t2 VALUES ('Test Procedures','AAAAA','id0001','','');
INSERT INTO t2 VALUES ('Documentation','AAAAA','id0003','','');
INSERT INTO t2 VALUES ('DDDDDDDDD','CCC/CCCCCC','id0002','','');
INSERT INTO t2 VALUES ('Eeeeeeee Lite','CCC/CCCCCC','id0002','','');
INSERT INTO t2 VALUES ('Eeeeeeee Full','CCC/CCCCCC','id0002','','');
INSERT INTO t2 VALUES ('Administration','CCC/CCCCCC','id0002','','');
INSERT INTO t2 VALUES ('Distribution','CCC/CCCCCC','id0002','','');
INSERT INTO t2 VALUES ('Setup','CCC/CCCCCC','id0002','','');
INSERT INTO t2 VALUES ('Unspecified','CCC/CCCCCC','id0002','','');
INSERT INTO t2 VALUES ('Web Interface','AAAAAAAA-AAA','id0001','','');
INSERT INTO t2 VALUES ('Host communication','AAAAA','id0001','','');
select value,description,bug_id from t2 left join t1 on t2.program=t1.product and t2.value=t1.component where program="AAAAA";
select value,description,COUNT(bug_id) from t2 left join t1 on t2.program=t1.product and t2.value=t1.component where program="AAAAA" group by value;
select value,description,COUNT(bug_id) from t2 left join t1 on t2.program=t1.product and t2.value=t1.component where program="AAAAA" group by value having COUNT(bug_id) IN (0,2);

drop table t1,t2;

#
# Problem with functions and group functions when no matching rows
#

create table t1 (foo int);
insert into t1 values (1);
select 1+1, "a",count(*) from t1 where foo in (2);
insert into t1 values (1);
select 1+1,"a",count(*) from t1 where foo in (2);
drop table t1;

#
# Test GROUP BY DESC

CREATE TABLE t1 (
  spID int(10) unsigned,
  userID int(10) unsigned,
  score smallint(5) unsigned,
  key (spid),
  key (score)
);

INSERT INTO t1 VALUES (1,1,1),(2,2,2),(2,1,1),(3,3,3),(4,3,3),(5,3,3),(6,3,3),(7,3,3);
explain select userid,count(*) from t1 group by userid desc;
explain select userid,count(*) from t1 group by userid desc order by null;
select userid,count(*) from t1 group by userid desc;
select userid,count(*) from t1 group by userid desc having (count(*)+1) IN (4,3);
select userid,count(*) from t1 group by userid desc having 3  IN (1,COUNT(*));
explain select spid,count(*) from t1 where spid between 1 and 2 group by spid desc;
explain select spid,count(*) from t1 where spid between 1 and 2 group by spid;
explain select spid,count(*) from t1 where spid between 1 and 2 group by spid order by null;
select spid,count(*) from t1 where spid between 1 and 2 group by spid;
select spid,count(*) from t1 where spid between 1 and 2 group by spid desc;
explain extended select sql_big_result spid,sum(userid) from t1 group by spid desc;
explain select sql_big_result spid,sum(userid) from t1 group by spid desc order by null;
select sql_big_result spid,sum(userid) from t1 group by spid desc;
explain select sql_big_result score,count(*) from t1 group by score desc;
explain select sql_big_result score,count(*) from t1 group by score desc order by null;
select sql_big_result score,count(*) from t1 group by score desc;
drop table t1;

# not purely group_by bug, but group_by is involved...

create table t1 (a date default null, b date default null);
insert t1 values ('1999-10-01','2000-01-10'), ('1997-01-01','1998-10-01');
select a,min(b) c,count(distinct rand()) from t1 group by a having c<a + interval 1 day;
drop table t1;

# Compare with hash keys

CREATE TABLE t1 (a char(1));
INSERT INTO t1 VALUES ('A'),('B'),('A'),('B'),('A'),('B'),(NULL),('a'),('b'),(NULL),('A'),('B'),(NULL);
SELECT a FROM t1 GROUP BY a;
SELECT a,count(*) FROM t1 GROUP BY a;
SELECT a FROM t1 GROUP BY binary a;
SELECT a,count(*) FROM t1 GROUP BY binary a;
SELECT binary a FROM t1 GROUP BY 1;
SELECT binary a,count(*) FROM t1 GROUP BY 1;
# Do the same tests with MyISAM temporary tables
SET SQL_BIG_TABLES=1;
SELECT a FROM t1 GROUP BY a;
SELECT a,count(*) FROM t1 GROUP BY a;
SELECT a FROM t1 GROUP BY binary a;
SELECT a,count(*) FROM t1 GROUP BY binary a;
SELECT binary a FROM t1 GROUP BY 1;
SELECT binary a,count(*) FROM t1 GROUP BY 1;
SET SQL_BIG_TABLES=0;
drop table t1;

#
# Test of key >= 256 bytes
#

CREATE TABLE t1 (
  `a` char(193) default NULL,
  `b` char(63) default NULL
);
INSERT INTO t1 VALUES ('abc','def'),('hij','klm');
SELECT CONCAT(a, b) FROM t1 GROUP BY 1;
SELECT CONCAT(a, b),count(*) FROM t1 GROUP BY 1;
SELECT CONCAT(a, b),count(distinct a) FROM t1 GROUP BY 1;
SELECT 1 FROM t1 GROUP BY CONCAT(a, b);
INSERT INTO t1 values ('hij','klm');
SELECT CONCAT(a, b),count(*) FROM t1 GROUP BY 1;
DROP TABLE t1;

#
# Test problem with ORDER BY on a SUM() column
#

create table t1 (One int unsigned, Two int unsigned, Three int unsigned, Four int unsigned);
insert into t1 values (1,2,1,4),(1,2,2,4),(1,2,3,4),(1,2,4,4),(1,1,1,4),(1,1,2,4),(1,1,3,4),(1,1,4,4),(1,3,1,4),(1,3,2,4),(1,3,3,4),(1,3,4,4);
select One, Two, sum(Four) from t1 group by One,Two;
drop table t1;

create table t1 (id integer primary key not null auto_increment, gender char(1));
insert into t1 values (NULL, 'M'), (NULL, 'F'),(NULL, 'F'),(NULL, 'F'),(NULL, 'M');
create table t2 (user_id integer not null, date date);
insert into t2 values (1, '2002-06-09'),(2, '2002-06-09'),(1, '2002-06-09'),(3, '2002-06-09'),(4, '2002-06-09'),(4, '2002-06-09');
select u.gender as gender, count(distinct  u.id) as dist_count, (count(distinct u.id)/5*100) as percentage from t1 u, t2 l where l.user_id = u.id group by u.gender;
select u.gender as  gender, count(distinct  u.id) as dist_count, (count(distinct u.id)/5*100) as percentage from t1 u, t2 l where l.user_id = u.id group by u.gender  order by percentage;
drop table t1,t2;

#
# The GROUP BY returned rows in wrong order in 3.23.51
#

CREATE TABLE t1 (ID1 int, ID2 int, ID int NOT NULL AUTO_INCREMENT,PRIMARY KEY(ID
));
insert into t1 values (1,244,NULL),(2,243,NULL),(134,223,NULL),(185,186,NULL);
select S.ID as xID, S.ID1 as xID1 from t1 as S left join t1 as yS  on S.ID1 between yS.ID1 and yS.ID2;
select S.ID as xID, S.ID1 as xID1, repeat('*',count(distinct yS.ID)) as Level from t1 as S left join t1 as yS  on S.ID1 between yS.ID1 and yS.ID2 group by xID order by xID1;
drop table t1;

#
# Problem with MAX and LEFT JOIN
#

CREATE TABLE t1 (
  pid int(11) unsigned NOT NULL default '0',
  c1id int(11) unsigned default NULL,
  c2id int(11) unsigned default NULL,
  value int(11) unsigned NOT NULL default '0',
  UNIQUE KEY pid2 (pid,c1id,c2id),
  UNIQUE KEY pid (pid,value)
) ENGINE=MyISAM;

INSERT INTO t1 VALUES (1, 1, NULL, 1),(1, 2, NULL, 2),(1, NULL, 3, 3),(1, 4, NULL, 4),(1, 5, NULL, 5);

CREATE TABLE t2 (
  id int(11) unsigned NOT NULL default '0',
  active enum('Yes','No') NOT NULL default 'Yes',
  PRIMARY KEY  (id)
) ENGINE=MyISAM;

INSERT INTO t2 VALUES (1, 'Yes'),(2, 'No'),(4, 'Yes'),(5, 'No');

CREATE TABLE t3 (
  id int(11) unsigned NOT NULL default '0',
  active enum('Yes','No') NOT NULL default 'Yes',
  PRIMARY KEY  (id)
);
INSERT INTO t3 VALUES (3, 'Yes');

select * from t1 AS m LEFT JOIN t2 AS c1 ON m.c1id = 
c1.id AND c1.active = 'Yes' LEFT JOIN t3 AS c2 ON m.c2id = c2.id AND 
c2.active = 'Yes' WHERE m.pid=1  AND (c1.id IS NOT NULL OR c2.id IS NOT NULL);
select max(value) from t1 AS m LEFT JOIN t2 AS c1 ON 
m.c1id = c1.id AND c1.active = 'Yes' LEFT JOIN t3 AS c2 ON m.c2id = 
c2.id AND c2.active = 'Yes' WHERE m.pid=1  AND (c1.id IS NOT NULL OR c2.id IS 
NOT NULL);
drop table t1,t2,t3;

#
# Test bug in GROUP BY on BLOB that is NULL or empty
#

create table t1 (a blob null);
insert into t1 values (NULL),(NULL),(NULL),(NULL),(NULL),(NULL),(NULL),(NULL),(NULL),(""),(""),(""),("b");
select a,count(*) from t1 group by a;
set option sql_big_tables=1;
select a,count(*) from t1 group by a;
drop table t1;

#
# Test of GROUP BY ... ORDER BY NULL optimization
#

create table t1 (a int not null, b int not null);
insert into t1 values (1,1),(1,2),(3,1),(3,2),(2,2),(2,1);
create table t2 (a int not null, b int not null, key(a));
insert into t2 values (1,3),(3,1),(2,2),(1,1);
select t1.a,t2.b from t1,t2 where t1.a=t2.a group by t1.a,t2.b;
select t1.a,t2.b from t1,t2 where t1.a=t2.a group by t1.a,t2.b ORDER BY NULL;
explain select t1.a,t2.b from t1,t2 where t1.a=t2.a group by t1.a,t2.b;
explain select t1.a,t2.b from t1,t2 where t1.a=t2.a group by t1.a,t2.b ORDER BY NULL;
drop table t1,t2;

#
# group function arguments in some functions
#

create table t1 (a int, b int);
insert into t1 values (1, 4),(10, 40),(1, 4),(10, 43),(1, 4),(10, 41),(1, 4),(10, 43),(1, 4);
select a, MAX(b), INTERVAL (MAX(b), 1,3,10,30,39,40,50,60,100,1000) from t1 group by a;
select a, MAX(b), CASE MAX(b) when 4 then 4 when 43 then 43 else 0 end from t1 group by a;
select a, MAX(b), FIELD(MAX(b), '43', '4', '5') from t1 group by a;
select a, MAX(b), CONCAT_WS(MAX(b), '43', '4', '5') from t1 group by a;
select a, MAX(b), ELT(MAX(b), 'a', 'b', 'c', 'd', 'e', 'f') from t1 group by a;
select a, MAX(b), MAKE_SET(MAX(b), 'a', 'b', 'c', 'd', 'e', 'f', 'g', 'h') from t1 group by a;
drop table t1;

#
# Problem with group by and alias
#

create table t1 (id int not null, qty int not null);
insert into t1 values (1,2),(1,3),(2,4),(2,5);
select id, sum(qty) as sqty, count(qty) as cqty from t1 group by id having sum(qty)>2 and cqty>1;
select id, sum(qty) as sqty from t1 group by id having sqty>2 and count(qty)>1;
select id, sum(qty) as sqty, count(qty) as cqty from t1 group by id having sqty>2 and cqty>1;
select id, sum(qty) as sqty, count(qty) as cqty from t1 group by id having sum(qty)>2 and count(qty)>1;
select count(*), case interval(qty,2,3,4,5,6,7,8) when -1 then NULL when 0 then "zero" when 1 then "one" when 2 then "two" end as category from t1 group by category;
select count(*), interval(qty,2,3,4,5,6,7,8) as category from t1 group by category;
drop table t1;
#
# Tests for bug #1355: 'Using filesort' is missing in EXPLAIN when ORDER BY
# NULL is used.
#
CREATE TABLE t1 (
  userid int(10) unsigned,
  score smallint(5) unsigned,
  key (score)
);
INSERT INTO t1 VALUES (1,1),(2,2),(1,1),(3,3),(3,3),(3,3),(3,3),(3,3);
# Here we select unordered GROUP BY into a temporary talbe, 
# and then sort it with filesort (GROUP BY in MySQL 
# implies sorted order of results)
SELECT userid,count(*) FROM t1 GROUP BY userid DESC;
EXPLAIN SELECT userid,count(*) FROM t1 GROUP BY userid DESC;
DROP TABLE t1;
CREATE TABLE t1 (
  i int(11) default NULL,
  j int(11) default NULL
);
INSERT INTO t1 VALUES (1,2),(2,3),(4,5),(3,5),(1,5),(23,5);
SELECT i, COUNT(DISTINCT(i)) FROM t1 GROUP BY j ORDER BY NULL;
explain SELECT i, COUNT(DISTINCT(i)) FROM t1 GROUP BY j ORDER BY NULL;
DROP TABLE t1;

#Test for BUG#6976: Aggregate functions have incorrect NULL-ness
create table t1 (a int);
insert into t1 values(null);
select min(a) is null from t1;
select min(a) is null or null from t1;
select 1 and min(a) is null from t1;
drop table t1;

# Test for BUG#5400: GROUP_CONCAT returns everything twice.
create table t1 ( col1 int, col2 int );
insert into t1 values (1,1),(1,2),(1,3),(2,1),(2,2);
select group_concat( distinct col1 ) as alias from t1
  group by col2 having alias like '%';

drop table t1;

#
# Test BUG#8216 when referring in HAVING to n alias which is rand() function
#

create table t1 (a integer, b integer, c integer);
insert into t1 (a,b) values (1,2),(1,3),(2,5);
select a, 0.1*0+1 r2, sum(1) r1 from t1 where a = 1 group  by a having r1>1 and r2=1;
# rand(100)*10 will be < 2 only for the first row (of 6)
select a, round(rand(100)*10) r2, sum(1) r1 from t1 where a = 1 group  by a having r1>1 and r2<=2;
select a,sum(b) from t1 where a=1 group by c;
select a*sum(b) from t1 where a=1 group by c;
select sum(a)*sum(b) from t1 where a=1 group by c;
select a,sum(b) from t1 where a=1 group by c having a=1;
select a as d,sum(b) from t1 where a=1 group by c having d=1;
select sum(a)*sum(b) as d from t1 where a=1 group by c having d > 0;
drop table t1;

# Test for BUG#9213 GROUP BY query on utf-8 key returns wrong results
create table t1(a int);
insert into t1 values (0),(1),(2),(3),(4),(5),(6),(8),(9);
create table t2 (
  a int,
  b varchar(200) NOT NULL,
  c varchar(50) NOT NULL,
  d varchar(100) NOT NULL,
  primary key (a,b(132),c,d),
  key a (a,b)
) charset=utf8;

insert into t2 select 
   x3.a,  -- 3
   concat('val-', x3.a + 3*x4.a), -- 12
   concat('val-', @a:=x3.a + 3*x4.a + 12*C.a), -- 120
   concat('val-', @a + 120*D.a)
from t1 x3, t1 x4, t1 C, t1 D where x3.a < 3 and x4.a < 4 and D.a < 4;

delete from t2  where a = 2 and b = 'val-2' order by a,b,c,d limit 30;

explain select c from t2 where a = 2 and b = 'val-2' group by c;
select c from t2 where a = 2 and b = 'val-2' group by c;
drop table t1,t2;

# Test for BUG#9298 "Wrong handling of int4 unsigned columns in GROUP functions"
# (the actual problem was with protocol code, not GROUP BY)
create table t1 (b int4 unsigned not null);
insert into t1 values(3000000000);
select * from t1;
select min(b) from t1;
drop table t1;

#
# Test for bug #11088: GROUP BY a BLOB column with COUNT(DISTINCT column1) 
#

CREATE TABLE t1 (id int PRIMARY KEY, user_id int, hostname longtext);

INSERT INTO t1 VALUES
  (1, 7, 'cache-dtc-af05.proxy.aol.com'),
  (2, 3, 'what.ever.com'),
  (3, 7, 'cache-dtc-af05.proxy.aol.com'),
  (4, 7, 'cache-dtc-af05.proxy.aol.com');

SELECT hostname, COUNT(DISTINCT user_id) as no FROM t1
  WHERE hostname LIKE '%aol%'
    GROUP BY hostname;

DROP TABLE t1;

#
# Test for bug #8614: GROUP BY 'const' with DISTINCT  
#

CREATE TABLE t1 (a  int, b int);
INSERT INTO t1 VALUES (1,2), (1,3);
SELECT a, b FROM t1 GROUP BY 'const';
SELECT DISTINCT a, b FROM t1 GROUP BY 'const';

DROP TABLE t1;

#
# Test for bug #11385: GROUP BY for datetime converted to decimals  
#

CREATE TABLE t1 (id INT, dt DATETIME);
INSERT INTO t1 VALUES ( 1, '2005-05-01 12:30:00' );
INSERT INTO t1 VALUES ( 1, '2005-05-01 12:30:00' );
INSERT INTO t1 VALUES ( 1, '2005-05-01 12:30:00' );
INSERT INTO t1 VALUES ( 1, '2005-05-01 12:30:00' );
SELECT dt DIV 1 AS f, id FROM t1 GROUP BY f;

DROP TABLE t1;

#
# Test for bug #11295: GROUP BY a BLOB column with COUNT(DISTINCT column1) 
#                      when the BLOB column takes NULL values
# 

CREATE TABLE t1 (id varchar(20) NOT NULL);
INSERT INTO t1 VALUES ('trans1'), ('trans2');
CREATE TABLE t2 (id varchar(20) NOT NULL, err_comment blob NOT NULL);
INSERT INTO t2 VALUES ('trans1', 'a problem');
SELECT COUNT(DISTINCT(t1.id)), LEFT(err_comment, 256) AS comment
  FROM t1 LEFT JOIN t2 ON t1.id=t2.id GROUP BY comment;

DROP TABLE t1, t2;

#
# Bug #12266 GROUP BY expression on DATE column produces result with
#            reduced length
#
create table t1 (f1 date);
insert into t1 values('2005-06-06');
insert into t1 values('2005-06-06'); 
select date(left(f1+0,8)) from t1 group by 1;
drop table t1;

#
# Test for bug #11414: crash on Windows for a simple GROUP BY query 
#  
                    
CREATE TABLE t1 (n int);
INSERT INTO t1 VALUES (1);
SELECT n+1 AS n FROM t1 GROUP BY n;
DROP TABLE t1;

#
# BUG#12695: Item_func_isnull::update_used_tables
# did not update const_item_cache
#
create table t1(f1 varchar(5) key);
insert into t1 values (1),(2);
select sql_buffer_result max(f1) is null from t1;
select sql_buffer_result max(f1)+1 from t1;
drop table t1;

#
# BUG#14019-4.1-opt
#
CREATE TABLE t1(a INT); INSERT INTO t1 VALUES (1),(2);

SELECT a FROM t1 GROUP BY 'a';
SELECT a FROM t1 GROUP BY "a";
SELECT a FROM t1 GROUP BY `a`;

set sql_mode=ANSI_QUOTES;
SELECT a FROM t1 GROUP BY "a";
SELECT a FROM t1 GROUP BY 'a';
SELECT a FROM t1 GROUP BY `a`;
set sql_mode='';

SELECT a FROM t1 HAVING 'a' > 1;
SELECT a FROM t1 HAVING "a" > 1;
SELECT a FROM t1 HAVING `a` > 1;

SELECT a FROM t1 ORDER BY 'a' DESC;
SELECT a FROM t1 ORDER BY "a" DESC;
SELECT a FROM t1 ORDER BY `a` DESC;
DROP TABLE t1;

#
# Bug #29717 INSERT INTO SELECT inserts values even if SELECT statement itself
# returns empty
# 
CREATE TABLE t1 (
    f1 int(10) unsigned NOT NULL auto_increment primary key,
    f2 varchar(100) NOT NULL default ''
);
CREATE TABLE t2 (
    f1 varchar(10) NOT NULL default '',
    f2 char(3) NOT NULL default '',
    PRIMARY KEY  (`f1`),
    KEY `k1` (`f2`,`f1`)
);

INSERT INTO t1 values(NULL, '');
INSERT INTO `t2` VALUES ('486878','WDT'),('486910','WDT');
SELECT SQL_BUFFER_RESULT avg(t2.f1) FROM t1, t2 where t2.f2 = 'SIR' GROUP BY t1.f1;
SELECT avg(t2.f1) FROM t1, t2 where t2.f2 = 'SIR' GROUP BY t1.f1;
DROP TABLE t1, t2;


# End of 4.1 tests

#
# Bug#11211: Ambiguous column reference in GROUP BY.
#

create table t1 (c1 char(3), c2 char(3));
create table t2 (c3 char(3), c4 char(3));
insert into t1 values ('aaa', 'bb1'), ('aaa', 'bb2');
insert into t2 values ('aaa', 'bb1'), ('aaa', 'bb2');

# query with ambiguous column reference 'c2'
select t1.c1 as c2 from t1, t2 where t1.c2 = t2.c4
group by c2;
show warnings;

# this query has no ambiguity
select t1.c1 as c2 from t1, t2 where t1.c2 = t2.c4
group by t1.c1;

show warnings;
drop table t1, t2;

#
# Bug #20466: a view is mixing data when there's a trigger on the table
#
CREATE TABLE t1 (a tinyint(3), b varchar(255), PRIMARY KEY  (a));

INSERT INTO t1 VALUES (1,'-----'), (6,'Allemagne'), (17,'Autriche'), 
    (25,'Belgique'), (54,'Danemark'), (62,'Espagne'), (68,'France');

CREATE TABLE t2 (a tinyint(3), b tinyint(3), PRIMARY KEY  (a), KEY b (b));

INSERT INTO t2 VALUES (1,1), (2,1), (6,6), (18,17), (15,25), (16,25),
 (17,25), (10,54), (5,62),(3,68);

CREATE VIEW v1 AS select t1.a, concat(t1.b,'') AS b, t1.b as real_b from t1;

explain 
SELECT straight_join sql_no_cache v1.a, v1.b, v1.real_b from t2, v1
where t2.b=v1.a GROUP BY t2.b;
SELECT straight_join sql_no_cache v1.a, v1.b, v1.real_b from t2, v1
where t2.b=v1.a GROUP BY t2.b;

DROP VIEW v1;
DROP TABLE t1,t2;

#
# Bug#22781: SQL_BIG_RESULT fails to influence sort plan
#
CREATE TABLE t1 (a INT PRIMARY KEY, b INT, key (b));

INSERT INTO t1 VALUES (1,      1);
INSERT INTO t1 SELECT  a + 1 , MOD(a + 1 , 20) FROM t1;
INSERT INTO t1 SELECT  a + 2 , MOD(a + 2 , 20) FROM t1;
INSERT INTO t1 SELECT  a + 4 , MOD(a + 4 , 20) FROM t1;
INSERT INTO t1 SELECT  a + 8 , MOD(a + 8 , 20) FROM t1;
INSERT INTO t1 SELECT  a + 16, MOD(a + 16, 20) FROM t1;
INSERT INTO t1 SELECT  a + 32, MOD(a + 32, 20) FROM t1;
INSERT INTO t1 SELECT  a + 64, MOD(a + 64, 20) FROM t1;

SELECT MIN(b), MAX(b) from t1;

EXPLAIN SELECT b, sum(1) FROM t1 GROUP BY b;
EXPLAIN SELECT SQL_BIG_RESULT b, sum(1) FROM t1 GROUP BY b;
SELECT b, sum(1) FROM t1 GROUP BY b;
SELECT SQL_BIG_RESULT b, sum(1) FROM t1 GROUP BY b;
DROP TABLE t1;

#
# Bug #23417: Too strict checks against GROUP BY in the ONLY_FULL_GROUP_BY mode
#
CREATE TABLE t1 (a INT PRIMARY KEY, b INT);
INSERT INTO t1 VALUES (1,1),(2,1),(3,2),(4,2),(5,3),(6,3);

SET SQL_MODE = 'ONLY_FULL_GROUP_BY';
SELECT MAX(a)-MIN(a) FROM t1 GROUP BY b;
SELECT CEILING(MIN(a)) FROM t1 GROUP BY b;
SELECT CASE WHEN AVG(a)>=0 THEN 'Positive' ELSE 'Negative' END FROM t1 
 GROUP BY b;
SELECT a + 1 FROM t1 GROUP BY a;
--error ER_WRONG_FIELD_WITH_GROUP 
SELECT a + b FROM t1 GROUP BY b;
SELECT (SELECT t1_outer.a FROM t1 AS t1_inner GROUP BY b LIMIT 1) 
  FROM t1 AS t1_outer;
SELECT 1 FROM t1 as t1_outer GROUP BY a 
  HAVING (SELECT t1_outer.a FROM t1 AS t1_inner GROUP BY b LIMIT 1);
--error ER_WRONG_FIELD_WITH_GROUP 
SELECT (SELECT t1_outer.a FROM t1 AS t1_inner LIMIT 1) 
  FROM t1 AS t1_outer GROUP BY t1_outer.b;
--error ER_BAD_FIELD_ERROR 
SELECT 1 FROM t1 as t1_outer GROUP BY a 
  HAVING (SELECT t1_outer.b FROM t1 AS t1_inner LIMIT 1);
SELECT (SELECT SUM(t1_inner.a) FROM t1 AS t1_inner LIMIT 1) 
  FROM t1 AS t1_outer GROUP BY t1_outer.b;
SELECT (SELECT SUM(t1_inner.a) FROM t1 AS t1_inner GROUP BY t1_inner.b LIMIT 1)
  FROM t1 AS t1_outer;
--error ER_WRONG_FIELD_WITH_GROUP 
SELECT (SELECT SUM(t1_outer.a) FROM t1 AS t1_inner LIMIT 1) 
  FROM t1 AS t1_outer GROUP BY t1_outer.b;

SELECT 1 FROM t1 as t1_outer 
  WHERE (SELECT t1_outer.b FROM t1 AS t1_inner GROUP BY t1_inner.b LIMIT 1);

SELECT b FROM t1 GROUP BY b HAVING CEILING(b) > 0;

SELECT 1 FROM t1 GROUP BY b HAVING b = 2 OR b = 3 OR SUM(a) > 12;
SELECT 1 FROM t1 GROUP BY b HAVING ROW (b,b) = ROW (1,1);

--error ER_BAD_FIELD_ERROR
SELECT 1 FROM t1 GROUP BY b HAVING a = 2;
--error ER_INVALID_GROUP_FUNC_USE
SELECT 1 FROM t1 GROUP BY SUM(b);
--error ER_WRONG_FIELD_WITH_GROUP 
SELECT b FROM t1 AS t1_outer GROUP BY a HAVING t1_outer.a IN 
  (SELECT SUM(t1_inner.b)+t1_outer.b FROM t1 AS t1_inner GROUP BY t1_inner.a
   HAVING SUM(t1_inner.b)+t1_outer.b > 5);
DROP TABLE t1;
SET SQL_MODE = '';
#
# Bug#27874: Non-grouped columns are allowed by * in ONLY_FULL_GROUP_BY mode.
#
SET SQL_MODE = 'ONLY_FULL_GROUP_BY';
create table t1(f1 int, f2 int);
--error 1055
select * from t1 group by f1;
--error 1055
select * from t1 group by f2;
select * from t1 group by f1, f2;
--error 1055
select t1.f1,t.* from t1, t1 t group by 1;
drop table t1;
SET SQL_MODE = '';

#
# Bug #32202: ORDER BY not working with GROUP BY
#

CREATE TABLE t1(
  id INT AUTO_INCREMENT PRIMARY KEY, 
  c1 INT NOT NULL, 
  c2 INT NOT NULL,
  UNIQUE KEY (c2,c1));

INSERT INTO t1(c1,c2) VALUES (5,1), (4,1), (3,5), (2,3), (1,3);

# Show that the test cases from the bug report pass
SELECT * FROM t1 ORDER BY c1;
SELECT * FROM t1 GROUP BY id ORDER BY c1;

# Show that DESC is handled correctly
SELECT * FROM t1 GROUP BY id ORDER BY id DESC;

# Show that results are correctly ordered when ORDER BY fields
# are a subset of GROUP BY ones
SELECT * FROM t1 GROUP BY c2 ,c1, id ORDER BY c2, c1;
SELECT * FROM t1 GROUP BY c2, c1, id ORDER BY c2 DESC, c1;
SELECT * FROM t1 GROUP BY c2, c1, id ORDER BY c2 DESC, c1 DESC;

# Show that results are correctly ordered when GROUP BY fields
# are a subset of ORDER BY ones
SELECT * FROM t1 GROUP BY c2  ORDER BY c2, c1;
SELECT * FROM t1 GROUP BY c2  ORDER BY c2 DESC, c1;
SELECT * FROM t1 GROUP BY c2  ORDER BY c2 DESC, c1 DESC;

DROP TABLE t1;


--echo #
--echo # Bug#27219: Aggregate functions in ORDER BY.  
--echo #
SET @save_sql_mode=@@sql_mode;
SET @@sql_mode='ONLY_FULL_GROUP_BY';

CREATE TABLE t1 (a INT, b INT, c INT DEFAULT 0);
INSERT INTO t1 (a, b) VALUES (3,3), (2,2), (3,3), (2,2), (3,3), (4,4);
CREATE TABLE t2 SELECT * FROM t1;

SELECT 1 FROM t1 ORDER BY COUNT(*);
SELECT 1 FROM t1 ORDER BY COUNT(*) + 1;
--error 1140
SELECT 1 FROM t1 ORDER BY COUNT(*) + a;
SELECT 1 FROM t1 ORDER BY COUNT(*), 1;
--error 1140
SELECT 1 FROM t1 ORDER BY COUNT(*), a;

SELECT 1 FROM t1 ORDER BY SUM(a);
SELECT 1 FROM t1 ORDER BY SUM(a + 1);
SELECT 1 FROM t1 ORDER BY SUM(a) + 1;
--error 1140
SELECT 1 FROM t1 ORDER BY SUM(a), b;

--error 1140
SELECT a FROM t1 ORDER BY COUNT(b);

SELECT t1.a FROM t1 ORDER BY (SELECT SUM(t2.a) FROM t2);

--error 1140
SELECT t1.a FROM t1 ORDER BY (SELECT SUM(t2.a), t2.a FROM t2);
--error 1140
SELECT t1.a FROM t1 ORDER BY (SELECT SUM(t2.a) FROM t2 ORDER BY t2.a);
--error 1140
SELECT t1.a FROM t1 ORDER BY (SELECT t2.a FROM t2 ORDER BY SUM(t2.b) LIMIT 1);

--error 1140
SELECT t1.a FROM t1
  WHERE t1.a = (SELECT t2.a FROM t2 ORDER BY SUM(t2.b) LIMIT 1);
--error 1140
SELECT t1.a FROM t1 GROUP BY t1.a
  HAVING t1.a = (SELECT t2.a FROM t2 ORDER BY SUM(t2.a) LIMIT 1);

SELECT t1.a FROM t1 GROUP BY t1.a
  HAVING t1.a IN (SELECT t2.a FROM t2 ORDER BY SUM(t1.b));
--error 1140
SELECT t1.a FROM t1 GROUP BY t1.a
  HAVING t1.a IN (SELECT t2.a FROM t2 ORDER BY t2.a, SUM(t2.b));
--error 1140
SELECT t1.a FROM t1 GROUP BY t1.a
  HAVING t1.a > ANY (SELECT t2.a FROM t2 ORDER BY t2.a, SUM(t2.b));

--error 1140
SELECT t1.a FROM t1
  WHERE t1.a = (SELECT t2.a FROM t2 ORDER BY SUM(t1.b));

SELECT 1 FROM t1 GROUP BY t1.a
  HAVING (SELECT AVG(SUM(t1.b) + 1) FROM t2 ORDER BY SUM(t2.a) LIMIT 1);
SELECT 1 FROM t1 GROUP BY t1.a
  HAVING (SELECT AVG(SUM(t1.b) + t2.b) FROM t2 ORDER BY SUM(t2.a) LIMIT 1);
SELECT 1 FROM t1 GROUP BY t1.a
  HAVING (SELECT AVG(t1.b + t2.b) FROM t2 ORDER BY SUM(t2.a) LIMIT 1);

--error 1140
SELECT 1 FROM t1 GROUP BY t1.a
  HAVING (SELECT AVG(SUM(t1.b) + 1) FROM t2 ORDER BY t2.a LIMIT 1);
--error 1140
SELECT 1 FROM t1 GROUP BY t1.a
  HAVING (SELECT AVG(SUM(t1.b) + t2.b) FROM t2 ORDER BY t2.a LIMIT 1);
--error 1140
SELECT 1 FROM t1 GROUP BY t1.a
  HAVING (SELECT AVG(t1.b + t2.b) FROM t2 ORDER BY t2.a LIMIT 1);

# Both SUMs are aggregated in the subquery, no mixture:
SELECT t1.a FROM t1 
  WHERE t1.a = (SELECT t2.a FROM t2 GROUP BY t2.a
                  ORDER BY SUM(t2.b), SUM(t1.b) LIMIT 1);

# SUM(t1.b) is aggregated in the subquery, no mixture:
SELECT t1.a, SUM(t1.b) FROM t1 
  WHERE t1.a = (SELECT SUM(t2.b) FROM t2 GROUP BY t2.a
                  ORDER BY SUM(t2.b), SUM(t1.b) LIMIT 1)
  GROUP BY t1.a;

# 2nd SUM(t1.b) is aggregated in the subquery, no mixture:
SELECT t1.a, SUM(t1.b) FROM t1 
  WHERE t1.a = (SELECT SUM(t2.b) FROM t2
                  ORDER BY SUM(t2.b) + SUM(t1.b) LIMIT 1)
  GROUP BY t1.a;

# SUM(t2.b + t1.a) is aggregated in the subquery, no mixture:
SELECT t1.a, SUM(t1.b) FROM t1 
  WHERE t1.a = (SELECT SUM(t2.b) FROM t2
                  ORDER BY SUM(t2.b + t1.a) LIMIT 1)
  GROUP BY t1.a;

SELECT t1.a FROM t1 GROUP BY t1.a
    HAVING (1, 1) = (SELECT SUM(t1.a), t1.a FROM t2 LIMIT 1);

select avg (
  (select
    (select sum(outr.a + innr.a) from t1 as innr limit 1) as tt
   from t1 as outr order by outr.a limit 1))
from t1 as most_outer;

--error 1140
select avg (
  (select (
    (select sum(outr.a + innr.a) from t1 as innr limit 1)) as tt
   from t1 as outr order by count(outr.a) limit 1)) as tt
from t1 as most_outer;

select (select sum(outr.a + t1.a) from t1 limit 1) as tt from t1 as outr order by outr.a;

SET sql_mode=@save_sql_mode;
DROP TABLE t1, t2;

--echo # 
--echo # BUG#38072: Wrong result: HAVING not observed in a query with aggregate
--echo # 
CREATE TABLE t1 (
  pk int(11) NOT NULL AUTO_INCREMENT,
  int_nokey int(11) NOT NULL,
  int_key int(11) NOT NULL,
  varchar_key varchar(1) NOT NULL,
  varchar_nokey varchar(1) NOT NULL,
  PRIMARY KEY (pk),
  KEY int_key (int_key),
  KEY varchar_key (varchar_key)
);
INSERT INTO t1 VALUES 
(1,5,5, 'h','h'),
(2,1,1, '{','{'),
(3,1,1, 'z','z'),
(4,8,8, 'x','x'),
(5,7,7, 'o','o'),
(6,3,3, 'p','p'),
(7,9,9, 'c','c'),
(8,0,0, 'k','k'),
(9,6,6, 't','t'),
(10,0,0,'c','c');

explain SELECT COUNT(varchar_key) AS X FROM t1 WHERE pk = 8 having 'foo'='bar';
SELECT COUNT(varchar_key) AS X FROM t1 WHERE pk = 8 having 'foo'='bar';
drop table t1;
  
--echo End of 5.0 tests
# Bug #21174: Index degrades sort performance and 
#             optimizer does not honor IGNORE INDEX.
#             a.k.a WL3527.
#
CREATE TABLE t1 (a INT, b INT,
                 PRIMARY KEY (a),
                 KEY i2(a,b));
INSERT INTO t1 VALUES (1,1),(2,2),(3,3),(4,4),(5,5),(6,6),(7,7),(8,8);
INSERT INTO t1 SELECT a + 8,b FROM t1;
INSERT INTO t1 SELECT a + 16,b FROM t1;
INSERT INTO t1 SELECT a + 32,b FROM t1;
INSERT INTO t1 SELECT a + 64,b FROM t1;
INSERT INTO t1 SELECT a + 128,b FROM t1 limit 16;
ANALYZE TABLE t1;
EXPLAIN SELECT a FROM t1 WHERE a < 2;
EXPLAIN SELECT a FROM t1 WHERE a < 2 ORDER BY a;
EXPLAIN SELECT a FROM t1 WHERE a < 2 GROUP BY a;
EXPLAIN SELECT a FROM t1 IGNORE INDEX (PRIMARY,i2);
EXPLAIN SELECT a FROM t1 IGNORE INDEX FOR JOIN (PRIMARY,i2);
EXPLAIN SELECT a FROM t1 IGNORE INDEX FOR GROUP BY (PRIMARY,i2) GROUP BY a;
EXPLAIN SELECT a FROM t1 IGNORE INDEX FOR ORDER BY (PRIMARY,i2) ORDER BY a;
SELECT a FROM t1 IGNORE INDEX FOR ORDER BY (PRIMARY,i2) ORDER BY a;
EXPLAIN SELECT a FROM t1 IGNORE INDEX FOR ORDER BY (PRIMARY)
  IGNORE INDEX FOR GROUP BY (i2) GROUP BY a;
EXPLAIN SELECT a FROM t1 IGNORE INDEX (PRIMARY) IGNORE INDEX FOR ORDER BY (i2);
EXPLAIN SELECT a FROM t1 FORCE INDEX (i2);
EXPLAIN SELECT a FROM t1 USE INDEX ();
EXPLAIN SELECT a FROM t1 USE INDEX () USE INDEX (i2);
--error ER_WRONG_USAGE
EXPLAIN SELECT a FROM t1 
  FORCE INDEX (PRIMARY) 
  IGNORE INDEX FOR GROUP BY (i2)
  IGNORE INDEX FOR ORDER BY (i2)
  USE INDEX (i2);
EXPLAIN SELECT a FROM t1 USE INDEX (i2) USE INDEX ();
--error ER_PARSE_ERROR
EXPLAIN SELECT a FROM t1 FORCE INDEX ();
--error ER_PARSE_ERROR
EXPLAIN SELECT a FROM t1 IGNORE INDEX ();
# disable the columns irrelevant to this test here. On some systems 
# without support for large files the rowid is shorter and its size affects 
# the cost calculations. This causes the optimizer to choose loose index
# scan over normal index access.
--replace_column 4 # 7 # 9 # 10 #
EXPLAIN SELECT a FROM t1 USE INDEX FOR JOIN (i2) 
  USE INDEX FOR GROUP BY (i2) GROUP BY a;
EXPLAIN SELECT a FROM t1 FORCE INDEX FOR JOIN (i2) 
  FORCE INDEX FOR GROUP BY (i2) GROUP BY a;
EXPLAIN SELECT a FROM t1 USE INDEX () IGNORE INDEX (i2);
EXPLAIN SELECT a FROM t1 IGNORE INDEX (i2) USE INDEX ();

EXPLAIN SELECT a FROM t1 
  USE INDEX FOR GROUP BY (i2) 
  USE INDEX FOR ORDER BY (i2)
  USE INDEX FOR JOIN (i2);

EXPLAIN SELECT a FROM t1 
  USE INDEX FOR JOIN (i2) 
  USE INDEX FOR JOIN (i2) 
  USE INDEX FOR JOIN (i2,i2);

EXPLAIN SELECT 1 FROM t1 WHERE a IN
  (SELECT a FROM t1 USE INDEX (i2) IGNORE INDEX (i2));

CREATE TABLE t2 (a INT, b INT, KEY(a));
INSERT INTO t2 VALUES (1, 1), (2, 2), (3,3), (4,4);
EXPLAIN SELECT a, SUM(b) FROM t2 GROUP BY a LIMIT 2; 
EXPLAIN SELECT a, SUM(b) FROM t2 IGNORE INDEX (a) GROUP BY a LIMIT 2;

EXPLAIN SELECT 1 FROM t2 WHERE a IN
  (SELECT a FROM t1 USE INDEX (i2) IGNORE INDEX (i2));

SHOW VARIABLES LIKE 'old';  
--error ER_INCORRECT_GLOBAL_LOCAL_VAR
SET @@old = off;  

DROP TABLE t1, t2;

#
# Bug#30596: GROUP BY optimization gives wrong result order
#
CREATE TABLE t1(
  a INT, 
  b INT NOT NULL, 
  c INT NOT NULL, 
  d INT, 
  UNIQUE KEY (c,b)
);

INSERT INTO t1 VALUES (1,1,1,50), (1,2,3,40), (2,1,3,4);

CREATE TABLE t2(
  a INT,
  b INT,
  UNIQUE KEY(a,b)
);

INSERT INTO t2 VALUES (NULL, NULL), (NULL, NULL), (NULL, 1), (1, NULL), (1, 1), (1,2);

EXPLAIN SELECT c,b,d FROM t1 GROUP BY c,b,d;
SELECT c,b,d FROM t1 GROUP BY c,b,d;
EXPLAIN SELECT c,b,d FROM t1 GROUP BY c,b,d ORDER BY NULL;
SELECT c,b,d FROM t1 GROUP BY c,b,d ORDER BY NULL;
EXPLAIN SELECT c,b,d FROM t1 ORDER BY c,b,d;
SELECT c,b,d FROM t1 ORDER BY c,b,d;

EXPLAIN SELECT c,b,d FROM t1 GROUP BY c,b;
SELECT c,b,d FROM t1 GROUP BY c,b;
EXPLAIN SELECT c,b   FROM t1 GROUP BY c,b;
SELECT c,b   FROM t1 GROUP BY c,b;

EXPLAIN SELECT a,b from t2 ORDER BY a,b;
SELECT a,b from t2 ORDER BY a,b;
EXPLAIN SELECT a,b from t2 GROUP BY a,b;
SELECT a,b from t2 GROUP BY a,b;
EXPLAIN SELECT a from t2 GROUP BY a;
SELECT a from t2 GROUP BY a;
EXPLAIN SELECT b from t2 GROUP BY b;
SELECT b from t2 GROUP BY b;

DROP TABLE t1;
DROP TABLE t2;

#
# Bug #31797: error while parsing subqueries -- WHERE is parsed as HAVING
#
CREATE TABLE t1 ( a INT, b INT );

SELECT b c, (SELECT a FROM t1 WHERE b = c)
FROM t1;

SELECT b c, (SELECT a FROM t1 WHERE b = c)
FROM t1 
HAVING b = 10;

--error ER_ILLEGAL_REFERENCE
SELECT MAX(b) c, (SELECT a FROM t1 WHERE b = c)
FROM t1 
HAVING b = 10;

SET @old_sql_mode = @@sql_mode;
SET @@sql_mode='ONLY_FULL_GROUP_BY';

SELECT b c, (SELECT a FROM t1 WHERE b = c)
FROM t1;

--error ER_NON_GROUPING_FIELD_USED
SELECT b c, (SELECT a FROM t1 WHERE b = c)
FROM t1 
HAVING b = 10;

--error ER_ILLEGAL_REFERENCE
SELECT MAX(b) c, (SELECT a FROM t1 WHERE b = c)
FROM t1 
HAVING b = 10;

INSERT INTO t1 VALUES (1, 1);
SELECT b c, (SELECT a FROM t1 WHERE b = c)
FROM t1;

INSERT INTO t1 VALUES (2, 1);
--error ER_SUBQUERY_NO_1_ROW
SELECT b c, (SELECT a FROM t1 WHERE b = c)
FROM t1;

DROP TABLE t1;
SET @@sql_mode = @old_sql_mode;


#
# Bug#42567 Invalid GROUP BY error
#

# Setup of the subtest
SET @old_sql_mode = @@sql_mode;
SET @@sql_mode='ONLY_FULL_GROUP_BY';

CREATE TABLE t1(i INT);
INSERT INTO t1 VALUES (1), (10);

# The actual test
SELECT COUNT(i) FROM t1;
SELECT COUNT(i) FROM t1 WHERE i > 1;

# Cleanup of subtest
DROP TABLE t1;
SET @@sql_mode = @old_sql_mode;

--echo #
--echo # Bug #45640: optimizer bug produces wrong results
--echo #

CREATE TABLE t1 (a INT, b INT);
INSERT INTO t1 VALUES (4, 40), (1, 10), (2, 20), (2, 20), (3, 30);

--echo # should return 4 ordered records:
SELECT (SELECT t1.a) aa, COUNT(DISTINCT b) FROM t1 GROUP BY aa;

SELECT (SELECT (SELECT t1.a)) aa, COUNT(DISTINCT b) FROM t1 GROUP BY aa;

SELECT (SELECT t1.a) aa, COUNT(DISTINCT b) FROM t1 GROUP BY aa+0;

--echo # should return the same result in a reverse order:
SELECT (SELECT t1.a) aa, COUNT(DISTINCT b) FROM t1 GROUP BY -aa;

--echo # execution plan should not use temporary table:
EXPLAIN EXTENDED
SELECT (SELECT t1.a) aa, COUNT(DISTINCT b) FROM t1 GROUP BY aa+0;

EXPLAIN EXTENDED
SELECT (SELECT t1.a) aa, COUNT(DISTINCT b) FROM t1 GROUP BY -aa;

--echo # should return only one record
SELECT (SELECT tt.a FROM t1 tt LIMIT 1) aa, COUNT(DISTINCT b) FROM t1
  GROUP BY aa;

CREATE TABLE t2 SELECT DISTINCT a FROM t1;

--echo # originally reported queries (1st two columns of next two query
--echo # results should be same):

SELECT (SELECT t2.a FROM t2 WHERE t2.a = t1.a) aa, b, COUNT(DISTINCT b)
  FROM t1 GROUP BY aa, b;
SELECT (SELECT t2.a FROM t2 WHERE t2.a = t1.a) aa, b, COUNT(         b)
  FROM t1 GROUP BY aa, b;

--echo # ORDER BY for sure:

SELECT (SELECT t2.a FROM t2 WHERE t2.a = t1.a) aa, b, COUNT(DISTINCT b)
  FROM t1 GROUP BY aa, b ORDER BY -aa, -b;
SELECT (SELECT t2.a FROM t2 WHERE t2.a = t1.a) aa, b, COUNT(         b)
  FROM t1 GROUP BY aa, b ORDER BY -aa, -b;

DROP TABLE t1, t2;


--echo #
--echo # Bug#52051: Aggregate functions incorrectly returns NULL from outer
--echo # join query
--echo #
CREATE TABLE t1 (a INT PRIMARY KEY);
CREATE TABLE t2 (a INT PRIMARY KEY);
INSERT INTO t2 VALUES (1), (2);
EXPLAIN SELECT MIN(t2.a) FROM t2 LEFT JOIN t1 ON t2.a = t1.a;
SELECT MIN(t2.a) FROM t2 LEFT JOIN t1 ON t2.a = t1.a;
EXPLAIN SELECT MAX(t2.a) FROM t2 LEFT JOIN t1 ON t2.a = t1.a;
SELECT MAX(t2.a) FROM t2 LEFT JOIN t1 ON t2.a = t1.a;
DROP TABLE t1, t2;


--echo #
--echo # Bug#55188: GROUP BY, GROUP_CONCAT and TEXT - inconsistent results
--echo #

CREATE TABLE t1 (a text, b varchar(10));
INSERT INTO t1 VALUES (repeat('1', 1300),'one'), (repeat('1', 1300),'two');

query_vertical EXPLAIN 
SELECT SUBSTRING(a,1,10), LENGTH(a), GROUP_CONCAT(b) FROM t1 GROUP BY a;
SELECT SUBSTRING(a,1,10), LENGTH(a), GROUP_CONCAT(b) FROM t1 GROUP BY a;
query_vertical EXPLAIN 
SELECT SUBSTRING(a,1,10), LENGTH(a) FROM t1 GROUP BY a;
SELECT SUBSTRING(a,1,10), LENGTH(a) FROM t1 GROUP BY a;
DROP TABLE t1;

--echo #
--echo # Bug#57688 Assertion `!table || (!table->write_set || bitmap_is_set(table->write_set, field
--echo #

CREATE TABLE t1(f1 INT NOT NULL);
INSERT INTO t1 VALUES (16777214),(0);

SELECT COUNT(*) FROM t1 LEFT JOIN t1 t2
ON 1 WHERE t2.f1 > 1 GROUP BY t2.f1;

DROP TABLE t1;

<<<<<<< HEAD
--echo #
--echo # Bug#59839: Aggregation followed by subquery yields wrong result
--echo #

CREATE TABLE t1 (
  a INT,
  b INT,
  c INT,
  KEY (a, b)
);

INSERT INTO t1 VALUES
  ( 1, 1,  1 ),
  ( 1, 2,  2 ),
  ( 1, 3,  3 ),
  ( 1, 4,  6 ),
  ( 1, 5,  5 ),
  ( 1, 9, 13 ),

  ( 2, 1,  6 ),
  ( 2, 2,  7 ),
  ( 2, 3,  8 );

EXPLAIN
SELECT a, AVG(t1.b),
(SELECT t11.c FROM t1 t11 WHERE t11.a = t1.a AND t11.b = AVG(t1.b)) AS t11c,
(SELECT t12.c FROM t1 t12 WHERE t12.a = t1.a AND t12.b = AVG(t1.b)) AS t12c
FROM t1 GROUP BY a;

SELECT a, AVG(t1.b),
(SELECT t11.c FROM t1 t11 WHERE t11.a = t1.a AND t11.b = AVG(t1.b)) AS t11c,
(SELECT t12.c FROM t1 t12 WHERE t12.a = t1.a AND t12.b = AVG(t1.b)) AS t12c
FROM t1 GROUP BY a;

DROP TABLE t1;


--echo # End of 5.1 tests

--echo #
--echo # Bug#49771: Incorrect MIN (date) when minimum value is 0000-00-00
--echo #
CREATE TABLE t1 (f1 int, f2 DATE);

INSERT INTO t1 VALUES (1,'2004-04-19'), (1,'0000-00-00'), (1,'2004-04-18'),
(2,'2004-05-19'), (2,'0001-01-01'), (3,'2004-04-10');

SELECT MIN(f2),MAX(f2) FROM t1;
SELECT f1,MIN(f2),MAX(f2) FROM t1 GROUP BY 1;

DROP TABLE t1;

CREATE TABLE t1 ( f1 int, f2 time);
INSERT INTO t1 VALUES (1,'01:27:35'), (1,'06:11:01'), (2,'19:53:05'),
(2,'21:44:25'), (3,'10:55:12'), (3,'05:45:11'), (4,'00:25:00');

SELECT MIN(f2),MAX(f2) FROM t1;
SELECT f1,MIN(f2),MAX(f2) FROM t1 GROUP BY 1;

DROP TABLE t1;
--echo #End of test#49771
=======
--echo # End of 5.1 tests

--echo #
--echo # Bug#12798270: ASSERTION `!TAB->SORTED' FAILED IN JOIN_READ_KEY2
--echo #

CREATE TABLE t1 (i int);
INSERT INTO t1 VALUES (1);

CREATE TABLE t2 (pk int PRIMARY KEY);
INSERT INTO t2 VALUES (10);

CREATE VIEW v1 AS SELECT t2.pk FROM t2;

SELECT v1.pk
FROM t1 LEFT JOIN v1 ON t1.i = v1.pk 
GROUP BY v1.pk;

DROP VIEW v1;
DROP TABLE t1,t2;

--echo # End of Bug#12798270
>>>>>>> 10717ca0
<|MERGE_RESOLUTION|>--- conflicted
+++ resolved
@@ -1248,7 +1248,27 @@
 
 DROP TABLE t1;
 
-<<<<<<< HEAD
+
+--echo #
+--echo # Bug#12798270: ASSERTION `!TAB->SORTED' FAILED IN JOIN_READ_KEY2
+--echo #
+
+CREATE TABLE t1 (i int);
+INSERT INTO t1 VALUES (1);
+
+CREATE TABLE t2 (pk int PRIMARY KEY);
+INSERT INTO t2 VALUES (10);
+
+CREATE VIEW v1 AS SELECT t2.pk FROM t2;
+
+SELECT v1.pk
+FROM t1 LEFT JOIN v1 ON t1.i = v1.pk 
+GROUP BY v1.pk;
+
+DROP VIEW v1;
+DROP TABLE t1,t2;
+
+--echo # End of Bug#12798270
 --echo #
 --echo # Bug#59839: Aggregation followed by subquery yields wrong result
 --echo #
@@ -1309,28 +1329,4 @@
 SELECT f1,MIN(f2),MAX(f2) FROM t1 GROUP BY 1;
 
 DROP TABLE t1;
---echo #End of test#49771
-=======
---echo # End of 5.1 tests
-
---echo #
---echo # Bug#12798270: ASSERTION `!TAB->SORTED' FAILED IN JOIN_READ_KEY2
---echo #
-
-CREATE TABLE t1 (i int);
-INSERT INTO t1 VALUES (1);
-
-CREATE TABLE t2 (pk int PRIMARY KEY);
-INSERT INTO t2 VALUES (10);
-
-CREATE VIEW v1 AS SELECT t2.pk FROM t2;
-
-SELECT v1.pk
-FROM t1 LEFT JOIN v1 ON t1.i = v1.pk 
-GROUP BY v1.pk;
-
-DROP VIEW v1;
-DROP TABLE t1,t2;
-
---echo # End of Bug#12798270
->>>>>>> 10717ca0
+--echo #End of test#49771