--- conflicted
+++ resolved
@@ -489,10 +489,7 @@
 void my_xml_parser_create(MY_XML_PARSER *p)
 {
   memset(p, 0, sizeof(p[0]));
-<<<<<<< HEAD
-=======
   p->attr.start= p->attr.end= p->attr.static_buffer;
->>>>>>> b7fc4388
 }
 
 
