/* Copyright (C) 2003 MySQL AB

   This program is free software; you can redistribute it and/or modify
   it under the terms of the GNU General Public License as published by
   the Free Software Foundation; either version 2 of the License, or
   (at your option) any later version.

   This program is distributed in the hope that it will be useful,
   but WITHOUT ANY WARRANTY; without even the implied warranty of
   MERCHANTABILITY or FITNESS FOR A PARTICULAR PURPOSE.  See the
   GNU General Public License for more details.

   You should have received a copy of the GNU General Public License
   along with this program; if not, write to the Free Software
   Foundation, Inc., 59 Temple Place, Suite 330, Boston, MA  02111-1307  USA */

#include <ndb_global.h>
#include <my_sys.h>

//#define HAVE_GLOBAL_REPLICATION

#include <Vector.hpp>
#ifdef  HAVE_GLOBAL_REPLICATION
#include "../rep/repapi/repapi.h"
#endif

#include <mgmapi.h>
#include <util/BaseString.hpp>

class MgmtSrvr;

/** 
 *  @class CommandInterpreter
 *  @brief Reads command line in management client
 *
 *  This class has one public method which reads a command line 
 *  from a stream. It then interpret that commmand line and calls a suitable 
 *  method in the MgmtSrvr class which executes the command.
 *
 *  For command syntax, see the HELP command.
 */ 
class CommandInterpreter {
public:
  /**
   *   Constructor
   *   @param mgmtSrvr: Management server to use when executing commands
   */
  CommandInterpreter(const char *, int verbose);
  ~CommandInterpreter();
  
  /**
   *   Reads one line from the stream, parse the line to find 
   *   a command and then calls a suitable method which executes 
   *   the command.
   *
   *   @return true until quit/bye/exit has been typed
   */
  int execute(const char *_line, int _try_reconnect=-1, bool interactive=1, int *error= 0);

private:
  void printError();
  int execute_impl(const char *_line, bool interactive=1);

  /**
   *   Analyse the command line, after the first token.
   *
   *   @param  processId:           DB process id to send command to or -1 if
   *                                command will be sent to all DB processes.
   *   @param  allAfterFirstToken:  What the client gave after the 
   *                                first token on the command line
   *   @return: 0 if analyseAfterFirstToken succeeds, otherwise -1 
   */
  int  analyseAfterFirstToken(int processId, char* allAfterFirstTokenCstr);

  void executeCommand(Vector<BaseString> &command_list,
                      unsigned command_pos,
                      int *node_ids, int no_of_nodes);
  /**
   *   Parse the block specification part of the LOG* commands,
   *   things after LOG*: [BLOCK = {ALL|<blockName>+}]
   *
   *   @param  allAfterLog: What the client gave after the second token 
   *                        (LOG*) on the command line
   *   @param  blocks, OUT: ALL or name of all the blocks
   *   @return: true if correct syntax, otherwise false
   */
  bool parseBlockSpecification(const char* allAfterLog, 
			       Vector<const char*>& blocks);
  
  /**
   *   A bunch of execute functions: Executes one of the commands
   *
   *   @param  processId:   DB process id to send command to
   *   @param  parameters:  What the client gave after the command name 
   *                        on the command line.
   *   For example if complete input from user is: "1 LOGLEVEL 22" then the
   *   parameters argument is the string with everything after LOGLEVEL, in
   *   this case "22". Each function is responsible to check the parameters
   *   argument.
   */
<<<<<<< HEAD
  void executeHelp(char* parameters);
  void executeShow(char* parameters);
  void executeConnect(char* parameters, bool interactive);
  void executePurge(char* parameters);
=======
  int  executeHelp(char* parameters);
  int  executeShow(char* parameters);
  int  executeConnect(char* parameters);
  int  executePurge(char* parameters);
>>>>>>> cdacbe3f
  int  executeShutdown(char* parameters);
  void executeRun(char* parameters);
  void executeInfo(char* parameters);
  void executeClusterLog(char* parameters);

public:
<<<<<<< HEAD
  void executeStop(int processId, const char* parameters, bool all);
  void executeStop(Vector<BaseString> &command_list, unsigned command_pos,
                   int *node_ids, int no_of_nodes);
  void executeEnterSingleUser(char* parameters);
  void executeExitSingleUser(char* parameters);
  void executeStart(int processId, const char* parameters, bool all);
  void executeRestart(int processId, const char* parameters, bool all);
  void executeRestart(Vector<BaseString> &command_list, unsigned command_pos,
                      int *node_ids, int no_of_nodes);
  void executeLogLevel(int processId, const char* parameters, bool all);
  void executeError(int processId, const char* parameters, bool all);
  void executeLog(int processId, const char* parameters, bool all);
  void executeLogIn(int processId, const char* parameters, bool all);
  void executeLogOut(int processId, const char* parameters, bool all);
  void executeLogOff(int processId, const char* parameters, bool all);
  void executeTestOn(int processId, const char* parameters, bool all);
  void executeTestOff(int processId, const char* parameters, bool all);
  void executeSet(int processId, const char* parameters, bool all);
  void executeGetStat(int processId, const char* parameters, bool all);
  void executeStatus(int processId, const char* parameters, bool all);
  void executeEventReporting(int processId, const char* parameters, bool all);
  void executeDumpState(int processId, const char* parameters, bool all);
  int executeStartBackup(char * parameters);
  void executeAbortBackup(char * parameters);

  void executeRep(char* parameters);
=======
  int  executeStop(int processId, const char* parameters, bool all);
  int  executeEnterSingleUser(char* parameters);
  int  executeExitSingleUser(char* parameters);
  int  executeStart(int processId, const char* parameters, bool all);
  int  executeRestart(int processId, const char* parameters, bool all);
  int  executeLogLevel(int processId, const char* parameters, bool all);
  int  executeError(int processId, const char* parameters, bool all);
  int  executeLog(int processId, const char* parameters, bool all);
  int  executeLogIn(int processId, const char* parameters, bool all);
  int  executeLogOut(int processId, const char* parameters, bool all);
  int  executeLogOff(int processId, const char* parameters, bool all);
  int  executeTestOn(int processId, const char* parameters, bool all);
  int  executeTestOff(int processId, const char* parameters, bool all);
  int  executeSet(int processId, const char* parameters, bool all);
  int  executeGetStat(int processId, const char* parameters, bool all);
  int  executeStatus(int processId, const char* parameters, bool all);
  int  executeEventReporting(int processId, const char* parameters, bool all);
  int  executeDumpState(int processId, const char* parameters, bool all);
  int  executeStartBackup(char * parameters);
  int  executeAbortBackup(char * parameters);

  int  executeRep(char* parameters);
>>>>>>> cdacbe3f

  void executeCpc(char * parameters);

public:
  bool connect(bool interactive);
  bool disconnect();

  /**
   * A execute function definition
   */
public:
  typedef int (CommandInterpreter::* ExecuteFunction)(int processId, 
						       const char * param, 
						       bool all);
  
  struct CommandFunctionPair {
    const char * command;
    ExecuteFunction executeFunction;
  };
private:
  /**
   * 
   */
  int  executeForAll(const char * cmd, 
		     ExecuteFunction fun,
		     const char * param);

  NdbMgmHandle m_mgmsrv;
  NdbMgmHandle m_mgmsrv2;
  const char *m_constr;
  bool m_connected;
  int m_verbose;
  int try_reconnect;
  int m_error;
#ifdef HAVE_GLOBAL_REPLICATION  
  NdbRepHandle m_repserver;
  const char *rep_host;
  bool rep_connected;
#endif
  struct NdbThread* m_event_thread;
  NdbMutex *m_print_mutex;
};

struct event_thread_param {
  NdbMgmHandle *m;
  NdbMutex **p;
};

NdbMutex* print_mutex;

/*
 * Facade object for CommandInterpreter
 */

#include "ndb_mgmclient.hpp"
#include "ndb_mgmclient.h"

Ndb_mgmclient::Ndb_mgmclient(const char *host,int verbose)
{
  m_cmd= new CommandInterpreter(host,verbose);
}
Ndb_mgmclient::~Ndb_mgmclient()
{
  delete m_cmd;
}
int Ndb_mgmclient::execute(const char *_line, int _try_reconnect, bool interactive, int *error)
{
  return m_cmd->execute(_line,_try_reconnect,interactive, error);
}
int
Ndb_mgmclient::disconnect()
{
  return m_cmd->disconnect();
}

extern "C" {
  Ndb_mgmclient_handle ndb_mgmclient_handle_create(const char *connect_string)
  {
    return (Ndb_mgmclient_handle) new Ndb_mgmclient(connect_string);
  }
  int ndb_mgmclient_execute(Ndb_mgmclient_handle h, int argc, char** argv)
  {
    return ((Ndb_mgmclient*)h)->execute(argc, argv, 1);
  }
  int ndb_mgmclient_handle_destroy(Ndb_mgmclient_handle h)
  {
    delete (Ndb_mgmclient*)h;
    return 0;
  }
}
/*
 * The CommandInterpreter
 */

#include <mgmapi.h>
#include <mgmapi_debug.h>
#include <version.h>
#include <NdbAutoPtr.hpp>
#include <NdbOut.hpp>
#include <NdbSleep.h>
#include <NdbMem.h>
#include <EventLogger.hpp>
#include <signaldata/SetLogLevelOrd.hpp>
#include <signaldata/GrepImpl.hpp>
#ifdef HAVE_GLOBAL_REPLICATION

#endif // HAVE_GLOBAL_REPLICATION
#include "MgmtErrorReporter.hpp"
#include <Parser.hpp>
#include <SocketServer.hpp>
#include <util/InputStream.hpp>
#include <util/OutputStream.hpp>

int Ndb_mgmclient::execute(int argc, char** argv, int _try_reconnect, bool interactive, int *error)
{
  if (argc <= 0)
    return 0;
  BaseString _line(argv[0]);
  for (int i= 1; i < argc; i++)
  {
    _line.appfmt(" %s", argv[i]);
  }
  return m_cmd->execute(_line.c_str(),_try_reconnect, interactive, error);
}

/*****************************************************************************
 * HELP
 *****************************************************************************/
static const char* helpText =
"---------------------------------------------------------------------------\n"
" NDB Cluster -- Management Client -- Help\n"
"---------------------------------------------------------------------------\n"
"HELP                                   Print help text\n"
"HELP COMMAND                           Print detailed help for COMMAND(e.g. SHOW)\n"
#ifdef HAVE_GLOBAL_REPLICATION
"HELP REPLICATION                       Help for global replication\n"
#endif // HAVE_GLOBAL_REPLICATION
#ifdef VM_TRACE // DEBUG ONLY
"HELP DEBUG                             Help for debug compiled version\n"
#endif
"SHOW                                   Print information about cluster\n"
#if 0
"SHOW CONFIG                            Print configuration\n"
"SHOW PARAMETERS                        Print configuration parameters\n"
#endif
"START BACKUP [NOWAIT | WAIT STARTED | WAIT COMPLETED]\n"
"                                       Start backup (default WAIT COMPLETED)\n"
"ABORT BACKUP <backup id>               Abort backup\n"
"SHUTDOWN                               Shutdown all processes in cluster\n"
"CLUSTERLOG ON [<severity>] ...         Enable Cluster logging\n"
"CLUSTERLOG OFF [<severity>] ...        Disable Cluster logging\n"
"CLUSTERLOG TOGGLE [<severity>] ...     Toggle severity filter on/off\n"
"CLUSTERLOG INFO                        Print cluster log information\n"
"<id> START                             Start data node (started with -n)\n"
"<id> RESTART [-n] [-i]                 Restart data or management server node\n"
"<id> STOP                              Stop data or management server node\n"
"ENTER SINGLE USER MODE <id>            Enter single user mode\n"
"EXIT SINGLE USER MODE                  Exit single user mode\n"
"<id> STATUS                            Print status\n"
"<id> CLUSTERLOG {<category>=<level>}+  Set log level for cluster log\n"
#ifdef HAVE_GLOBAL_REPLICATION
"REP CONNECT <host:port>                Connect to REP server on host:port\n"
#endif
"PURGE STALE SESSIONS                   Reset reserved nodeid's in the mgmt server\n"
"CONNECT [<connectstring>]              Connect to management server (reconnect if already connected)\n"
"QUIT                                   Quit management client\n"
;

static const char* helpTextShow =
"---------------------------------------------------------------------------\n"
" NDB Cluster -- Management Client -- Help for SHOW command\n"
"---------------------------------------------------------------------------\n"
"SHOW Print information about cluster\n\n"
"SHOW               Print information about cluster.The status reported is from\n"
"                   the perspective of the data nodes. API and Management Server nodes\n"
"                   are only reported as connected once the data nodes have started.\n" 
#if 0
"SHOW CONFIG        Print configuration (in initial config file format)\n" 
"SHOW PARAMETERS    Print information about configuration parameters\n\n"
#endif
;

static const char* helpTextHelp =
"---------------------------------------------------------------------------\n"
" NDB Cluster -- Management Client -- Help for HELP command\n"
"---------------------------------------------------------------------------\n"
"HELP List available commands of NDB Cluster Management Client\n\n"
"HELP               List available commands.\n"
;

static const char* helpTextBackup =
"---------------------------------------------------------------------------\n"
" NDB Cluster -- Management Client -- Help for BACKUP command\n"
"---------------------------------------------------------------------------\n"
"BACKUP  A backup is a snapshot of the database at a given time. \n"
"        The backup consists of three main parts:\n\n"
"        Metadata: the names and definitions of all database tables. \n"
"        Table records: the data actually stored in the database tables \n"
"        at the time that the backup was made.\n"
"        Transaction log: a sequential record telling how \n"
"        and when data was stored in the database.\n\n"
"        Backups are stored on each data node in the cluster that \n"
"        participates in the backup.\n\n"
"        The cluster log records backup related events (such as \n"
"        backup started, aborted, finished).\n"
;

static const char* helpTextStartBackup =
"---------------------------------------------------------------------------\n"
" NDB Cluster -- Management Client -- Help for START BACKUP command\n"
"---------------------------------------------------------------------------\n"
"START BACKUP  Start a cluster backup\n\n"
"START BACKUP [NOWAIT | WAIT STARTED | WAIT COMPLETED]\n"
"                   Start a backup for the cluster.\n"
"                   Each backup gets an ID number that is reported to the\n"
"                   user. This ID number can help you find the backup on the\n"
"                   file system, or ABORT BACKUP if you wish to cancel a \n"
"                   running backup.\n\n"
"                   NOWAIT \n"
"                     Start a cluster backup and return immediately.\n"
"                     The management client will return control directly\n"
"                     to the user without waiting for the backup\n"
"                     to have started.\n"
"                     The status of the backup is recorded in the Cluster log.\n"
"                   WAIT STARTED\n"
"                     Start a cluster backup and return until the backup has\n"
"                     started. The management client will wait for the backup \n"
"                     to have started before returning control to the user.\n"
"                   WAIT COMPLETED\n"
"                     Start a cluster backup and return until the backup has\n"
"                     completed. The management client will wait for the backup\n"
"                     to complete before returning control to the user.\n"
;

static const char* helpTextAbortBackup =
"---------------------------------------------------------------------------\n"
" NDB Cluster -- Management Client -- Help for ABORT BACKUP command\n"
"---------------------------------------------------------------------------\n"
"ABORT BACKUP  Abort a cluster backup\n\n"
"ABORT BACKUP <backup id>  \n"
"                   Abort a backup that is already in progress.\n"
"                   The backup id can be seen in the cluster log or in the\n"
"                   output of the START BACKUP command.\n"
;

static const char* helpTextShutdown =
"---------------------------------------------------------------------------\n"
" NDB Cluster -- Management Client -- Help for SHUTDOWN command\n"
"---------------------------------------------------------------------------\n"
"SHUTDOWN  Shutdown the cluster\n\n"
"SHUTDOWN           Shutdown the data nodes and management nodes.\n"
"                   MySQL Servers and NDBAPI nodes are currently not \n"
"                   shut down by issuing this command.\n"
;

static const char* helpTextClusterlogOn =
"---------------------------------------------------------------------------\n"
" NDB Cluster -- Management Client -- Help for CLUSTERLOG ON command\n"
"---------------------------------------------------------------------------\n"
"CLUSTERLOG ON  Enable Cluster logging\n\n"
"CLUSTERLOG ON [<severity>] ... \n"
"                   Turn the cluster log on.\n"
"                   It tells management server which severity levels\n"
"                   messages will be logged.\n\n"
"                   <severity> can be any one of the following values:\n"
"                   ALERT, CRITICAL, ERROR, WARNING, INFO, DEBUG.\n"
;

static const char* helpTextClusterlogOff =
"---------------------------------------------------------------------------\n"
" NDB Cluster -- Management Client -- Help for CLUSTERLOG OFF command\n"
"---------------------------------------------------------------------------\n"
"CLUSTERLOG OFF  Disable Cluster logging\n\n"
"CLUSTERLOG OFF [<severity>] ...  \n"
"                   Turn the cluster log off.\n"
"                   It tells management server which serverity\n"
"                   levels logging will be disabled.\n\n"
"                   <severity> can be any one of the following values:\n"
"                   ALERT, CRITICAL, ERROR, WARNING, INFO, DEBUG.\n"
;

static const char* helpTextClusterlogToggle =
"---------------------------------------------------------------------------\n"
" NDB Cluster -- Management Client -- Help for CLUSTERLOG TOGGLE command\n"
"---------------------------------------------------------------------------\n"
"CLUSTERLOG TOGGLE  Toggle severity filter on/off\n\n"
"CLUSTERLOG TOGGLE [<severity>] ...  \n"
"                   Toggle serverity filter on/off.\n"
"                   If a serverity level is already enabled,then it will\n"
"                   be disabled after you use the command,vice versa.\n\n"
"                   <severity> can be any one of the following values:\n"
"                   ALERT, CRITICAL, ERROR, WARNING, INFO, DEBUG.\n"
;

static const char* helpTextClusterlogInfo =
"---------------------------------------------------------------------------\n"
" NDB Cluster -- Management Client -- Help for CLUSTERLOG INFO command\n"
"---------------------------------------------------------------------------\n"
"CLUSTERLOG INFO  Print cluster log information\n\n"
"CLUSTERLOG INFO    Display which severity levels have been enabled,\n"
"                   see HELP CLUSTERLOG for list of the severity levels.\n"
;

static const char* helpTextStart =
"---------------------------------------------------------------------------\n"
" NDB Cluster -- Management Client -- Help for START command\n"
"---------------------------------------------------------------------------\n"
"START  Start data node (started with -n)\n\n"
"<id> START         Start the data node identified by <id>.\n"
"                   Only starts data nodes that have not\n"
"                   yet joined the cluster. These are nodes\n"
"                   launched or restarted with the -n(--nostart)\n"
"                   option.\n\n"
"                   It does not launch the ndbd process on a remote\n"
"                   machine.\n"
;

static const char* helpTextRestart =
"---------------------------------------------------------------------------\n"
" NDB Cluster -- Management Client -- Help for RESTART command\n"
"---------------------------------------------------------------------------\n"
"RESTART  Restart data or management server node\n\n"
"<id> RESTART [-n] [-i] \n"
"                   Restart the data or management node <id>(or All data nodes).\n\n"
"                   -n (--nostart) restarts the node but does not\n"
"                   make it join the cluster. Use '<id> START' to\n"
"                   join the node to the cluster.\n\n"
"                   -i (--initial) perform initial start.\n"
"                   This cleans the file system (ndb_<id>_fs)\n"
"                   and the node will copy data from another node\n"
"                   in the same node group during start up.\n\n"
"                   Consult the documentation before using -i.\n\n" 
"                   INCORRECT USE OF -i WILL CAUSE DATA LOSS!\n"
;

static const char* helpTextStop =
"---------------------------------------------------------------------------\n"
" NDB Cluster -- Management Client -- Help for STOP command\n"
"---------------------------------------------------------------------------\n"
"STOP  Stop data or management server node\n\n"
"<id> STOP          Stop the data or management server node <id>.\n\n"
"                   ALL STOP will just stop all data nodes.\n\n"
"                   If you desire to also shut down management servers,\n"
"                   use SHUTDOWN instead.\n" 
;

static const char* helpTextEnterSingleUserMode =
"---------------------------------------------------------------------------\n"
" NDB Cluster -- Management Client -- Help for ENTER SINGLE USER MODE command\n"
"---------------------------------------------------------------------------\n"
"ENTER SINGLE USER MODE  Enter single user mode\n\n"
"ENTER SINGLE USER MODE <id> \n"
"                   Enters single-user mode, whereby only the MySQL Server or NDBAPI\n" 
"                   node identified by <id> is allowed to access the database. \n"
;

static const char* helpTextExitSingleUserMode =
"---------------------------------------------------------------------------\n"
" NDB Cluster -- Management Client -- Help for EXIT SINGLE USER MODE command\n"
"---------------------------------------------------------------------------\n"
"EXIT SINGLE USER MODE  Exit single user mode\n\n"
"EXIT SINGLE USER MODE \n"
"                   Exits single-user mode, allowing all SQL nodes \n"
"                   (that is, all running mysqld processes) to access the database. \n" 
;

static const char* helpTextStatus =
"---------------------------------------------------------------------------\n"
" NDB Cluster -- Management Client -- Help for STATUS command\n"
"---------------------------------------------------------------------------\n"
"STATUS  Print status\n\n"
"<id> STATUS        Displays status information for the data node <id>\n"
"                   or for All data nodes. \n\n"
"                   e.g.\n"
"                      ALL STATUS\n"
"                      1 STATUS\n\n"
"                   When a node is starting, the start phase will be\n"
"                   listed.\n\n"
"                   Start Phase   Meaning\n"
"                   1             Clear the cluster file system(ndb_<id>_fs). \n"
"                                 This stage occurs only when the --initial option \n"
"                                 has been specified.\n"
"                   2             This stage sets up Cluster connections, establishes \n"
"                                 inter-node communications and starts Cluster heartbeats.\n"
"                   3             The arbitrator node is elected.\n"
"                   4             Initializes a number of internal cluster variables.\n"
"                   5             For an initial start or initial node restart,\n"
"                                 the redo log files are created.\n"
"                   6             If this is an initial start, create internal system tables.\n"
"                   7             Update internal variables. \n"
"                   8             In a system restart, rebuild all indexes.\n"
"                   9             Update internal variables. \n"
"                   10            The node can be connected by APIs and can receive events.\n"
"                   11            At this point,event delivery is handed over to\n"
"                                 the node joining the cluster.\n"
"(see manual for more information)\n"
;

static const char* helpTextClusterlog =
"---------------------------------------------------------------------------\n"
" NDB Cluster -- Management Client -- Help for CLUSTERLOG command\n"
"---------------------------------------------------------------------------\n"
"CLUSTERLOG  Set log level for cluster log\n\n"
" <id> CLUSTERLOG {<category>=<level>}+  \n"
"                   Logs <category> events with priority less than \n"
"                   or equal to <level> in the cluster log.\n\n"
"                   <category> can be any one of the following values:\n"
"                   STARTUP, SHUTDOWN, STATISTICS, CHECKPOINT, NODERESTART,\n"
"                   CONNECTION, ERROR, INFO, CONGESTION, DEBUG, or BACKUP. \n\n"
"                   <level> is represented by one of the numbers \n"
"                   from 1 to 15 inclusive, where 1 indicates 'most important' \n"
"                   and 15 'least important'.\n\n"
"                   <severity> can be any one of the following values:\n"
"                   ALERT, CRITICAL, ERROR, WARNING, INFO, DEBUG.\n"
;


static const char* helpTextPurgeStaleSessions =
"---------------------------------------------------------------------------\n"
" NDB Cluster -- Management Client -- Help for PURGE STALE SESSIONS command\n"
"---------------------------------------------------------------------------\n"
"PURGE STALE SESSIONS  Reset reserved nodeid's in the mgmt server\n\n"
"PURGE STALE SESSIONS \n"
"                   Running this statement forces all reserved \n"
"                   node IDs to be checked; any that are not \n"
"                   being used by nodes acutally connected to \n"
"                   the cluster are then freed.\n\n"   
"                   This command is not normally needed, but may be\n"
"                   required in some situations where failed nodes \n"
"                   cannot rejoin the cluster due to failing to\n"
"                   allocate a node id.\n" 
;

static const char* helpTextConnect =
"---------------------------------------------------------------------------\n"
" NDB Cluster -- Management Client -- Help for CONNECT command\n"
"---------------------------------------------------------------------------\n"
"CONNECT  Connect to management server (reconnect if already connected)\n\n"
"CONNECT [<connectstring>] \n"
"                   Connect to management server.\n"
"                   The optional parameter connectstring specifies the \n"
"                   connect string to user.\n\n"
"                   A connect string may be:\n"
"                       mgm-server\n"
"                       mgm-server:port\n"
"                       mgm1:port,mgm2:port\n"
"                   With multiple management servers comma separated.\n"
"                   The management client with try to connect to the \n"
"                   management servers in the order they are listed.\n\n"
"                   If no connect string is specified, the default \n"
"                   is used. \n"
;

static const char* helpTextQuit =
"---------------------------------------------------------------------------\n"
" NDB Cluster -- Management Client -- Help for QUIT command\n"
"---------------------------------------------------------------------------\n"
"QUIT  Quit management client\n\n"
"QUIT               Terminates the management client. \n"                    
;


#ifdef HAVE_GLOBAL_REPLICATION
static const char* helpTextRep =
"---------------------------------------------------------------------------\n"
" NDB Cluster -- Management Client -- Help for Global Replication\n"
"---------------------------------------------------------------------------\n"
"Commands should be executed on the standby NDB Cluster\n"
"These features are in an experimental release state.\n"
"\n"
"Simple Commands:\n"
"REP START              Start Global Replication\n" 
"REP START REQUESTOR    Start Global Replication Requestor\n" 
"REP STATUS             Show Global Replication status\n" 
"REP STOP               Stop Global Replication\n"
"REP STOP REQUESTOR     Stop Global Replication Requestor\n"
"\n" 
"Advanced Commands:\n"
"REP START <protocol>   Starts protocol\n"
"REP STOP <protocol>    Stops protocol\n"
"<protocol> = TRANSFER | APPLY | DELETE\n"
"\n"
#ifdef VM_TRACE // DEBUG ONLY
"Debugging commands:\n"
"REP DELETE             Removes epochs stored in primary and standy systems\n"
"REP DROP <tableid>     Drop a table in SS identified by table id\n"
"REP SLOWSTOP           Stop Replication (Tries to synchonize with primary)\n" 
"REP FASTSTOP           Stop Replication (Stops in consistent state)\n" 
"<component> = SUBSCRIPTION\n"
"              METALOG | METASCAN | DATALOG | DATASCAN\n"
"              REQUESTOR | TRANSFER | APPLY | DELETE\n"
#endif
;
#endif // HAVE_GLOBAL_REPLICATION

#ifdef VM_TRACE // DEBUG ONLY
static const char* helpTextDebug =
"---------------------------------------------------------------------------\n"
" NDB Cluster -- Management Client -- Help for Debugging (Internal use only)\n"
"---------------------------------------------------------------------------\n"
"SHOW PROPERTIES                       Print config properties object\n"
"<id> LOGLEVEL {<category>=<level>}+   Set log level\n"
#ifdef ERROR_INSERT
"<id> ERROR <errorNo>                  Inject error into NDB node\n"
#endif
"<id> LOG [BLOCK = {ALL|<block>+}]     Set logging on in & out signals\n"
"<id> LOGIN [BLOCK = {ALL|<block>+}]   Set logging on in signals\n"
"<id> LOGOUT [BLOCK = {ALL|<block>+}]  Set logging on out signals\n"
"<id> LOGOFF [BLOCK = {ALL|<block>+}]  Unset signal logging\n"
"<id> TESTON                           Start signal logging\n"
"<id> TESTOFF                          Stop signal logging\n"
"<id> SET <configParamName> <value>    Update configuration variable\n"
"<id> DUMP <arg>                       Dump system state to cluster.log\n"
"<id> GETSTAT                          Print statistics\n"
"\n"
"<id>       = ALL | Any database node id\n"
;
#endif

struct {
  const char *cmd;
  const char * help;
}help_items[]={
  {"SHOW", helpTextShow},
  {"HELP", helpTextHelp},
  {"BACKUP", helpTextBackup},
  {"START BACKUP", helpTextStartBackup},
  {"START BACKUP NOWAIT", helpTextStartBackup},
  {"START BACKUP WAIT STARTED", helpTextStartBackup},
  {"START BACKUP WAIT", helpTextStartBackup},
  {"START BACKUP WAIT COMPLETED", helpTextStartBackup},
  {"ABORT BACKUP", helpTextAbortBackup},
  {"SHUTDOWN", helpTextShutdown},
  {"CLUSTERLOG ON", helpTextClusterlogOn},
  {"CLUSTERLOG OFF", helpTextClusterlogOff},
  {"CLUSTERLOG TOGGLE", helpTextClusterlogToggle},
  {"CLUSTERLOG INFO", helpTextClusterlogInfo},
  {"START", helpTextStart},
  {"RESTART", helpTextRestart},
  {"STOP", helpTextStop},
  {"ENTER SINGLE USER MODE", helpTextEnterSingleUserMode},
  {"EXIT SINGLE USER MODE", helpTextExitSingleUserMode},
  {"STATUS", helpTextStatus},
  {"CLUSTERLOG", helpTextClusterlog},
  {"PURGE STALE SESSIONS", helpTextPurgeStaleSessions},
  {"CONNECT", helpTextConnect},
  {"QUIT", helpTextQuit},
#ifdef HAVE_GLOBAL_REPLICATION
  {"REPLICATION", helpTextRep},
  {"REP", helpTextRep},
#endif // HAVE_GLOBAL_REPLICATION
#ifdef VM_TRACE // DEBUG ONLY
  {"DEBUG", helpTextDebug},
#endif //VM_TRACE
  {NULL, NULL}
};

static bool
convert(const char* s, int& val) {
  
  if (s == NULL)
    return false;

  if (strlen(s) == 0)
    return false;

  errno = 0;
  char* p;
  long v = strtol(s, &p, 10);
  if (errno != 0)
    return false;

  if (p != &s[strlen(s)])
    return false;
  
  val = v;
  return true;
}

/*
 * Constructor
 */
CommandInterpreter::CommandInterpreter(const char *_host,int verbose) 
  : m_verbose(verbose)
{
  m_constr= _host;
  m_connected= false;
  m_event_thread= NULL;
  try_reconnect = 0;
  m_print_mutex= NdbMutex_Create();
#ifdef HAVE_GLOBAL_REPLICATION
  rep_host = NULL;
  m_repserver = NULL;
  rep_connected = false;
#endif
}

/*
 * Destructor
 */
CommandInterpreter::~CommandInterpreter() 
{
  disconnect();
  NdbMutex_Destroy(m_print_mutex);
}

static bool 
emptyString(const char* s) 
{
  if (s == NULL) {
    return true;
  }

  for (unsigned int i = 0; i < strlen(s); ++i) {
    if (! isspace(s[i])) {
      return false;
    }
  }

  return true;
}

void
CommandInterpreter::printError() 
{
  ndbout_c("* %5d: %s", 
	   ndb_mgm_get_latest_error(m_mgmsrv),
	   ndb_mgm_get_latest_error_msg(m_mgmsrv));
  ndbout_c("*        %s", ndb_mgm_get_latest_error_desc(m_mgmsrv));
  if (ndb_mgm_check_connection(m_mgmsrv))
  {
    disconnect();
  }
}

//*****************************************************************************
//*****************************************************************************

static int do_event_thread;
static void*
event_thread_run(void* p)
{
  DBUG_ENTER("event_thread_run");

  struct event_thread_param param= *(struct event_thread_param*)p;
  NdbMgmHandle handle= *(param.m);
  NdbMutex* printmutex= *(param.p);

  int filter[] = { 15, NDB_MGM_EVENT_CATEGORY_BACKUP,
		   1, NDB_MGM_EVENT_CATEGORY_STARTUP,
		   0 };
  int fd = ndb_mgm_listen_event(handle, filter);
  if (fd != NDB_INVALID_SOCKET)
  {
    do_event_thread= 1;
    char *tmp= 0;
    char buf[1024];
    SocketInputStream in(fd,10);
    do {
      if (tmp == 0) NdbSleep_MilliSleep(10);
      if((tmp = in.gets(buf, 1024)))
      {
	const char ping_token[]= "<PING>";
	if (memcmp(ping_token,tmp,sizeof(ping_token)-1))
	  if(tmp && strlen(tmp))
          {
            Guard g(printmutex);
            ndbout << tmp;
          }
      }
    } while(do_event_thread);
    NDB_CLOSE_SOCKET(fd);
  }
  else
  {
    do_event_thread= -1;
  }

  DBUG_RETURN(NULL);
}

bool
CommandInterpreter::connect(bool interactive)
{
  DBUG_ENTER("CommandInterpreter::connect");

  if(m_connected)
    DBUG_RETURN(m_connected);

  m_mgmsrv = ndb_mgm_create_handle();
  if(m_mgmsrv == NULL) {
    ndbout_c("Cannot create handle to management server.");
    exit(-1);
  }
  if (interactive) {
    m_mgmsrv2 = ndb_mgm_create_handle();
    if(m_mgmsrv2 == NULL) {
      ndbout_c("Cannot create 2:nd handle to management server.");
      exit(-1);
    }
  }

  if (ndb_mgm_set_connectstring(m_mgmsrv, m_constr))
  {
    printError();
    exit(-1);
  }

  if(ndb_mgm_connect(m_mgmsrv, try_reconnect-1, 5, 1))
    DBUG_RETURN(m_connected); // couldn't connect, always false

  const char *host= ndb_mgm_get_connected_host(m_mgmsrv);
  unsigned port= ndb_mgm_get_connected_port(m_mgmsrv);
  if (interactive) {
    BaseString constr;
    constr.assfmt("%s:%d",host,port);
    if(!ndb_mgm_set_connectstring(m_mgmsrv2, constr.c_str()) &&
       !ndb_mgm_connect(m_mgmsrv2, try_reconnect-1, 5, 1))
    {
      DBUG_PRINT("info",("2:ndb connected to Management Server ok at: %s:%d",
                         host, port));
      assert(m_event_thread == NULL);
      assert(do_event_thread == 0);
      do_event_thread= 0;
      struct event_thread_param p;
      p.m= &m_mgmsrv2;
      p.p= &m_print_mutex;
      m_event_thread = NdbThread_Create(event_thread_run,
                                        (void**)&p,
                                        32768,
                                        "CommandInterpreted_event_thread",
                                        NDB_THREAD_PRIO_LOW);
      if (m_event_thread)
      {
        DBUG_PRINT("info",("Thread created ok, waiting for started..."));
        int iter= 1000; // try for 30 seconds
        while(do_event_thread == 0 &&
              iter-- > 0)
          NdbSleep_MilliSleep(30);
      }
      if (m_event_thread == NULL ||
          do_event_thread == 0 ||
          do_event_thread == -1)
      {
        DBUG_PRINT("info",("Warning, event thread startup failed, "
                           "degraded printouts as result, errno=%d",
                           errno));
        printf("Warning, event thread startup failed, "
               "degraded printouts as result, errno=%d\n", errno);
        do_event_thread= 0;
        if (m_event_thread)
        {
          void *res;
          NdbThread_WaitFor(m_event_thread, &res);
          NdbThread_Destroy(&m_event_thread);
        }
        ndb_mgm_disconnect(m_mgmsrv2);
      }
    }
    else
    {
      DBUG_PRINT("warning",
                 ("Could not do 2:nd connect to mgmtserver for event listening"));
      DBUG_PRINT("info", ("code: %d, msg: %s",
                          ndb_mgm_get_latest_error(m_mgmsrv2),
                          ndb_mgm_get_latest_error_msg(m_mgmsrv2)));
      printf("Warning, event connect failed, degraded printouts as result\n");
      printf("code: %d, msg: %s\n",
             ndb_mgm_get_latest_error(m_mgmsrv2),
             ndb_mgm_get_latest_error_msg(m_mgmsrv2));
    }
  }
  m_connected= true;
  DBUG_PRINT("info",("Connected to Management Server at: %s:%d", host, port));
  if (m_verbose)
  {
    printf("Connected to Management Server at: %s:%d\n",
           host, port);
  }

  DBUG_RETURN(m_connected);
}

bool 
CommandInterpreter::disconnect() 
{
  DBUG_ENTER("CommandInterpreter::disconnect");

  if (m_event_thread) {
    void *res;
    do_event_thread= 0;
    NdbThread_WaitFor(m_event_thread, &res);
    NdbThread_Destroy(&m_event_thread);
    m_event_thread= NULL;
    ndb_mgm_destroy_handle(&m_mgmsrv2);
  }
  if (m_connected)
  {
    ndb_mgm_destroy_handle(&m_mgmsrv);
    m_connected= false;
  }
  DBUG_RETURN(true);
}

//*****************************************************************************
//*****************************************************************************

int 
CommandInterpreter::execute(const char *_line, int _try_reconnect,
			    bool interactive, int *error) 
{
  if (_try_reconnect >= 0)
    try_reconnect=_try_reconnect;
  int result= execute_impl(_line, interactive);
  if (error)
    *error= m_error;

  return result;
}

static void
invalid_command(const char *cmd)
{
  ndbout << "Invalid command: " << cmd << endl;
  ndbout << "Type HELP for help." << endl << endl;
}

int 
CommandInterpreter::execute_impl(const char *_line, bool interactive) 
{
  DBUG_ENTER("CommandInterpreter::execute_impl");
  DBUG_PRINT("enter",("line=\"%s\"",_line));
  m_error= 0;

  char * line;
  if(_line == NULL) {
    m_error = -1;
    DBUG_RETURN(false);
  }
  line = my_strdup(_line,MYF(MY_WME));
  My_auto_ptr<char> ptr(line);

  int do_continue;
  do {
    do_continue= 0;
    BaseString::trim(line," \t");
    if (line[0] == 0 ||
	line[0] == '#')
    {
      DBUG_RETURN(true);
    }
    // for mysql client compatability remove trailing ';'
    {
      unsigned last= strlen(line)-1;
      if (line[last] == ';')
      {
	line[last]= 0;
	do_continue= 1;
      }
    }
  } while (do_continue);
  // if there is anything in the line proceed
  Vector<BaseString> command_list;
  {
    BaseString tmp(line);
    tmp.split(command_list);
    for (unsigned i= 0; i < command_list.size();)
      command_list[i].c_str()[0] ? i++ : (command_list.erase(i),0);
  }
  char* firstToken = strtok(line, " ");
  char* allAfterFirstToken = strtok(NULL, "");

  if (strcasecmp(firstToken, "HELP") == 0 ||
      strcasecmp(firstToken, "?") == 0) {
    m_error = executeHelp(allAfterFirstToken);
    DBUG_RETURN(true);
  }
  else if (strcasecmp(firstToken, "CONNECT") == 0) {
<<<<<<< HEAD
    executeConnect(allAfterFirstToken, interactive);
=======
    m_error = executeConnect(allAfterFirstToken);
>>>>>>> cdacbe3f
    DBUG_RETURN(true);
  }
  else if (strcasecmp(firstToken, "SLEEP") == 0) {
    if (allAfterFirstToken)
      if (sleep(atoi(allAfterFirstToken)) != 0 )
        m_error = -1;
    DBUG_RETURN(true);
  }
  else if((strcasecmp(firstToken, "QUIT") == 0 ||
	  strcasecmp(firstToken, "EXIT") == 0 ||
	  strcasecmp(firstToken, "BYE") == 0) && 
	  allAfterFirstToken == NULL){
    DBUG_RETURN(false);
  }

<<<<<<< HEAD
  if (!connect(interactive))
=======
  if (!connect()){
    m_error = -1;
>>>>>>> cdacbe3f
    DBUG_RETURN(true);
  }

  if (ndb_mgm_check_connection(m_mgmsrv))
  {
    disconnect();
    connect(interactive);
  }

  if (strcasecmp(firstToken, "SHOW") == 0) {
<<<<<<< HEAD
    Guard g(m_print_mutex);
    executeShow(allAfterFirstToken);
=======
    m_error = executeShow(allAfterFirstToken);
>>>>>>> cdacbe3f
    DBUG_RETURN(true);
  }
  else if (strcasecmp(firstToken, "SHUTDOWN") == 0) {
    m_error= executeShutdown(allAfterFirstToken);
    DBUG_RETURN(true);
  }
  else if (strcasecmp(firstToken, "CLUSTERLOG") == 0){
    executeClusterLog(allAfterFirstToken);
    DBUG_RETURN(true);
  }
  else if(strcasecmp(firstToken, "START") == 0 &&
	  allAfterFirstToken != NULL &&
	  strncasecmp(allAfterFirstToken, "BACKUP", sizeof("BACKUP") - 1) == 0){
    m_error= executeStartBackup(allAfterFirstToken);
    DBUG_RETURN(true);
  }
  else if(strcasecmp(firstToken, "ABORT") == 0 &&
	  allAfterFirstToken != NULL &&
	  strncasecmp(allAfterFirstToken, "BACKUP", sizeof("BACKUP") - 1) == 0){
    m_error = executeAbortBackup(allAfterFirstToken);
    DBUG_RETURN(true);
  }
  else if (strcasecmp(firstToken, "PURGE") == 0) {
    m_error = executePurge(allAfterFirstToken);
    DBUG_RETURN(true);
  } 
#ifdef HAVE_GLOBAL_REPLICATION
  else if(strcasecmp(firstToken, "REPLICATION") == 0 ||
	  strcasecmp(firstToken, "REP") == 0) {
    m_error = executeRep(allAfterFirstToken);
    DBUG_RETURN(true);
  }
#endif // HAVE_GLOBAL_REPLICATION
  else if(strcasecmp(firstToken, "ENTER") == 0 &&
	  allAfterFirstToken != NULL &&
	  strncasecmp(allAfterFirstToken, "SINGLE USER MODE ", 
		  sizeof("SINGLE USER MODE") - 1) == 0){
    m_error = executeEnterSingleUser(allAfterFirstToken);
    DBUG_RETURN(true);
  }
  else if(strcasecmp(firstToken, "EXIT") == 0 &&
	  allAfterFirstToken != NULL &&
	  strncasecmp(allAfterFirstToken, "SINGLE USER MODE ", 
		  sizeof("SINGLE USER MODE") - 1) == 0){
    m_error = executeExitSingleUser(allAfterFirstToken);
    DBUG_RETURN(true);
  }
  else if (strcasecmp(firstToken, "ALL") == 0) {
    m_error = analyseAfterFirstToken(-1, allAfterFirstToken);
  } else {
    /**
     * First tokens should be digits, node ID's
     */
    int node_ids[MAX_NODES];
    unsigned pos;
    for (pos= 0; pos < command_list.size(); pos++)
    {
      int node_id;
      if (convert(command_list[pos].c_str(), node_id))
      {
        if (node_id <= 0) {
          ndbout << "Invalid node ID: " << command_list[pos].c_str()
                 << "." << endl;
          DBUG_RETURN(true);
        }
        node_ids[pos]= node_id;
        continue;
      }
      break;
    }
    int no_of_nodes= pos;
    if (no_of_nodes == 0)
    {
      /* No digit found */
      invalid_command(_line);
      m_error = -1;
      DBUG_RETURN(true);
    }
<<<<<<< HEAD
    if (pos == command_list.size())
    {
      /* No command found */
      invalid_command(_line);
      DBUG_RETURN(true);
    }
    if (no_of_nodes == 1)
    {
      analyseAfterFirstToken(node_ids[0], allAfterFirstToken);
      DBUG_RETURN(true);
    }
    executeCommand(command_list, pos, node_ids, no_of_nodes);
    DBUG_RETURN(true);
=======

    if (nodeId <= 0) {
      ndbout << "Invalid node ID: " << firstToken << "." << endl;
      m_error = -1;
      DBUG_RETURN(true);
    }
    
    m_error = analyseAfterFirstToken(nodeId, allAfterFirstToken);
    
>>>>>>> cdacbe3f
  }
  DBUG_RETURN(true);
}


/**
 * List of commands used as second command argument
 */
static const CommandInterpreter::CommandFunctionPair commands[] = {
  { "START", &CommandInterpreter::executeStart }
  ,{ "RESTART", &CommandInterpreter::executeRestart }
  ,{ "STOP", &CommandInterpreter::executeStop }
  ,{ "STATUS", &CommandInterpreter::executeStatus }
  ,{ "LOGLEVEL", &CommandInterpreter::executeLogLevel }
  ,{ "CLUSTERLOG", &CommandInterpreter::executeEventReporting }
#ifdef ERROR_INSERT
  ,{ "ERROR", &CommandInterpreter::executeError }
#endif
  ,{ "LOG", &CommandInterpreter::executeLog }
  ,{ "LOGIN", &CommandInterpreter::executeLogIn }
  ,{ "LOGOUT", &CommandInterpreter::executeLogOut }
  ,{ "LOGOFF", &CommandInterpreter::executeLogOff }
  ,{ "TESTON", &CommandInterpreter::executeTestOn }
  ,{ "TESTOFF", &CommandInterpreter::executeTestOff }
  ,{ "SET", &CommandInterpreter::executeSet }
  ,{ "GETSTAT", &CommandInterpreter::executeGetStat }
  ,{ "DUMP", &CommandInterpreter::executeDumpState }
};


//*****************************************************************************
//*****************************************************************************
int
CommandInterpreter::analyseAfterFirstToken(int processId,
					   char* allAfterFirstToken) {
  
  int retval = 0;
  if (emptyString(allAfterFirstToken)) {
    ndbout << "Expected a command after "
	   << ((processId == -1) ? "ALL." : "node ID.") << endl;
    return -1;
  }
  
  char* secondToken = strtok(allAfterFirstToken, " ");
  char* allAfterSecondToken = strtok(NULL, "\0");

  const int tmpSize = sizeof(commands)/sizeof(CommandFunctionPair);
  ExecuteFunction fun = 0;
  const char * command = 0;
  for(int i = 0; i<tmpSize; i++){
    if(strcasecmp(secondToken, commands[i].command) == 0){
      fun = commands[i].executeFunction;
      command = commands[i].command;
      break;
    }
  }
  
  if(fun == 0){
    invalid_command(secondToken);
    return -1;
  }
  
  if(processId == -1){
    retval = executeForAll(command, fun, allAfterSecondToken);
  } else {
    retval = (this->*fun)(processId, allAfterSecondToken, false);
  }
  ndbout << endl;
  return retval;
}

void
CommandInterpreter::executeCommand(Vector<BaseString> &command_list,
                                   unsigned command_pos,
                                   int *node_ids, int no_of_nodes)
{
  const char *cmd= command_list[command_pos].c_str();
  if (strcasecmp("STOP", cmd) == 0)
  {
    executeStop(command_list, command_pos+1, node_ids, no_of_nodes);
    return;
  }
  if (strcasecmp("RESTART", cmd) == 0)
  {
    executeRestart(command_list, command_pos+1, node_ids, no_of_nodes);
    return;
  }
  ndbout_c("Invalid command: '%s' after multi node id list. "
           "Expected STOP or RESTART.", cmd);
  return;
}

/**
 * Get next nodeid larger than the give node_id. node_id will be
 * set to the next node_id in the list. node_id should be set
 * to 0 (zero) on the first call.
 *
 * @param handle the NDB management handle
 * @param node_id last node_id retreived, 0 at first call
 * @param type type of node to look for
 * @return 1 if a node was found, 0 if no more node exist
 */
static 
int 
get_next_nodeid(struct ndb_mgm_cluster_state *cl,
		int *node_id,
		enum ndb_mgm_node_type type)
{
  int i;
  
  if(cl == NULL)
    return 0;
  
  i=0;
  while((i < cl->no_of_nodes)) {
    if((*node_id < cl->node_states[i].node_id) &&
       (cl->node_states[i].node_type == type)) {
      
      if(i >= cl->no_of_nodes)
	return 0;
      
      *node_id = cl->node_states[i].node_id;
      return 1;
    }
    i++;
  }
  
  return 0;
}

int
CommandInterpreter::executeForAll(const char * cmd, ExecuteFunction fun, 
				  const char * allAfterSecondToken)
{
  int nodeId = 0;
  int retval = 0;

  if(strcasecmp(cmd, "STOP") == 0) {
    ndbout_c("Executing STOP on all nodes.");
    retval = (this->*fun)(nodeId, allAfterSecondToken, true);
  } else if(strcasecmp(cmd, "RESTART") == 0) {
    ndbout_c("Executing RESTART on all nodes.");
    ndbout_c("Starting shutdown. This may take a while. Please wait...");
    retval = (this->*fun)(nodeId, allAfterSecondToken, true);
    ndbout_c("Trying to start all nodes of system.");
    ndbout_c("Use ALL STATUS to see the system start-up phases.");
  } else {
    Guard g(m_print_mutex);
    struct ndb_mgm_cluster_state *cl= ndb_mgm_get_status(m_mgmsrv);
    if(cl == 0){
      ndbout_c("Unable get status from management server");
      printError();
      return -1;
    }
    NdbAutoPtr<char> ap1((char*)cl);
    while(get_next_nodeid(cl, &nodeId, NDB_MGM_NODE_TYPE_NDB))
      retval = (this->*fun)(nodeId, allAfterSecondToken, true);
  }
  return retval;
}

//*****************************************************************************
//*****************************************************************************
bool 
CommandInterpreter::parseBlockSpecification(const char* allAfterLog,
					    Vector<const char*>& blocks) 
{
  // Parse: [BLOCK = {ALL|<blockName>+}]

  if (emptyString(allAfterLog)) {
    return true;
  }

  // Copy allAfterLog since strtok will modify it  
  char* newAllAfterLog = my_strdup(allAfterLog,MYF(MY_WME));
  My_auto_ptr<char> ap1(newAllAfterLog);
  char* firstTokenAfterLog = strtok(newAllAfterLog, " ");
  for (unsigned int i = 0; i < strlen(firstTokenAfterLog); ++i) {
    firstTokenAfterLog[i] = toupper(firstTokenAfterLog[i]);
  }
  
  if (strcasecmp(firstTokenAfterLog, "BLOCK") != 0) {
    ndbout << "Unexpected value: " << firstTokenAfterLog 
	   << ". Expected BLOCK." << endl;
    return false;
  }

  char* allAfterFirstToken = strtok(NULL, "\0");
  if (emptyString(allAfterFirstToken)) {
    ndbout << "Expected =." << endl;
    return false;
  }

  char* secondTokenAfterLog = strtok(allAfterFirstToken, " ");
  if (strcasecmp(secondTokenAfterLog, "=") != 0) {
    ndbout << "Unexpected value: " << secondTokenAfterLog 
	   << ". Expected =." << endl;
    return false;
  }

  char* blockName = strtok(NULL, " ");
  bool all = false;
  if (blockName != NULL && (strcasecmp(blockName, "ALL") == 0)) {
    all = true;
  }
  while (blockName != NULL) {
    blocks.push_back(strdup(blockName));
    blockName = strtok(NULL, " ");
  }

  if (blocks.size() == 0) {
    ndbout << "No block specified." << endl;
    return false;
  }
  if (blocks.size() > 1 && all) {
    // More than "ALL" specified
    ndbout << "Nothing expected after ALL." << endl;
    return false;
  }
  
  return true;
}



/*****************************************************************************
 * HELP
 *****************************************************************************/
int
CommandInterpreter::executeHelp(char* parameters)
{
  if (emptyString(parameters)) {
    ndbout << helpText;

    ndbout << endl 
	   << "<severity> = " 
	   << "ALERT | CRITICAL | ERROR | WARNING | INFO | DEBUG"
	   << endl;

    ndbout << "<category> = ";
    for(int i = CFG_MIN_LOGLEVEL; i <= CFG_MAX_LOGLEVEL; i++){
      const char *str= ndb_mgm_get_event_category_string((ndb_mgm_event_category)i);
      if (str) {
	if (i != CFG_MIN_LOGLEVEL)
	  ndbout << " | ";
	ndbout << str;
      }
    }
    ndbout << endl;

    ndbout << "<level>    = " << "0 - 15" << endl;
    ndbout << "<id>       = " << "ALL | Any database node id" << endl;
    ndbout << endl;
    ndbout << "For detailed help on COMMAND, use HELP COMMAND." << endl;
  } else {
<<<<<<< HEAD
    int i = 0;
    for (i = 0; help_items[i].cmd != NULL; i++) 
    {
      if (strcasecmp(parameters, help_items[i].cmd) == 0)
      {
        ndbout << help_items[i].help;
        break;
      }     
    }
    if (help_items[i].cmd == NULL)
      ndbout << "No help for " << parameters << " available" << endl;
=======
    invalid_command(parameters);
    return -1;
>>>>>>> cdacbe3f
  }
  return 0;
}


/*****************************************************************************
 * SHUTDOWN
 *****************************************************************************/

int
CommandInterpreter::executeShutdown(char* parameters) 
{ 
  ndb_mgm_cluster_state *state = ndb_mgm_get_status(m_mgmsrv);
  if(state == NULL) {
    ndbout_c("Could not get status");
    printError();
    return 1;
  }
  NdbAutoPtr<char> ap1((char*)state);

  int result = 0;
  int need_disconnect;
  result = ndb_mgm_stop3(m_mgmsrv, -1, 0, 0, &need_disconnect);
  if (result < 0) {
    ndbout << "Shutdown of NDB Cluster node(s) failed." << endl;
    printError();
    return result;
  }

  ndbout << result << " NDB Cluster node(s) have shutdown." << endl;

  if(need_disconnect) {
    ndbout << "Disconnecting to allow management server to shutdown."
           << endl;
    disconnect();
  }
  return 0;
}

/*****************************************************************************
 * SHOW
 *****************************************************************************/


static
const char *status_string(ndb_mgm_node_status status)
{
  switch(status){
  case NDB_MGM_NODE_STATUS_NO_CONTACT:
    return "not connected";
  case NDB_MGM_NODE_STATUS_NOT_STARTED:
    return "not started";
  case NDB_MGM_NODE_STATUS_STARTING:
    return "starting";
  case NDB_MGM_NODE_STATUS_STARTED:
    return "started";
  case NDB_MGM_NODE_STATUS_SHUTTING_DOWN:
    return "shutting down";
  case NDB_MGM_NODE_STATUS_RESTARTING:
    return "restarting";
  case NDB_MGM_NODE_STATUS_SINGLEUSER:
    return "single user mode";
  default:
    return "unknown state";
  }
}

static void
print_nodes(ndb_mgm_cluster_state *state, ndb_mgm_configuration_iterator *it,
	    const char *proc_name, int no_proc, ndb_mgm_node_type type,
	    int master_id)
{ 
  int i;
  ndbout << "[" << proc_name
	 << "(" << ndb_mgm_get_node_type_string(type) << ")]\t"
	 << no_proc << " node(s)" << endl;
  for(i=0; i < state->no_of_nodes; i++) {
    struct ndb_mgm_node_state *node_state= &(state->node_states[i]);
    if(node_state->node_type == type) {
      int node_id= node_state->node_id;
      ndbout << "id=" << node_id;
      if(node_state->version != 0) {
	const char *hostname= node_state->connect_address;
	if (hostname == 0
	    || strlen(hostname) == 0
	    || strcasecmp(hostname,"0.0.0.0") == 0)
	  ndbout << " ";
	else
	  ndbout << "\t@" << hostname;
	ndbout << "  (Version: "
	       << getMajor(node_state->version) << "."
	       << getMinor(node_state->version) << "."
	       << getBuild(node_state->version);
	if (type == NDB_MGM_NODE_TYPE_NDB) {
	  if (node_state->node_status != NDB_MGM_NODE_STATUS_STARTED) {
	    ndbout << ", " << status_string(node_state->node_status);
	  }
	  if (node_state->node_group >= 0) {
	    ndbout << ", Nodegroup: " << node_state->node_group;
	    if (master_id && node_state->dynamic_id == master_id)
	      ndbout << ", Master";
	  }
	}
	ndbout << ")" << endl;
      } else {
	ndb_mgm_first(it);
	if(ndb_mgm_find(it, CFG_NODE_ID, node_id) == 0){
	  const char *config_hostname= 0;
	  ndb_mgm_get_string_parameter(it, CFG_NODE_HOST, &config_hostname);
	  if (config_hostname == 0 || config_hostname[0] == 0)
	    config_hostname= "any host";
	  ndbout_c(" (not connected, accepting connect from %s)",
		   config_hostname);
	}
	else
	{
	  ndbout_c("Unable to find node with id: %d", node_id);
	}
      }
    }
  }
  ndbout << endl;
}

int
CommandInterpreter::executePurge(char* parameters) 
{ 
  int command_ok= 0;
  do {
    if (emptyString(parameters))
      break;
    char* firstToken = strtok(parameters, " ");
    char* nextToken = strtok(NULL, " \0");
    if (strcasecmp(firstToken,"STALE") == 0 &&
	nextToken &&
	strcasecmp(nextToken, "SESSIONS") == 0) {
      command_ok= 1;
      break;
    }
  } while(0);

  if (!command_ok) {
    ndbout_c("Unexpected command, expected: PURGE STALE SESSIONS");
    return -1;
  }

  int i;
  char *str;
  
  if (ndb_mgm_purge_stale_sessions(m_mgmsrv, &str)) {
    ndbout_c("Command failed");
    return -1;
  }
  if (str) {
    ndbout_c("Purged sessions with node id's: %s", str);
    free(str);
  }
  else
  {
    ndbout_c("No sessions purged");
  }
  return 0;
}

int
CommandInterpreter::executeShow(char* parameters) 
{ 
  int i;
  if (emptyString(parameters)) {
    ndb_mgm_cluster_state *state = ndb_mgm_get_status(m_mgmsrv);
    if(state == NULL) {
      ndbout_c("Could not get status");
      printError();
      return -1;
    }
    NdbAutoPtr<char> ap1((char*)state);

    ndb_mgm_configuration * conf = ndb_mgm_get_configuration(m_mgmsrv,0);
    if(conf == 0){
      ndbout_c("Could not get configuration");
      printError();
      return -1;
    }

    ndb_mgm_configuration_iterator * it;
    it = ndb_mgm_create_configuration_iterator((struct ndb_mgm_configuration *)conf, CFG_SECTION_NODE);

    if(it == 0){
      ndbout_c("Unable to create config iterator");
<<<<<<< HEAD
      ndb_mgm_destroy_configuration(conf);
      return;
=======
      return -1;
>>>>>>> cdacbe3f
    }
    NdbAutoPtr<ndb_mgm_configuration_iterator> ptr(it);

    int
      master_id= 0,
      ndb_nodes= 0,
      api_nodes= 0,
      mgm_nodes= 0;

    for(i=0; i < state->no_of_nodes; i++) {
      if(state->node_states[i].node_type == NDB_MGM_NODE_TYPE_NDB &&
	 state->node_states[i].version != 0){
	master_id= state->node_states[i].dynamic_id;
	break;
      }
    }
    
    for(i=0; i < state->no_of_nodes; i++) {
      switch(state->node_states[i].node_type) {
      case NDB_MGM_NODE_TYPE_API:
	api_nodes++;
	break;
      case NDB_MGM_NODE_TYPE_NDB:
	if (state->node_states[i].dynamic_id &&
	    state->node_states[i].dynamic_id < master_id)
	  master_id= state->node_states[i].dynamic_id;
	ndb_nodes++;
	break;
      case NDB_MGM_NODE_TYPE_MGM:
	mgm_nodes++;
	break;
      case NDB_MGM_NODE_TYPE_UNKNOWN:
        ndbout << "Error: Unknown Node Type" << endl;
        return -1;
      case NDB_MGM_NODE_TYPE_REP:
	abort();
      }
    }

    ndbout << "Cluster Configuration" << endl
	   << "---------------------" << endl;
    print_nodes(state, it, "ndbd",     ndb_nodes, NDB_MGM_NODE_TYPE_NDB, master_id);
    print_nodes(state, it, "ndb_mgmd", mgm_nodes, NDB_MGM_NODE_TYPE_MGM, 0);
    print_nodes(state, it, "mysqld",   api_nodes, NDB_MGM_NODE_TYPE_API, 0);
    //    ndbout << helpTextShow;
<<<<<<< HEAD
    ndb_mgm_destroy_configuration(conf);
    return;
=======
    return 0;
>>>>>>> cdacbe3f
  } else if (strcasecmp(parameters, "PROPERTIES") == 0 ||
	     strcasecmp(parameters, "PROP") == 0) {
    ndbout << "SHOW PROPERTIES is not yet implemented." << endl;
    //  ndbout << "_mgmtSrvr.getConfig()->print();" << endl; /* XXX */
  } else if (strcasecmp(parameters, "CONFIGURATION") == 0 ||
	     strcasecmp(parameters, "CONFIG") == 0){
    ndbout << "SHOW CONFIGURATION is not yet implemented." << endl;
    //nbout << "_mgmtSrvr.getConfig()->printConfigFile();" << endl; /* XXX */
  } else if (strcasecmp(parameters, "PARAMETERS") == 0 ||
	     strcasecmp(parameters, "PARAMS") == 0 ||
	     strcasecmp(parameters, "PARAM") == 0) {
    ndbout << "SHOW PARAMETERS is not yet implemented." << endl;
    //    ndbout << "_mgmtSrvr.getConfig()->getConfigInfo()->print();" 
    //           << endl; /* XXX */
  } else {
    ndbout << "Invalid argument." << endl;
    return -1;
  }
  return 0;
}

<<<<<<< HEAD
void
CommandInterpreter::executeConnect(char* parameters, bool interactive) 
{
  BaseString *basestring = NULL;

  disconnect();
  if (!emptyString(parameters)) {
    basestring= new BaseString(parameters);
    m_constr= basestring->trim().c_str();
  }
  connect(interactive);
  if (basestring != NULL)
    delete basestring;
=======
int
CommandInterpreter::executeConnect(char* parameters) 
{
  int retval;
  disconnect();
  if (!emptyString(parameters)) {
    if (retval = ndb_mgm_set_connectstring(m_mgmsrv,
				  BaseString(parameters).trim().c_str()))
    {
      printError();
      return retval;
    }
  }
  if ( connect() == false ){
    return -1;
  }
  return 0;
>>>>>>> cdacbe3f
}

//*****************************************************************************
//*****************************************************************************
void 
CommandInterpreter::executeClusterLog(char* parameters) 
{
  DBUG_ENTER("CommandInterpreter::executeClusterLog");
  int i;
  if (emptyString(parameters))
  {
    ndbout << "Missing argument." << endl;
    m_error = -1;
    DBUG_VOID_RETURN;
  }

  enum ndb_mgm_event_severity severity = NDB_MGM_EVENT_SEVERITY_ALL;
    
  char * tmpString = my_strdup(parameters,MYF(MY_WME));
  My_auto_ptr<char> ap1(tmpString);
  char * tmpPtr = 0;
  char * item = strtok_r(tmpString, " ", &tmpPtr);
  int enable;

  const unsigned int *enabled= ndb_mgm_get_logfilter(m_mgmsrv);
  if(enabled == NULL) {
    ndbout << "Couldn't get status" << endl;
    printError();
    m_error = -1;
    DBUG_VOID_RETURN;
  }

  /********************
   * CLUSTERLOG INFO
   ********************/
  if (strcasecmp(item, "INFO") == 0) {
    DBUG_PRINT("info",("INFO"));
    if(enabled[0] == 0)
    {
      ndbout << "Cluster logging is disabled." << endl;
      m_error = 0;
      DBUG_VOID_RETURN;
    }
#if 0 
    for(i = 0; i<7;i++)
      printf("enabled[%d] = %d\n", i, enabled[i]);
#endif
    ndbout << "Severities enabled: ";
    for(i = 1; i < (int)NDB_MGM_EVENT_SEVERITY_ALL; i++) {
      const char *str= ndb_mgm_get_event_severity_string((ndb_mgm_event_severity)i);
      if (str == 0)
      {
	DBUG_ASSERT(false);
	continue;
      }
      if(enabled[i])
	ndbout << BaseString(str).ndb_toupper() << " ";
    }
    ndbout << endl;
    m_error = 0;
    DBUG_VOID_RETURN;

  } 
  else if (strcasecmp(item, "FILTER") == 0 ||
	   strcasecmp(item, "TOGGLE") == 0)
  {
    DBUG_PRINT("info",("TOGGLE"));
    enable= -1;
  } 
  else if (strcasecmp(item, "OFF") == 0) 
  {
    DBUG_PRINT("info",("OFF"));
    enable= 0;
  } else if (strcasecmp(item, "ON") == 0) {
    DBUG_PRINT("info",("ON"));
    enable= 1;
  } else {
    ndbout << "Invalid argument." << endl;
    m_error = -1;
    DBUG_VOID_RETURN;
  }

  int res_enable;
  item = strtok_r(NULL, " ", &tmpPtr);
  if (item == NULL) {
    res_enable=
      ndb_mgm_set_clusterlog_severity_filter(m_mgmsrv,
					     NDB_MGM_EVENT_SEVERITY_ON,
					     enable, NULL);
    if (res_enable < 0)
    {
      ndbout << "Couldn't set filter" << endl;
      printError();
      m_error = -1;
      DBUG_VOID_RETURN;
    }
    ndbout << "Cluster logging is " << (res_enable ? "enabled.":"disabled") << endl;
    m_error = 0;
    DBUG_VOID_RETURN;
  }

  do {
    severity= NDB_MGM_ILLEGAL_EVENT_SEVERITY;
    if (strcasecmp(item, "ALL") == 0) {
      severity = NDB_MGM_EVENT_SEVERITY_ALL;	
    } else if (strcasecmp(item, "ALERT") == 0) {
      severity = NDB_MGM_EVENT_SEVERITY_ALERT;
    } else if (strcasecmp(item, "CRITICAL") == 0) { 
      severity = NDB_MGM_EVENT_SEVERITY_CRITICAL;
    } else if (strcasecmp(item, "ERROR") == 0) {
      severity = NDB_MGM_EVENT_SEVERITY_ERROR;
    } else if (strcasecmp(item, "WARNING") == 0) {
      severity = NDB_MGM_EVENT_SEVERITY_WARNING;
    } else if (strcasecmp(item, "INFO") == 0) {
      severity = NDB_MGM_EVENT_SEVERITY_INFO;
    } else if (strcasecmp(item, "DEBUG") == 0) {
      severity = NDB_MGM_EVENT_SEVERITY_DEBUG;
    } else if (strcasecmp(item, "OFF") == 0 ||
	       strcasecmp(item, "ON") == 0) {
      if (enable < 0) // only makes sense with toggle
	severity = NDB_MGM_EVENT_SEVERITY_ON;
    }
    if (severity == NDB_MGM_ILLEGAL_EVENT_SEVERITY) {
      ndbout << "Invalid severity level: " << item << endl;
      m_error = -1;
      DBUG_VOID_RETURN;
    }

    res_enable= ndb_mgm_set_clusterlog_severity_filter(m_mgmsrv, severity,
						       enable, NULL);
    if (res_enable < 0)
    {
      ndbout << "Couldn't set filter" << endl;
      printError();
      m_error = -1;
      DBUG_VOID_RETURN;
    }
    ndbout << BaseString(item).ndb_toupper().c_str() << " " << (res_enable ? "enabled":"disabled") << endl;

    item = strtok_r(NULL, " ", &tmpPtr);	
  } while(item != NULL);
  
  m_error = 0;
  DBUG_VOID_RETURN;
} 

//*****************************************************************************
//*****************************************************************************

<<<<<<< HEAD
void
CommandInterpreter::executeStop(int processId, const char *parameters,
                                bool all) 
{
  Vector<BaseString> command_list;
  if (parameters)
  {
    BaseString tmp(parameters);
    tmp.split(command_list);
    for (unsigned i= 0; i < command_list.size();)
      command_list[i].c_str()[0] ? i++ : (command_list.erase(i),0);
=======
int
CommandInterpreter::executeStop(int processId, const char *, bool all) 
{
  int result = 0;
  int retval = 0;
  if(all) {
    result = ndb_mgm_stop(m_mgmsrv, 0, 0);
  } else {
    result = ndb_mgm_stop(m_mgmsrv, 1, &processId);
>>>>>>> cdacbe3f
  }
  if (all)
    executeStop(command_list, 0, 0, 0);
  else
    executeStop(command_list, 0, &processId, 1);
}

void
CommandInterpreter::executeStop(Vector<BaseString> &command_list,
                                unsigned command_pos,
                                int *node_ids, int no_of_nodes)
{
  int need_disconnect;
  int abort= 0;
  for (; command_pos < command_list.size(); command_pos++)
  {
    const char *item= command_list[command_pos].c_str();
    if (strcasecmp(item, "-A") == 0)
    {
      abort= 1;
      continue;
    }
    ndbout_c("Invalid option: %s. Expecting -A after STOP",
             item);
    return;
  }

  int result= ndb_mgm_stop3(m_mgmsrv, no_of_nodes, node_ids, abort,
                            &need_disconnect);
  if (result < 0)
  {
    ndbout_c("Shutdown failed.");
    printError();
<<<<<<< HEAD
  }
  else
  {
    if (node_ids == 0)
      ndbout_c("NDB Cluster has shutdown.");
    else
=======
    retval = -1;
  } else
>>>>>>> cdacbe3f
    {
      ndbout << "Node";
      for (int i= 0; i < no_of_nodes; i++)
          ndbout << " " << node_ids[i];
      ndbout_c(" has shutdown.");
    }
<<<<<<< HEAD
  }

  if(need_disconnect)
  {
    ndbout << "Disconnecting to allow Management Server to shutdown" << endl;
    disconnect();
  }

=======
  return retval;
>>>>>>> cdacbe3f
}

int
CommandInterpreter::executeEnterSingleUser(char* parameters) 
{
  strtok(parameters, " ");
  struct ndb_mgm_reply reply;
  char* id = strtok(NULL, " ");
  id = strtok(NULL, " ");
  id = strtok(NULL, "\0");
  int nodeId = -1;
  if(id == 0 || sscanf(id, "%d", &nodeId) != 1){
    ndbout_c("Invalid arguments: expected <NodeId>");
    ndbout_c("Use SHOW to see what API nodes are configured");
    return -1;
  }
  int result = ndb_mgm_enter_single_user(m_mgmsrv, nodeId, &reply);
  
  if (result != 0) {
    ndbout_c("Entering single user mode for node %d failed", nodeId);
    printError();
    return -1;
  } else {
    ndbout_c("Single user mode entered");
    ndbout_c("Access is granted for API node %d only.", nodeId);
  }
  return 0;
}

int
CommandInterpreter::executeExitSingleUser(char* parameters) 
{
  int result = ndb_mgm_exit_single_user(m_mgmsrv, 0);
  if (result != 0) {
    ndbout_c("Exiting single user mode failed.");
    printError();
    return -1;
  } else {
    ndbout_c("Exiting single user mode in progress.");
    ndbout_c("Use ALL STATUS or SHOW to see when single user mode has been exited.");
    return 0;
  }
}

int
CommandInterpreter::executeStart(int processId, const char* parameters,
				 bool all) 
{
  int result;
  int retval = 0;
  if(all) {
    result = ndb_mgm_start(m_mgmsrv, 0, 0);
  } else {
    result = ndb_mgm_start(m_mgmsrv, 1, &processId);
  }

  if (result <= 0) {
    ndbout << "Start failed." << endl;
    printError();
    retval = -1;
  } else
    {
      if(all)
	ndbout_c("NDB Cluster is being started.");
      else
	ndbout_c("Database node %d is being started.", processId);
    }
  return retval;
}

int
CommandInterpreter::executeRestart(int processId, const char* parameters,
				   bool all)
{
  Vector<BaseString> command_list;
  if (parameters)
  {
    BaseString tmp(parameters);
    tmp.split(command_list);
    for (unsigned i= 0; i < command_list.size();)
      command_list[i].c_str()[0] ? i++ : (command_list.erase(i),0);
  }
  if (all)
    executeRestart(command_list, 0, 0, 0);
  else
    executeRestart(command_list, 0, &processId, 1);
}

void
CommandInterpreter::executeRestart(Vector<BaseString> &command_list,
                                   unsigned command_pos,
                                   int *node_ids, int no_of_nodes)
{
  int result;
<<<<<<< HEAD
  int nostart= 0;
  int initialstart= 0;
  int abort= 0;
  int need_disconnect= 0;

  for (; command_pos < command_list.size(); command_pos++)
  {
    const char *item= command_list[command_pos].c_str();
    if (strcasecmp(item, "-N") == 0)
    {
      nostart= 1;
      continue;
=======
  int nostart = 0;
  int initialstart = 0;
  int abort = 0;
  int retval = 0;

  if(parameters != 0 && strlen(parameters) != 0){
    char * tmpString = my_strdup(parameters,MYF(MY_WME));
    My_auto_ptr<char> ap1(tmpString);
    char * tmpPtr = 0;
    char * item = strtok_r(tmpString, " ", &tmpPtr);
    while(item != NULL){
      if(strcasecmp(item, "-N") == 0)
	nostart = 1;
      if(strcasecmp(item, "-I") == 0)
	initialstart = 1;
      if(strcasecmp(item, "-A") == 0)
	abort = 1;
      item = strtok_r(NULL, " ", &tmpPtr);
>>>>>>> cdacbe3f
    }
    if (strcasecmp(item, "-I") == 0)
    {
      initialstart= 1;
      continue;
    }
    if (strcasecmp(item, "-A") == 0)
    {
      abort= 1;
      continue;
    }
    ndbout_c("Invalid option: %s. Expecting -A,-N or -I after RESTART",
             item);
    return;
  }

  result= ndb_mgm_restart3(m_mgmsrv, no_of_nodes, node_ids,
                           initialstart, nostart, abort, &need_disconnect);

  if (result <= 0) {
    ndbout_c("Restart failed.");
    printError();
<<<<<<< HEAD
  }
  else
  {
    if (node_ids == 0)
      ndbout_c("NDB Cluster is being restarted.");
    else
=======
    retval = -1;
  } else
>>>>>>> cdacbe3f
    {
      ndbout << "Node";
      for (int i= 0; i < no_of_nodes; i++)
        ndbout << " " << node_ids[i];
      ndbout_c(" is being restarted");
    }
<<<<<<< HEAD
    if(need_disconnect)
      disconnect();
  }
=======
  return retval;
>>>>>>> cdacbe3f
}

int
CommandInterpreter::executeDumpState(int processId, const char* parameters,
				     bool all) 
{
  if(emptyString(parameters)){
    ndbout << "Expected argument" << endl;
    return -1;
  }

  Uint32 no = 0;
  int pars[25];
  
  char * tmpString = my_strdup(parameters,MYF(MY_WME));
  My_auto_ptr<char> ap1(tmpString);
  char * tmpPtr = 0;
  char * item = strtok_r(tmpString, " ", &tmpPtr);
  while(item != NULL){
    if (0x0 <= strtoll(item, NULL, 0) && strtoll(item, NULL, 0) <= 0xffffffff){
      pars[no] = strtoll(item, NULL, 0); 
    } else {
      ndbout << "Illegal value in argument to signal." << endl
	     << "(Value must be between 0 and 0xffffffff.)" 
	     << endl;
      return -1;
    }
    no++;
    item = strtok_r(NULL, " ", &tmpPtr);
  }
  ndbout << "Sending dump signal with data:" << endl;
  for (Uint32 i=0; i<no; i++) {
    ndbout.setHexFormat(1) << pars[i] << " ";
    if (!(i+1 & 0x3)) ndbout << endl;
  }
  
  struct ndb_mgm_reply reply;
  return ndb_mgm_dump_state(m_mgmsrv, processId, pars, no, &reply);
}

int
CommandInterpreter::executeStatus(int processId, 
				  const char* parameters, bool all) 
{
  if (! emptyString(parameters)) {
    ndbout_c("No parameters expected to this command.");
    return -1;
  }

  ndb_mgm_node_status status;
  Uint32 startPhase, version;
  bool system;
  
  struct ndb_mgm_cluster_state *cl;
  cl = ndb_mgm_get_status(m_mgmsrv);
  if(cl == NULL) {
    ndbout_c("Cannot get status of node %d.", processId);
    printError();
    return -1;
  }
  NdbAutoPtr<char> ap1((char*)cl);

  int i = 0;
  while((i < cl->no_of_nodes) && cl->node_states[i].node_id != processId)
    i++;
  if(cl->node_states[i].node_id != processId) {
    ndbout << processId << ": Node not found" << endl;
    return -1;
  }
  status = cl->node_states[i].node_status;
  startPhase = cl->node_states[i].start_phase;
  version = cl->node_states[i].version;

  ndbout << "Node " << processId << ": " << status_string(status);
  switch(status){
  case NDB_MGM_NODE_STATUS_STARTING:
    ndbout << " (Phase " << startPhase << ")";
    break;
  case NDB_MGM_NODE_STATUS_SHUTTING_DOWN:
    ndbout << " (Phase " << startPhase << ")";
    break;
  default:
    break;
  }
  if(status != NDB_MGM_NODE_STATUS_NO_CONTACT)
    ndbout_c(" (Version %d.%d.%d)", 
	     getMajor(version) ,
	     getMinor(version),
	     getBuild(version));
  else
    ndbout << endl;
  
  return 0;
}


//*****************************************************************************
//*****************************************************************************

int
CommandInterpreter::executeLogLevel(int processId, const char* parameters, 
				    bool all) 
{
  (void) all;
  if (emptyString(parameters)) {
    ndbout << "Expected argument" << endl;
    return -1;
  } 
  BaseString tmp(parameters);
  Vector<BaseString> spec;
  tmp.split(spec, "=");
  if(spec.size() != 2){
    ndbout << "Invalid loglevel specification: " << parameters << endl;
    return -1;
  }

  spec[0].trim().ndb_toupper();
  int category = ndb_mgm_match_event_category(spec[0].c_str());
  if(category == NDB_MGM_ILLEGAL_EVENT_CATEGORY){
    category = atoi(spec[0].c_str());
    if(category < NDB_MGM_MIN_EVENT_CATEGORY ||
       category > NDB_MGM_MAX_EVENT_CATEGORY){
      ndbout << "Unknown category: \"" << spec[0].c_str() << "\"" << endl;
      return -1;
    }
  }
  
  int level = atoi(spec[1].c_str());
  if(level < 0 || level > 15){
    ndbout << "Invalid level: " << spec[1].c_str() << endl;
    return -1;
  }
  
  ndbout << "Executing LOGLEVEL on node " << processId << flush;

  struct ndb_mgm_reply reply;
  int result;
  result = ndb_mgm_set_loglevel_node(m_mgmsrv, 
				     processId,
				     (ndb_mgm_event_category)category,
				     level, 
				     &reply);
  
  if (result < 0) {
    ndbout_c(" failed.");
    printError();
    return -1;
  } else {
    ndbout_c(" OK!");
  }  
  return 0;
}

//*****************************************************************************
//*****************************************************************************
int CommandInterpreter::executeError(int processId, 
				      const char* parameters, bool /* all */) 
{
  int retval = 0;
  if (emptyString(parameters)) {
    ndbout << "Missing error number." << endl;
    return -1;
  }

  // Copy parameters since strtok will modify it
  char* newpar = my_strdup(parameters,MYF(MY_WME)); 
  My_auto_ptr<char> ap1(newpar);
  char* firstParameter = strtok(newpar, " ");

  int errorNo;
  if (! convert(firstParameter, errorNo)) {
    ndbout << "Expected an integer." << endl;
    return -1;
  }

  char* allAfterFirstParameter = strtok(NULL, "\0");
  if (! emptyString(allAfterFirstParameter)) {
    ndbout << "Nothing expected after error number." << endl;
    return -1;
  }

  retval = ndb_mgm_insert_error(m_mgmsrv, processId, errorNo, NULL);
  return retval;
}

//*****************************************************************************
//*****************************************************************************

int
CommandInterpreter::executeLog(int processId,
			       const char* parameters, bool all) 
{
  struct ndb_mgm_reply reply;
  Vector<const char *> blocks;
  if (! parseBlockSpecification(parameters, blocks)) {
    return -1;
  }
  int len=1;
  Uint32 i;
  for(i=0; i<blocks.size(); i++) {
    len += strlen(blocks[i]) + 1;
  }
  char * blockNames = (char*)my_malloc(len,MYF(MY_WME));
  My_auto_ptr<char> ap1(blockNames);
  
  blockNames[0] = 0;
  for(i=0; i<blocks.size(); i++) {
    strcat(blockNames, blocks[i]);
    strcat(blockNames, "|");
  }
  
  int result = ndb_mgm_log_signals(m_mgmsrv,
				   processId, 
				   NDB_MGM_SIGNAL_LOG_MODE_INOUT, 
				   blockNames,
				   &reply);
  if (result != 0) {
    ndbout_c("Execute LOG on node %d failed.", processId);
    printError();
    return -1;
  }
  return 0;
}

//*****************************************************************************
//*****************************************************************************
int
CommandInterpreter::executeLogIn(int /* processId */,
				 const char* parameters, bool /* all */) 
{
  ndbout << "Command LOGIN not implemented." << endl;
  return 0;
}

//*****************************************************************************
//*****************************************************************************
int
CommandInterpreter::executeLogOut(int /*processId*/, 
				  const char* parameters, bool /*all*/) 
{
  ndbout << "Command LOGOUT not implemented." << endl;
  return 0;
}

//*****************************************************************************
//*****************************************************************************
int
CommandInterpreter::executeLogOff(int /*processId*/,
				  const char* parameters, bool /*all*/) 
{
  ndbout << "Command LOGOFF not implemented." << endl;
  return 0;
}

//*****************************************************************************
//*****************************************************************************
int
CommandInterpreter::executeTestOn(int processId,
				  const char* parameters, bool /*all*/) 
{
  if (! emptyString(parameters)) {
    ndbout << "No parameters expected to this command." << endl;
    return -1;
  }
  struct ndb_mgm_reply reply;
  int result = ndb_mgm_start_signallog(m_mgmsrv, processId, &reply);
  if (result != 0) {
    ndbout_c("Execute TESTON failed.");
    printError();
    return -1;
  }
  return 0;
}

//*****************************************************************************
//*****************************************************************************
int
CommandInterpreter::executeTestOff(int processId,
				   const char* parameters, bool /*all*/) 
{
  if (! emptyString(parameters)) {
    ndbout << "No parameters expected to this command." << endl;
    return -1;
  }
  struct ndb_mgm_reply reply;
  int result = ndb_mgm_stop_signallog(m_mgmsrv, processId, &reply);
  if (result != 0) {
    ndbout_c("Execute TESTOFF failed.");
    printError();
    return -1;
  }
  return 0;
}


//*****************************************************************************
//*****************************************************************************
int 
CommandInterpreter::executeSet(int /*processId*/, 
			       const char* parameters, bool /*all*/) 
{
  if (emptyString(parameters)) {
    ndbout << "Missing parameter name." << endl;
    return -1;
  }
#if 0
  // Copy parameters since strtok will modify it
  char* newpar = my_strdup(parameters,MYF(MY_WME));
  My_auto_ptr<char> ap1(newpar);
  char* configParameterName = strtok(newpar, " ");

  char* allAfterParameterName = strtok(NULL, "\0");
  if (emptyString(allAfterParameterName)) {
    ndbout << "Missing parameter value." << endl;
    return;
  }

  char* value = strtok(allAfterParameterName, " ");

  char* allAfterValue = strtok(NULL, "\0");
  if (! emptyString(allAfterValue)) {
    ndbout << "Nothing expected after parameter value." << endl;
    return;
  }

  bool configBackupFileUpdated;
  bool configPrimaryFileUpdated;
  
  // TODO The handling of the primary and backup config files should be 
  // analysed further.
  // How it should be handled if only the backup is possible to write.

  int result = _mgmtSrvr.updateConfigParam(processId, configParameterName, 
					   value, configBackupFileUpdated, 
					   configPrimaryFileUpdated);
  if (result == 0) {
    if (configBackupFileUpdated && configPrimaryFileUpdated) {
      ndbout << "The configuration is updated." << endl;
    }
    else if (configBackupFileUpdated && !configPrimaryFileUpdated) {
      ndbout << "The configuration is updated but it was only possible " 
	     << "to update the backup configuration file, not the primary." 
	     << endl;
    }
    else {
      assert(false);
    }
  }
  else {
    ndbout << get_error_text(result) << endl;
    if (configBackupFileUpdated && configPrimaryFileUpdated) {
      ndbout << "The configuration files are however updated and "
	     << "the value will be used next time the process is restarted." 
	     << endl;
    }
    else if (configBackupFileUpdated && !configPrimaryFileUpdated) {
      ndbout << "It was only possible to update the backup "
	     << "configuration file, not the primary." << endl;
    }
    else if (!configBackupFileUpdated && !configPrimaryFileUpdated) {
      ndbout << "The configuration files are not updated." << endl;
    }
    else {
      // The primary is not tried to write if the write of backup file fails
      abort();
    }
  }
#endif 
  return 0;
}

//*****************************************************************************
//*****************************************************************************
int CommandInterpreter::executeGetStat(int /*processId*/,
					const char* parameters, bool /*all*/) 
{
  if (! emptyString(parameters)) {
    ndbout << "No parameters expected to this command." << endl;
    return -1;
  }

#if 0
  MgmtSrvr::Statistics statistics;
  int result = _mgmtSrvr.getStatistics(processId, statistics);
  if (result != 0) {
    ndbout << get_error_text(result) << endl;
    return;
  }
#endif
  // Print statistic...
  /*
  ndbout << "Number of GETSTAT commands: " 
  << statistics._test1 << endl;
  */
  return 0;
}

//*****************************************************************************
//*****************************************************************************
				 
int
CommandInterpreter::executeEventReporting(int processId,
					  const char* parameters, 
					  bool all) 
{
  int retval = 0;
  if (emptyString(parameters)) {
    ndbout << "Expected argument" << endl;
    return -1;
  }
  BaseString tmp(parameters);
  Vector<BaseString> specs;
  tmp.split(specs, " ");

  for (int i=0; i < specs.size(); i++)
  {
    Vector<BaseString> spec;
    specs[i].split(spec, "=");
    if(spec.size() != 2){
      ndbout << "Invalid loglevel specification: " << specs[i] << endl;
      continue;
    }

    spec[0].trim().ndb_toupper();
    int category = ndb_mgm_match_event_category(spec[0].c_str());
    if(category == NDB_MGM_ILLEGAL_EVENT_CATEGORY){
      if(!convert(spec[0].c_str(), category) ||
	 category < NDB_MGM_MIN_EVENT_CATEGORY ||
	 category > NDB_MGM_MAX_EVENT_CATEGORY){
	ndbout << "Unknown category: \"" << spec[0].c_str() << "\"" << endl;
	continue;
      }
    }

    int level;
    if (!convert(spec[1].c_str(),level))
    {
      ndbout << "Invalid level: " << spec[1].c_str() << endl;
      continue;
    }

    ndbout << "Executing CLUSTERLOG " << spec[0] << "=" << spec[1]
	   << " on node " << processId << flush;

    struct ndb_mgm_reply reply;
    int result;
    result = ndb_mgm_set_loglevel_clusterlog(m_mgmsrv, 
					     processId,
					     (ndb_mgm_event_category)category,
					     level, 
					     &reply);
  
    if (result != 0) {
      ndbout_c(" failed."); 
      printError();
      retval = -1;
    } else {
      ndbout_c(" OK!"); 
    }
  }
  return retval;
}

/*****************************************************************************
 * Backup
 *****************************************************************************/
int
CommandInterpreter::executeStartBackup(char* parameters)
{
  struct ndb_mgm_reply reply;
  unsigned int backupId;
#if 0
  int filter[] = { 15, NDB_MGM_EVENT_CATEGORY_BACKUP, 0 };
  int fd = ndb_mgm_listen_event(m_mgmsrv, filter);
  if (fd < 0)
  {
    ndbout << "Initializing start of backup failed" << endl;
    printError();
    return fd;
  }
#endif
  Vector<BaseString> args;
  {
    BaseString(parameters).split(args);
    for (unsigned i= 0; i < args.size(); i++)
      if (args[i].length() == 0)
	args.erase(i--);
      else
	args[i].ndb_toupper();
  }
  int sz= args.size();

  int result;
  if (sz == 2 &&
      args[1] == "NOWAIT")
  {
    result = ndb_mgm_start_backup(m_mgmsrv, 0, &backupId, &reply);
  }
  else if (sz == 1 ||
	   (sz == 3 &&
	    args[1] == "WAIT" &&
	    args[2] == "COMPLETED"))
  {
    ndbout_c("Waiting for completed, this may take several minutes");
    result = ndb_mgm_start_backup(m_mgmsrv, 2, &backupId, &reply);
  }
  else if (sz == 3 &&
	   args[1] == "WAIT" &&
	   args[2] == "STARTED")
  {
    ndbout_c("Waiting for started, this may take several minutes");
    result = ndb_mgm_start_backup(m_mgmsrv, 1, &backupId, &reply);
  }
  else
  {
    invalid_command(parameters);
    return -1;
  }

  if (result != 0) {
    ndbout << "Backup failed" << endl;
    printError();
#if 0
    close(fd);
#endif
    return result;
  }
#if 0
  ndbout_c("Waiting for completed, this may take several minutes");
  char *tmp;
  char buf[1024];
  {
    SocketInputStream in(fd);
    int count = 0;
    do {
      tmp = in.gets(buf, 1024);
      if(tmp)
      {
	ndbout << tmp;
	unsigned int id;
	if(sscanf(tmp, "%*[^:]: Backup %d ", &id) == 1 && id == backupId){
	  count++;
	}
      }
    } while(count < 2);
  }

  SocketInputStream in(fd, 10);
  do {
    tmp = in.gets(buf, 1024);
    if(tmp && tmp[0] != 0)
    {
      ndbout << tmp;
    }
  } while(tmp && tmp[0] != 0);

  close(fd);
#endif  
  return 0;
}

int
CommandInterpreter::executeAbortBackup(char* parameters) 
{
  int bid = -1;
  struct ndb_mgm_reply reply;
  if (emptyString(parameters))
    goto executeAbortBackupError1;

  {
    strtok(parameters, " ");
    char* id = strtok(NULL, "\0");
    if(id == 0 || sscanf(id, "%d", &bid) != 1)
      goto executeAbortBackupError1;
  }
  {
    int result= ndb_mgm_abort_backup(m_mgmsrv, bid, &reply);
    if (result != 0) {
      ndbout << "Abort of backup " << bid << " failed" << endl;
      printError();
      return -1;
    } else {
      ndbout << "Abort of backup " << bid << " ordered" << endl;
    }
  }
  return 0;
 executeAbortBackupError1:
  ndbout << "Invalid arguments: expected <BackupId>" << endl;
  return -1;
}

#ifdef HAVE_GLOBAL_REPLICATION
/*****************************************************************************
 * Global Replication
 *
 * For information about the different commands, see
 * GrepReq::Request in file signaldata/grepImpl.cpp.
 *
 * Below are commands as of 2003-07-05 (may change!):
 * START = 0,            ///< Start Global Replication (all phases)
 * START_METALOG = 1,    ///< Start Global Replication (all phases)
 * START_METASCAN = 2,   ///< Start Global Replication (all phases)
 * START_DATALOG = 3,    ///< Start Global Replication (all phases)
 * START_DATASCAN = 4,   ///< Start Global Replication (all phases)
 * START_REQUESTOR = 5,  ///< Start Global Replication (all phases)
 * ABORT = 6,            ///< Immediate stop (removes subscription)
 * SLOW_STOP = 7,        ///< Stop after finishing applying current GCI epoch
 * FAST_STOP = 8,        ///< Stop after finishing applying all PS GCI epochs
 * START_TRANSFER = 9,   ///< Start SS-PS transfer
 * STOP_TRANSFER = 10,   ///< Stop SS-PS transfer
 * START_APPLY = 11,     ///< Start applying GCI epochs in SS
 * STOP_APPLY = 12,      ///< Stop applying GCI epochs in SS
 * STATUS = 13,           ///< Status
 * START_SUBSCR = 14,
 * REMOVE_BUFFERS = 15,
 * DROP_TABLE = 16

 *****************************************************************************/

int
CommandInterpreter::executeRep(char* parameters) 
{
  if (emptyString(parameters)) {
    ndbout << helpTextRep;
    return 0;
  }

  char * line = my_strdup(parameters,MYF(MY_WME));
  My_auto_ptr<char> ap1((char*)line);
  char * firstToken = strtok(line, " ");
  
  struct ndb_rep_reply  reply;
  unsigned int          repId;


  if (!strcasecmp(firstToken, "CONNECT")) {
    char * host = strtok(NULL, "\0");
    for (unsigned int i = 0; i < strlen(host); ++i) {
      host[i] = tolower(host[i]);
    }
    
    if(host == NULL)
    {
      ndbout_c("host:port must be specified.");
      return -1;
    }
    
    if(rep_connected) {
      if(m_repserver != NULL) {
	ndb_rep_disconnect(m_repserver);
	rep_connected = false;
      }       
    }
          
    if(m_repserver == NULL)
      m_repserver = ndb_rep_create_handle();
    if(ndb_rep_connect(m_repserver, host) < 0){
      ndbout_c("Failed to connect to %s", host);
      return -1;
    } 
    else
      rep_connected=true;
    return 0;
    
    if(!rep_connected) {
      ndbout_c("Not connected to REP server");
      return -1;
    }
  }
    
  /********
   * START 
   ********/
  if (!strcasecmp(firstToken, "START")) {
    
    unsigned int          req;
    char *startType = strtok(NULL, "\0");
    
    if (startType == NULL) {                
      req = GrepReq::START;
    } else if (!strcasecmp(startType, "SUBSCRIPTION")) {  
      req = GrepReq::START_SUBSCR;
    } else if (!strcasecmp(startType, "METALOG")) { 
      req = GrepReq::START_METALOG;
    } else if (!strcasecmp(startType, "METASCAN")) {
      req = GrepReq::START_METASCAN;
    } else if (!strcasecmp(startType, "DATALOG")) {
      req = GrepReq::START_DATALOG;
    } else if (!strcasecmp(startType, "DATASCAN")) {
      req = GrepReq::START_DATASCAN;
    } else if (!strcasecmp(startType, "REQUESTOR")) {
      req = GrepReq::START_REQUESTOR;
    } else if (!strcasecmp(startType, "TRANSFER")) {
      req = GrepReq::START_TRANSFER;
    } else if (!strcasecmp(startType, "APPLY")) {
      req = GrepReq::START_APPLY;
    } else if (!strcasecmp(startType, "DELETE")) {
      req = GrepReq::START_DELETE;
    } else {
      ndbout_c("Illegal argument to command 'REPLICATION START'");
      return -1;
    }

    int result = ndb_rep_command(m_repserver, req, &repId, &reply);
    
    if (result != 0) {
      ndbout << "Start of Global Replication failed" << endl;
      return -1;
    } else {
      ndbout << "Start of Global Replication ordered" << endl;
    }
    return 0;
  }

  /********
   * STOP
   ********/
  if (!strcasecmp(firstToken, "STOP")) {    
    unsigned int          req;
    char *startType = strtok(NULL, " ");
    unsigned int epoch = 0;
    
    if (startType == NULL) {                 
      /**
       * Stop immediately
       */
      req = GrepReq::STOP;
    } else if (!strcasecmp(startType, "EPOCH")) {  
      char *strEpoch = strtok(NULL, "\0");
      if(strEpoch == NULL) {
	ndbout_c("Epoch expected!");
	return -1;
      }
      req = GrepReq::STOP;
      epoch=atoi(strEpoch);      
    } else if (!strcasecmp(startType, "SUBSCRIPTION")) {  
      req = GrepReq::STOP_SUBSCR;
    } else if (!strcasecmp(startType, "METALOG")) { 
      req = GrepReq::STOP_METALOG;
    } else if (!strcasecmp(startType, "METASCAN")) {
      req = GrepReq::STOP_METASCAN;
    } else if (!strcasecmp(startType, "DATALOG")) {
      req = GrepReq::STOP_DATALOG;
    } else if (!strcasecmp(startType, "DATASCAN")) {
      req = GrepReq::STOP_DATASCAN;
    } else if (!strcasecmp(startType, "REQUESTOR")) {
      req = GrepReq::STOP_REQUESTOR;
    } else if (!strcasecmp(startType, "TRANSFER")) {
      req = GrepReq::STOP_TRANSFER;
    } else if (!strcasecmp(startType, "APPLY")) {
      req = GrepReq::STOP_APPLY;
    } else if (!strcasecmp(startType, "DELETE")) {
      req = GrepReq::STOP_DELETE;
    } else {
      ndbout_c("Illegal argument to command 'REPLICATION STOP'");
      return -1;
    }
    int result = ndb_rep_command(m_repserver, req, &repId, &reply, epoch);
    
    if (result != 0) {
      ndbout << "Stop command failed" << endl;
      return -1;
    } else {
      ndbout << "Stop ordered" << endl;
    }
    return 0;
  }

  /*********
   * STATUS
   *********/
  if (!strcasecmp(firstToken, "STATUS")) {
    struct rep_state repstate;
    int result = 
      ndb_rep_get_status(m_repserver, &repId, &reply, &repstate);
    
    if (result != 0) {
      ndbout << "Status request of Global Replication failed" << endl;
      return -1;
    } else {
      ndbout << "Status request of Global Replication ordered" << endl;
      ndbout << "See printout at one of the DB nodes" << endl;
      ndbout << "(Better status report is under development.)" << endl;
      ndbout << " SubscriptionId " << repstate.subid 
	     << " SubscriptionKey " << repstate.subkey << endl;
    }
    return 0;
  }

  /*********
   * QUERY (see repapi.h for querable counters)
   *********/
  if (!strcasecmp(firstToken, "QUERY")) {
    char *query = strtok(NULL, "\0");
    int queryCounter=-1;
    if(query != NULL) {
      queryCounter = atoi(query);
    }
    struct rep_state repstate;
    unsigned repId = 0;
    int result = ndb_rep_query(m_repserver, (QueryCounter)queryCounter,
			       &repId, &reply, &repstate);
    
    if (result != 0) {
      ndbout << "Query repserver failed" << endl;
      return -1;
    } else {
      ndbout << "Query repserver sucessful" << endl;
      ndbout_c("repstate : QueryCounter %d, f=%d l=%d"
	       " nodegroups %d" , 
	       repstate.queryCounter,
	       repstate.first[0], repstate.last[0],
	       repstate.no_of_nodegroups );
    }
    return 0;
  }
  return 0;
}
#endif // HAVE_GLOBAL_REPLICATION

template class Vector<char const*>;<|MERGE_RESOLUTION|>--- conflicted
+++ resolved
@@ -72,7 +72,7 @@
    */
   int  analyseAfterFirstToken(int processId, char* allAfterFirstTokenCstr);
 
-  void executeCommand(Vector<BaseString> &command_list,
+  int  executeCommand(Vector<BaseString> &command_list,
                       unsigned command_pos,
                       int *node_ids, int no_of_nodes);
   /**
@@ -98,51 +98,16 @@
    *   this case "22". Each function is responsible to check the parameters
    *   argument.
    */
-<<<<<<< HEAD
-  void executeHelp(char* parameters);
-  void executeShow(char* parameters);
-  void executeConnect(char* parameters, bool interactive);
-  void executePurge(char* parameters);
-=======
   int  executeHelp(char* parameters);
   int  executeShow(char* parameters);
-  int  executeConnect(char* parameters);
   int  executePurge(char* parameters);
->>>>>>> cdacbe3f
+  int  executeConnect(char* parameters, bool interactive);
   int  executeShutdown(char* parameters);
   void executeRun(char* parameters);
   void executeInfo(char* parameters);
   void executeClusterLog(char* parameters);
 
 public:
-<<<<<<< HEAD
-  void executeStop(int processId, const char* parameters, bool all);
-  void executeStop(Vector<BaseString> &command_list, unsigned command_pos,
-                   int *node_ids, int no_of_nodes);
-  void executeEnterSingleUser(char* parameters);
-  void executeExitSingleUser(char* parameters);
-  void executeStart(int processId, const char* parameters, bool all);
-  void executeRestart(int processId, const char* parameters, bool all);
-  void executeRestart(Vector<BaseString> &command_list, unsigned command_pos,
-                      int *node_ids, int no_of_nodes);
-  void executeLogLevel(int processId, const char* parameters, bool all);
-  void executeError(int processId, const char* parameters, bool all);
-  void executeLog(int processId, const char* parameters, bool all);
-  void executeLogIn(int processId, const char* parameters, bool all);
-  void executeLogOut(int processId, const char* parameters, bool all);
-  void executeLogOff(int processId, const char* parameters, bool all);
-  void executeTestOn(int processId, const char* parameters, bool all);
-  void executeTestOff(int processId, const char* parameters, bool all);
-  void executeSet(int processId, const char* parameters, bool all);
-  void executeGetStat(int processId, const char* parameters, bool all);
-  void executeStatus(int processId, const char* parameters, bool all);
-  void executeEventReporting(int processId, const char* parameters, bool all);
-  void executeDumpState(int processId, const char* parameters, bool all);
-  int executeStartBackup(char * parameters);
-  void executeAbortBackup(char * parameters);
-
-  void executeRep(char* parameters);
-=======
   int  executeStop(int processId, const char* parameters, bool all);
   int  executeEnterSingleUser(char* parameters);
   int  executeExitSingleUser(char* parameters);
@@ -163,9 +128,12 @@
   int  executeDumpState(int processId, const char* parameters, bool all);
   int  executeStartBackup(char * parameters);
   int  executeAbortBackup(char * parameters);
+  int  executeStop(Vector<BaseString> &command_list, unsigned command_pos,
+                   int *node_ids, int no_of_nodes);
+  int  executeRestart(Vector<BaseString> &command_list, unsigned command_pos,
+                      int *node_ids, int no_of_nodes);
 
   int  executeRep(char* parameters);
->>>>>>> cdacbe3f
 
   void executeCpc(char * parameters);
 
@@ -1044,11 +1012,7 @@
     DBUG_RETURN(true);
   }
   else if (strcasecmp(firstToken, "CONNECT") == 0) {
-<<<<<<< HEAD
-    executeConnect(allAfterFirstToken, interactive);
-=======
-    m_error = executeConnect(allAfterFirstToken);
->>>>>>> cdacbe3f
+    m_error = executeConnect(allAfterFirstToken, interactive);
     DBUG_RETURN(true);
   }
   else if (strcasecmp(firstToken, "SLEEP") == 0) {
@@ -1064,12 +1028,8 @@
     DBUG_RETURN(false);
   }
 
-<<<<<<< HEAD
-  if (!connect(interactive))
-=======
-  if (!connect()){
+  if (!connect(interactive)){
     m_error = -1;
->>>>>>> cdacbe3f
     DBUG_RETURN(true);
   }
 
@@ -1080,12 +1040,8 @@
   }
 
   if (strcasecmp(firstToken, "SHOW") == 0) {
-<<<<<<< HEAD
     Guard g(m_print_mutex);
-    executeShow(allAfterFirstToken);
-=======
     m_error = executeShow(allAfterFirstToken);
->>>>>>> cdacbe3f
     DBUG_RETURN(true);
   }
   else if (strcasecmp(firstToken, "SHUTDOWN") == 0) {
@@ -1164,31 +1120,20 @@
       m_error = -1;
       DBUG_RETURN(true);
     }
-<<<<<<< HEAD
     if (pos == command_list.size())
     {
       /* No command found */
       invalid_command(_line);
+      m_error = -1;
       DBUG_RETURN(true);
     }
     if (no_of_nodes == 1)
     {
-      analyseAfterFirstToken(node_ids[0], allAfterFirstToken);
+      m_error = analyseAfterFirstToken(node_ids[0], allAfterFirstToken);
       DBUG_RETURN(true);
     }
-    executeCommand(command_list, pos, node_ids, no_of_nodes);
+    m_error = executeCommand(command_list, pos, node_ids, no_of_nodes);
     DBUG_RETURN(true);
-=======
-
-    if (nodeId <= 0) {
-      ndbout << "Invalid node ID: " << firstToken << "." << endl;
-      m_error = -1;
-      DBUG_RETURN(true);
-    }
-    
-    m_error = analyseAfterFirstToken(nodeId, allAfterFirstToken);
-    
->>>>>>> cdacbe3f
   }
   DBUG_RETURN(true);
 }
@@ -1260,25 +1205,27 @@
   return retval;
 }
 
-void
+int
 CommandInterpreter::executeCommand(Vector<BaseString> &command_list,
                                    unsigned command_pos,
                                    int *node_ids, int no_of_nodes)
 {
   const char *cmd= command_list[command_pos].c_str();
+  int retval = 0;
+
   if (strcasecmp("STOP", cmd) == 0)
   {
-    executeStop(command_list, command_pos+1, node_ids, no_of_nodes);
-    return;
+    retval = executeStop(command_list, command_pos+1, node_ids, no_of_nodes);
+    return retval;
   }
   if (strcasecmp("RESTART", cmd) == 0)
   {
-    executeRestart(command_list, command_pos+1, node_ids, no_of_nodes);
-    return;
+    retval = executeRestart(command_list, command_pos+1, node_ids, no_of_nodes);
+    return retval;
   }
   ndbout_c("Invalid command: '%s' after multi node id list. "
            "Expected STOP or RESTART.", cmd);
-  return;
+  return -1;
 }
 
 /**
@@ -1444,7 +1391,6 @@
     ndbout << endl;
     ndbout << "For detailed help on COMMAND, use HELP COMMAND." << endl;
   } else {
-<<<<<<< HEAD
     int i = 0;
     for (i = 0; help_items[i].cmd != NULL; i++) 
     {
@@ -1454,12 +1400,10 @@
         break;
       }     
     }
-    if (help_items[i].cmd == NULL)
+    if (help_items[i].cmd == NULL){
       ndbout << "No help for " << parameters << " available" << endl;
-=======
-    invalid_command(parameters);
-    return -1;
->>>>>>> cdacbe3f
+      return -1;
+    }
   }
   return 0;
 }
@@ -1649,12 +1593,8 @@
 
     if(it == 0){
       ndbout_c("Unable to create config iterator");
-<<<<<<< HEAD
       ndb_mgm_destroy_configuration(conf);
-      return;
-=======
       return -1;
->>>>>>> cdacbe3f
     }
     NdbAutoPtr<ndb_mgm_configuration_iterator> ptr(it);
 
@@ -1700,12 +1640,8 @@
     print_nodes(state, it, "ndb_mgmd", mgm_nodes, NDB_MGM_NODE_TYPE_MGM, 0);
     print_nodes(state, it, "mysqld",   api_nodes, NDB_MGM_NODE_TYPE_API, 0);
     //    ndbout << helpTextShow;
-<<<<<<< HEAD
     ndb_mgm_destroy_configuration(conf);
-    return;
-=======
     return 0;
->>>>>>> cdacbe3f
   } else if (strcasecmp(parameters, "PROPERTIES") == 0 ||
 	     strcasecmp(parameters, "PROP") == 0) {
     ndbout << "SHOW PROPERTIES is not yet implemented." << endl;
@@ -1727,39 +1663,24 @@
   return 0;
 }
 
-<<<<<<< HEAD
-void
+int
 CommandInterpreter::executeConnect(char* parameters, bool interactive) 
 {
   BaseString *basestring = NULL;
 
+  int retval;
   disconnect();
   if (!emptyString(parameters)) {
     basestring= new BaseString(parameters);
     m_constr= basestring->trim().c_str();
   }
-  connect(interactive);
+  if ( connect(interactive) == false ){
+    return -1;
+  }
   if (basestring != NULL)
     delete basestring;
-=======
-int
-CommandInterpreter::executeConnect(char* parameters) 
-{
-  int retval;
-  disconnect();
-  if (!emptyString(parameters)) {
-    if (retval = ndb_mgm_set_connectstring(m_mgmsrv,
-				  BaseString(parameters).trim().c_str()))
-    {
-      printError();
-      return retval;
-    }
-  }
-  if ( connect() == false ){
-    return -1;
-  }
+
   return 0;
->>>>>>> cdacbe3f
 }
 
 //*****************************************************************************
@@ -1909,11 +1830,12 @@
 //*****************************************************************************
 //*****************************************************************************
 
-<<<<<<< HEAD
-void
+int
 CommandInterpreter::executeStop(int processId, const char *parameters,
                                 bool all) 
 {
+  int retval = 0;
+
   Vector<BaseString> command_list;
   if (parameters)
   {
@@ -1921,31 +1843,23 @@
     tmp.split(command_list);
     for (unsigned i= 0; i < command_list.size();)
       command_list[i].c_str()[0] ? i++ : (command_list.erase(i),0);
-=======
+  if (all)
+    retval = executeStop(command_list, 0, 0, 0);
+  else
+    retval = executeStop(command_list, 0, &processId, 1);
+
+  return retval;
+}
+
 int
-CommandInterpreter::executeStop(int processId, const char *, bool all) 
-{
-  int result = 0;
-  int retval = 0;
-  if(all) {
-    result = ndb_mgm_stop(m_mgmsrv, 0, 0);
-  } else {
-    result = ndb_mgm_stop(m_mgmsrv, 1, &processId);
->>>>>>> cdacbe3f
-  }
-  if (all)
-    executeStop(command_list, 0, 0, 0);
-  else
-    executeStop(command_list, 0, &processId, 1);
-}
-
-void
 CommandInterpreter::executeStop(Vector<BaseString> &command_list,
                                 unsigned command_pos,
                                 int *node_ids, int no_of_nodes)
 {
   int need_disconnect;
   int abort= 0;
+  int retval = 0;
+
   for (; command_pos < command_list.size(); command_pos++)
   {
     const char *item= command_list[command_pos].c_str();
@@ -1956,7 +1870,7 @@
     }
     ndbout_c("Invalid option: %s. Expecting -A after STOP",
              item);
-    return;
+    return -1;
   }
 
   int result= ndb_mgm_stop3(m_mgmsrv, no_of_nodes, node_ids, abort,
@@ -1965,24 +1879,19 @@
   {
     ndbout_c("Shutdown failed.");
     printError();
-<<<<<<< HEAD
+    retval = -1;
   }
   else
   {
     if (node_ids == 0)
       ndbout_c("NDB Cluster has shutdown.");
     else
-=======
-    retval = -1;
-  } else
->>>>>>> cdacbe3f
     {
       ndbout << "Node";
       for (int i= 0; i < no_of_nodes; i++)
           ndbout << " " << node_ids[i];
       ndbout_c(" has shutdown.");
     }
-<<<<<<< HEAD
   }
 
   if(need_disconnect)
@@ -1991,9 +1900,7 @@
     disconnect();
   }
 
-=======
   return retval;
->>>>>>> cdacbe3f
 }
 
 int
@@ -2069,6 +1976,8 @@
 				   bool all)
 {
   Vector<BaseString> command_list;
+  int retval = 0;
+
   if (parameters)
   {
     BaseString tmp(parameters);
@@ -2077,18 +1986,20 @@
       command_list[i].c_str()[0] ? i++ : (command_list.erase(i),0);
   }
   if (all)
-    executeRestart(command_list, 0, 0, 0);
+    retval = executeRestart(command_list, 0, 0, 0);
   else
-    executeRestart(command_list, 0, &processId, 1);
-}
-
-void
+    retval = executeRestart(command_list, 0, &processId, 1);
+
+  return retval;
+}
+
+int
 CommandInterpreter::executeRestart(Vector<BaseString> &command_list,
                                    unsigned command_pos,
                                    int *node_ids, int no_of_nodes)
 {
   int result;
-<<<<<<< HEAD
+  int retval = 0;
   int nostart= 0;
   int initialstart= 0;
   int abort= 0;
@@ -2101,26 +2012,6 @@
     {
       nostart= 1;
       continue;
-=======
-  int nostart = 0;
-  int initialstart = 0;
-  int abort = 0;
-  int retval = 0;
-
-  if(parameters != 0 && strlen(parameters) != 0){
-    char * tmpString = my_strdup(parameters,MYF(MY_WME));
-    My_auto_ptr<char> ap1(tmpString);
-    char * tmpPtr = 0;
-    char * item = strtok_r(tmpString, " ", &tmpPtr);
-    while(item != NULL){
-      if(strcasecmp(item, "-N") == 0)
-	nostart = 1;
-      if(strcasecmp(item, "-I") == 0)
-	initialstart = 1;
-      if(strcasecmp(item, "-A") == 0)
-	abort = 1;
-      item = strtok_r(NULL, " ", &tmpPtr);
->>>>>>> cdacbe3f
     }
     if (strcasecmp(item, "-I") == 0)
     {
@@ -2134,7 +2025,7 @@
     }
     ndbout_c("Invalid option: %s. Expecting -A,-N or -I after RESTART",
              item);
-    return;
+    return -1;
   }
 
   result= ndb_mgm_restart3(m_mgmsrv, no_of_nodes, node_ids,
@@ -2143,30 +2034,23 @@
   if (result <= 0) {
     ndbout_c("Restart failed.");
     printError();
-<<<<<<< HEAD
+    retval = -1;
   }
   else
   {
     if (node_ids == 0)
       ndbout_c("NDB Cluster is being restarted.");
     else
-=======
-    retval = -1;
-  } else
->>>>>>> cdacbe3f
     {
       ndbout << "Node";
       for (int i= 0; i < no_of_nodes; i++)
         ndbout << " " << node_ids[i];
       ndbout_c(" is being restarted");
     }
-<<<<<<< HEAD
     if(need_disconnect)
       disconnect();
   }
-=======
   return retval;
->>>>>>> cdacbe3f
 }
 
 int
