/* Copyright (c) 2008, 2010, Oracle and/or its affiliates. All rights reserved.

  This program is free software; you can redistribute it and/or modify
  it under the terms of the GNU General Public License as published by
  the Free Software Foundation; version 2 of the License.

  This program is distributed in the hope that it will be useful,
  but WITHOUT ANY WARRANTY; without even the implied warranty of
  MERCHANTABILITY or FITNESS FOR A PARTICULAR PURPOSE.  See the
  GNU General Public License for more details.

  You should have received a copy of the GNU General Public License
  along with this program; if not, write to the Free Software Foundation,
  51 Franklin Street, Suite 500, Boston, MA 02110-1335 USA */

/**
  @file storage/perfschema/pfs_instr.cc
  Performance schema instruments (implementation).
*/

#include <string.h>

#include "my_global.h"
#include "my_sys.h"
#include "pfs.h"
#include "pfs_stat.h"
#include "pfs_instr.h"
#include "pfs_global.h"
#include "pfs_instr_class.h"

/**
  @addtogroup Performance_schema_buffers
  @{
*/

/** Size of the mutex instances array. @sa mutex_array */
ulong mutex_max;
/** Number of mutexes instance lost. @sa mutex_array */
ulong mutex_lost;
/** Size of the rwlock instances array. @sa rwlock_array */
ulong rwlock_max;
/** Number or rwlock instances lost. @sa rwlock_array */
ulong rwlock_lost;
/** Size of the conditions instances array. @sa cond_array */
ulong cond_max;
/** Number of conditions instances lost. @sa cond_array */
ulong cond_lost;
/** Size of the thread instances array. @sa thread_array */
ulong thread_max;
/** Number or thread instances lost. @sa thread_array */
ulong thread_lost;
/** Size of the file instances array. @sa file_array */
ulong file_max;
/** Number of file instances lost. @sa file_array */
ulong file_lost;
/**
  Size of the file handle array. @sa file_handle_array.
  Signed value, for easier comparisons with a file descriptor number.
*/
long file_handle_max;
/** Number of file handle lost. @sa file_handle_array */
ulong file_handle_lost;
/** Size of the table instances array. @sa table_array */
ulong table_max;
/** Number of table instances lost. @sa table_array */
ulong table_lost;
/** Number of EVENTS_WAITS_HISTORY records per thread. */
ulong events_waits_history_per_thread;
/** Number of locker lost. @sa LOCKER_STACK_SIZE. */
ulong locker_lost= 0;

/**
  Mutex instrumentation instances array.
  @sa mutex_max
  @sa mutex_lost
*/
PFS_mutex *mutex_array= NULL;

/**
  RWLock instrumentation instances array.
  @sa rwlock_max
  @sa rwlock_lost
*/
PFS_rwlock *rwlock_array= NULL;

/**
  Condition instrumentation instances array.
  @sa cond_max
  @sa cond_lost
*/
PFS_cond *cond_array= NULL;

/**
  Thread instrumentation instances array.
  @sa thread_max
  @sa thread_lost
*/
PFS_thread *thread_array= NULL;

/**
  File instrumentation instances array.
  @sa file_max
  @sa file_lost
  @sa filename_hash
*/
PFS_file *file_array= NULL;

/**
  File instrumentation handle array.
  @sa file_handle_max
  @sa file_handle_lost
*/
PFS_file **file_handle_array= NULL;

/**
  Table instrumentation instances array.
  @sa table_max
  @sa table_lost
*/
PFS_table *table_array= NULL;

PFS_single_stat *global_instr_class_waits_array= NULL;

static volatile uint32 thread_internal_id_counter= 0;

static uint thread_instr_class_waits_sizing;
static PFS_single_stat *thread_instr_class_waits_array= NULL;

static PFS_events_waits *thread_history_array= NULL;

/** Hash table for instrumented files. */
static LF_HASH filename_hash;
/** True if filename_hash is initialized. */
static bool filename_hash_inited= false;
C_MODE_START
/** Get hash table key for instrumented files. */
static uchar *filename_hash_get_key(const uchar *, size_t *, my_bool);
C_MODE_END

/**
  Initialize all the instruments instance buffers.
  @param param                        sizing parameters
  @return 0 on success
*/
int init_instruments(const PFS_global_param *param)
{
  uint thread_history_sizing;
  uint index;

  /* Make sure init_event_name_sizing is called */
  DBUG_ASSERT(max_instrument_class != 0);

  mutex_max= param->m_mutex_sizing;
  mutex_lost= 0;
  rwlock_max= param->m_rwlock_sizing;
  rwlock_lost= 0;
  cond_max= param->m_cond_sizing;
  cond_lost= 0;
  file_max= param->m_file_sizing;
  file_lost= 0;
  file_handle_max= param->m_file_handle_sizing;
  file_handle_lost= 0;
  table_max= param->m_table_sizing;
  table_lost= 0;
  thread_max= param->m_thread_sizing;
  thread_lost= 0;

  events_waits_history_per_thread= param->m_events_waits_history_sizing;
  thread_history_sizing= param->m_thread_sizing
    * events_waits_history_per_thread;

  thread_instr_class_waits_sizing= param->m_thread_sizing
    * max_instrument_class;

  mutex_array= NULL;
  rwlock_array= NULL;
  cond_array= NULL;
  file_array= NULL;
  file_handle_array= NULL;
  table_array= NULL;
  thread_array= NULL;
  thread_history_array= NULL;
  thread_instr_class_waits_array= NULL;
  thread_internal_id_counter= 0;

  if (mutex_max > 0)
  {
    mutex_array= PFS_MALLOC_ARRAY(mutex_max, PFS_mutex, MYF(MY_ZEROFILL));
    if (unlikely(mutex_array == NULL))
      return 1;
  }

  if (rwlock_max > 0)
  {
    rwlock_array= PFS_MALLOC_ARRAY(rwlock_max, PFS_rwlock, MYF(MY_ZEROFILL));
    if (unlikely(rwlock_array == NULL))
      return 1;
  }

  if (cond_max > 0)
  {
    cond_array= PFS_MALLOC_ARRAY(cond_max, PFS_cond, MYF(MY_ZEROFILL));
    if (unlikely(cond_array == NULL))
      return 1;
  }

  if (file_max > 0)
  {
    file_array= PFS_MALLOC_ARRAY(file_max, PFS_file, MYF(MY_ZEROFILL));
    if (unlikely(file_array == NULL))
      return 1;
  }

  if (file_handle_max > 0)
  {
    file_handle_array= PFS_MALLOC_ARRAY(file_handle_max, PFS_file*, MYF(MY_ZEROFILL));
    if (unlikely(file_handle_array == NULL))
      return 1;
  }

  if (table_max > 0)
  {
    table_array= PFS_MALLOC_ARRAY(table_max, PFS_table, MYF(MY_ZEROFILL));
    if (unlikely(table_array == NULL))
      return 1;
  }

  if (thread_max > 0)
  {
    thread_array= PFS_MALLOC_ARRAY(thread_max, PFS_thread, MYF(MY_ZEROFILL));
    if (unlikely(thread_array == NULL))
      return 1;
  }

  if (thread_history_sizing > 0)
  {
    thread_history_array=
      PFS_MALLOC_ARRAY(thread_history_sizing, PFS_events_waits,
                       MYF(MY_ZEROFILL));
    if (unlikely(thread_history_array == NULL))
      return 1;
  }

  if (thread_instr_class_waits_sizing > 0)
  {
    thread_instr_class_waits_array=
      PFS_MALLOC_ARRAY(thread_instr_class_waits_sizing,
                       PFS_single_stat, MYF(MY_ZEROFILL));
    if (unlikely(thread_instr_class_waits_array == NULL))
      return 1;

    for (index= 0; index < thread_instr_class_waits_sizing; index++)
      thread_instr_class_waits_array[index].reset();
  }

  for (index= 0; index < thread_max; index++)
  {
    thread_array[index].m_waits_history=
      &thread_history_array[index * events_waits_history_per_thread];
    thread_array[index].m_instr_class_wait_stats=
      &thread_instr_class_waits_array[index * max_instrument_class];
  }

  if (max_instrument_class > 0)
  {
    global_instr_class_waits_array=
      PFS_MALLOC_ARRAY(max_instrument_class,
                       PFS_single_stat, MYF(MY_ZEROFILL));
    if (unlikely(global_instr_class_waits_array == NULL))
      return 1;

    for (index= 0; index < max_instrument_class; index++)
      global_instr_class_waits_array[index].reset();
  }

  return 0;
}

/** Reset the wait statistics per thread. */
void reset_per_thread_wait_stat(void)
{
  PFS_thread *thread= thread_array;
  PFS_thread *thread_last= thread_array + thread_max;

  for ( ; thread < thread_last; thread++)
  {
    if (thread->m_lock.is_populated())
      aggregate_thread(thread);
  }
}

/** Cleanup all the instruments buffers. */
void cleanup_instruments(void)
{
  pfs_free(mutex_array);
  mutex_array= NULL;
  mutex_max= 0;
  pfs_free(rwlock_array);
  rwlock_array= NULL;
  rwlock_max= 0;
  pfs_free(cond_array);
  cond_array= NULL;
  cond_max= 0;
  pfs_free(file_array);
  file_array= NULL;
  file_max= 0;
  pfs_free(file_handle_array);
  file_handle_array= NULL;
  file_handle_max= 0;
  pfs_free(table_array);
  table_array= NULL;
  table_max= 0;
  pfs_free(thread_array);
  thread_array= NULL;
  thread_max= 0;
  pfs_free(thread_history_array);
  thread_history_array= NULL;
  pfs_free(thread_instr_class_waits_array);
  thread_instr_class_waits_array= NULL;
  pfs_free(global_instr_class_waits_array);
  global_instr_class_waits_array= NULL;
}

extern "C"
{
static uchar *filename_hash_get_key(const uchar *entry, size_t *length,
                                    my_bool)
{
  const PFS_file * const *typed_entry;
  const PFS_file *file;
  const void *result;
  typed_entry= reinterpret_cast<const PFS_file* const *> (entry);
  DBUG_ASSERT(typed_entry != NULL);
  file= *typed_entry;
  DBUG_ASSERT(file != NULL);
  *length= file->m_filename_length;
  result= file->m_filename;
  return const_cast<uchar*> (reinterpret_cast<const uchar*> (result));
}
}

/**
  Initialize the file name hash.
  @return 0 on success
*/
int init_file_hash(void)
{
  if (! filename_hash_inited)
  {
    lf_hash_init(&filename_hash, sizeof(PFS_file*), LF_HASH_UNIQUE,
                 0, 0, filename_hash_get_key, &my_charset_bin);
    filename_hash_inited= true;
  }
  return 0;
}

/** Cleanup the file name hash. */
void cleanup_file_hash(void)
{
  if (filename_hash_inited)
  {
    lf_hash_destroy(&filename_hash);
    filename_hash_inited= false;
  }
}

void PFS_scan::init(uint random, uint max_size)
{
  m_pass= 0;

  if (max_size == 0)
  {
    /* Degenerated case, no buffer */
    m_pass_max= 0;
    return;
  }

  DBUG_ASSERT(random < max_size);

  if (PFS_MAX_ALLOC_RETRY < max_size)
  {
    /*
      The buffer is big compared to PFS_MAX_ALLOC_RETRY,
      scan it only partially.
    */
    if (random + PFS_MAX_ALLOC_RETRY < max_size)
    {
      /*
        Pass 1: [random, random + PFS_MAX_ALLOC_RETRY - 1]
        Pass 2: not used.
      */
      m_pass_max= 1;
      m_first[0]= random;
      m_last[0]= random + PFS_MAX_ALLOC_RETRY;
      m_first[1]= 0;
      m_last[1]= 0;
    }
    else
    {
      /*
        Pass 1: [random, max_size - 1]
        Pass 2: [0, ...]
        The combined length of pass 1 and 2 is PFS_MAX_ALLOC_RETRY.
      */
      m_pass_max= 2;
      m_first[0]= random;
      m_last[0]= max_size;
      m_first[1]= 0;
      m_last[1]= PFS_MAX_ALLOC_RETRY - (max_size - random);
    }
  }
  else
  {
    /*
      The buffer is small compared to PFS_MAX_ALLOC_RETRY,
      scan it in full in two passes.
      Pass 1: [random, max_size - 1]
      Pass 2: [0, random - 1]
    */
    m_pass_max= 2;
    m_first[0]= random;
    m_last[0]= max_size;
    m_first[1]= 0;
    m_last[1]= random;
  }

  DBUG_ASSERT(m_first[0] < max_size);
  DBUG_ASSERT(m_first[1] < max_size);
  DBUG_ASSERT(m_last[1] <= max_size);
  DBUG_ASSERT(m_last[1] <= max_size);
  /* The combined length of all passes should not exceed PFS_MAX_ALLOC_RETRY. */
  DBUG_ASSERT((m_last[0] - m_first[0]) +
              (m_last[1] - m_first[1]) <= PFS_MAX_ALLOC_RETRY);
}

/**
  Create instrumentation for a mutex instance.
  @param klass                        the mutex class
  @param identity                     the mutex address
  @return a mutex instance, or NULL
*/
PFS_mutex* create_mutex(PFS_mutex_class *klass, const void *identity)
{
  PFS_scan scan;
  uint random= randomized_index(identity, mutex_max);

  for (scan.init(random, mutex_max);
       scan.has_pass();
       scan.next_pass())
  {
    PFS_mutex *pfs= mutex_array + scan.first();
    PFS_mutex *pfs_last= mutex_array + scan.last();
    for ( ; pfs < pfs_last; pfs++)
    {
      if (pfs->m_lock.is_free())
      {
        if (pfs->m_lock.free_to_dirty())
        {
          pfs->m_identity= identity;
          pfs->m_class= klass;
          pfs->m_wait_stat.reset();
          pfs->m_lock_stat.reset();
          pfs->m_owner= NULL;
          pfs->m_last_locked= 0;
          pfs->m_lock.dirty_to_allocated();
          if (klass->is_singleton())
            klass->m_singleton= pfs;
          return pfs;
        }
      }
    }
  }

  mutex_lost++;
  return NULL;
}

/**
  Destroy instrumentation for a mutex instance.
  @param pfs                          the mutex to destroy
*/
void destroy_mutex(PFS_mutex *pfs)
{
  DBUG_ASSERT(pfs != NULL);
  PFS_mutex_class *klass= pfs->m_class;
  /* Aggregate to EVENTS_WAITS_SUMMARY_BY_EVENT_NAME */
  uint index= klass->m_event_name_index;
  global_instr_class_waits_array[index].aggregate(& pfs->m_wait_stat);
  pfs->m_wait_stat.reset();
  if (klass->is_singleton())
    klass->m_singleton= NULL;
  pfs->m_lock.allocated_to_free();
}

/**
  Create instrumentation for a rwlock instance.
  @param klass                        the rwlock class
  @param identity                     the rwlock address
  @return a rwlock instance, or NULL
*/
PFS_rwlock* create_rwlock(PFS_rwlock_class *klass, const void *identity)
{
  PFS_scan scan;
  uint random= randomized_index(identity, rwlock_max);

  for (scan.init(random, rwlock_max);
       scan.has_pass();
       scan.next_pass())
  {
    PFS_rwlock *pfs= rwlock_array + scan.first();
    PFS_rwlock *pfs_last= rwlock_array + scan.last();
    for ( ; pfs < pfs_last; pfs++)
    {
      if (pfs->m_lock.is_free())
      {
        if (pfs->m_lock.free_to_dirty())
        {
          pfs->m_identity= identity;
          pfs->m_class= klass;
          pfs->m_wait_stat.reset();
          pfs->m_lock.dirty_to_allocated();
          pfs->m_read_lock_stat.reset();
          pfs->m_write_lock_stat.reset();
          pfs->m_writer= NULL;
          pfs->m_readers= 0;
          pfs->m_last_written= 0;
          pfs->m_last_read= 0;
          if (klass->is_singleton())
            klass->m_singleton= pfs;
          return pfs;
        }
      }
    }
  }

  rwlock_lost++;
  return NULL;
}

/**
  Destroy instrumentation for a rwlock instance.
  @param pfs                          the rwlock to destroy
*/
void destroy_rwlock(PFS_rwlock *pfs)
{
  DBUG_ASSERT(pfs != NULL);
  PFS_rwlock_class *klass= pfs->m_class;
  /* Aggregate to EVENTS_WAITS_SUMMARY_BY_EVENT_NAME */
  uint index= klass->m_event_name_index;
  global_instr_class_waits_array[index].aggregate(& pfs->m_wait_stat);
  pfs->m_wait_stat.reset();
  if (klass->is_singleton())
    klass->m_singleton= NULL;
  pfs->m_lock.allocated_to_free();
}

/**
  Create instrumentation for a condition instance.
  @param klass                        the condition class
  @param identity                     the condition address
  @return a condition instance, or NULL
*/
PFS_cond* create_cond(PFS_cond_class *klass, const void *identity)
{
  PFS_scan scan;
  uint random= randomized_index(identity, cond_max);

  for (scan.init(random, cond_max);
       scan.has_pass();
       scan.next_pass())
  {
    PFS_cond *pfs= cond_array + scan.first();
    PFS_cond *pfs_last= cond_array + scan.last();
    for ( ; pfs < pfs_last; pfs++)
    {
      if (pfs->m_lock.is_free())
      {
        if (pfs->m_lock.free_to_dirty())
        {
          pfs->m_identity= identity;
          pfs->m_class= klass;
          pfs->m_cond_stat.m_signal_count= 0;
          pfs->m_cond_stat.m_broadcast_count= 0;
          pfs->m_wait_stat.reset();
          pfs->m_lock.dirty_to_allocated();
          if (klass->is_singleton())
            klass->m_singleton= pfs;
          return pfs;
        }
      }
    }
  }

  cond_lost++;
  return NULL;
}

/**
  Destroy instrumentation for a condition instance.
  @param pfs                          the condition to destroy
*/
void destroy_cond(PFS_cond *pfs)
{
  DBUG_ASSERT(pfs != NULL);
  PFS_cond_class *klass= pfs->m_class;
  /* Aggregate to EVENTS_WAITS_SUMMARY_BY_EVENT_NAME */
  uint index= klass->m_event_name_index;
  global_instr_class_waits_array[index].aggregate(& pfs->m_wait_stat);
  pfs->m_wait_stat.reset();
  if (klass->is_singleton())
    klass->m_singleton= NULL;
  pfs->m_lock.allocated_to_free();
}

PFS_thread* PFS_thread::get_current_thread()
{
  PFS_thread *pfs= my_pthread_getspecific_ptr(PFS_thread*, THR_PFS);
  return pfs;
}

/**
  Create instrumentation for a thread instance.
  @param klass                        the thread class
  @param identity                     the thread address,
    or a value characteristic of this thread
  @param thread_id                    the PROCESSLIST thread id,
    or 0 if unknown
  @return a thread instance, or NULL
*/
PFS_thread* create_thread(PFS_thread_class *klass, const void *identity,
                          ulong thread_id)
{
  PFS_scan scan;
  uint random= randomized_index(identity, thread_max);

  for (scan.init(random, thread_max);
       scan.has_pass();
       scan.next_pass())
  {
    PFS_thread *pfs= thread_array + scan.first();
    PFS_thread *pfs_last= thread_array + scan.last();
    for ( ; pfs < pfs_last; pfs++)
    {
      if (pfs->m_lock.is_free())
      {
        if (pfs->m_lock.free_to_dirty())
        {
          pfs->m_thread_internal_id=
            PFS_atomic::add_u32(&thread_internal_id_counter, 1);
          pfs->m_parent_thread_internal_id= 0;
          pfs->m_thread_id= thread_id;
          pfs->m_event_id= 1;
          pfs->m_enabled= true;
          pfs->m_class= klass;
          pfs->m_events_waits_count= 0;
          pfs->m_waits_history_full= false;
          pfs->m_waits_history_index= 0;

          PFS_single_stat *stat= pfs->m_instr_class_wait_stats;
          PFS_single_stat *stat_last= stat + max_instrument_class;
          for ( ; stat < stat_last; stat++)
            stat->reset();
          pfs->m_filename_hash_pins= NULL;
          pfs->m_table_share_hash_pins= NULL;
          pfs->m_setup_actor_hash_pins= NULL;
          pfs->m_setup_object_hash_pins= NULL;

          pfs->m_username_length= 0;
          pfs->m_hostname_length= 0;
          pfs->m_dbname_length= 0;
          pfs->m_command= 0;
          pfs->m_start_time= 0;
          pfs->m_processlist_state_length= 0;
          pfs->m_processlist_info_length= 0;

          pfs->m_lock.dirty_to_allocated();
          return pfs;
        }
      }
    }
  }

  thread_lost++;
  return NULL;
}

PFS_mutex *sanitize_mutex(PFS_mutex *unsafe)
{
  if ((&mutex_array[0] <= unsafe) &&
      (unsafe < &mutex_array[mutex_max]))
    return unsafe;
  return NULL;
}

PFS_rwlock *sanitize_rwlock(PFS_rwlock *unsafe)
{
  if ((&rwlock_array[0] <= unsafe) &&
      (unsafe < &rwlock_array[rwlock_max]))
    return unsafe;
  return NULL;
}

PFS_cond *sanitize_cond(PFS_cond *unsafe)
{
  if ((&cond_array[0] <= unsafe) &&
      (unsafe < &cond_array[cond_max]))
    return unsafe;
  return NULL;
}

/**
  Sanitize a PFS_thread pointer.
  Validate that the PFS_thread is part of thread_array.
  Sanitizing data is required when the data can be
  damaged with expected race conditions, for example
  involving EVENTS_WAITS_HISTORY_LONG.
  @param unsafe the pointer to sanitize
  @return a valid pointer, or NULL
*/
PFS_thread *sanitize_thread(PFS_thread *unsafe)
{
  SANITIZE_ARRAY_BODY(PFS_thread, thread_array, thread_max, unsafe);
}

const char *sanitize_file_name(const char *unsafe)
{
  intptr ptr= (intptr) unsafe;
  intptr first= (intptr) &file_array[0];
  intptr last= (intptr) &file_array[file_max];

  /* Check if unsafe points inside file_array[] */
  if (likely((first <= ptr) && (ptr < last)))
  {
    /* Check if unsafe points to PFS_file::m_filename */
    intptr offset= (ptr - first) % sizeof(PFS_file);
    intptr valid_offset= my_offsetof(PFS_file, m_filename[0]);
    if (likely(offset == valid_offset))
    {   
      return unsafe;
    }   
  }
  return NULL;
}

PFS_file *sanitize_file(PFS_file *unsafe)
{
  if ((&file_array[0] <= unsafe) &&
      (unsafe < &file_array[file_max]))
    return unsafe;
  return NULL;
}

/**
  Destroy instrumentation for a thread instance.
  @param pfs                          the thread to destroy
*/
void destroy_thread(PFS_thread *pfs)
{
  DBUG_ASSERT(pfs != NULL);
  if (pfs->m_filename_hash_pins)
  {
    lf_hash_put_pins(pfs->m_filename_hash_pins);
    pfs->m_filename_hash_pins= NULL;
  }
  if (pfs->m_table_share_hash_pins)
  {
    lf_hash_put_pins(pfs->m_table_share_hash_pins);
    pfs->m_table_share_hash_pins= NULL;
  }
  if (pfs->m_setup_actor_hash_pins)
  {
    lf_hash_put_pins(pfs->m_setup_actor_hash_pins);
    pfs->m_setup_actor_hash_pins= NULL;
  }
  if (pfs->m_setup_object_hash_pins)
  {
    lf_hash_put_pins(pfs->m_setup_object_hash_pins);
    pfs->m_setup_object_hash_pins= NULL;
  }
  pfs->m_lock.allocated_to_free();
}

/**
  Find or create instrumentation for a file instance by file name.
  @param thread                       the executing instrumented thread
  @param klass                        the file class
  @param filename                     the file name
  @param len                          the length in bytes of filename
  @return a file instance, or NULL
*/
PFS_file*
find_or_create_file(PFS_thread *thread, PFS_file_class *klass,
                    const char *filename, uint len)
{
  PFS_file *pfs;
  PFS_scan scan;

  if (! filename_hash_inited)
  {
    /* File instrumentation can be turned off. */
    file_lost++;
    return NULL;
  }

  if (unlikely(thread->m_filename_hash_pins == NULL))
  {
    thread->m_filename_hash_pins= lf_hash_get_pins(&filename_hash);
    if (unlikely(thread->m_filename_hash_pins == NULL))
    {
      file_lost++;
      return NULL;
    }
  }

  char safe_buffer[FN_REFLEN];
  const char *safe_filename;

  if (len >= FN_REFLEN)
  {
    /*
      The instrumented code uses file names that exceeds FN_REFLEN.
      This could be legal for instrumentation on non mysys APIs,
      so we support it.
      Truncate the file name so that:
      - it fits into pfs->m_filename
      - it is safe to use mysys apis to normalize the file name.
    */
    memcpy(safe_buffer, filename, FN_REFLEN - 1);
    safe_buffer[FN_REFLEN - 1]= 0;
    safe_filename= safe_buffer;
  }
  else
    safe_filename= filename;

  /*
    Normalize the file name to avoid duplicates when using aliases:
    - absolute or relative paths
    - symbolic links
    Names are resolved as follows:
    - /real/path/to/real_file ==> same
    - /path/with/link/to/real_file ==> /real/path/to/real_file
    - real_file ==> /real/path/to/real_file
    - ./real_file ==> /real/path/to/real_file
    - /real/path/to/sym_link ==> same
    - /path/with/link/to/sym_link ==> /real/path/to/sym_link
    - sym_link ==> /real/path/to/sym_link
    - ./sym_link ==> /real/path/to/sym_link
    When the last component of a file is a symbolic link,
    the last component is *not* resolved, so that all file io
    operations on a link (create, read, write, delete) are counted
    against the link itself, not the target file.
    Resolving the name would lead to create counted against the link,
    and read/write/delete counted against the target, leading to
    incoherent results and instrumentation leaks.
    Also note that, when creating files, this name resolution
    works properly for files that do not exist (yet) on the file system.
  */
  char buffer[FN_REFLEN];
  char dirbuffer[FN_REFLEN];
  size_t dirlen;
  const char *normalized_filename;
  int normalized_length;

  dirlen= dirname_length(safe_filename);
  if (dirlen == 0)
  {
    dirbuffer[0]= FN_CURLIB;
    dirbuffer[1]= FN_LIBCHAR;
    dirbuffer[2]= '\0';
  }
  else
  {
    memcpy(dirbuffer, safe_filename, dirlen);
    dirbuffer[dirlen]= '\0';
  }

  if (my_realpath(buffer, dirbuffer, MYF(0)) != 0)
  {
    file_lost++;
    return NULL;
  }

  /* Append the unresolved file name to the resolved path */
  char *ptr= buffer + strlen(buffer);
  char *buf_end= &buffer[sizeof(buffer)-1];
  if (buf_end > ptr)
    *ptr++= FN_LIBCHAR;
  if (buf_end > ptr)
    strncpy(ptr, safe_filename + dirlen, buf_end - ptr);
  *buf_end= '\0';

  normalized_filename= buffer;
  normalized_length= strlen(normalized_filename);

  PFS_file **entry;
  uint retry_count= 0;
  const uint retry_max= 3;
search:
  entry= reinterpret_cast<PFS_file**>
    (lf_hash_search(&filename_hash, thread->m_filename_hash_pins,
                    normalized_filename, normalized_length));
  if (entry && (entry != MY_ERRPTR))
  {
    pfs= *entry;
    pfs->m_file_stat.m_open_count++;
    lf_hash_search_unpin(thread->m_filename_hash_pins);
    return pfs;
  }

  /* filename is not constant, just using it for noise on create */
  uint random= randomized_index(filename, file_max);

  for (scan.init(random, file_max);
       scan.has_pass();
       scan.next_pass())
  {
    pfs= file_array + scan.first();
    PFS_file *pfs_last= file_array + scan.last();
    for ( ; pfs < pfs_last; pfs++)
    {
      if (pfs->m_lock.is_free())
      {
        if (pfs->m_lock.free_to_dirty())
        {
          pfs->m_class= klass;
          strncpy(pfs->m_filename, normalized_filename, normalized_length);
          pfs->m_filename[normalized_length]= '\0';
          pfs->m_filename_length= normalized_length;
          pfs->m_wait_stat.reset();
          pfs->m_file_stat.m_open_count= 1;
          pfs->m_file_stat.m_io_stat.reset();

          int res;
          res= lf_hash_insert(&filename_hash, thread->m_filename_hash_pins,
                              &pfs);
          if (likely(res == 0))
          {
            pfs->m_lock.dirty_to_allocated();
            if (klass->is_singleton())
              klass->m_singleton= pfs;
            return pfs;
          }

          pfs->m_lock.dirty_to_free();

          if (res > 0)
          {
            /* Duplicate insert by another thread */
            if (++retry_count > retry_max)
            {
              /* Avoid infinite loops */
              file_lost++;
              return NULL;
            }
            goto search;
          }

          /* OOM in lf_hash_insert */
          file_lost++;
          return NULL;
        }
      }
    }
  }

  file_lost++;
  return NULL;
}

/**
  Release instrumentation for a file instance.
  @param pfs                          the file to release
*/
void release_file(PFS_file *pfs)
{
  DBUG_ASSERT(pfs != NULL);
  pfs->m_file_stat.m_open_count--;
}

/**
  Destroy instrumentation for a file instance.
  @param thread                       the executing thread instrumentation
  @param pfs                          the file to destroy
*/
void destroy_file(PFS_thread *thread, PFS_file *pfs)
{
  DBUG_ASSERT(thread != NULL);
  DBUG_ASSERT(thread->m_filename_hash_pins != NULL);
  DBUG_ASSERT(pfs != NULL);
  PFS_file_class *klass= pfs->m_class;

  /* Aggregate to EVENTS_WAITS_SUMMARY_BY_EVENT_NAME */
  uint index= klass->m_event_name_index;
  global_instr_class_waits_array[index].aggregate(& pfs->m_wait_stat);
  pfs->m_wait_stat.reset();

  /* Aggregate to FILE_SUMMARY_BY_EVENT_NAME */
  klass->m_file_stat.m_io_stat.aggregate(& pfs->m_file_stat.m_io_stat);
  pfs->m_file_stat.m_io_stat.reset();

  lf_hash_delete(&filename_hash, thread->m_filename_hash_pins,
                 pfs->m_filename, pfs->m_filename_length);
  if (klass->is_singleton())
    klass->m_singleton= NULL;
  pfs->m_lock.allocated_to_free();
}

/**
  Create instrumentation for a table instance.
  @param share                        the table share
  @param opening_thread               the opening thread
  @param identity                     the table address
  @return a table instance, or NULL
*/
PFS_table* create_table(PFS_table_share *share, PFS_thread *opening_thread,
                        const void *identity)
{
  PFS_scan scan;
  uint random= randomized_index(identity, table_max);

  for (scan.init(random, table_max);
       scan.has_pass();
       scan.next_pass())
  {
    PFS_table *pfs= table_array + scan.first();
    PFS_table *pfs_last= table_array + scan.last();
    for ( ; pfs < pfs_last; pfs++)
    {
      if (pfs->m_lock.is_free())
      {
        if (pfs->m_lock.free_to_dirty())
        {
          pfs->m_identity= identity;
          pfs->m_share= share;
<<<<<<< HEAD
          share->inc_refcount();
          pfs->m_wait_stat.m_control_flag=
            &flag_events_waits_summary_by_instance;
          pfs->m_wait_stat.m_parent= &share->m_wait_stat;
          reset_single_stat_link(&pfs->m_wait_stat);
=======
          share->m_refcount++;
          pfs->m_table_stat.reset();
>>>>>>> b81d267f
          pfs->m_opening_thread= opening_thread;
          pfs->m_lock.dirty_to_allocated();
          return pfs;
        }
      }
    }
  }

  table_lost++;
  return NULL;
}

/**
  Destroy instrumentation for a table instance.
  @param pfs                          the table to destroy
*/
void destroy_table(PFS_table *pfs)
{
  DBUG_ASSERT(pfs != NULL);
  pfs->m_share->m_refcount--;
  pfs->m_lock.allocated_to_free();
}

static void reset_mutex_waits_by_instance(void)
{
  PFS_mutex *pfs= mutex_array;
  PFS_mutex *pfs_last= mutex_array + mutex_max;

  for ( ; pfs < pfs_last; pfs++)
    pfs->m_wait_stat.reset();
}

static void reset_rwlock_waits_by_instance(void)
{
  PFS_rwlock *pfs= rwlock_array;
  PFS_rwlock *pfs_last= rwlock_array + rwlock_max;

  for ( ; pfs < pfs_last; pfs++)
    pfs->m_wait_stat.reset();
}

static void reset_cond_waits_by_instance(void)
{
  PFS_cond *pfs= cond_array;
  PFS_cond *pfs_last= cond_array + cond_max;

  for ( ; pfs < pfs_last; pfs++)
    pfs->m_wait_stat.reset();
}

static void reset_file_waits_by_instance(void)
{
  PFS_file *pfs= file_array;
  PFS_file *pfs_last= file_array + file_max;

  for ( ; pfs < pfs_last; pfs++)
    pfs->m_wait_stat.reset();
}

/** Reset the wait statistics per object instance. */
void reset_events_waits_by_instance(void)
{
  reset_mutex_waits_by_instance();
  reset_rwlock_waits_by_instance();
  reset_cond_waits_by_instance();
  reset_file_waits_by_instance();
}

/** Reset the io statistics per file instance. */
void reset_file_instance_io(void)
{
  PFS_file *pfs= file_array;
  PFS_file *pfs_last= file_array + file_max;

  for ( ; pfs < pfs_last; pfs++)
    pfs->m_file_stat.m_io_stat.reset();
}

void reset_global_wait_stat()
{
  PFS_single_stat *stat= global_instr_class_waits_array;
  PFS_single_stat *stat_last= global_instr_class_waits_array + max_instrument_class;

  for ( ; stat < stat_last; stat++)
    stat->reset();
}

void aggregate_all_event_names(PFS_single_stat *from_array,
                               PFS_single_stat *to_array)
{
  PFS_single_stat *from;
  PFS_single_stat *from_last;
  PFS_single_stat *to;
  PFS_single_stat *to_last;

  from= from_array;
  from_last= from_array + max_instrument_class;
  to= to_array;
  to_last= to_array + max_instrument_class;

  for ( ; from < from_last ; from++, to++)
  {
    if (from->m_count > 0)
    {
      to->aggregate(from);
      from->reset();
    }
  }
}

void aggregate_all_event_names(PFS_single_stat *from_array,
                               PFS_single_stat *to_array_1,
                               PFS_single_stat *to_array_2)
{
  PFS_single_stat *from;
  PFS_single_stat *from_last;
  PFS_single_stat *to_1;
  PFS_single_stat *to_1_last;
  PFS_single_stat *to_2;
  PFS_single_stat *to_2_last;

  from= from_array;
  from_last= from_array + max_instrument_class;
  to_1= to_array_1;
  to_1_last= to_array_1 + max_instrument_class;
  to_2= to_array_2;
  to_2_last= to_array_2 + max_instrument_class;

  for ( ; from < from_last ; from++, to_1++, to_2++)
  {
    if (from->m_count > 0)
    {
      to_1->aggregate(from);
      to_2->aggregate(from);
      from->reset();
    }
  }
}

void aggregate_thread(PFS_thread *thread)
{
  /* FIXME */

  PFS_single_stat *stat= thread->m_instr_class_wait_stats;
  PFS_single_stat *stat_last= stat + max_instrument_class;
  for ( ; stat < stat_last; stat++)
    stat->reset();
}

/** @} */<|MERGE_RESOLUTION|>--- conflicted
+++ resolved
@@ -1032,16 +1032,8 @@
         {
           pfs->m_identity= identity;
           pfs->m_share= share;
-<<<<<<< HEAD
           share->inc_refcount();
-          pfs->m_wait_stat.m_control_flag=
-            &flag_events_waits_summary_by_instance;
-          pfs->m_wait_stat.m_parent= &share->m_wait_stat;
-          reset_single_stat_link(&pfs->m_wait_stat);
-=======
-          share->m_refcount++;
           pfs->m_table_stat.reset();
->>>>>>> b81d267f
           pfs->m_opening_thread= opening_thread;
           pfs->m_lock.dirty_to_allocated();
           return pfs;
@@ -1061,7 +1053,7 @@
 void destroy_table(PFS_table *pfs)
 {
   DBUG_ASSERT(pfs != NULL);
-  pfs->m_share->m_refcount--;
+  pfs->m_share->dec_refcount();
   pfs->m_lock.allocated_to_free();
 }
 
@@ -1183,8 +1175,6 @@
 
 void aggregate_thread(PFS_thread *thread)
 {
-  /* FIXME */
-
   PFS_single_stat *stat= thread->m_instr_class_wait_stats;
   PFS_single_stat *stat_last= stat + max_instrument_class;
   for ( ; stat < stat_last; stat++)
