/*****************************************************************************

Copyright (c) 1995, 2009, Innobase Oy. All Rights Reserved.

This program is free software; you can redistribute it and/or modify it under
the terms of the GNU General Public License as published by the Free Software
Foundation; version 2 of the License.

This program is distributed in the hope that it will be useful, but WITHOUT
ANY WARRANTY; without even the implied warranty of MERCHANTABILITY or FITNESS
FOR A PARTICULAR PURPOSE. See the GNU General Public License for more details.

You should have received a copy of the GNU General Public License along with
this program; if not, write to the Free Software Foundation, Inc., 59 Temple
Place, Suite 330, Boston, MA 02111-1307 USA

*****************************************************************************/

/**************************************************//**
@file os/os0sync.c
The interface to the operating system
synchronization primitives.

Created 9/6/1995 Heikki Tuuri
*******************************************************/

#include "os0sync.h"
#ifdef UNIV_NONINL
#include "os0sync.ic"
#endif

#ifdef __WIN__
#include <windows.h>
#endif

#include "ut0mem.h"
#include "srv0start.h"
#include "srv0srv.h"

/* Type definition for an operating system mutex struct */
struct os_mutex_struct{
	os_event_t	event;	/*!< Used by sync0arr.c for queing threads */
	void*		handle;	/*!< OS handle to mutex */
	ulint		count;	/*!< we use this counter to check
				that the same thread does not
				recursively lock the mutex: we
				do not assume that the OS mutex
				supports recursive locking, though
				NT seems to do that */
	UT_LIST_NODE_T(os_mutex_str_t) os_mutex_list;
				/* list of all 'slow' OS mutexes created */
};

/** Mutex protecting counts and the lists of OS mutexes and events */
UNIV_INTERN os_mutex_t	os_sync_mutex;
/** TRUE if os_sync_mutex has been initialized */
static ibool		os_sync_mutex_inited	= FALSE;
/** TRUE when os_sync_free() is being executed */
static ibool		os_sync_free_called	= FALSE;

/** This is incremented by 1 in os_thread_create and decremented by 1 in
os_thread_exit */
UNIV_INTERN ulint	os_thread_count		= 0;

/** The list of all events created */
static UT_LIST_BASE_NODE_T(os_event_struct_t)	os_event_list;

/** The list of all OS 'slow' mutexes */
static UT_LIST_BASE_NODE_T(os_mutex_str_t)	os_mutex_list;

UNIV_INTERN ulint	os_event_count		= 0;
UNIV_INTERN ulint	os_mutex_count		= 0;
UNIV_INTERN ulint	os_fast_mutex_count	= 0;

/* The number of microsecnds in a second. */
static const ulint MICROSECS_IN_A_SECOND = 1000000;

/* Because a mutex is embedded inside an event and there is an
event embedded inside a mutex, on free, this generates a recursive call.
This version of the free event function doesn't acquire the global lock */
static void os_event_free_internal(os_event_t	event);

/* On Windows (Vista and later), load function pointers for condition
variable handling. Those functions are not available in prior versions,
so we have to use them via runtime loading, as long as we support XP. */
static void os_cond_module_init(void);

#ifdef __WIN__
/* Prototypes and function pointers for condition variable functions */
typedef VOID (WINAPI* InitializeConditionVariableProc)
	     (PCONDITION_VARIABLE ConditionVariable);
static InitializeConditionVariableProc initialize_condition_variable;

typedef BOOL (WINAPI* SleepConditionVariableCSProc)
	     (PCONDITION_VARIABLE ConditionVariable,
	      PCRITICAL_SECTION CriticalSection,
	      DWORD dwMilliseconds);
static SleepConditionVariableCSProc sleep_condition_variable;

typedef VOID (WINAPI* WakeAllConditionVariableProc)
	     (PCONDITION_VARIABLE ConditionVariable);
static WakeAllConditionVariableProc wake_all_condition_variable;

typedef VOID (WINAPI* WakeConditionVariableProc)
	     (PCONDITION_VARIABLE ConditionVariable);
static WakeConditionVariableProc wake_condition_variable;
#endif

/*********************************************************//**
Initialitze condition variable */
UNIV_INLINE
void
os_cond_init(
/*=========*/
	os_cond_t*	cond)	/*!< in: condition variable. */
{
	ut_a(cond);

#ifdef __WIN__
	ut_a(initialize_condition_variable != NULL);
	initialize_condition_variable(cond);
#else
	ut_a(pthread_cond_init(cond, NULL) == 0);
#endif
}

/*********************************************************//**
Do a timed wait on condition variable.
@return TRUE if timed out, FALSE otherwise */
UNIV_INLINE
ibool
os_cond_wait_timed(
/*===============*/
	os_cond_t*		cond,		/*!< in: condition variable. */
	os_fast_mutex_t*	mutex,		/*!< in: fast mutex */
#ifndef __WIN__
	const struct timespec*	abstime		/*!< in: timeout */
#else
	DWORD			time_in_ms	/*!< in: timeout in
						milliseconds*/
#endif /* !__WIN__ */
)
{
#ifdef __WIN__
	BOOL	ret;
	DWORD	err;

	ut_a(sleep_condition_variable != NULL);

	ret = sleep_condition_variable(cond, mutex, time_in_ms);

	if (!ret) {
		err = GetLastError();
		/* From http://msdn.microsoft.com/en-us/library/ms686301%28VS.85%29.aspx,
		"Condition variables are subject to spurious wakeups
		(those not associated with an explicit wake) and stolen wakeups
		(another thread manages to run before the woken thread)."
		Check for both types of timeouts.
		Conditions are checked by the caller.*/
		if ((err == WAIT_TIMEOUT) || (err == ERROR_TIMEOUT)) {
			return(TRUE);
		}
	}

	ut_a(ret);

	return(FALSE);
#else
	int	ret;

	ret = pthread_cond_timedwait(cond, mutex, abstime);

	switch (ret) {
	case 0:
	case ETIMEDOUT:
	/* We play it safe by checking for EINTR even though
	according to the POSIX documentation it can't return EINTR. */
	case EINTR:
		break;

	default:
		fprintf(stderr, "  InnoDB: pthread_cond_timedwait() returned: "
				"%d: abstime={%lu,%lu}\n",
				ret, (ulong) abstime->tv_sec, (ulong) abstime->tv_nsec);
		ut_error;
	}

	return(ret == ETIMEDOUT);
#endif
}
/*********************************************************//**
Wait on condition variable */
UNIV_INLINE
void
os_cond_wait(
/*=========*/
	os_cond_t*		cond,	/*!< in: condition variable. */
	os_fast_mutex_t*	mutex)	/*!< in: fast mutex */
{
	ut_a(cond);
	ut_a(mutex);

#ifdef __WIN__
	ut_a(sleep_condition_variable != NULL);
	ut_a(sleep_condition_variable(cond, mutex, INFINITE));
#else
	ut_a(pthread_cond_wait(cond, mutex) == 0);
#endif
}

/*********************************************************//**
Wakes all threads  waiting for condition variable */
UNIV_INLINE
void
os_cond_broadcast(
/*==============*/
	os_cond_t*	cond)	/*!< in: condition variable. */
{
	ut_a(cond);

#ifdef __WIN__
	ut_a(wake_all_condition_variable != NULL);
	wake_all_condition_variable(cond);
#else
	ut_a(pthread_cond_broadcast(cond) == 0);
#endif
}

/*********************************************************//**
Wakes one thread waiting for condition variable */
UNIV_INLINE
void
os_cond_signal(
/*==========*/
	os_cond_t*	cond)	/*!< in: condition variable. */
{
	ut_a(cond);

#ifdef __WIN__
	ut_a(wake_condition_variable != NULL);
	wake_condition_variable(cond);
#else
	ut_a(pthread_cond_signal(cond) == 0);
#endif
}

/*********************************************************//**
Destroys condition variable */
UNIV_INLINE
void
os_cond_destroy(
/*============*/
	os_cond_t*	cond)	/*!< in: condition variable. */
{
#ifdef __WIN__
	/* Do nothing */
#else
	ut_a(pthread_cond_destroy(cond) == 0);
#endif
}

/*********************************************************//**
On Windows (Vista and later), load function pointers for condition variable
handling. Those functions are not available in prior versions, so we have to
use them via runtime loading, as long as we support XP. */
static
void
os_cond_module_init(void)
/*=====================*/
{
#ifdef __WIN__
	HMODULE		h_dll;

	if (!srv_use_native_conditions)
		return;

	h_dll = GetModuleHandle("kernel32");

	initialize_condition_variable = (InitializeConditionVariableProc)
			 GetProcAddress(h_dll, "InitializeConditionVariable");
	sleep_condition_variable = (SleepConditionVariableCSProc)
			  GetProcAddress(h_dll, "SleepConditionVariableCS");
	wake_all_condition_variable = (WakeAllConditionVariableProc)
			     GetProcAddress(h_dll, "WakeAllConditionVariable");
	wake_condition_variable = (WakeConditionVariableProc)
			 GetProcAddress(h_dll, "WakeConditionVariable");

	/* When using native condition variables, check function pointers */
	ut_a(initialize_condition_variable);
	ut_a(sleep_condition_variable);
	ut_a(wake_all_condition_variable);
	ut_a(wake_condition_variable);
#endif
}

/*********************************************************//**
Initializes global event and OS 'slow' mutex lists. */
UNIV_INTERN
void
os_sync_init(void)
/*==============*/
{
	UT_LIST_INIT(os_event_list);
	UT_LIST_INIT(os_mutex_list);

	os_sync_mutex = NULL;
	os_sync_mutex_inited = FALSE;

	/* Now for Windows only */
	os_cond_module_init();

	os_sync_mutex = os_mutex_create();

	os_sync_mutex_inited = TRUE;
}

/*********************************************************//**
Frees created events and OS 'slow' mutexes. */
UNIV_INTERN
void
os_sync_free(void)
/*==============*/
{
	os_event_t	event;
	os_mutex_t	mutex;

	os_sync_free_called = TRUE;
	event = UT_LIST_GET_FIRST(os_event_list);

	while (event) {

		os_event_free(event);

		event = UT_LIST_GET_FIRST(os_event_list);
	}

	mutex = UT_LIST_GET_FIRST(os_mutex_list);

	while (mutex) {
		if (mutex == os_sync_mutex) {
			/* Set the flag to FALSE so that we do not try to
			reserve os_sync_mutex any more in remaining freeing
			operations in shutdown */
			os_sync_mutex_inited = FALSE;
		}

		os_mutex_free(mutex);

		mutex = UT_LIST_GET_FIRST(os_mutex_list);
	}
	os_sync_free_called = FALSE;
}

/*********************************************************//**
Creates an event semaphore, i.e., a semaphore which may just have two
states: signaled and nonsignaled. The created event is manual reset: it
must be reset explicitly by calling sync_os_reset_event.
@return	the event handle */
UNIV_INTERN
os_event_t
os_event_create(
/*============*/
	const char*	name)	/*!< in: the name of the event, if NULL
				the event is created without a name */
{
	os_event_t	event;

#ifdef __WIN__
	if(!srv_use_native_conditions) {

		event = ut_malloc(sizeof(struct os_event_struct));

		event->handle = CreateEvent(NULL,
					    TRUE,
					    FALSE,
					    (LPCTSTR) name);
		if (!event->handle) {
			fprintf(stderr,
				"InnoDB: Could not create a Windows event"
				" semaphore; Windows error %lu\n",
				(ulong) GetLastError());
		}
	} else /* Windows with condition variables */
#endif

	{
		UT_NOT_USED(name);

		event = ut_malloc(sizeof(struct os_event_struct));

		os_fast_mutex_init(&(event->os_mutex));

		os_cond_init(&(event->cond_var));

		event->is_set = FALSE;

		/* We return this value in os_event_reset(), which can then be
		be used to pass to the os_event_wait_low(). The value of zero
		is reserved in os_event_wait_low() for the case when the
		caller does not want to pass any signal_count value. To
		distinguish between the two cases we initialize signal_count
		to 1 here. */
		event->signal_count = 1;
	}

	/* The os_sync_mutex can be NULL because during startup an event
	can be created [ because it's embedded in the mutex/rwlock ] before
	this module has been initialized */
	if (os_sync_mutex != NULL) {
		os_mutex_enter(os_sync_mutex);
	}

	/* Put to the list of events */
	UT_LIST_ADD_FIRST(os_event_list, os_event_list, event);

	os_event_count++;

	if (os_sync_mutex != NULL) {
		os_mutex_exit(os_sync_mutex);
	}

	return(event);
}

/**********************************************************//**
Sets an event semaphore to the signaled state: lets waiting threads
proceed. */
UNIV_INTERN
void
os_event_set(
/*=========*/
	os_event_t	event)	/*!< in: event to set */
{
	ut_a(event);

#ifdef __WIN__
	if (!srv_use_native_conditions) {
		ut_a(SetEvent(event->handle));
		return;
	}
#endif

	ut_a(event);

	os_fast_mutex_lock(&(event->os_mutex));

	if (event->is_set) {
		/* Do nothing */
	} else {
		event->is_set = TRUE;
		event->signal_count += 1;
		os_cond_broadcast(&(event->cond_var));
	}

	os_fast_mutex_unlock(&(event->os_mutex));
}

/**********************************************************//**
Resets an event semaphore to the nonsignaled state. Waiting threads will
stop to wait for the event.
The return value should be passed to os_even_wait_low() if it is desired
that this thread should not wait in case of an intervening call to
os_event_set() between this os_event_reset() and the
os_event_wait_low() call. See comments for os_event_wait_low().
@return	current signal_count. */
UNIV_INTERN
ib_int64_t
os_event_reset(
/*===========*/
	os_event_t	event)	/*!< in: event to reset */
{
	ib_int64_t	ret = 0;

	ut_a(event);

#ifdef __WIN__
	if(!srv_use_native_conditions) {
		ut_a(ResetEvent(event->handle));
		return(0);
	}
#endif

	os_fast_mutex_lock(&(event->os_mutex));

	if (!event->is_set) {
		/* Do nothing */
	} else {
		event->is_set = FALSE;
	}
	ret = event->signal_count;

	os_fast_mutex_unlock(&(event->os_mutex));
	return(ret);
}

/**********************************************************//**
Frees an event object, without acquiring the global lock. */
static
void
os_event_free_internal(
/*===================*/
	os_event_t	event)	/*!< in: event to free */
{
#ifdef __WIN__
	if(!srv_use_native_conditions) {
		ut_a(event);
		ut_a(CloseHandle(event->handle));
	} else
#endif
	{
		ut_a(event);

		/* This is to avoid freeing the mutex twice */
		os_fast_mutex_free(&(event->os_mutex));

		os_cond_destroy(&(event->cond_var));
	}

	/* Remove from the list of events */
	UT_LIST_REMOVE(os_event_list, os_event_list, event);

	os_event_count--;

	ut_free(event);
}

/**********************************************************//**
Frees an event object. */
UNIV_INTERN
void
os_event_free(
/*==========*/
	os_event_t	event)	/*!< in: event to free */

{
	ut_a(event);
#ifdef __WIN__
	if(!srv_use_native_conditions){
		ut_a(CloseHandle(event->handle));
	} else /*Windows with condition variables */
#endif
	{
		os_fast_mutex_free(&(event->os_mutex));

		os_cond_destroy(&(event->cond_var));
	}

	/* Remove from the list of events */
	os_mutex_enter(os_sync_mutex);

	UT_LIST_REMOVE(os_event_list, os_event_list, event);

	os_event_count--;

	os_mutex_exit(os_sync_mutex);

	ut_free(event);
}

/**********************************************************//**
Waits for an event object until it is in the signaled state. If
srv_shutdown_state == SRV_SHUTDOWN_EXIT_THREADS this also exits the
waiting thread when the event becomes signaled (or immediately if the
event is already in the signaled state).

Typically, if the event has been signalled after the os_event_reset()
we'll return immediately because event->is_set == TRUE.
There are, however, situations (e.g.: sync_array code) where we may
lose this information. For example:

thread A calls os_event_reset()
thread B calls os_event_set()   [event->is_set == TRUE]
thread C calls os_event_reset() [event->is_set == FALSE]
thread A calls os_event_wait()  [infinite wait!]
thread C calls os_event_wait()  [infinite wait!]

Where such a scenario is possible, to avoid infinite wait, the
value returned by os_event_reset() should be passed in as
reset_sig_count. */
UNIV_INTERN
void
os_event_wait_low(
/*==============*/
	os_event_t	event,		/*!< in: event to wait */
	ib_int64_t	reset_sig_count)/*!< in: zero or the value
					returned by previous call of
					os_event_reset(). */
{
	ib_int64_t	old_signal_count;

#ifdef __WIN__
	if(!srv_use_native_conditions) {
		DWORD	err;

		ut_a(event);

		UT_NOT_USED(reset_sig_count);

		/* Specify an infinite wait */
		err = WaitForSingleObject(event->handle, INFINITE);

		ut_a(err == WAIT_OBJECT_0);

		if (srv_shutdown_state == SRV_SHUTDOWN_EXIT_THREADS) {
			os_thread_exit(NULL);
		}
		return;
	}
#endif

	os_fast_mutex_lock(&(event->os_mutex));

	if (reset_sig_count) {
		old_signal_count = reset_sig_count;
	} else {
		old_signal_count = event->signal_count;
	}

	for (;;) {
		if (event->is_set == TRUE
		    || event->signal_count != old_signal_count) {

			os_fast_mutex_unlock(&(event->os_mutex));

			if (srv_shutdown_state == SRV_SHUTDOWN_EXIT_THREADS) {

				os_thread_exit(NULL);
			}
			/* Ok, we may return */

			return;
		}

		os_cond_wait(&(event->cond_var), &(event->os_mutex));

		/* Solaris manual said that spurious wakeups may occur: we
		have to check if the event really has been signaled after
		we came here to wait */
	}
}

/**********************************************************//**
Waits for an event object until it is in the signaled state or
a timeout is exceeded.
@return	0 if success, OS_SYNC_TIME_EXCEEDED if timeout was exceeded */
UNIV_INTERN
ulint
os_event_wait_time_low(
/*===================*/
	os_event_t	event,			/*!< in: event to wait */
	ulint		time_in_usec,		/*!< in: timeout in
						microseconds, or
						OS_SYNC_INFINITE_TIME */
	ib_int64_t	reset_sig_count)	/*!< in: zero or the value
						returned by previous call of
						os_event_reset(). */

{
<<<<<<< HEAD
	ibool		timed_out;
=======
	ibool		timed_out = FALSE;
>>>>>>> 20ca15d4
	ib_int64_t	old_signal_count;

#ifdef __WIN__
	DWORD		time_in_ms;

	if (!srv_use_native_conditions) {
		DWORD	err;

		ut_a(event);

		if (time_in_usec != OS_SYNC_INFINITE_TIME) {
			time_in_ms = time_in_usec / 1000;
			err = WaitForSingleObject(event->handle, time_in_ms);
		} else {
			err = WaitForSingleObject(event->handle, INFINITE);
		}

		if (err == WAIT_OBJECT_0) {
			return(0);
		} else if ((err == WAIT_TIMEOUT) || (err == ERROR_TIMEOUT)) {
			return(OS_SYNC_TIME_EXCEEDED);
		}

		ut_error;
		/* Dummy value to eliminate compiler warning. */
		return(42);
	} else {
		ut_a(sleep_condition_variable != NULL);

		if (time_in_usec != OS_SYNC_INFINITE_TIME) {
			time_in_ms = time_in_usec / 1000;
		} else {
			time_in_ms = INFINITE;
		}
	}
#else
	struct timespec	abstime;

	if (time_in_usec != OS_SYNC_INFINITE_TIME) {
		struct timeval	tv;
		int		ret;
		ulint		sec;
		ulint		usec;

		ret = ut_usectime(&sec, &usec);
		ut_a(ret == 0);

		tv.tv_sec = sec;
		tv.tv_usec = usec;

		tv.tv_usec += time_in_usec;

		if ((ulint) tv.tv_usec >= MICROSECS_IN_A_SECOND) {
			tv.tv_sec += time_in_usec / MICROSECS_IN_A_SECOND;
			tv.tv_usec %= MICROSECS_IN_A_SECOND;
		}

		abstime.tv_sec  = tv.tv_sec;
		abstime.tv_nsec = tv.tv_usec * 1000;
	} else {
		abstime.tv_nsec = 999999999;
		abstime.tv_sec = (time_t) ULINT_MAX;
	}

	ut_a(abstime.tv_nsec <= 999999999);

#endif /* __WIN__ */

	os_fast_mutex_lock(&event->os_mutex);

	if (reset_sig_count) {
		old_signal_count = reset_sig_count;
	} else {
		old_signal_count = event->signal_count;
	}

	do {
		if (event->is_set == TRUE
		    || event->signal_count != old_signal_count) {

			break;
		}

		timed_out = os_cond_wait_timed(
			&event->cond_var, &event->os_mutex,
#ifndef __WIN__
			&abstime
#else
			time_in_ms
#endif /* !__WIN__ */
		);

	} while (!timed_out);

	os_fast_mutex_unlock(&event->os_mutex);

	if (srv_shutdown_state == SRV_SHUTDOWN_EXIT_THREADS) {

		os_thread_exit(NULL);
	}

	return(timed_out ? OS_SYNC_TIME_EXCEEDED : 0);
}

/*********************************************************//**
Creates an operating system mutex semaphore. Because these are slow, the
mutex semaphore of InnoDB itself (mutex_t) should be used where possible.
@return	the mutex handle */
UNIV_INTERN
os_mutex_t
os_mutex_create(void)
/*=================*/
{
	os_fast_mutex_t*	mutex;
	os_mutex_t		mutex_str;

	mutex = ut_malloc(sizeof(os_fast_mutex_t));

	os_fast_mutex_init(mutex);
	mutex_str = ut_malloc(sizeof(os_mutex_str_t));

	mutex_str->handle = mutex;
	mutex_str->count = 0;
	mutex_str->event = os_event_create(NULL);

	if (UNIV_LIKELY(os_sync_mutex_inited)) {
		/* When creating os_sync_mutex itself we cannot reserve it */
		os_mutex_enter(os_sync_mutex);
	}

	UT_LIST_ADD_FIRST(os_mutex_list, os_mutex_list, mutex_str);

	os_mutex_count++;

	if (UNIV_LIKELY(os_sync_mutex_inited)) {
		os_mutex_exit(os_sync_mutex);
	}

	return(mutex_str);
}

/**********************************************************//**
Acquires ownership of a mutex semaphore. */
UNIV_INTERN
void
os_mutex_enter(
/*===========*/
	os_mutex_t	mutex)	/*!< in: mutex to acquire */
{
	os_fast_mutex_lock(mutex->handle);

	(mutex->count)++;

	ut_a(mutex->count == 1);
}

/**********************************************************//**
Releases ownership of a mutex. */
UNIV_INTERN
void
os_mutex_exit(
/*==========*/
	os_mutex_t	mutex)	/*!< in: mutex to release */
{
	ut_a(mutex);

	ut_a(mutex->count == 1);

	(mutex->count)--;
	os_fast_mutex_unlock(mutex->handle);
}

/**********************************************************//**
Frees a mutex object. */
UNIV_INTERN
void
os_mutex_free(
/*==========*/
	os_mutex_t	mutex)	/*!< in: mutex to free */
{
	ut_a(mutex);

	if (UNIV_LIKELY(!os_sync_free_called)) {
		os_event_free_internal(mutex->event);
	}

	if (UNIV_LIKELY(os_sync_mutex_inited)) {
		os_mutex_enter(os_sync_mutex);
	}

	UT_LIST_REMOVE(os_mutex_list, os_mutex_list, mutex);

	os_mutex_count--;

	if (UNIV_LIKELY(os_sync_mutex_inited)) {
		os_mutex_exit(os_sync_mutex);
	}

	os_fast_mutex_free(mutex->handle);
	ut_free(mutex->handle);
	ut_free(mutex);
}

/*********************************************************//**
Initializes an operating system fast mutex semaphore. */
UNIV_INTERN
void
os_fast_mutex_init(
/*===============*/
	os_fast_mutex_t*	fast_mutex)	/*!< in: fast mutex */
{
#ifdef __WIN__
	ut_a(fast_mutex);

	InitializeCriticalSection((LPCRITICAL_SECTION) fast_mutex);
#else
	ut_a(0 == pthread_mutex_init(fast_mutex, MY_MUTEX_INIT_FAST));
#endif
	if (UNIV_LIKELY(os_sync_mutex_inited)) {
		/* When creating os_sync_mutex itself (in Unix) we cannot
		reserve it */

		os_mutex_enter(os_sync_mutex);
	}

	os_fast_mutex_count++;

	if (UNIV_LIKELY(os_sync_mutex_inited)) {
		os_mutex_exit(os_sync_mutex);
	}
}

/**********************************************************//**
Acquires ownership of a fast mutex. */
UNIV_INTERN
void
os_fast_mutex_lock(
/*===============*/
	os_fast_mutex_t*	fast_mutex)	/*!< in: mutex to acquire */
{
#ifdef __WIN__
	EnterCriticalSection((LPCRITICAL_SECTION) fast_mutex);
#else
	pthread_mutex_lock(fast_mutex);
#endif
}

/**********************************************************//**
Releases ownership of a fast mutex. */
UNIV_INTERN
void
os_fast_mutex_unlock(
/*=================*/
	os_fast_mutex_t*	fast_mutex)	/*!< in: mutex to release */
{
#ifdef __WIN__
	LeaveCriticalSection(fast_mutex);
#else
	pthread_mutex_unlock(fast_mutex);
#endif
}

/**********************************************************//**
Frees a mutex object. */
UNIV_INTERN
void
os_fast_mutex_free(
/*===============*/
	os_fast_mutex_t*	fast_mutex)	/*!< in: mutex to free */
{
#ifdef __WIN__
	ut_a(fast_mutex);

	DeleteCriticalSection((LPCRITICAL_SECTION) fast_mutex);
#else
	int	ret;

	ret = pthread_mutex_destroy(fast_mutex);

	if (UNIV_UNLIKELY(ret != 0)) {
		ut_print_timestamp(stderr);
		fprintf(stderr,
			"  InnoDB: error: return value %lu when calling\n"
			"InnoDB: pthread_mutex_destroy().\n", (ulint)ret);
		fprintf(stderr,
			"InnoDB: Byte contents of the pthread mutex at %p:\n",
			(void*) fast_mutex);
		ut_print_buf(stderr, fast_mutex, sizeof(os_fast_mutex_t));
		putc('\n', stderr);
	}
#endif
	if (UNIV_LIKELY(os_sync_mutex_inited)) {
		/* When freeing the last mutexes, we have
		already freed os_sync_mutex */

		os_mutex_enter(os_sync_mutex);
	}

	ut_ad(os_fast_mutex_count > 0);
	os_fast_mutex_count--;

	if (UNIV_LIKELY(os_sync_mutex_inited)) {
		os_mutex_exit(os_sync_mutex);
	}
}<|MERGE_RESOLUTION|>--- conflicted
+++ resolved
@@ -656,11 +656,7 @@
 						os_event_reset(). */
 
 {
-<<<<<<< HEAD
-	ibool		timed_out;
-=======
 	ibool		timed_out = FALSE;
->>>>>>> 20ca15d4
 	ib_int64_t	old_signal_count;
 
 #ifdef __WIN__
