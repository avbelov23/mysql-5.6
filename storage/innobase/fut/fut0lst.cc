/*****************************************************************************

Copyright (c) 1995, 2016, Oracle and/or its affiliates. All Rights Reserved.

This program is free software; you can redistribute it and/or modify it under
the terms of the GNU General Public License as published by the Free Software
Foundation; version 2 of the License.

This program is distributed in the hope that it will be useful, but WITHOUT
ANY WARRANTY; without even the implied warranty of MERCHANTABILITY or FITNESS
FOR A PARTICULAR PURPOSE. See the GNU General Public License for more details.

You should have received a copy of the GNU General Public License along with
this program; if not, write to the Free Software Foundation, Inc.,
51 Franklin Street, Suite 500, Boston, MA 02110-1335 USA

*****************************************************************************/

/******************************************************************//**
@file fut/fut0lst.cc
File-based list utilities

Created 11/28/1995 Heikki Tuuri
***********************************************************************/

#include "fut0lst.h"
#include "buf0buf.h"
#include "page0page.h"

/********************************************************************//**
Adds a node to an empty list. */
static
void
flst_add_to_empty(
/*==============*/
	flst_base_node_t*	base,	/*!< in: pointer to base node of
					empty list */
	flst_node_t*		node,	/*!< in: node to add */
	mtr_t*			mtr)	/*!< in: mini-transaction handle */
{
	space_id_t	space;
	fil_addr_t	node_addr;
	ulint		len;

	ut_ad(mtr && base && node);
	ut_ad(base != node);
	ut_ad(mtr_memo_contains_page_flagged(mtr, base,
					     MTR_MEMO_PAGE_X_FIX
					     | MTR_MEMO_PAGE_SX_FIX));
	ut_ad(mtr_memo_contains_page_flagged(mtr, node,
					     MTR_MEMO_PAGE_X_FIX
					     | MTR_MEMO_PAGE_SX_FIX));
	len = flst_get_len(base);
	ut_a(len == 0);

	buf_ptr_get_fsp_addr(node, &space, &node_addr);

	/* Update first and last fields of base node */
	flst_write_addr(base + FLST_FIRST, node_addr, mtr);
	flst_write_addr(base + FLST_LAST, node_addr, mtr);

	/* Set prev and next fields of node to add */
	flst_write_addr(node + FLST_PREV, fil_addr_null, mtr);
	flst_write_addr(node + FLST_NEXT, fil_addr_null, mtr);

	/* Update len of base node */
	mlog_write_ulint(base + FLST_LEN, len + 1, MLOG_4BYTES, mtr);
}

/********************************************************************//**
Inserts a node after another in a list. */
static
void
flst_insert_after(
/*==============*/
	flst_base_node_t*	base,	/*!< in: pointer to base node of list */
	flst_node_t*		node1,	/*!< in: node to insert after */
	flst_node_t*		node2,	/*!< in: node to add */
	mtr_t*			mtr);	/*!< in: mini-transaction handle */
/********************************************************************//**
Inserts a node before another in a list. */
static
void
flst_insert_before(
/*===============*/
	flst_base_node_t*	base,	/*!< in: pointer to base node of list */
	flst_node_t*		node2,	/*!< in: node to insert */
	flst_node_t*		node3,	/*!< in: node to insert before */
	mtr_t*			mtr);	/*!< in: mini-transaction handle */

/********************************************************************//**
Adds a node as the last node in a list. */
void
flst_add_last(
/*==========*/
	flst_base_node_t*	base,	/*!< in: pointer to base node of list */
	flst_node_t*		node,	/*!< in: node to add */
	mtr_t*			mtr)	/*!< in: mini-transaction handle */
{
	space_id_t	space;
	fil_addr_t	node_addr;
	ulint		len;
	fil_addr_t	last_addr;

	ut_ad(mtr && base && node);
	ut_ad(base != node);
	ut_ad(mtr_memo_contains_page_flagged(mtr, base,
					     MTR_MEMO_PAGE_X_FIX
					     | MTR_MEMO_PAGE_SX_FIX));
	ut_ad(mtr_memo_contains_page_flagged(mtr, node,
					     MTR_MEMO_PAGE_X_FIX
					     | MTR_MEMO_PAGE_SX_FIX));
	len = flst_get_len(base);
	last_addr = flst_get_last(base, mtr);

	buf_ptr_get_fsp_addr(node, &space, &node_addr);

	/* If the list is not empty, call flst_insert_after */
	if (len != 0) {
		flst_node_t*	last_node;

		if (last_addr.page == node_addr.page) {
			last_node = page_align(node) + last_addr.boffset;
		} else {
			bool			found;
			const page_size_t&	page_size
				= fil_space_get_page_size(space, &found);

			ut_ad(found);

			last_node = fut_get_ptr(space, page_size, last_addr,
						RW_SX_LATCH, mtr);
		}

		flst_insert_after(base, last_node, node, mtr);
	} else {
		/* else call flst_add_to_empty */
		flst_add_to_empty(base, node, mtr);
	}
}

/********************************************************************//**
Adds a node as the first node in a list. */
void
flst_add_first(
/*===========*/
	flst_base_node_t*	base,	/*!< in: pointer to base node of list */
	flst_node_t*		node,	/*!< in: node to add */
	mtr_t*			mtr)	/*!< in: mini-transaction handle */
{
	space_id_t	space;
	fil_addr_t	node_addr;
	ulint		len;
	fil_addr_t	first_addr;
	flst_node_t*	first_node;

	ut_ad(mtr && base && node);
	ut_ad(base != node);
	ut_ad(mtr_memo_contains_page_flagged(mtr, base,
					     MTR_MEMO_PAGE_X_FIX
					     | MTR_MEMO_PAGE_SX_FIX));
	ut_ad(mtr_memo_contains_page_flagged(mtr, node,
					     MTR_MEMO_PAGE_X_FIX
					     | MTR_MEMO_PAGE_SX_FIX));
	len = flst_get_len(base);
	first_addr = flst_get_first(base, mtr);

	buf_ptr_get_fsp_addr(node, &space, &node_addr);

	/* If the list is not empty, call flst_insert_before */
	if (len != 0) {
		if (first_addr.page == node_addr.page) {
			first_node = page_align(node) + first_addr.boffset;
		} else {
			bool			found;
			const page_size_t&	page_size
				= fil_space_get_page_size(space, &found);

			ut_ad(found);

			first_node = fut_get_ptr(space, page_size, first_addr,
						 RW_SX_LATCH, mtr);
		}

		flst_insert_before(base, node, first_node, mtr);
	} else {
		/* else call flst_add_to_empty */
		flst_add_to_empty(base, node, mtr);
	}
}

/********************************************************************//**
Inserts a node after another in a list. */
static
void
flst_insert_after(
/*==============*/
	flst_base_node_t*	base,	/*!< in: pointer to base node of list */
	flst_node_t*		node1,	/*!< in: node to insert after */
	flst_node_t*		node2,	/*!< in: node to add */
	mtr_t*			mtr)	/*!< in: mini-transaction handle */
{
	space_id_t	space;
	fil_addr_t	node1_addr;
	fil_addr_t	node2_addr;
	flst_node_t*	node3;
	fil_addr_t	node3_addr;
	ulint		len;

	ut_ad(mtr && node1 && node2 && base);
	ut_ad(base != node1);
	ut_ad(base != node2);
	ut_ad(node2 != node1);
	ut_ad(mtr_memo_contains_page_flagged(mtr, base,
					     MTR_MEMO_PAGE_X_FIX
					     | MTR_MEMO_PAGE_SX_FIX));
	ut_ad(mtr_memo_contains_page_flagged(mtr, node1,
					     MTR_MEMO_PAGE_X_FIX
					     | MTR_MEMO_PAGE_SX_FIX));
	ut_ad(mtr_memo_contains_page_flagged(mtr, node2,
					     MTR_MEMO_PAGE_X_FIX
					     | MTR_MEMO_PAGE_SX_FIX));

	buf_ptr_get_fsp_addr(node1, &space, &node1_addr);
	buf_ptr_get_fsp_addr(node2, &space, &node2_addr);

	node3_addr = flst_get_next_addr(node1, mtr);

	/* Set prev and next fields of node2 */
	flst_write_addr(node2 + FLST_PREV, node1_addr, mtr);
	flst_write_addr(node2 + FLST_NEXT, node3_addr, mtr);

	if (!fil_addr_is_null(node3_addr)) {
		/* Update prev field of node3 */
		bool			found;
		const page_size_t&	page_size
			= fil_space_get_page_size(space, &found);

		ut_ad(found);

		node3 = fut_get_ptr(space, page_size,
				    node3_addr, RW_SX_LATCH, mtr);
		flst_write_addr(node3 + FLST_PREV, node2_addr, mtr);
	} else {
		/* node1 was last in list: update last field in base */
		flst_write_addr(base + FLST_LAST, node2_addr, mtr);
	}

	/* Set next field of node1 */
	flst_write_addr(node1 + FLST_NEXT, node2_addr, mtr);

	/* Update len of base node */
	len = flst_get_len(base);
	mlog_write_ulint(base + FLST_LEN, len + 1, MLOG_4BYTES, mtr);
}

/********************************************************************//**
Inserts a node before another in a list. */
static
void
flst_insert_before(
/*===============*/
	flst_base_node_t*	base,	/*!< in: pointer to base node of list */
	flst_node_t*		node2,	/*!< in: node to insert */
	flst_node_t*		node3,	/*!< in: node to insert before */
	mtr_t*			mtr)	/*!< in: mini-transaction handle */
{
	space_id_t	space;
	flst_node_t*	node1;
	fil_addr_t	node1_addr;
	fil_addr_t	node2_addr;
	fil_addr_t	node3_addr;
	ulint		len;

	ut_ad(mtr && node2 && node3 && base);
	ut_ad(base != node2);
	ut_ad(base != node3);
	ut_ad(node2 != node3);
	ut_ad(mtr_memo_contains_page_flagged(mtr, base,
					     MTR_MEMO_PAGE_X_FIX
					     | MTR_MEMO_PAGE_SX_FIX));
	ut_ad(mtr_memo_contains_page_flagged(mtr, node2,
					     MTR_MEMO_PAGE_X_FIX
					     | MTR_MEMO_PAGE_SX_FIX));
	ut_ad(mtr_memo_contains_page_flagged(mtr, node3,
					     MTR_MEMO_PAGE_X_FIX
					     | MTR_MEMO_PAGE_SX_FIX));

	buf_ptr_get_fsp_addr(node2, &space, &node2_addr);
	buf_ptr_get_fsp_addr(node3, &space, &node3_addr);

	node1_addr = flst_get_prev_addr(node3, mtr);

	/* Set prev and next fields of node2 */
	flst_write_addr(node2 + FLST_PREV, node1_addr, mtr);
	flst_write_addr(node2 + FLST_NEXT, node3_addr, mtr);

	if (!fil_addr_is_null(node1_addr)) {
		bool			found;
		const page_size_t&	page_size
			= fil_space_get_page_size(space, &found);

		ut_ad(found);

		/* Update next field of node1 */
		node1 = fut_get_ptr(space, page_size, node1_addr,
				    RW_SX_LATCH, mtr);
		flst_write_addr(node1 + FLST_NEXT, node2_addr, mtr);
	} else {
		/* node3 was first in list: update first field in base */
		flst_write_addr(base + FLST_FIRST, node2_addr, mtr);
	}

	/* Set prev field of node3 */
	flst_write_addr(node3 + FLST_PREV, node2_addr, mtr);

	/* Update len of base node */
	len = flst_get_len(base);
	mlog_write_ulint(base + FLST_LEN, len + 1, MLOG_4BYTES, mtr);
}

/********************************************************************//**
Removes a node. */
void
flst_remove(
/*========*/
	flst_base_node_t*	base,	/*!< in: pointer to base node of list */
	flst_node_t*		node2,	/*!< in: node to remove */
	mtr_t*			mtr)	/*!< in: mini-transaction handle */
{
	space_id_t	space;
	flst_node_t*	node1;
	fil_addr_t	node1_addr;
	fil_addr_t	node2_addr;
	flst_node_t*	node3;
	fil_addr_t	node3_addr;
	ulint		len;

	ut_ad(mtr && node2 && base);
	ut_ad(mtr_memo_contains_page_flagged(mtr, base,
					     MTR_MEMO_PAGE_X_FIX
					     | MTR_MEMO_PAGE_SX_FIX));
	ut_ad(mtr_memo_contains_page_flagged(mtr, node2,
					     MTR_MEMO_PAGE_X_FIX
					     | MTR_MEMO_PAGE_SX_FIX));

	buf_ptr_get_fsp_addr(node2, &space, &node2_addr);

	bool			found;
	const page_size_t&	page_size = fil_space_get_page_size(space,
								    &found);

	ut_ad(found);

	node1_addr = flst_get_prev_addr(node2, mtr);
	node3_addr = flst_get_next_addr(node2, mtr);

	if (!fil_addr_is_null(node1_addr)) {

		/* Update next field of node1 */

		if (node1_addr.page == node2_addr.page) {

			node1 = page_align(node2) + node1_addr.boffset;
		} else {
			node1 = fut_get_ptr(space, page_size,
					    node1_addr, RW_SX_LATCH, mtr);
		}

		ut_ad(node1 != node2);

		flst_write_addr(node1 + FLST_NEXT, node3_addr, mtr);
	} else {
		/* node2 was first in list: update first field in base */
		flst_write_addr(base + FLST_FIRST, node3_addr, mtr);
	}

	if (!fil_addr_is_null(node3_addr)) {
		/* Update prev field of node3 */

		if (node3_addr.page == node2_addr.page) {

			node3 = page_align(node2) + node3_addr.boffset;
		} else {
			node3 = fut_get_ptr(space, page_size,
					    node3_addr, RW_SX_LATCH, mtr);
		}

		ut_ad(node2 != node3);

		flst_write_addr(node3 + FLST_PREV, node1_addr, mtr);
	} else {
		/* node2 was last in list: update last field in base */
		flst_write_addr(base + FLST_LAST, node1_addr, mtr);
	}

	/* Update len of base node */
	len = flst_get_len(base);
	ut_ad(len > 0);

	mlog_write_ulint(base + FLST_LEN, len - 1, MLOG_4BYTES, mtr);
}

/********************************************************************//**
<<<<<<< HEAD
Cuts off the tail of the list, including the node given. The number of
nodes which will be removed must be provided by the caller, as this function
does not measure the length of the tail. */
void
flst_cut_end(
/*=========*/
	flst_base_node_t*	base,	/*!< in: pointer to base node of list */
	flst_node_t*		node2,	/*!< in: first node to remove */
	ulint			n_nodes,/*!< in: number of nodes to remove,
					must be >= 1 */
	mtr_t*			mtr)	/*!< in: mini-transaction handle */
{
	space_id_t	space;
	flst_node_t*	node1;
	fil_addr_t	node1_addr;
	fil_addr_t	node2_addr;
	ulint		len;

	ut_ad(mtr && node2 && base);
	ut_ad(mtr_memo_contains_page_flagged(mtr, base,
					     MTR_MEMO_PAGE_X_FIX
					     | MTR_MEMO_PAGE_SX_FIX));
	ut_ad(mtr_memo_contains_page_flagged(mtr, node2,
					     MTR_MEMO_PAGE_X_FIX
					     | MTR_MEMO_PAGE_SX_FIX));
	ut_ad(n_nodes > 0);

	buf_ptr_get_fsp_addr(node2, &space, &node2_addr);

	node1_addr = flst_get_prev_addr(node2, mtr);

	if (!fil_addr_is_null(node1_addr)) {

		/* Update next field of node1 */

		if (node1_addr.page == node2_addr.page) {

			node1 = page_align(node2) + node1_addr.boffset;
		} else {
			bool			found;
			const page_size_t&	page_size
				= fil_space_get_page_size(space, &found);

			ut_ad(found);

			node1 = fut_get_ptr(space, page_size,
					    node1_addr, RW_SX_LATCH, mtr);
		}

		flst_write_addr(node1 + FLST_NEXT, fil_addr_null, mtr);
	} else {
		/* node2 was first in list: update the field in base */
		flst_write_addr(base + FLST_FIRST, fil_addr_null, mtr);
	}

	flst_write_addr(base + FLST_LAST, node1_addr, mtr);

	/* Update len of base node */
	len = flst_get_len(base);
	ut_ad(len >= n_nodes);

	mlog_write_ulint(base + FLST_LEN, len - n_nodes, MLOG_4BYTES, mtr);
}

/********************************************************************//**
Cuts off the tail of the list, not including the given node. The number of
nodes which will be removed must be provided by the caller, as this function
does not measure the length of the tail. */
void
flst_truncate_end(
/*==============*/
	flst_base_node_t*	base,	/*!< in: pointer to base node of list */
	flst_node_t*		node2,	/*!< in: first node not to remove */
	ulint			n_nodes,/*!< in: number of nodes to remove */
	mtr_t*			mtr)	/*!< in: mini-transaction handle */
{
	fil_addr_t	node2_addr;
	ulint		len;
	space_id_t	space;

	ut_ad(mtr && node2 && base);
	ut_ad(mtr_memo_contains_page_flagged(mtr, base,
					     MTR_MEMO_PAGE_X_FIX
					     | MTR_MEMO_PAGE_SX_FIX));
	ut_ad(mtr_memo_contains_page_flagged(mtr, node2,
					     MTR_MEMO_PAGE_X_FIX
					     | MTR_MEMO_PAGE_SX_FIX));
	if (n_nodes == 0) {

		ut_ad(fil_addr_is_null(flst_get_next_addr(node2, mtr)));

		return;
	}

	buf_ptr_get_fsp_addr(node2, &space, &node2_addr);

	/* Update next field of node2 */
	flst_write_addr(node2 + FLST_NEXT, fil_addr_null, mtr);

	flst_write_addr(base + FLST_LAST, node2_addr, mtr);

	/* Update len of base node */
	len = flst_get_len(base);
	ut_ad(len >= n_nodes);

	mlog_write_ulint(base + FLST_LEN, len - n_nodes, MLOG_4BYTES, mtr);
}

/********************************************************************//**
=======
>>>>>>> 173e171c
Validates a file-based list.
@return TRUE if ok */
ibool
flst_validate(
/*==========*/
	const flst_base_node_t*	base,	/*!< in: pointer to base node of list */
	mtr_t*			mtr1)	/*!< in: mtr */
{
	space_id_t		space;
	const flst_node_t*	node;
	fil_addr_t		node_addr;
	fil_addr_t		base_addr;
	ulint			len;
	ulint			i;
	mtr_t			mtr2;

	ut_ad(base);
	ut_ad(mtr_memo_contains_page_flagged(mtr1, base,
					     MTR_MEMO_PAGE_X_FIX
					     | MTR_MEMO_PAGE_SX_FIX));

	/* We use two mini-transaction handles: the first is used to
	lock the base node, and prevent other threads from modifying the
	list. The second is used to traverse the list. We cannot run the
	second mtr without committing it at times, because if the list
	is long, then the x-locked pages could fill the buffer resulting
	in a deadlock. */

	/* Find out the space id */
	buf_ptr_get_fsp_addr(base, &space, &base_addr);

	bool			found;
	const page_size_t&	page_size = fil_space_get_page_size(space,
								    &found);

	ut_ad(found);

	len = flst_get_len(base);
	node_addr = flst_get_first(base, mtr1);

	for (i = 0; i < len; i++) {
		mtr_start(&mtr2);

		node = fut_get_ptr(space, page_size,
				   node_addr, RW_SX_LATCH, &mtr2);
		node_addr = flst_get_next_addr(node, &mtr2);

		mtr_commit(&mtr2); /* Commit mtr2 each round to prevent buffer
				   becoming full */
	}

	ut_a(fil_addr_is_null(node_addr));

	node_addr = flst_get_last(base, mtr1);

	for (i = 0; i < len; i++) {
		mtr_start(&mtr2);

		node = fut_get_ptr(space, page_size,
				   node_addr, RW_SX_LATCH, &mtr2);
		node_addr = flst_get_prev_addr(node, &mtr2);

		mtr_commit(&mtr2); /* Commit mtr2 each round to prevent buffer
				   becoming full */
	}

	ut_a(fil_addr_is_null(node_addr));

	return(TRUE);
}<|MERGE_RESOLUTION|>--- conflicted
+++ resolved
@@ -402,118 +402,6 @@
 }
 
 /********************************************************************//**
-<<<<<<< HEAD
-Cuts off the tail of the list, including the node given. The number of
-nodes which will be removed must be provided by the caller, as this function
-does not measure the length of the tail. */
-void
-flst_cut_end(
-/*=========*/
-	flst_base_node_t*	base,	/*!< in: pointer to base node of list */
-	flst_node_t*		node2,	/*!< in: first node to remove */
-	ulint			n_nodes,/*!< in: number of nodes to remove,
-					must be >= 1 */
-	mtr_t*			mtr)	/*!< in: mini-transaction handle */
-{
-	space_id_t	space;
-	flst_node_t*	node1;
-	fil_addr_t	node1_addr;
-	fil_addr_t	node2_addr;
-	ulint		len;
-
-	ut_ad(mtr && node2 && base);
-	ut_ad(mtr_memo_contains_page_flagged(mtr, base,
-					     MTR_MEMO_PAGE_X_FIX
-					     | MTR_MEMO_PAGE_SX_FIX));
-	ut_ad(mtr_memo_contains_page_flagged(mtr, node2,
-					     MTR_MEMO_PAGE_X_FIX
-					     | MTR_MEMO_PAGE_SX_FIX));
-	ut_ad(n_nodes > 0);
-
-	buf_ptr_get_fsp_addr(node2, &space, &node2_addr);
-
-	node1_addr = flst_get_prev_addr(node2, mtr);
-
-	if (!fil_addr_is_null(node1_addr)) {
-
-		/* Update next field of node1 */
-
-		if (node1_addr.page == node2_addr.page) {
-
-			node1 = page_align(node2) + node1_addr.boffset;
-		} else {
-			bool			found;
-			const page_size_t&	page_size
-				= fil_space_get_page_size(space, &found);
-
-			ut_ad(found);
-
-			node1 = fut_get_ptr(space, page_size,
-					    node1_addr, RW_SX_LATCH, mtr);
-		}
-
-		flst_write_addr(node1 + FLST_NEXT, fil_addr_null, mtr);
-	} else {
-		/* node2 was first in list: update the field in base */
-		flst_write_addr(base + FLST_FIRST, fil_addr_null, mtr);
-	}
-
-	flst_write_addr(base + FLST_LAST, node1_addr, mtr);
-
-	/* Update len of base node */
-	len = flst_get_len(base);
-	ut_ad(len >= n_nodes);
-
-	mlog_write_ulint(base + FLST_LEN, len - n_nodes, MLOG_4BYTES, mtr);
-}
-
-/********************************************************************//**
-Cuts off the tail of the list, not including the given node. The number of
-nodes which will be removed must be provided by the caller, as this function
-does not measure the length of the tail. */
-void
-flst_truncate_end(
-/*==============*/
-	flst_base_node_t*	base,	/*!< in: pointer to base node of list */
-	flst_node_t*		node2,	/*!< in: first node not to remove */
-	ulint			n_nodes,/*!< in: number of nodes to remove */
-	mtr_t*			mtr)	/*!< in: mini-transaction handle */
-{
-	fil_addr_t	node2_addr;
-	ulint		len;
-	space_id_t	space;
-
-	ut_ad(mtr && node2 && base);
-	ut_ad(mtr_memo_contains_page_flagged(mtr, base,
-					     MTR_MEMO_PAGE_X_FIX
-					     | MTR_MEMO_PAGE_SX_FIX));
-	ut_ad(mtr_memo_contains_page_flagged(mtr, node2,
-					     MTR_MEMO_PAGE_X_FIX
-					     | MTR_MEMO_PAGE_SX_FIX));
-	if (n_nodes == 0) {
-
-		ut_ad(fil_addr_is_null(flst_get_next_addr(node2, mtr)));
-
-		return;
-	}
-
-	buf_ptr_get_fsp_addr(node2, &space, &node2_addr);
-
-	/* Update next field of node2 */
-	flst_write_addr(node2 + FLST_NEXT, fil_addr_null, mtr);
-
-	flst_write_addr(base + FLST_LAST, node2_addr, mtr);
-
-	/* Update len of base node */
-	len = flst_get_len(base);
-	ut_ad(len >= n_nodes);
-
-	mlog_write_ulint(base + FLST_LEN, len - n_nodes, MLOG_4BYTES, mtr);
-}
-
-/********************************************************************//**
-=======
->>>>>>> 173e171c
 Validates a file-based list.
 @return TRUE if ok */
 ibool
