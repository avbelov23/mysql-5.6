/*****************************************************************************

Copyright (c) 2005, 2014, Oracle and/or its affiliates. All Rights Reserved.

This program is free software; you can redistribute it and/or modify it under
the terms of the GNU General Public License as published by the Free Software
Foundation; version 2 of the License.

This program is distributed in the hope that it will be useful, but WITHOUT
ANY WARRANTY; without even the implied warranty of MERCHANTABILITY or FITNESS
FOR A PARTICULAR PURPOSE. See the GNU General Public License for more details.

You should have received a copy of the GNU General Public License along with
this program; if not, write to the Free Software Foundation, Inc.,
51 Franklin Street, Suite 500, Boston, MA 02110-1335 USA

*****************************************************************************/

/**************************************************//**
@file handler/handler0alter.cc
Smart ALTER TABLE
*******************************************************/

/* Include necessary SQL headers */
#include "ha_prototypes.h"
#include <debug_sync.h>
#include <log.h>
#include <sql_class.h>
#include <mysql/plugin.h>

/* Include necessary InnoDB headers */
#include "dict0crea.h"
#include "dict0dict.h"
#include "dict0priv.h"
#include "dict0stats.h"
#include "dict0stats_bg.h"
#include "fsp0sysspace.h"
#include "log0log.h"
#include "rem0types.h"
#include "row0log.h"
#include "row0merge.h"
#include "trx0trx.h"
#include "trx0roll.h"
#include "handler0alter.h"
#include "srv0mon.h"
#include "fts0priv.h"
#include "fts0plugin.h"
#include "pars0pars.h"
#include "row0sel.h"
#include "ha_innodb.h"
#include "ut0new.h"

/** Operations for creating secondary indexes (no rebuild needed) */
static const Alter_inplace_info::HA_ALTER_FLAGS INNOBASE_ONLINE_CREATE
	= Alter_inplace_info::ADD_INDEX
	| Alter_inplace_info::ADD_UNIQUE_INDEX
	| Alter_inplace_info::ADD_SPATIAL_INDEX;

/** Operations for rebuilding a table in place */
static const Alter_inplace_info::HA_ALTER_FLAGS INNOBASE_ALTER_REBUILD
	= Alter_inplace_info::ADD_PK_INDEX
	| Alter_inplace_info::DROP_PK_INDEX
	| Alter_inplace_info::CHANGE_CREATE_OPTION
	/* CHANGE_CREATE_OPTION needs to check innobase_need_rebuild() */
	| Alter_inplace_info::ALTER_COLUMN_NULLABLE
	| Alter_inplace_info::ALTER_COLUMN_NOT_NULLABLE
	| Alter_inplace_info::ALTER_COLUMN_ORDER
	| Alter_inplace_info::DROP_COLUMN
	| Alter_inplace_info::ADD_COLUMN
	| Alter_inplace_info::RECREATE_TABLE
	/*
	| Alter_inplace_info::ALTER_COLUMN_TYPE
	*/
	;

/** Operations that require changes to data */
static const Alter_inplace_info::HA_ALTER_FLAGS INNOBASE_ALTER_DATA
	= INNOBASE_ONLINE_CREATE | INNOBASE_ALTER_REBUILD;

/** Operations for altering a table that InnoDB does not care about */
static const Alter_inplace_info::HA_ALTER_FLAGS INNOBASE_INPLACE_IGNORE
	= Alter_inplace_info::ALTER_COLUMN_DEFAULT
	| Alter_inplace_info::ALTER_COLUMN_COLUMN_FORMAT
	| Alter_inplace_info::ALTER_COLUMN_STORAGE_TYPE
	| Alter_inplace_info::ALTER_RENAME;

/** Operations on foreign key definitions (changing the schema only) */
static const Alter_inplace_info::HA_ALTER_FLAGS INNOBASE_FOREIGN_OPERATIONS
	= Alter_inplace_info::DROP_FOREIGN_KEY
	| Alter_inplace_info::ADD_FOREIGN_KEY;

/** Operations that InnoDB cares about and can perform without rebuild */
static const Alter_inplace_info::HA_ALTER_FLAGS INNOBASE_ALTER_NOREBUILD
	= INNOBASE_ONLINE_CREATE
	| INNOBASE_FOREIGN_OPERATIONS
	| Alter_inplace_info::DROP_INDEX
	| Alter_inplace_info::DROP_UNIQUE_INDEX
	| Alter_inplace_info::RENAME_INDEX
	| Alter_inplace_info::ALTER_COLUMN_NAME
	| Alter_inplace_info::ALTER_COLUMN_EQUAL_PACK_LENGTH;

struct ha_innobase_inplace_ctx : public inplace_alter_handler_ctx
{
	/** Dummy query graph */
	que_thr_t*	thr;
	/** reference to the prebuilt struct of the creating instance */
	row_prebuilt_t*&prebuilt;
	/** InnoDB indexes being created */
	dict_index_t**	add_index;
	/** MySQL key numbers for the InnoDB indexes that are being created */
	const ulint*	add_key_numbers;
	/** number of InnoDB indexes being created */
	ulint		num_to_add_index;
	/** InnoDB indexes being dropped */
	dict_index_t**	drop_index;
	/** number of InnoDB indexes being dropped */
	const ulint	num_to_drop_index;
	/** InnoDB indexes being renamed */
	dict_index_t**	rename;
	/** number of InnoDB indexes being renamed */
	const ulint	num_to_rename;
	/** InnoDB foreign key constraints being dropped */
	dict_foreign_t** drop_fk;
	/** number of InnoDB foreign key constraints being dropped */
	const ulint	num_to_drop_fk;
	/** InnoDB foreign key constraints being added */
	dict_foreign_t** add_fk;
	/** number of InnoDB foreign key constraints being dropped */
	const ulint	num_to_add_fk;
	/** whether to create the indexes online */
	bool		online;
	/** memory heap */
	mem_heap_t*	heap;
	/** dictionary transaction */
	trx_t*		trx;
	/** original table (if rebuilt, differs from indexed_table) */
	dict_table_t*	old_table;
	/** table where the indexes are being created or dropped */
	dict_table_t*	new_table;
	/** mapping of old column numbers to new ones, or NULL */
	const ulint*	col_map;
	/** new column names, or NULL if nothing was renamed */
	const char**	col_names;
	/** added AUTO_INCREMENT column position, or ULINT_UNDEFINED */
	const ulint	add_autoinc;
	/** default values of ADD COLUMN, or NULL */
	const dtuple_t*	add_cols;
	/** autoinc sequence to use */
	ib_sequence_t	sequence;
	/** maximum auto-increment value */
	ulonglong	max_autoinc;
	/** temporary table name to use for old table when renaming tables */
	const char*	tmp_name;
	/** whether the order of the clustered index is unchanged */
	bool		skip_pk_sort;

	ha_innobase_inplace_ctx(row_prebuilt_t*& prebuilt_arg,
				dict_index_t** drop_arg,
				ulint num_to_drop_arg,
				dict_index_t** rename_arg,
				ulint num_to_rename_arg,
				dict_foreign_t** drop_fk_arg,
				ulint num_to_drop_fk_arg,
				dict_foreign_t** add_fk_arg,
				ulint num_to_add_fk_arg,
				bool online_arg,
				mem_heap_t* heap_arg,
				dict_table_t* new_table_arg,
				const char** col_names_arg,
				ulint add_autoinc_arg,
				ulonglong autoinc_col_min_value_arg,
				ulonglong autoinc_col_max_value_arg) :
		inplace_alter_handler_ctx(),
		prebuilt (prebuilt_arg),
		add_index (0), add_key_numbers (0), num_to_add_index (0),
		drop_index (drop_arg), num_to_drop_index (num_to_drop_arg),
		rename (rename_arg), num_to_rename (num_to_rename_arg),
		drop_fk (drop_fk_arg), num_to_drop_fk (num_to_drop_fk_arg),
		add_fk (add_fk_arg), num_to_add_fk (num_to_add_fk_arg),
		online (online_arg), heap (heap_arg), trx (0),
		old_table (prebuilt_arg->table),
		new_table (new_table_arg),
		col_map (0), col_names (col_names_arg),
		add_autoinc (add_autoinc_arg),
		add_cols (0),
		sequence(prebuilt->trx->mysql_thd,
			 autoinc_col_min_value_arg, autoinc_col_max_value_arg),
		max_autoinc (0),
		tmp_name (0),
		skip_pk_sort(false)
	{
#ifdef UNIV_DEBUG
		for (ulint i = 0; i < num_to_add_index; i++) {
			ut_ad(!add_index[i]->to_be_dropped);
		}
		for (ulint i = 0; i < num_to_drop_index; i++) {
			ut_ad(drop_index[i]->to_be_dropped);
		}
#endif /* UNIV_DEBUG */

		thr = pars_complete_graph_for_exec(NULL, prebuilt->trx, heap);
	}

	~ha_innobase_inplace_ctx()
	{
		mem_heap_free(heap);
	}

	/** Determine if the table will be rebuilt.
	@return whether the table will be rebuilt */
	bool need_rebuild () const { return(old_table != new_table); }

private:
	// Disable copying
	ha_innobase_inplace_ctx(const ha_innobase_inplace_ctx&);
	ha_innobase_inplace_ctx& operator=(const ha_innobase_inplace_ctx&);
};

/* Report an InnoDB error to the client by invoking my_error(). */
static UNIV_COLD __attribute__((nonnull))
void
my_error_innodb(
/*============*/
	dberr_t		error,	/*!< in: InnoDB error code */
	const char*	table,	/*!< in: table name */
	ulint		flags)	/*!< in: table flags */
{
	switch (error) {
	case DB_MISSING_HISTORY:
		my_error(ER_TABLE_DEF_CHANGED, MYF(0));
		break;
	case DB_RECORD_NOT_FOUND:
		my_error(ER_KEY_NOT_FOUND, MYF(0), table);
		break;
	case DB_DEADLOCK:
		my_error(ER_LOCK_DEADLOCK, MYF(0));
		break;
	case DB_LOCK_WAIT_TIMEOUT:
		my_error(ER_LOCK_WAIT_TIMEOUT, MYF(0));
		break;
	case DB_INTERRUPTED:
		my_error(ER_QUERY_INTERRUPTED, MYF(0));
		break;
	case DB_OUT_OF_MEMORY:
		my_error(ER_OUT_OF_RESOURCES, MYF(0));
		break;
	case DB_OUT_OF_FILE_SPACE:
		my_error(ER_RECORD_FILE_FULL, MYF(0), table);
		break;
	case DB_TEMP_FILE_WRITE_FAIL:
		my_error(ER_TEMP_FILE_WRITE_FAILURE, MYF(0));
		break;
	case DB_TOO_BIG_INDEX_COL:
		my_error(ER_INDEX_COLUMN_TOO_LONG, MYF(0),
			 DICT_MAX_FIELD_LEN_BY_FORMAT_FLAG(flags));
		break;
	case DB_TOO_MANY_CONCURRENT_TRXS:
		my_error(ER_TOO_MANY_CONCURRENT_TRXS, MYF(0));
		break;
	case DB_LOCK_TABLE_FULL:
		my_error(ER_LOCK_TABLE_FULL, MYF(0));
		break;
	case DB_UNDO_RECORD_TOO_BIG:
		my_error(ER_UNDO_RECORD_TOO_BIG, MYF(0));
		break;
	case DB_CORRUPTION:
		my_error(ER_NOT_KEYFILE, MYF(0), table);
		break;
	case DB_TOO_BIG_RECORD:
		my_error(ER_TOO_BIG_ROWSIZE, MYF(0),
			 page_get_free_space_of_empty(
				 flags & DICT_TF_COMPACT) / 2);
		break;
	case DB_INVALID_NULL:
		/* TODO: report the row, as we do for DB_DUPLICATE_KEY */
		my_error(ER_INVALID_USE_OF_NULL, MYF(0));
		break;
#ifdef UNIV_DEBUG
	case DB_SUCCESS:
	case DB_DUPLICATE_KEY:
	case DB_TABLESPACE_EXISTS:
	case DB_ONLINE_LOG_TOO_BIG:
		/* These codes should not be passed here. */
		ut_error;
#endif /* UNIV_DEBUG */
	default:
		my_error(ER_GET_ERRNO, MYF(0), error);
		break;
	}
}

/** Determine if fulltext indexes exist in a given table.
@param table MySQL table
@return whether fulltext indexes exist on the table */
static
bool
innobase_fulltext_exist(
/*====================*/
	const TABLE*	table)
{
	for (uint i = 0; i < table->s->keys; i++) {
		if (table->key_info[i].flags & HA_FULLTEXT) {
			return(true);
		}
	}

	return(false);
}

/** Determine if spatial indexes exist in a given table.
@param table MySQL table
@return whether spatial indexes exist on the table */
static
bool
innobase_spatial_exist(
/*===================*/
	const   TABLE*  table)
{
	for (uint i = 0; i < table->s->keys; i++) {
	       if (table->key_info[i].flags & HA_SPATIAL) {
		       return(true);
	       }
	}

	return(false);
}

/*******************************************************************//**
Determine if ALTER TABLE needs to rebuild the table.
@param ha_alter_info the DDL operation
@return whether it is necessary to rebuild the table */
static __attribute__((nonnull, warn_unused_result))
bool
innobase_need_rebuild(
/*==================*/
	const Alter_inplace_info*	ha_alter_info)
{
	if (ha_alter_info->handler_flags
	    == Alter_inplace_info::CHANGE_CREATE_OPTION
	    && !(ha_alter_info->create_info->used_fields
		 & (HA_CREATE_USED_ROW_FORMAT
		    | HA_CREATE_USED_KEY_BLOCK_SIZE))) {
		/* Any other CHANGE_CREATE_OPTION than changing
		ROW_FORMAT or KEY_BLOCK_SIZE can be done
		without rebuilding the table. */
		return(false);
	}

	return(!!(ha_alter_info->handler_flags & INNOBASE_ALTER_REBUILD));
}

/** Check if InnoDB supports a particular alter table in-place
@param altered_table TABLE object for new version of table.
@param ha_alter_info Structure describing changes to be done
by ALTER TABLE and holding data used during in-place alter.

@retval HA_ALTER_INPLACE_NOT_SUPPORTED Not supported
@retval HA_ALTER_INPLACE_NO_LOCK Supported
@retval HA_ALTER_INPLACE_SHARED_LOCK_AFTER_PREPARE Supported, but requires
lock during main phase and exclusive lock during prepare phase.
@retval HA_ALTER_INPLACE_NO_LOCK_AFTER_PREPARE Supported, prepare phase
requires exclusive lock (any transactions that have accessed the table
must commit or roll back first, and no transactions can access the table
while prepare_inplace_alter_table() is executing)
*/

enum_alter_inplace_result
ha_innobase::check_if_supported_inplace_alter(
/*==========================================*/
	TABLE*			altered_table,
	Alter_inplace_info*	ha_alter_info)
{
	DBUG_ENTER("check_if_supported_inplace_alter");

	if (srv_read_only_mode
	    || srv_sys_space.created_new_raw()
	    || srv_force_recovery) {
		ha_alter_info->unsupported_reason = (srv_force_recovery)?
			innobase_get_err_msg(ER_INNODB_FORCED_RECOVERY):
			innobase_get_err_msg(ER_READ_ONLY_MODE);

		DBUG_RETURN(HA_ALTER_INPLACE_NOT_SUPPORTED);
	}

	if (altered_table->s->fields > REC_MAX_N_USER_FIELDS) {
		/* Deny the inplace ALTER TABLE. MySQL will try to
		re-create the table and ha_innobase::create() will
		return an error too. This is how we effectively
		deny adding too many columns to a table. */
		ha_alter_info->unsupported_reason =
			innobase_get_err_msg(ER_TOO_MANY_FIELDS);
		DBUG_RETURN(HA_ALTER_INPLACE_NOT_SUPPORTED);
	}

	update_thd();
	trx_search_latch_release_if_reserved(m_prebuilt->trx);

	if (ha_alter_info->handler_flags
	    & ~(INNOBASE_INPLACE_IGNORE
		| INNOBASE_ALTER_NOREBUILD
		| INNOBASE_ALTER_REBUILD)) {

		if (ha_alter_info->handler_flags
		    & Alter_inplace_info::ALTER_COLUMN_TYPE)
			ha_alter_info->unsupported_reason = innobase_get_err_msg(
				ER_ALTER_OPERATION_NOT_SUPPORTED_REASON_COLUMN_TYPE);
		DBUG_RETURN(HA_ALTER_INPLACE_NOT_SUPPORTED);
	}

	/* Only support online add foreign key constraint when
	check_foreigns is turned off */
	if ((ha_alter_info->handler_flags & Alter_inplace_info::ADD_FOREIGN_KEY)
	    && m_prebuilt->trx->check_foreigns) {
		ha_alter_info->unsupported_reason = innobase_get_err_msg(
			ER_ALTER_OPERATION_NOT_SUPPORTED_REASON_FK_CHECK);
		DBUG_RETURN(HA_ALTER_INPLACE_NOT_SUPPORTED);
	}

	if (!(ha_alter_info->handler_flags & ~INNOBASE_INPLACE_IGNORE)) {
		DBUG_RETURN(HA_ALTER_INPLACE_NO_LOCK);
	}

	/* Only support NULL -> NOT NULL change if strict table sql_mode
	is set. Fall back to COPY for conversion if not strict tables.
	In-Place will fail with an error when trying to convert
	NULL to a NOT NULL value. */
	if ((ha_alter_info->handler_flags
	     & Alter_inplace_info::ALTER_COLUMN_NOT_NULLABLE)
	    && !thd_is_strict_mode(m_user_thd)) {
		ha_alter_info->unsupported_reason = innobase_get_err_msg(
			ER_ALTER_OPERATION_NOT_SUPPORTED_REASON_NOT_NULL);
		DBUG_RETURN(HA_ALTER_INPLACE_NOT_SUPPORTED);
	}

	/* DROP PRIMARY KEY is only allowed in combination with ADD
	PRIMARY KEY. */
	if ((ha_alter_info->handler_flags
	     & (Alter_inplace_info::ADD_PK_INDEX
		| Alter_inplace_info::DROP_PK_INDEX))
	    == Alter_inplace_info::DROP_PK_INDEX) {
		ha_alter_info->unsupported_reason = innobase_get_err_msg(
			ER_ALTER_OPERATION_NOT_SUPPORTED_REASON_NOPK);
		DBUG_RETURN(HA_ALTER_INPLACE_NOT_SUPPORTED);
	}

	/* If a column change from NOT NULL to NULL,
	and there's a implict pk on this column. the
	table should be rebuild. The change should
	only go through the "Copy" method. */
	if ((ha_alter_info->handler_flags
	     & Alter_inplace_info::ALTER_COLUMN_NULLABLE)) {
		const uint my_primary_key = altered_table->s->primary_key;

		/* See if MYSQL table has no pk but we do. */
		if (UNIV_UNLIKELY(my_primary_key >= MAX_KEY)
		    && !row_table_got_default_clust_index(m_prebuilt->table)) {
			ha_alter_info->unsupported_reason = innobase_get_err_msg(
				ER_PRIMARY_CANT_HAVE_NULL);
			DBUG_RETURN(HA_ALTER_INPLACE_NOT_SUPPORTED);
		}
	}

	/* We should be able to do the operation in-place.
	See if we can do it online (LOCK=NONE). */
	bool	online = true;

	List_iterator_fast<Create_field> cf_it(
		ha_alter_info->alter_info->create_list);

	/* Fix the key parts. */
	for (KEY* new_key = ha_alter_info->key_info_buffer;
	     new_key < ha_alter_info->key_info_buffer
		     + ha_alter_info->key_count;
	     new_key++) {

		for (KEY_PART_INFO* key_part = new_key->key_part;
		     key_part < new_key->key_part + new_key->user_defined_key_parts;
		     key_part++) {
			const Create_field*	new_field;

			DBUG_ASSERT(key_part->fieldnr
				    < altered_table->s->fields);

			cf_it.rewind();
			for (uint fieldnr = 0; (new_field = cf_it++);
			     fieldnr++) {
				if (fieldnr == key_part->fieldnr) {
					break;
				}
			}

			DBUG_ASSERT(new_field);

			key_part->field = altered_table->field[
				key_part->fieldnr];
			/* In some special cases InnoDB emits "false"
			duplicate key errors with NULL key values. Let
			us play safe and ensure that we can correctly
			print key values even in such cases. */
			key_part->null_offset = key_part->field->null_offset();
			key_part->null_bit = key_part->field->null_bit;

			if (new_field->field) {
				/* This is an existing column. */
				continue;
			}

			/* This is an added column. */
			DBUG_ASSERT(ha_alter_info->handler_flags
				    & Alter_inplace_info::ADD_COLUMN);

			/* We cannot replace a hidden FTS_DOC_ID
			with a user-visible FTS_DOC_ID. */
			if (m_prebuilt->table->fts
			    && innobase_fulltext_exist(altered_table)
			    && !my_strcasecmp(
				    system_charset_info,
				    key_part->field->field_name,
				    FTS_DOC_ID_COL_NAME)) {
				ha_alter_info->unsupported_reason = innobase_get_err_msg(
					ER_ALTER_OPERATION_NOT_SUPPORTED_REASON_HIDDEN_FTS);
				DBUG_RETURN(HA_ALTER_INPLACE_NOT_SUPPORTED);
			}

			DBUG_ASSERT((MTYP_TYPENR(key_part->field->unireg_check)
				     == Field::NEXT_NUMBER)
				    == !!(key_part->field->flags
					  & AUTO_INCREMENT_FLAG));

			if (key_part->field->flags & AUTO_INCREMENT_FLAG) {
				/* We cannot assign an AUTO_INCREMENT
				column values during online ALTER. */
				DBUG_ASSERT(key_part->field == altered_table
					    -> found_next_number_field);
				ha_alter_info->unsupported_reason = innobase_get_err_msg(
					ER_ALTER_OPERATION_NOT_SUPPORTED_REASON_AUTOINC);
				online = false;
			}
		}
	}

	DBUG_ASSERT(!m_prebuilt->table->fts || m_prebuilt->table->fts->doc_col
		    <= table->s->fields);
	DBUG_ASSERT(!m_prebuilt->table->fts || m_prebuilt->table->fts->doc_col
		    < dict_table_get_n_user_cols(m_prebuilt->table));

	if (ha_alter_info->handler_flags
	    & Alter_inplace_info::ADD_SPATIAL_INDEX) {
		online = false;
	}

	if (m_prebuilt->table->fts
	    && innobase_fulltext_exist(altered_table)) {
		/* FULLTEXT indexes are supposed to remain. */
		/* Disallow DROP INDEX FTS_DOC_ID_INDEX */

		for (uint i = 0; i < ha_alter_info->index_drop_count; i++) {
			if (!my_strcasecmp(
				    system_charset_info,
				    ha_alter_info->index_drop_buffer[i]->name,
				    FTS_DOC_ID_INDEX_NAME)) {
				ha_alter_info->unsupported_reason = innobase_get_err_msg(
					ER_ALTER_OPERATION_NOT_SUPPORTED_REASON_CHANGE_FTS);
				DBUG_RETURN(HA_ALTER_INPLACE_NOT_SUPPORTED);
			}
		}

		/* InnoDB can have a hidden FTS_DOC_ID_INDEX on a
		visible FTS_DOC_ID column as well. Prevent dropping or
		renaming the FTS_DOC_ID. */

		for (Field** fp = table->field; *fp; fp++) {
			if (!((*fp)->flags
			      & (FIELD_IS_RENAMED | FIELD_IS_DROPPED))) {
				continue;
			}

			if (!my_strcasecmp(
				    system_charset_info,
				    (*fp)->field_name,
				    FTS_DOC_ID_COL_NAME)) {
				ha_alter_info->unsupported_reason = innobase_get_err_msg(
					ER_ALTER_OPERATION_NOT_SUPPORTED_REASON_CHANGE_FTS);
				DBUG_RETURN(HA_ALTER_INPLACE_NOT_SUPPORTED);
			}
		}
	}

	m_prebuilt->trx->will_lock++;

	if (!online) {
		/* We already determined that only a non-locking
		operation is possible. */
	} else if (((ha_alter_info->handler_flags
		     & Alter_inplace_info::ADD_PK_INDEX)
		    || innobase_need_rebuild(ha_alter_info))
		   && ((innobase_fulltext_exist(altered_table)
		        || (m_prebuilt->table->flags2
			    & DICT_TF2_FTS_HAS_DOC_ID))
		       || innobase_spatial_exist(altered_table))) {
		/* Refuse to rebuild the table online, if
		fulltext indexes are to survive the rebuild,
		or if the table contains a hidden FTS_DOC_ID column. */
		online = false;
		/* If the table already contains fulltext indexes,
		refuse to rebuild the table natively altogether. */
		if (m_prebuilt->table->fts) {
			ha_alter_info->unsupported_reason = innobase_get_err_msg(
				ER_INNODB_FT_LIMIT);
			DBUG_RETURN(HA_ALTER_INPLACE_NOT_SUPPORTED);
		}

		if (innobase_spatial_exist(altered_table)) {
			ha_alter_info->unsupported_reason =
				innobase_get_err_msg(
				ER_ALTER_OPERATION_NOT_SUPPORTED_REASON_GIS);
		} else {
			ha_alter_info->unsupported_reason =
				innobase_get_err_msg(
				ER_ALTER_OPERATION_NOT_SUPPORTED_REASON_FTS);
		}
	} else if ((ha_alter_info->handler_flags
		    & Alter_inplace_info::ADD_INDEX)) {
		/* Building a full-text index requires a lock.
		We could do without a lock if the table already contains
		an FTS_DOC_ID column, but in that case we would have
		to apply the modification log to the full-text indexes. */

		for (uint i = 0; i < ha_alter_info->index_add_count; i++) {
			const KEY* key =
				&ha_alter_info->key_info_buffer[
					ha_alter_info->index_add_buffer[i]];
			if (key->flags & HA_FULLTEXT) {
				DBUG_ASSERT(!(key->flags & HA_KEYFLAG_MASK
					      & ~(HA_FULLTEXT
						  | HA_PACK_KEY
						  | HA_GENERATED_KEY
						  | HA_BINARY_PACK_KEY)));
				ha_alter_info->unsupported_reason = innobase_get_err_msg(
					ER_ALTER_OPERATION_NOT_SUPPORTED_REASON_FTS);
				online = false;
				break;
			}
		}
	}

	DBUG_RETURN(online
		    ? HA_ALTER_INPLACE_NO_LOCK_AFTER_PREPARE
		    : HA_ALTER_INPLACE_SHARED_LOCK_AFTER_PREPARE);
}

/*************************************************************//**
Initialize the dict_foreign_t structure with supplied info
@return true if added, false if duplicate foreign->id */
static __attribute__((nonnull(1,3,5,7)))
bool
innobase_init_foreign(
/*==================*/
	dict_foreign_t*	foreign,		/*!< in/out: structure to
						initialize */
	char*		constraint_name,	/*!< in/out: constraint name if
						exists */
	dict_table_t*	table,			/*!< in: foreign table */
	dict_index_t*	index,			/*!< in: foreign key index */
	const char**	column_names,		/*!< in: foreign key column
						names */
	ulint		num_field,		/*!< in: number of columns */
	const char*	referenced_table_name,	/*!< in: referenced table
						name */
	dict_table_t*	referenced_table,	/*!< in: referenced table */
	dict_index_t*	referenced_index,	/*!< in: referenced index */
	const char**	referenced_column_names,/*!< in: referenced column
						names */
	ulint		referenced_num_field)	/*!< in: number of referenced
						columns */
{
	ut_ad(mutex_own(&dict_sys->mutex));

        if (constraint_name) {
                ulint   db_len;

                /* Catenate 'databasename/' to the constraint name specified
                by the user: we conceive the constraint as belonging to the
                same MySQL 'database' as the table itself. We store the name
                to foreign->id. */

                db_len = dict_get_db_name_len(table->name.m_name);

                foreign->id = static_cast<char*>(mem_heap_alloc(
                        foreign->heap, db_len + strlen(constraint_name) + 2));

                ut_memcpy(foreign->id, table->name.m_name, db_len);
                foreign->id[db_len] = '/';
                strcpy(foreign->id + db_len + 1, constraint_name);

		/* Check if any existing foreign key has the same id,
		this is needed only if user supplies the constraint name */

		if (table->foreign_set.find(foreign)
		    != table->foreign_set.end()) {
			return(false);
		}
        }

        foreign->foreign_table = table;
        foreign->foreign_table_name = mem_heap_strdup(
                foreign->heap, table->name.m_name);
        dict_mem_foreign_table_name_lookup_set(foreign, TRUE);

        foreign->foreign_index = index;
        foreign->n_fields = (unsigned int) num_field;

        foreign->foreign_col_names = static_cast<const char**>(
                mem_heap_alloc(foreign->heap, num_field * sizeof(void*)));

        for (ulint i = 0; i < foreign->n_fields; i++) {
                foreign->foreign_col_names[i] = mem_heap_strdup(
                        foreign->heap, column_names[i]);
        }

	foreign->referenced_index = referenced_index;
	foreign->referenced_table = referenced_table;

	foreign->referenced_table_name = mem_heap_strdup(
		foreign->heap, referenced_table_name);
        dict_mem_referenced_table_name_lookup_set(foreign, TRUE);

        foreign->referenced_col_names = static_cast<const char**>(
                mem_heap_alloc(foreign->heap,
			       referenced_num_field * sizeof(void*)));

        for (ulint i = 0; i < foreign->n_fields; i++) {
                foreign->referenced_col_names[i]
                        = mem_heap_strdup(foreign->heap,
					  referenced_column_names[i]);
        }

	return(true);
}

/*************************************************************//**
Check whether the foreign key options is legit
@return true if it is */
static __attribute__((nonnull, warn_unused_result))
bool
innobase_check_fk_option(
/*=====================*/
	const dict_foreign_t*	foreign)	/*!< in: foreign key */
{
	if (!foreign->foreign_index) {
		return(true);
	}

	if (foreign->type & (DICT_FOREIGN_ON_UPDATE_SET_NULL
			     | DICT_FOREIGN_ON_DELETE_SET_NULL)) {

		for (ulint j = 0; j < foreign->n_fields; j++) {
			if ((dict_index_get_nth_col(
				     foreign->foreign_index, j)->prtype)
			    & DATA_NOT_NULL) {

				/* It is not sensible to define
				SET NULL if the column is not
				allowed to be NULL! */
				return(false);
			}
		}
	}

	return(true);
}

/*************************************************************//**
Set foreign key options
@return true if successfully set */
static __attribute__((nonnull, warn_unused_result))
bool
innobase_set_foreign_key_option(
/*============================*/
	dict_foreign_t*	foreign,	/*!< in:InnoDB Foreign key */
	Foreign_key*	fk_key)		/*!< in: Foreign key info from
					MySQL */
{
	ut_ad(!foreign->type);

	switch (fk_key->delete_opt) {
	case Foreign_key::FK_OPTION_NO_ACTION:
	case Foreign_key::FK_OPTION_RESTRICT:
	case Foreign_key::FK_OPTION_DEFAULT:
		foreign->type = DICT_FOREIGN_ON_DELETE_NO_ACTION;
		break;
	case Foreign_key::FK_OPTION_CASCADE:
		foreign->type = DICT_FOREIGN_ON_DELETE_CASCADE;
		break;
	case Foreign_key::FK_OPTION_SET_NULL:
		foreign->type = DICT_FOREIGN_ON_DELETE_SET_NULL;
		break;
	}

	switch (fk_key->update_opt) {
	case Foreign_key::FK_OPTION_NO_ACTION:
	case Foreign_key::FK_OPTION_RESTRICT:
	case Foreign_key::FK_OPTION_DEFAULT:
		foreign->type |= DICT_FOREIGN_ON_UPDATE_NO_ACTION;
		break;
	case Foreign_key::FK_OPTION_CASCADE:
		foreign->type |= DICT_FOREIGN_ON_UPDATE_CASCADE;
		break;
	case Foreign_key::FK_OPTION_SET_NULL:
		foreign->type |= DICT_FOREIGN_ON_UPDATE_SET_NULL;
		break;
	}

	return(innobase_check_fk_option(foreign));
}

/*******************************************************************//**
Check if a foreign key constraint can make use of an index
that is being created.
@return useable index, or NULL if none found */
static __attribute__((nonnull, warn_unused_result))
const KEY*
innobase_find_equiv_index(
/*======================*/
	const char*const*	col_names,
					/*!< in: column names */
	uint			n_cols,	/*!< in: number of columns */
	const KEY*		keys,	/*!< in: index information */
	const uint*		add,	/*!< in: indexes being created */
	uint			n_add)	/*!< in: number of indexes to create */
{
	for (uint i = 0; i < n_add; i++) {
		const KEY*	key = &keys[add[i]];

		if (key->user_defined_key_parts < n_cols
		    || key->flags & HA_SPATIAL) {
no_match:
			continue;
		}

		for (uint j = 0; j < n_cols; j++) {
			const KEY_PART_INFO&	key_part = key->key_part[j];
			uint32			col_len
				= key_part.field->pack_length();

			/* The MySQL pack length contains 1 or 2 bytes
			length field for a true VARCHAR. */

			if (key_part.field->type() == MYSQL_TYPE_VARCHAR) {
				col_len -= static_cast<const Field_varstring*>(
					key_part.field)->length_bytes;
			}

			if (key_part.length < col_len) {

				/* Column prefix indexes cannot be
				used for FOREIGN KEY constraints. */
				goto no_match;
			}

			if (innobase_strcasecmp(col_names[j],
						key_part.field->field_name)) {
				/* Name mismatch */
				goto no_match;
			}
		}

		return(key);
	}

	return(NULL);
}

/*************************************************************//**
Find an index whose first fields are the columns in the array
in the same order and is not marked for deletion
@return matching index, NULL if not found */
static __attribute__((nonnull(1,2,6), warn_unused_result))
dict_index_t*
innobase_find_fk_index(
/*===================*/
	Alter_inplace_info*	ha_alter_info,
					/*!< in: alter table info */
	dict_table_t*		table,	/*!< in: table */
	const char**		col_names,
					/*!< in: column names, or NULL
					to use table->col_names */
	dict_index_t**		drop_index,
					/*!< in: indexes to be dropped */
	ulint			n_drop_index,
					/*!< in: size of drop_index[] */
	const char**		columns,/*!< in: array of column names */
	ulint			n_cols) /*!< in: number of columns */
{
	dict_index_t*	index;

	index = dict_table_get_first_index(table);

	while (index != NULL) {
		if (!(index->type & DICT_FTS)
		    && dict_foreign_qualify_index(
			    table, col_names, columns, n_cols,
			    index, NULL, true, 0)) {
			for (ulint i = 0; i < n_drop_index; i++) {
				if (index == drop_index[i]) {
					/* Skip to-be-dropped indexes. */
					goto next_rec;
				}
			}

			return(index);
		}

next_rec:
		index = dict_table_get_next_index(index);
	}

	return(NULL);
}

/*************************************************************//**
Create InnoDB foreign key structure from MySQL alter_info
@retval true if successful
@retval false on error (will call my_error()) */
static __attribute__((nonnull(1,2,3,7,8), warn_unused_result))
bool
innobase_get_foreign_key_info(
/*==========================*/
	Alter_inplace_info*
			ha_alter_info,	/*!< in: alter table info */
	const TABLE_SHARE*
			table_share,	/*!< in: the TABLE_SHARE */
	dict_table_t*	table,		/*!< in: table */
	const char**	col_names,	/*!< in: column names, or NULL
					to use table->col_names */
	dict_index_t**	drop_index,	/*!< in: indexes to be dropped */
	ulint		n_drop_index,	/*!< in: size of drop_index[] */
	dict_foreign_t**add_fk,		/*!< out: foreign constraint added */
	ulint*		n_add_fk,	/*!< out: number of foreign
					constraints added */
	const trx_t*	trx)		/*!< in: user transaction */
{
	Key*		key;
	Foreign_key*	fk_key;
	dict_table_t*	referenced_table = NULL;
	char*		referenced_table_name = NULL;
	ulint		num_fk = 0;
	Alter_info*	alter_info = ha_alter_info->alter_info;

	DBUG_ENTER("innobase_get_foreign_key_info");

	*n_add_fk = 0;

	List_iterator<Key> key_iterator(alter_info->key_list);

	while ((key=key_iterator++)) {
		if (key->type != Key::FOREIGN_KEY) {
			continue;
		}

		const char*	column_names[MAX_NUM_FK_COLUMNS];
		dict_index_t*	index = NULL;
		const char*	referenced_column_names[MAX_NUM_FK_COLUMNS];
		dict_index_t*	referenced_index = NULL;
		ulint		num_col = 0;
		ulint		referenced_num_col = 0;
		bool		correct_option;
		char*		db_namep = NULL;
		char*		tbl_namep = NULL;
		ulint		db_name_len = 0;
		ulint		tbl_name_len = 0;
#ifdef _WIN32
		char		db_name[MAX_DATABASE_NAME_LEN];
		char		tbl_name[MAX_TABLE_NAME_LEN];
#endif

		fk_key = static_cast<Foreign_key*>(key);

		if (fk_key->columns.elements > 0) {
			ulint	i = 0;
			Key_part_spec* column;
			List_iterator<Key_part_spec> key_part_iterator(
				fk_key->columns);

			/* Get all the foreign key column info for the
			current table */
			while ((column = key_part_iterator++)) {
				column_names[i] = column->field_name.str;
				ut_ad(i < MAX_NUM_FK_COLUMNS);
				i++;
			}

			index = innobase_find_fk_index(
				ha_alter_info,
				table, col_names,
				drop_index, n_drop_index,
				column_names, i);

			/* MySQL would add a index in the creation
			list if no such index for foreign table,
			so we have to use DBUG_EXECUTE_IF to simulate
			the scenario */
			DBUG_EXECUTE_IF("innodb_test_no_foreign_idx",
					index = NULL;);

			/* Check whether there exist such
			index in the the index create clause */
			if (!index && !innobase_find_equiv_index(
				    column_names, static_cast<uint>(i),
				    ha_alter_info->key_info_buffer,
				    ha_alter_info->index_add_buffer,
				    ha_alter_info->index_add_count)) {
				my_error(
					ER_FK_NO_INDEX_CHILD,
					MYF(0),
					fk_key->name.str
					? fk_key->name.str : "",
					table_share->table_name.str);
				goto err_exit;
			}

			num_col = i;
		}

		add_fk[num_fk] = dict_mem_foreign_create();

#ifndef _WIN32
		tbl_namep = const_cast<char*>(fk_key->ref_table.str);
		tbl_name_len = fk_key->ref_table.length;
		db_namep = const_cast<char*>(fk_key->ref_db.str);
		db_name_len = fk_key->ref_db.length;
#else
		ut_ad(fk_key->ref_table.str);

		memcpy(tbl_name, fk_key->ref_table.str,
		       fk_key->ref_table.length);
		tbl_name[fk_key->ref_table.length] = 0;
		innobase_casedn_str(tbl_name);
		tbl_name_len = strlen(tbl_name);
		tbl_namep = &tbl_name[0];

		if (fk_key->ref_db.str != NULL) {
			memcpy(db_name, fk_key->ref_db.str,
			       fk_key->ref_db.length);
			db_name[fk_key->ref_db.length] = 0;
			innobase_casedn_str(db_name);
			db_name_len = strlen(db_name);
			db_namep = &db_name[0];
		}
#endif
		mutex_enter(&dict_sys->mutex);

		referenced_table_name = dict_get_referenced_table(
			table->name.m_name,
			db_namep,
			db_name_len,
			tbl_namep,
			tbl_name_len,
			&referenced_table,
			add_fk[num_fk]->heap);

		/* Test the case when referenced_table failed to
		open, if trx->check_foreigns is not set, we should
		still be able to add the foreign key */
		DBUG_EXECUTE_IF("innodb_test_open_ref_fail",
				referenced_table = NULL;);

		if (!referenced_table && trx->check_foreigns) {
			mutex_exit(&dict_sys->mutex);
			my_error(ER_FK_CANNOT_OPEN_PARENT,
				 MYF(0), tbl_namep);

			goto err_exit;
		}

		if (fk_key->ref_columns.elements > 0) {
			ulint	i = 0;
			Key_part_spec* column;
			List_iterator<Key_part_spec> key_part_iterator(
				fk_key->ref_columns);

			while ((column = key_part_iterator++)) {
				referenced_column_names[i] =
					column->field_name.str;
				ut_ad(i < MAX_NUM_FK_COLUMNS);
				i++;
			}

			if (referenced_table) {
				referenced_index =
					dict_foreign_find_index(
						referenced_table, 0,
						referenced_column_names,
						i, index,
						TRUE, FALSE);

				DBUG_EXECUTE_IF(
					"innodb_test_no_reference_idx",
					referenced_index = NULL;);

				/* Check whether there exist such
				index in the the index create clause */
				if (!referenced_index) {
					mutex_exit(&dict_sys->mutex);
					my_error(ER_FK_NO_INDEX_PARENT, MYF(0),
						 fk_key->name.str
						 ? fk_key->name.str : "",
						 tbl_namep);
					goto err_exit;
				}
			} else {
				ut_a(!trx->check_foreigns);
			}

			referenced_num_col = i;
		} else {
			/* Not possible to add a foreign key without a
			referenced column */
			mutex_exit(&dict_sys->mutex);
			my_error(ER_CANNOT_ADD_FOREIGN, MYF(0), tbl_namep);
			goto err_exit;
		}

		if (!innobase_init_foreign(
			    add_fk[num_fk], fk_key->name.str,
			    table, index, column_names,
			    num_col, referenced_table_name,
			    referenced_table, referenced_index,
			    referenced_column_names, referenced_num_col)) {
			mutex_exit(&dict_sys->mutex);
			my_error(
				ER_FK_DUP_NAME,
				MYF(0),
				add_fk[num_fk]->id);
			goto err_exit;
		}

		mutex_exit(&dict_sys->mutex);

		correct_option = innobase_set_foreign_key_option(
			add_fk[num_fk], fk_key);

		DBUG_EXECUTE_IF("innodb_test_wrong_fk_option",
				correct_option = false;);

		if (!correct_option) {
			my_error(ER_FK_INCORRECT_OPTION,
				 MYF(0),
				 table_share->table_name.str,
				 add_fk[num_fk]->id);
			goto err_exit;
		}

		num_fk++;
	}

	*n_add_fk = num_fk;

	DBUG_RETURN(true);
err_exit:
	for (ulint i = 0; i <= num_fk; i++) {
		if (add_fk[i]) {
			dict_foreign_free(add_fk[i]);
		}
	}

	DBUG_RETURN(false);
}

/*************************************************************//**
Copies an InnoDB column to a MySQL field.  This function is
adapted from row_sel_field_store_in_mysql_format(). */
static
void
innobase_col_to_mysql(
/*==================*/
	const dict_col_t*	col,	/*!< in: InnoDB column */
	const uchar*		data,	/*!< in: InnoDB column data */
	ulint			len,	/*!< in: length of data, in bytes */
	Field*			field)	/*!< in/out: MySQL field */
{
	uchar*	ptr;
	uchar*	dest	= field->ptr;
	ulint	flen	= field->pack_length();

	switch (col->mtype) {
	case DATA_INT:
		ut_ad(len == flen);

		/* Convert integer data from Innobase to little-endian
		format, sign bit restored to normal */

		for (ptr = dest + len; ptr != dest; ) {
			*--ptr = *data++;
		}

		if (!(field->flags & UNSIGNED_FLAG)) {
			((byte*) dest)[len - 1] ^= 0x80;
		}

		break;

	case DATA_VARCHAR:
	case DATA_VARMYSQL:
	case DATA_BINARY:
		field->reset();

		if (field->type() == MYSQL_TYPE_VARCHAR) {
			/* This is a >= 5.0.3 type true VARCHAR. Store the
			length of the data to the first byte or the first
			two bytes of dest. */

			dest = row_mysql_store_true_var_len(
				dest, len, flen - field->key_length());
		}

		/* Copy the actual data */
		memcpy(dest, data, len);
		break;

	case DATA_VAR_POINT:
	case DATA_GEOMETRY:
	case DATA_BLOB:
		/* Skip MySQL BLOBs when reporting an erroneous row
		during index creation or table rebuild. */
		field->set_null();
		break;

#ifdef UNIV_DEBUG
	case DATA_MYSQL:
		ut_ad(flen >= len);
		ut_ad(DATA_MBMAXLEN(col->mbminmaxlen)
		      >= DATA_MBMINLEN(col->mbminmaxlen));
		memcpy(dest, data, len);
		break;

	default:
	case DATA_SYS_CHILD:
	case DATA_SYS:
		/* These column types should never be shipped to MySQL. */
		ut_ad(0);

	case DATA_FLOAT:
	case DATA_DOUBLE:
	case DATA_DECIMAL:
	case DATA_POINT:
		/* Above are the valid column types for MySQL data. */
		ut_ad(flen == len);
		/* fall through */
	case DATA_FIXBINARY:
	case DATA_CHAR:
		/* We may have flen > len when there is a shorter
		prefix on the CHAR and BINARY column. */
		ut_ad(flen >= len);
#else /* UNIV_DEBUG */
	default:
#endif /* UNIV_DEBUG */
		memcpy(dest, data, len);
	}
}

/*************************************************************//**
Copies an InnoDB record to table->record[0]. */
void
innobase_rec_to_mysql(
/*==================*/
	struct TABLE*		table,	/*!< in/out: MySQL table */
	const rec_t*		rec,	/*!< in: record */
	const dict_index_t*	index,	/*!< in: index */
	const ulint*		offsets)/*!< in: rec_get_offsets(
					rec, index, ...) */
{
	uint	n_fields	= table->s->fields;

	ut_ad(n_fields == dict_table_get_n_user_cols(index->table)
	      - !!(DICT_TF2_FLAG_IS_SET(index->table,
					DICT_TF2_FTS_HAS_DOC_ID)));

	for (uint i = 0; i < n_fields; i++) {
		Field*		field	= table->field[i];
		ulint		ipos;
		ulint		ilen;
		const uchar*	ifield;

		field->reset();

		ipos = dict_index_get_nth_col_or_prefix_pos(index, i, TRUE);

		if (ipos == ULINT_UNDEFINED
		    || rec_offs_nth_extern(offsets, ipos)) {
null_field:
			field->set_null();
			continue;
		}

		ifield = rec_get_nth_field(rec, offsets, ipos, &ilen);

		/* Assign the NULL flag */
		if (ilen == UNIV_SQL_NULL) {
			ut_ad(field->real_maybe_null());
			goto null_field;
		}

		field->set_notnull();

		innobase_col_to_mysql(
			dict_field_get_col(
				dict_index_get_nth_field(index, ipos)),
			ifield, ilen, field);
	}
}

/*************************************************************//**
Copies an InnoDB index entry to table->record[0]. */
void
innobase_fields_to_mysql(
/*=====================*/
	struct TABLE*		table,	/*!< in/out: MySQL table */
	const dict_index_t*	index,	/*!< in: InnoDB index */
	const dfield_t*		fields)	/*!< in: InnoDB index fields */
{
	uint	n_fields	= table->s->fields;

	ut_ad(n_fields == dict_table_get_n_user_cols(index->table)
	      - !!(DICT_TF2_FLAG_IS_SET(index->table,
					DICT_TF2_FTS_HAS_DOC_ID)));

	for (uint i = 0; i < n_fields; i++) {
		Field*		field	= table->field[i];
		ulint		ipos;

		field->reset();

		ipos = dict_index_get_nth_col_or_prefix_pos(index, i, TRUE);

		if (ipos == ULINT_UNDEFINED
		    || dfield_is_ext(&fields[ipos])
		    || dfield_is_null(&fields[ipos])) {

			field->set_null();
		} else {
			field->set_notnull();

			const dfield_t*	df	= &fields[ipos];

			innobase_col_to_mysql(
				dict_field_get_col(
					dict_index_get_nth_field(index, ipos)),
				static_cast<const uchar*>(dfield_get_data(df)),
				dfield_get_len(df), field);
		}
	}
}

/*************************************************************//**
Copies an InnoDB row to table->record[0]. */
void
innobase_row_to_mysql(
/*==================*/
	struct TABLE*		table,	/*!< in/out: MySQL table */
	const dict_table_t*	itab,	/*!< in: InnoDB table */
	const dtuple_t*		row)	/*!< in: InnoDB row */
{
	uint  n_fields	= table->s->fields;

	/* The InnoDB row may contain an extra FTS_DOC_ID column at the end. */
	ut_ad(row->n_fields == dict_table_get_n_cols(itab));
	ut_ad(n_fields == row->n_fields - DATA_N_SYS_COLS
	      - !!(DICT_TF2_FLAG_IS_SET(itab, DICT_TF2_FTS_HAS_DOC_ID)));

	for (uint i = 0; i < n_fields; i++) {
		Field*		field	= table->field[i];
		const dfield_t*	df	= dtuple_get_nth_field(row, i);

		field->reset();

		if (dfield_is_ext(df) || dfield_is_null(df)) {
			field->set_null();
		} else {
			field->set_notnull();

			innobase_col_to_mysql(
				dict_table_get_nth_col(itab, i),
				static_cast<const uchar*>(dfield_get_data(df)),
				dfield_get_len(df), field);
		}
	}
}

/*************************************************************//**
Resets table->record[0]. */
void
innobase_rec_reset(
/*===============*/
	TABLE*			table)		/*!< in/out: MySQL table */
{
	uint	n_fields	= table->s->fields;
	uint	i;

	for (i = 0; i < n_fields; i++) {
		table->field[i]->set_default();
	}
}

/*******************************************************************//**
This function checks that index keys are sensible.
@return 0 or error number */
static __attribute__((nonnull, warn_unused_result))
int
innobase_check_index_keys(
/*======================*/
	const Alter_inplace_info*	info,
				/*!< in: indexes to be created or dropped */
	const dict_table_t*		innodb_table)
				/*!< in: Existing indexes */
{
	for (uint key_num = 0; key_num < info->index_add_count;
	     key_num++) {
		const KEY&	key = info->key_info_buffer[
			info->index_add_buffer[key_num]];

		/* Check that the same index name does not appear
		twice in indexes to be created. */

		for (ulint i = 0; i < key_num; i++) {
			const KEY&	key2 = info->key_info_buffer[
				info->index_add_buffer[i]];

			if (0 == strcmp(key.name, key2.name)) {
				my_error(ER_WRONG_NAME_FOR_INDEX, MYF(0),
					 key.name);

				return(ER_WRONG_NAME_FOR_INDEX);
			}
		}

		/* Check that the same index name does not already exist. */

		const dict_index_t* index;

		for (index = dict_table_get_first_index(innodb_table);
		     index; index = dict_table_get_next_index(index)) {

			if (index->is_committed()
			    && !strcmp(key.name, index->name)) {
				break;
			}
		}

		/* Now we are in a situation where we have "ADD INDEX x"
		and an index by the same name already exists. We have 4
		possible cases:
		1. No further clauses for an index x are given. Should reject
		the operation.
		2. "DROP INDEX x" is given. Should allow the operation.
		3. "RENAME INDEX x TO y" is given. Should allow the operation.
		4. "DROP INDEX x, RENAME INDEX x TO y" is given. Should allow
		the operation, since no name clash occurs. In this particular
		case MySQL cancels the operation without calling InnoDB
		methods. */

		if (index) {
			/* If a key by the same name is being created and
			dropped, the name clash is OK. */
			for (uint i = 0; i < info->index_drop_count;
			     i++) {
				const KEY*	drop_key
					= info->index_drop_buffer[i];

				if (0 == strcmp(key.name, drop_key->name)) {
					goto name_ok;
				}
			}

			/* If a key by the same name is being created and
			renamed, the name clash is OK. E.g.
			ALTER TABLE t ADD INDEX i (col), RENAME INDEX i TO x
			where the index "i" exists prior to the ALTER command.
			In this case we:
			1. rename the existing index from "i" to "x"
			2. add the new index "i" */
			for (uint i = 0; i < info->index_rename_count; i++) {
				const KEY_PAIR*	pair
					= &info->index_rename_buffer[i];

				if (0 == strcmp(key.name, pair->old_key->name)) {
					goto name_ok;
				}
			}

			my_error(ER_WRONG_NAME_FOR_INDEX, MYF(0), key.name);

			return(ER_WRONG_NAME_FOR_INDEX);
		}

name_ok:
		for (ulint i = 0; i < key.user_defined_key_parts; i++) {
			const KEY_PART_INFO&	key_part1
				= key.key_part[i];
			const Field*		field
				= key_part1.field;
			ibool			is_unsigned;

			/* We don't care about if there is a POINT field here,
			so we just assume optimize_point_storage=true, which
			wouldn't affect the result */
			switch (get_innobase_type_from_mysql_type(
					&is_unsigned, field, true)) {
			default:
				break;
			case DATA_INT:
			case DATA_FLOAT:
			case DATA_DOUBLE:
			case DATA_DECIMAL:
				/* Check that MySQL does not try to
				create a column prefix index field on
				an inappropriate data type. */

				if (field->type() == MYSQL_TYPE_VARCHAR) {
					if (key_part1.length
					    >= field->pack_length()
					    - ((Field_varstring*) field)
					    ->length_bytes) {
						break;
					}
				} else {
					if (key_part1.length
					    >= field->pack_length()) {
						break;
					}
				}

				my_error(ER_WRONG_KEY_COLUMN, MYF(0),
					 field->field_name);
				return(ER_WRONG_KEY_COLUMN);
			}

			/* Check that the same column does not appear
			twice in the index. */

			for (ulint j = 0; j < i; j++) {
				const KEY_PART_INFO&	key_part2
					= key.key_part[j];

				if (key_part1.fieldnr != key_part2.fieldnr) {
					continue;
				}

				my_error(ER_WRONG_KEY_COLUMN, MYF(0),
					 field->field_name);
				return(ER_WRONG_KEY_COLUMN);
			}
		}
	}

	return(0);
}

/** Get the exact POINT type of the specified column
@param[in]	table			table object
@param[in]	col_nr			guessed column number
@param[in]	col_name		column name
@param[in]	optimize_point_storage	true if we want to optimize new POINT field, otherwise false
@return DATA_VAR_POINT or DATA_POINT for the given column */
unsigned
innobase_get_exact_point_type(
	const dict_table_t*	table,
	ulint			col_nr,
	const char*		col_name,
	bool			optimize_point_storage)
{
	unsigned	col_type;
	ulint		col = dict_table_has_column(table, col_name, col_nr);

	if (col < table->n_def) {
		col_type = table->cols[col].mtype;
	} else if (optimize_point_storage) {
		col_type = DATA_POINT;
	} else {
		col_type = DATA_VAR_POINT;
	}

	/** col_type could be DATA_BLOB, since it could be a field
	upgraded from 5.6, where we store POINT as BLOB.
	Also it could be DATA_GEOMETRY, which is updated from DATA_BLOB
	mentioned above. */
	ut_ad(DATA_POINT_MTYPE(col_type) || col_type == DATA_GEOMETRY
	      || col_type == DATA_BLOB);

	return(col_type);
}

/** Create index field definition for key part
@param[in]	altered_table		MySQL table that is being altered,
or NULL if a new clustered index is not being created
@param[in]	user_table		old Innodb table which is being altered
@param[in]	key_part		MySQL key definition
@param[in]	optimize_point_storage	true if we want to store POINT as
DATA_POINT, otherwise as DATA_VAR_POINT
@param[out]	index_field		index field */
static __attribute__((nonnull(3,5)))
void
innobase_create_index_field_def(
	const TABLE*		altered_table,
	const dict_table_t*	user_table,
	const KEY_PART_INFO*	key_part,
	bool			optimize_point_storage,
	index_field_t*		index_field)
{
	const Field*	field;
	ibool		is_unsigned;
	ulint		col_type;

	DBUG_ENTER("innobase_create_index_field_def");

	ut_ad(key_part);
	ut_ad(index_field);

	field = altered_table
		? altered_table->field[key_part->fieldnr]
		: key_part->field;
	ut_a(field);

	index_field->col_no = key_part->fieldnr;

	col_type = get_innobase_type_from_mysql_type(
			&is_unsigned, field, true);

	if (DATA_POINT_MTYPE(col_type)) {
		col_type = innobase_get_exact_point_type(
			user_table, key_part->fieldnr,
			key_part->field->field_name,
			optimize_point_storage);
	}

	if (DATA_LARGE_MTYPE(col_type)
	    || (key_part->length < field->pack_length()
		&& field->type() != MYSQL_TYPE_VARCHAR)
	    || (field->type() == MYSQL_TYPE_VARCHAR
		&& key_part->length < field->pack_length()
			- ((Field_varstring*) field)->length_bytes)) {

		index_field->prefix_len = key_part->length;
	} else {
		index_field->prefix_len = 0;
	}

	DBUG_VOID_RETURN;
}

/** Create index definition for key
@param[in]	altered_table		MySQL table that is being altered
@param[in]	user_table		old Innodb table which is being altered
@param[in]	keys			key definitions
@param[in]	key_number		MySQL key number
@param[in]	new_clustered		true if generating a new clustered
index on the table
@param[in]	key_clustered		true if this is the new clustered index
@param[out]	index			index definition
@param[in]	heap			heap where memory is allocated */
static __attribute__((nonnull))
void
innobase_create_index_def(
	const TABLE*		altered_table,
	const dict_table_t*	user_table,
	const KEY*		keys,
	ulint			key_number,
	bool			new_clustered,
	bool			key_clustered,
	index_def_t*		index,
	mem_heap_t*		heap)
{
	const KEY*	key = &keys[key_number];
	ulint		i;
	ulint		n_fields = key->user_defined_key_parts;
	bool		optimize_point_storage;

	DBUG_ENTER("innobase_create_index_def");
	DBUG_ASSERT(!key_clustered || new_clustered);

	optimize_point_storage = thd_optimize_point_storage(
					altered_table
					? altered_table->in_use
					: current_thd);

	index->fields = static_cast<index_field_t*>(
		mem_heap_alloc(heap, n_fields * sizeof *index->fields));

	index->parser = NULL;
	index->key_number = key_number;
	index->n_fields = n_fields;
	index->name = mem_heap_strdup(heap, key->name);
	index->rebuild = new_clustered;

	if (key_clustered) {
		DBUG_ASSERT(!(key->flags & (HA_FULLTEXT | HA_SPATIAL)));
		DBUG_ASSERT(key->flags & HA_NOSAME);
		index->ind_type = DICT_CLUSTERED | DICT_UNIQUE;
	} else if (key->flags & HA_FULLTEXT) {
		DBUG_ASSERT(!(key->flags & (HA_SPATIAL | HA_NOSAME)));
		DBUG_ASSERT(!(key->flags & HA_KEYFLAG_MASK
			      & ~(HA_FULLTEXT
				  | HA_PACK_KEY
				  | HA_BINARY_PACK_KEY)));
		index->ind_type = DICT_FTS;

		/* Set plugin parser */
		/* Note: key->parser is only parser name,
			 we need to get parser from altered_table instead */
		if (key->flags & HA_USES_PARSER) {
			for (ulint j = 0; j < altered_table->s->keys; j++) {
				if (ut_strcmp(altered_table->key_info[j].name,
					      key->name) == 0) {
					ut_ad(altered_table->key_info[j].flags
					      & HA_USES_PARSER);

					plugin_ref	parser =
						altered_table->key_info[j].parser;
					index->parser =
						static_cast<st_mysql_ftparser*>(
						plugin_decl(parser)->info);
					break;
				}
			}

			DBUG_EXECUTE_IF("fts_instrument_use_default_parser",
				index->parser = &fts_default_parser;);
			ut_ad(index->parser);
		}
	} else if (key->flags & HA_SPATIAL) {
		DBUG_ASSERT(!(key->flags & HA_NOSAME));
		index->ind_type = DICT_SPATIAL;
		ut_ad(n_fields == 1);
		index->fields[0].col_no = key->key_part[0].fieldnr;
		index->fields[0].prefix_len = 0;
	} else {
		index->ind_type = (key->flags & HA_NOSAME) ? DICT_UNIQUE : 0;
	}

	if (!new_clustered) {
		altered_table = NULL;
	}

	if (!(key->flags & HA_SPATIAL)) {
		for (i = 0; i < n_fields; i++) {
			innobase_create_index_field_def(
				altered_table, user_table, &key->key_part[i],
				optimize_point_storage, &index->fields[i]);
		}
	}

	DBUG_VOID_RETURN;
}

/*******************************************************************//**
Check whether the table has the FTS_DOC_ID column
@return whether there exists an FTS_DOC_ID column */
static
bool
innobase_fts_check_doc_id_col(
/*==========================*/
	const dict_table_t*	table,  /*!< in: InnoDB table with
					fulltext index */
	const TABLE*		altered_table,
					/*!< in: MySQL table with
					fulltext index */
	ulint*			fts_doc_col_no)
					/*!< out: The column number for
					Doc ID, or ULINT_UNDEFINED
					if it is of wrong type */
{
	*fts_doc_col_no = ULINT_UNDEFINED;

	const uint n_cols = altered_table->s->fields;
	uint i;

	for (i = 0; i < n_cols; i++) {
		const Field*	field = altered_table->field[i];

		if (my_strcasecmp(system_charset_info,
				  field->field_name, FTS_DOC_ID_COL_NAME)) {
			continue;
		}

		if (strcmp(field->field_name, FTS_DOC_ID_COL_NAME)) {
			my_error(ER_WRONG_COLUMN_NAME, MYF(0),
				 field->field_name);
		} else if (field->type() != MYSQL_TYPE_LONGLONG
			   || field->pack_length() != 8
			   || field->real_maybe_null()
			   || !(field->flags & UNSIGNED_FLAG)) {
			my_error(ER_INNODB_FT_WRONG_DOCID_COLUMN, MYF(0),
				 field->field_name);
		} else {
			*fts_doc_col_no = i;
		}

		return(true);
	}

	if (!table) {
		return(false);
	}

	for (; i + DATA_N_SYS_COLS < (uint) table->n_cols; i++) {
		const char*     name = dict_table_get_col_name(table, i);

		if (strcmp(name, FTS_DOC_ID_COL_NAME) == 0) {
#ifdef UNIV_DEBUG
			const dict_col_t*       col;

			col = dict_table_get_nth_col(table, i);

			/* Because the FTS_DOC_ID does not exist in
			the MySQL data dictionary, this must be the
			internally created FTS_DOC_ID column. */
			ut_ad(col->mtype == DATA_INT);
			ut_ad(col->len == 8);
			ut_ad(col->prtype & DATA_NOT_NULL);
			ut_ad(col->prtype & DATA_UNSIGNED);
#endif /* UNIV_DEBUG */
			*fts_doc_col_no = i;
			return(true);
		}
	}

	return(false);
}

/*******************************************************************//**
Check whether the table has a unique index with FTS_DOC_ID_INDEX_NAME
on the Doc ID column.
@return the status of the FTS_DOC_ID index */
enum fts_doc_id_index_enum
innobase_fts_check_doc_id_index(
/*============================*/
	const dict_table_t*	table,		/*!< in: table definition */
	const TABLE*		altered_table,	/*!< in: MySQL table
						that is being altered */
	ulint*			fts_doc_col_no)	/*!< out: The column number for
						Doc ID, or ULINT_UNDEFINED
						if it is being created in
						ha_alter_info */
{
	const dict_index_t*	index;
	const dict_field_t*	field;

	if (altered_table) {
		/* Check if a unique index with the name of
		FTS_DOC_ID_INDEX_NAME is being created. */

		for (uint i = 0; i < altered_table->s->keys; i++) {
			const KEY& key = altered_table->key_info[i];

			if (innobase_strcasecmp(
				    key.name, FTS_DOC_ID_INDEX_NAME)) {
				continue;
			}

			if ((key.flags & HA_NOSAME)
			    && key.user_defined_key_parts == 1
			    && !strcmp(key.name, FTS_DOC_ID_INDEX_NAME)
			    && !strcmp(key.key_part[0].field->field_name,
				       FTS_DOC_ID_COL_NAME)) {
				if (fts_doc_col_no) {
					*fts_doc_col_no = ULINT_UNDEFINED;
				}
				return(FTS_EXIST_DOC_ID_INDEX);
			} else {
				return(FTS_INCORRECT_DOC_ID_INDEX);
			}
		}
	}

	if (!table) {
		return(FTS_NOT_EXIST_DOC_ID_INDEX);
	}

	for (index = dict_table_get_first_index(table);
	     index; index = dict_table_get_next_index(index)) {

		/* Check if there exists a unique index with the name of
		FTS_DOC_ID_INDEX_NAME */
		if (innobase_strcasecmp(index->name, FTS_DOC_ID_INDEX_NAME)) {
			continue;
		}

		if (!dict_index_is_unique(index)
		    || dict_index_get_n_unique(index) > 1
		    || strcmp(index->name, FTS_DOC_ID_INDEX_NAME)) {
			return(FTS_INCORRECT_DOC_ID_INDEX);
		}

		/* Check whether the index has FTS_DOC_ID as its
		first column */
		field = dict_index_get_nth_field(index, 0);

		/* The column would be of a BIGINT data type */
		if (strcmp(field->name, FTS_DOC_ID_COL_NAME) == 0
		    && field->col->mtype == DATA_INT
		    && field->col->len == 8
		    && field->col->prtype & DATA_NOT_NULL) {
			if (fts_doc_col_no) {
				*fts_doc_col_no = dict_col_get_no(field->col);
			}
			return(FTS_EXIST_DOC_ID_INDEX);
		} else {
			return(FTS_INCORRECT_DOC_ID_INDEX);
		}
	}


	/* Not found */
	return(FTS_NOT_EXIST_DOC_ID_INDEX);
}
/*******************************************************************//**
Check whether the table has a unique index with FTS_DOC_ID_INDEX_NAME
on the Doc ID column in MySQL create index definition.
@return FTS_EXIST_DOC_ID_INDEX if there exists the FTS_DOC_ID index,
FTS_INCORRECT_DOC_ID_INDEX if the FTS_DOC_ID index is of wrong format */
enum fts_doc_id_index_enum
innobase_fts_check_doc_id_index_in_def(
/*===================================*/
	ulint		n_key,		/*!< in: Number of keys */
	const KEY*	key_info)	/*!< in: Key definition */
{
	/* Check whether there is a "FTS_DOC_ID_INDEX" in the to be built index
	list */
	for (ulint j = 0; j < n_key; j++) {
		const KEY*	key = &key_info[j];

		if (innobase_strcasecmp(key->name, FTS_DOC_ID_INDEX_NAME)) {
			continue;
		}

		/* Do a check on FTS DOC ID_INDEX, it must be unique,
		named as "FTS_DOC_ID_INDEX" and on column "FTS_DOC_ID" */
		if (!(key->flags & HA_NOSAME)
		    || key->user_defined_key_parts != 1
		    || strcmp(key->name, FTS_DOC_ID_INDEX_NAME)
		    || strcmp(key->key_part[0].field->field_name,
			      FTS_DOC_ID_COL_NAME)) {
			return(FTS_INCORRECT_DOC_ID_INDEX);
		}

		return(FTS_EXIST_DOC_ID_INDEX);
	}

	return(FTS_NOT_EXIST_DOC_ID_INDEX);
}
/*******************************************************************//**
Create an index table where indexes are ordered as follows:

IF a new primary key is defined for the table THEN

	1) New primary key
	2) The remaining keys in key_info

ELSE

	1) All new indexes in the order they arrive from MySQL

ENDIF

@return key definitions */
static __attribute__((nonnull, warn_unused_result, malloc))
index_def_t*
innobase_create_key_defs(
/*=====================*/
	mem_heap_t*			heap,
			/*!< in/out: memory heap where space for key
			definitions are allocated */
	const Alter_inplace_info*	ha_alter_info,
			/*!< in: alter operation */
	const TABLE*			altered_table,
			/*!< in: MySQL table that is being altered */
	ulint&				n_add,
			/*!< in/out: number of indexes to be created */
	ulint&				n_fts_add,
			/*!< out: number of FTS indexes to be created */
	bool				got_default_clust,
			/*!< in: whether the table lacks a primary key */
	ulint&				fts_doc_id_col,
			/*!< in: The column number for Doc ID */
	bool&				add_fts_doc_id,
			/*!< in: whether we need to add new DOC ID
			column for FTS index */
	bool&				add_fts_doc_idx)
			/*!< in: whether we need to add new DOC ID
			index for FTS index */
{
	index_def_t*		indexdef;
	index_def_t*		indexdefs;
	dict_table_t*		table;
	bool			new_primary;
	const uint*const	add
		= ha_alter_info->index_add_buffer;
	const KEY*const		key_info
		= ha_alter_info->key_info_buffer;

	DBUG_ENTER("innobase_create_key_defs");
	DBUG_ASSERT(!add_fts_doc_id || add_fts_doc_idx);
	DBUG_ASSERT(ha_alter_info->index_add_count == n_add);

	table = (static_cast<ha_innobase_inplace_ctx*>
		(ha_alter_info->handler_ctx))->new_table;

	/* If there is a primary key, it is always the first index
	defined for the innodb_table. */

	new_primary = n_add > 0
		&& !my_strcasecmp(system_charset_info,
				  key_info[*add].name, "PRIMARY");
	n_fts_add = 0;

	/* If there is a UNIQUE INDEX consisting entirely of NOT NULL
	columns and if the index does not contain column prefix(es)
	(only prefix/part of the column is indexed), MySQL will treat the
	index as a PRIMARY KEY unless the table already has one. */

	if (n_add > 0 && !new_primary && got_default_clust
	    && (key_info[*add].flags & HA_NOSAME)
	    && !(key_info[*add].flags & HA_KEY_HAS_PART_KEY_SEG)) {
		uint	key_part = key_info[*add].user_defined_key_parts;

		new_primary = true;

		while (key_part--) {
			const uint	maybe_null
				= key_info[*add].key_part[key_part].key_type
				& FIELDFLAG_MAYBE_NULL;
			DBUG_ASSERT(!maybe_null
				    == !key_info[*add].key_part[key_part].
				    field->real_maybe_null());

			if (maybe_null) {
				new_primary = false;
				break;
			}
		}
	}

	const bool rebuild = new_primary || add_fts_doc_id
		|| innobase_need_rebuild(ha_alter_info);
	/* Reserve one more space if new_primary is true, and we might
	need to add the FTS_DOC_ID_INDEX */
	indexdef = indexdefs = static_cast<index_def_t*>(
		mem_heap_alloc(
			heap, sizeof *indexdef
			* (ha_alter_info->key_count
			   + rebuild
			   + got_default_clust)));

	if (rebuild) {
		ulint	primary_key_number;

		if (new_primary) {
			DBUG_ASSERT(n_add > 0);
			primary_key_number = *add;
		} else if (got_default_clust) {
			/* Create the GEN_CLUST_INDEX */
			index_def_t*	index = indexdef++;

			index->fields = NULL;
			index->n_fields = 0;
			index->ind_type = DICT_CLUSTERED;
			index->name = innobase_index_reserve_name;
			index->rebuild = true;
			index->key_number = ~0;
			primary_key_number = ULINT_UNDEFINED;
			goto created_clustered;
		} else {
			primary_key_number = 0;
		}

		/* Create the PRIMARY key index definition */
		innobase_create_index_def(
			altered_table, table, key_info, primary_key_number,
			true, true, indexdef++, heap);

created_clustered:
		n_add = 1;

		for (ulint i = 0; i < ha_alter_info->key_count; i++) {
			if (i == primary_key_number) {
				continue;
			}
			/* Copy the index definitions. */
			innobase_create_index_def(
				altered_table, table, key_info, i, true,
				false, indexdef, heap);

			if (indexdef->ind_type & DICT_FTS) {
				n_fts_add++;
			}

			indexdef++;
			n_add++;
		}

		if (n_fts_add > 0) {
			if (!add_fts_doc_id
			    && !innobase_fts_check_doc_id_col(
				    NULL, altered_table,
				    &fts_doc_id_col)) {
				fts_doc_id_col = altered_table->s->fields;
				add_fts_doc_id = true;
			}

			if (!add_fts_doc_idx) {
				fts_doc_id_index_enum	ret;
				ulint			doc_col_no;

				ret = innobase_fts_check_doc_id_index(
					NULL, altered_table, &doc_col_no);

				/* This should have been checked before */
				ut_ad(ret != FTS_INCORRECT_DOC_ID_INDEX);

				if (ret == FTS_NOT_EXIST_DOC_ID_INDEX) {
					add_fts_doc_idx = true;
				} else {
					ut_ad(ret == FTS_EXIST_DOC_ID_INDEX);
					ut_ad(doc_col_no == ULINT_UNDEFINED
					      || doc_col_no == fts_doc_id_col);
				}
			}
		}
	} else {
		/* Create definitions for added secondary indexes. */

		for (ulint i = 0; i < n_add; i++) {
			innobase_create_index_def(
				altered_table, table, key_info, add[i],
				false, false, indexdef, heap);

			if (indexdef->ind_type & DICT_FTS) {
				n_fts_add++;
			}

			indexdef++;
		}
	}

	DBUG_ASSERT(indexdefs + n_add == indexdef);

	if (add_fts_doc_idx) {
		index_def_t*	index = indexdef++;

		index->fields = static_cast<index_field_t*>(
			mem_heap_alloc(heap, sizeof *index->fields));
		index->n_fields = 1;
		index->fields->col_no = fts_doc_id_col;
		index->fields->prefix_len = 0;
		index->ind_type = DICT_UNIQUE;
		ut_ad(!rebuild
		      || !add_fts_doc_id
		      || fts_doc_id_col == altered_table->s->fields);

		index->name = FTS_DOC_ID_INDEX_NAME;
		index->rebuild = rebuild;

		/* TODO: assign a real MySQL key number for this */
		index->key_number = ULINT_UNDEFINED;
		n_add++;
	}

	DBUG_ASSERT(indexdef > indexdefs);
	DBUG_ASSERT((ulint) (indexdef - indexdefs)
		    <= ha_alter_info->key_count
		    + add_fts_doc_idx + got_default_clust);
	DBUG_ASSERT(ha_alter_info->index_add_count <= n_add);
	DBUG_RETURN(indexdefs);
}

/*******************************************************************//**
Check each index column size, make sure they do not exceed the max limit
@return true if index column size exceeds limit */
static __attribute__((nonnull, warn_unused_result))
bool
innobase_check_column_length(
/*=========================*/
	ulint		max_col_len,	/*!< in: maximum column length */
	const KEY*	key_info)	/*!< in: Indexes to be created */
{
	for (ulint key_part = 0; key_part < key_info->user_defined_key_parts; key_part++) {
		if (key_info->key_part[key_part].length > max_col_len) {
			return(true);
		}
	}
	return(false);
}

/********************************************************************//**
Drop any indexes that we were not able to free previously due to
open table handles. */
static
void
online_retry_drop_indexes_low(
/*==========================*/
	dict_table_t*	table,	/*!< in/out: table */
	trx_t*		trx)	/*!< in/out: transaction */
{
	ut_ad(mutex_own(&dict_sys->mutex));
	ut_ad(trx->dict_operation_lock_mode == RW_X_LATCH);
	ut_ad(trx_get_dict_operation(trx) == TRX_DICT_OP_INDEX);

	/* We can have table->n_ref_count > 1, because other threads
	may have prebuilt->table pointing to the table. However, these
	other threads should be between statements, waiting for the
	next statement to execute, or for a meta-data lock. */
	ut_ad(table->n_ref_count >= 1);

	if (table->drop_aborted) {
		row_merge_drop_indexes(trx, table, TRUE);
	}
}

/********************************************************************//**
Drop any indexes that we were not able to free previously due to
open table handles. */
static __attribute__((nonnull))
void
online_retry_drop_indexes(
/*======================*/
	dict_table_t*	table,		/*!< in/out: table */
	THD*		user_thd)	/*!< in/out: MySQL connection */
{
	if (table->drop_aborted) {
		trx_t*	trx = innobase_trx_allocate(user_thd);

		trx_start_for_ddl(trx, TRX_DICT_OP_INDEX);

		row_mysql_lock_data_dictionary(trx);
		online_retry_drop_indexes_low(table, trx);
		trx_commit_for_mysql(trx);
		row_mysql_unlock_data_dictionary(trx);
		trx_free_for_mysql(trx);
	}

#ifdef UNIV_DEBUG
	mutex_enter(&dict_sys->mutex);
	dict_table_check_for_dup_indexes(table, CHECK_ALL_COMPLETE);
	mutex_exit(&dict_sys->mutex);
	ut_a(!table->drop_aborted);
#endif /* UNIV_DEBUG */
}

/********************************************************************//**
Commit a dictionary transaction and drop any indexes that we were not
able to free previously due to open table handles. */
static __attribute__((nonnull))
void
online_retry_drop_indexes_with_trx(
/*===============================*/
	dict_table_t*	table,	/*!< in/out: table */
	trx_t*		trx)	/*!< in/out: transaction */
{
	ut_ad(trx_state_eq(trx, TRX_STATE_NOT_STARTED)
	      || trx_state_eq(trx, TRX_STATE_FORCED_ROLLBACK));

	ut_ad(trx->dict_operation_lock_mode == RW_X_LATCH);

	/* Now that the dictionary is being locked, check if we can
	drop any incompletely created indexes that may have been left
	behind in rollback_inplace_alter_table() earlier. */
	if (table->drop_aborted) {

		trx->table_id = 0;

		trx_start_for_ddl(trx, TRX_DICT_OP_INDEX);

		online_retry_drop_indexes_low(table, trx);
		trx_commit_for_mysql(trx);
	}
}

/** Determines if InnoDB is dropping a foreign key constraint.
@param foreign the constraint
@param drop_fk constraints being dropped
@param n_drop_fk number of constraints that are being dropped
@return whether the constraint is being dropped */
inline __attribute__((warn_unused_result))
bool
innobase_dropping_foreign(
/*======================*/
	const dict_foreign_t*	foreign,
	dict_foreign_t**	drop_fk,
	ulint			n_drop_fk)
{
	while (n_drop_fk--) {
		if (*drop_fk++ == foreign) {
			return(true);
		}
	}

	return(false);
}

/** Determines if an InnoDB FOREIGN KEY constraint depends on a
column that is being dropped or modified to NOT NULL.
@param user_table InnoDB table as it is before the ALTER operation
@param col_name Name of the column being altered
@param drop_fk constraints being dropped
@param n_drop_fk number of constraints that are being dropped
@param drop true=drop column, false=set NOT NULL
@retval true Not allowed (will call my_error())
@retval false Allowed
*/
static __attribute__((warn_unused_result))
bool
innobase_check_foreigns_low(
/*========================*/
	const dict_table_t*	user_table,
	dict_foreign_t**	drop_fk,
	ulint			n_drop_fk,
	const char*		col_name,
	bool			drop)
{
	dict_foreign_t*	foreign;
	ut_ad(mutex_own(&dict_sys->mutex));

	/* Check if any FOREIGN KEY constraints are defined on this
	column. */

	for (dict_foreign_set::iterator it = user_table->foreign_set.begin();
	     it != user_table->foreign_set.end();
	     ++it) {

		foreign = *it;

		if (!drop && !(foreign->type
			       & (DICT_FOREIGN_ON_DELETE_SET_NULL
				  | DICT_FOREIGN_ON_UPDATE_SET_NULL))) {
			continue;
		}

		if (innobase_dropping_foreign(foreign, drop_fk, n_drop_fk)) {
			continue;
		}

		for (unsigned f = 0; f < foreign->n_fields; f++) {
			if (!strcmp(foreign->foreign_col_names[f],
				    col_name)) {
				my_error(drop
					 ? ER_FK_COLUMN_CANNOT_DROP
					 : ER_FK_COLUMN_NOT_NULL, MYF(0),
					 col_name, foreign->id);
				return(true);
			}
		}
	}

	if (!drop) {
		/* SET NULL clauses on foreign key constraints of
		child tables affect the child tables, not the parent table.
		The column can be NOT NULL in the parent table. */
		return(false);
	}

	/* Check if any FOREIGN KEY constraints in other tables are
	referring to the column that is being dropped. */
	for (dict_foreign_set::iterator it
		= user_table->referenced_set.begin();
	     it != user_table->referenced_set.end();
	     ++it) {

		foreign = *it;

		if (innobase_dropping_foreign(foreign, drop_fk, n_drop_fk)) {
			continue;
		}

		for (unsigned f = 0; f < foreign->n_fields; f++) {
			char display_name[FN_REFLEN];

			if (strcmp(foreign->referenced_col_names[f],
				   col_name)) {
				continue;
			}

			char* buf_end = innobase_convert_name(
				display_name, (sizeof display_name) - 1,
				foreign->foreign_table_name,
				strlen(foreign->foreign_table_name),
				NULL);
			*buf_end = '\0';
			my_error(ER_FK_COLUMN_CANNOT_DROP_CHILD,
				 MYF(0), col_name, foreign->id,
				 display_name);

			return(true);
		}
	}

	return(false);
}

/** Determines if an InnoDB FOREIGN KEY constraint depends on a
column that is being dropped or modified to NOT NULL.
@param ha_alter_info Data used during in-place alter
@param altered_table MySQL table that is being altered
@param old_table MySQL table as it is before the ALTER operation
@param user_table InnoDB table as it is before the ALTER operation
@param drop_fk constraints being dropped
@param n_drop_fk number of constraints that are being dropped
@retval true Not allowed (will call my_error())
@retval false Allowed
*/
static __attribute__((warn_unused_result))
bool
innobase_check_foreigns(
/*====================*/
	Alter_inplace_info*	ha_alter_info,
	const TABLE*		altered_table,
	const TABLE*		old_table,
	const dict_table_t*	user_table,
	dict_foreign_t**	drop_fk,
	ulint			n_drop_fk)
{
	List_iterator_fast<Create_field> cf_it(
		ha_alter_info->alter_info->create_list);

	for (Field** fp = old_table->field; *fp; fp++) {
		cf_it.rewind();
		const Create_field* new_field;

		ut_ad(!(*fp)->real_maybe_null()
		      == !!((*fp)->flags & NOT_NULL_FLAG));

		while ((new_field = cf_it++)) {
			if (new_field->field == *fp) {
				break;
			}
		}

		if (!new_field || (new_field->flags & NOT_NULL_FLAG)) {
			if (innobase_check_foreigns_low(
				    user_table, drop_fk, n_drop_fk,
				    (*fp)->field_name, !new_field)) {
				return(true);
			}
		}
	}

	return(false);
}

/** Get the default POINT value in MySQL format
@param[in]	heap	memory heap where allocated
@param[in]	length	length of MySQL format
@return mysql format data */
static
const byte*
innobase_build_default_mysql_point(
	mem_heap_t*	heap,
	ulint		length)
{
	byte*	buf	= static_cast<byte*>(mem_heap_alloc(
				heap, DATA_POINT_LEN + length));

	byte*	wkb	= buf + length;

	ulint   len = get_wkb_of_default_point(SPDIMS, wkb, DATA_POINT_LEN);
	ut_ad(len == DATA_POINT_LEN);

	row_mysql_store_blob_ref(buf, length, wkb, len);

	return(buf);
}

/** Convert a default value for ADD COLUMN.

@param heap Memory heap where allocated
@param dfield InnoDB data field to copy to
@param field MySQL value for the column
@param comp nonzero if in compact format */
static __attribute__((nonnull))
void
innobase_build_col_map_add(
/*=======================*/
	mem_heap_t*	heap,
	dfield_t*	dfield,
	const Field*	field,
	ulint		comp)
{
	if (field->is_real_null()) {
		dfield_set_null(dfield);
		return;
	}

	ulint	size	= field->pack_length();

	byte*	buf	= static_cast<byte*>(mem_heap_alloc(heap, size));

	const byte*	mysql_data = field->ptr;

	if (dfield_get_type(dfield)->mtype == DATA_POINT) {
		/** If the DATA_POINT field is NOT NULL, we need to
		give it a default value, since DATA_POINT is a fixed length
		type, we couldn't store a value of length 0, like other
		geom types. Server doesn't provide the default value, and
		we would use POINT(0 0) here instead. */

		mysql_data = innobase_build_default_mysql_point(heap, size);
	}

	row_mysql_store_col_in_innobase_format(
		dfield, buf, true, mysql_data, size, comp);
}

/** Construct the translation table for reordering, dropping or
adding columns.

@param ha_alter_info Data used during in-place alter
@param altered_table MySQL table that is being altered
@param table MySQL table as it is before the ALTER operation
@param new_table InnoDB table corresponding to MySQL altered_table
@param old_table InnoDB table corresponding to MYSQL table
@param add_cols Default values for ADD COLUMN, or NULL if no ADD COLUMN
@param heap Memory heap where allocated
@return array of integers, mapping column numbers in the table
to column numbers in altered_table */
static __attribute__((nonnull(1,2,3,4,5,7), warn_unused_result))
const ulint*
innobase_build_col_map(
/*===================*/
	Alter_inplace_info*	ha_alter_info,
	const TABLE*		altered_table,
	const TABLE*		table,
	const dict_table_t*	new_table,
	const dict_table_t*	old_table,
	dtuple_t*		add_cols,
	mem_heap_t*		heap)
{
	DBUG_ENTER("innobase_build_col_map");
	DBUG_ASSERT(altered_table != table);
	DBUG_ASSERT(new_table != old_table);
	DBUG_ASSERT(dict_table_get_n_cols(new_table)
		    >= altered_table->s->fields + DATA_N_SYS_COLS);
	DBUG_ASSERT(dict_table_get_n_cols(old_table)
		    >= table->s->fields + DATA_N_SYS_COLS);
	DBUG_ASSERT(!!add_cols == !!(ha_alter_info->handler_flags
				     & Alter_inplace_info::ADD_COLUMN));
	DBUG_ASSERT(!add_cols || dtuple_get_n_fields(add_cols)
		    == dict_table_get_n_cols(new_table));

	ulint*	col_map = static_cast<ulint*>(
		mem_heap_alloc(heap, old_table->n_cols * sizeof *col_map));

	List_iterator_fast<Create_field> cf_it(
		ha_alter_info->alter_info->create_list);
	uint i = 0;

	/* Any dropped columns will map to ULINT_UNDEFINED. */
	for (uint old_i = 0; old_i + DATA_N_SYS_COLS < old_table->n_cols;
	     old_i++) {
		col_map[old_i] = ULINT_UNDEFINED;
	}

	while (const Create_field* new_field = cf_it++) {
		for (uint old_i = 0; table->field[old_i]; old_i++) {
			const Field* field = table->field[old_i];
			if (new_field->field == field) {
				col_map[old_i] = i;
				goto found_col;
			}
		}

		innobase_build_col_map_add(
			heap, dtuple_get_nth_field(add_cols, i),
			altered_table->field[i],
			dict_table_is_comp(new_table));
found_col:
		i++;
	}

	DBUG_ASSERT(i == altered_table->s->fields);

	i = table->s->fields;

	/* Add the InnoDB hidden FTS_DOC_ID column, if any. */
	if (i + DATA_N_SYS_COLS < old_table->n_cols) {
		/* There should be exactly one extra field,
		the FTS_DOC_ID. */
		DBUG_ASSERT(DICT_TF2_FLAG_IS_SET(old_table,
						 DICT_TF2_FTS_HAS_DOC_ID));
		DBUG_ASSERT(i + DATA_N_SYS_COLS + 1 == old_table->n_cols);
		DBUG_ASSERT(!strcmp(dict_table_get_col_name(
					    old_table, table->s->fields),
				    FTS_DOC_ID_COL_NAME));
		if (altered_table->s->fields + DATA_N_SYS_COLS
		    < new_table->n_cols) {
			DBUG_ASSERT(DICT_TF2_FLAG_IS_SET(
					    new_table,
					    DICT_TF2_FTS_HAS_DOC_ID));
			DBUG_ASSERT(altered_table->s->fields
				    + DATA_N_SYS_COLS + 1
				    == new_table->n_cols);
			col_map[i] = altered_table->s->fields;
		} else {
			DBUG_ASSERT(!DICT_TF2_FLAG_IS_SET(
					    new_table,
					    DICT_TF2_FTS_HAS_DOC_ID));
			col_map[i] = ULINT_UNDEFINED;
		}

		i++;
	} else {
		DBUG_ASSERT(!DICT_TF2_FLAG_IS_SET(
				    old_table,
				    DICT_TF2_FTS_HAS_DOC_ID));
	}

	for (; i < old_table->n_cols; i++) {
		col_map[i] = i + new_table->n_cols - old_table->n_cols;
	}

	DBUG_RETURN(col_map);
}

/** Drop newly create FTS index related auxiliary table during
FIC create index process, before fts_add_index is called
@param table table that was being rebuilt online
@param trx transaction
@return DB_SUCCESS if successful, otherwise last error code
*/
static
dberr_t
innobase_drop_fts_index_table(
/*==========================*/
        dict_table_t*   table,
	trx_t*		trx)
{
	dberr_t		ret_err = DB_SUCCESS;

	for (dict_index_t* index = dict_table_get_first_index(table);
	     index != NULL;
	     index = dict_table_get_next_index(index)) {
		if (index->type & DICT_FTS) {
			dberr_t	err;

			err = fts_drop_index_tables(trx, index);

			if (err != DB_SUCCESS) {
				ret_err = err;
			}
		}
	}

	return(ret_err);
}

/** Get the new column names if any columns were renamed
@param ha_alter_info	Data used during in-place alter
@param altered_table	MySQL table that is being altered
@param table		MySQL table as it is before the ALTER operation
@param user_table	InnoDB table as it is before the ALTER operation
@param heap		Memory heap for the allocation
@return array of new column names in rebuilt_table, or NULL if not renamed */
static __attribute__((nonnull, warn_unused_result))
const char**
innobase_get_col_names(
	Alter_inplace_info*	ha_alter_info,
	const TABLE*		altered_table,
	const TABLE*		table,
	const dict_table_t*	user_table,
	mem_heap_t*		heap)
{
	const char**		cols;
	uint			i;

	DBUG_ENTER("innobase_get_col_names");
	DBUG_ASSERT(user_table->n_def > table->s->fields);
	DBUG_ASSERT(ha_alter_info->handler_flags
		    & Alter_inplace_info::ALTER_COLUMN_NAME);

	cols = static_cast<const char**>(
		mem_heap_zalloc(heap, user_table->n_def * sizeof *cols));

	i = 0;
	List_iterator_fast<Create_field> cf_it(
		ha_alter_info->alter_info->create_list);
	while (const Create_field* new_field = cf_it++) {
		DBUG_ASSERT(i < altered_table->s->fields);

		for (uint old_i = 0; table->field[old_i]; old_i++) {
			if (new_field->field == table->field[old_i]) {
				cols[old_i] = new_field->field_name;
				break;
			}
		}

		i++;
	}

	/* Copy the internal column names. */
	i = table->s->fields;
	cols[i] = dict_table_get_col_name(user_table, i);

	while (++i < user_table->n_def) {
		cols[i] = cols[i - 1] + strlen(cols[i - 1]) + 1;
	}

	DBUG_RETURN(cols);
}

/** Determine whether both the indexes have same set of primary key
fields arranged in the same order.
@param[in]	col_map		mapping of old column numbers to new ones
@param[in]	ha_alter_info	Data used during in-place alter
@param[in]	old_clust_index	index to be compared
@param[in]	new_clust_index index to be compared
@retval true if both indexes have same order.
@retval false. */
static __attribute__((warn_unused_result))
bool
innobase_pk_order_preserved(
	const ulint*		col_map,
	const dict_index_t*	old_clust_index,
	const dict_index_t*	new_clust_index)
{
	ulint	old_n_fields
		= dict_index_get_n_ordering_defined_by_user(
			old_clust_index);
	ulint	new_n_fields
		= dict_index_get_n_ordering_defined_by_user(
			new_clust_index);

	ut_ad(dict_index_is_clust(old_clust_index));
	ut_ad(dict_index_is_clust(new_clust_index));
	ut_ad(old_clust_index->table != new_clust_index->table);
	ut_ad(col_map != NULL);

	if (old_n_fields == 0) {
		/* There was no PRIMARY KEY in the table.
		If there is no PRIMARY KEY after the ALTER either,
		no sorting is needed. */
		return(new_n_fields == old_n_fields);
	}

	/* DROP PRIMARY KEY is only allowed in combination with
	ADD PRIMARY KEY. */
	ut_ad(new_n_fields > 0 || old_n_fields == 0);

	ulint old_field = 0;
	ulint new_field = 0;
	ulint old_n_cols = dict_table_get_n_cols(old_clust_index->table);
	bool pk_col_dropped = false;

	/* Sorting will not be needed when the PRIMARY KEY
	column list is being appended to or newly added columns
	are being added to the PRIMARY KEY. */
	while (old_field < old_n_fields && new_field < new_n_fields) {
		ulint old_col_no =
			old_clust_index->fields[old_field].col->ind;
		ulint new_col_no =
			new_clust_index->fields[new_field].col->ind;
		ut_ad(new_col_no != ULINT_UNDEFINED);

		old_col_no = col_map[old_col_no];

		if (old_col_no == new_col_no) {
			if (pk_col_dropped) {
				/* Dropping columns in the middle
				requires sorting. */
				return(false);
			}

			old_field++;
			new_field++;
		} else if (old_col_no == ULINT_UNDEFINED) {
			pk_col_dropped = true;
			old_field++;
		} else {
			/* Check whether column in new table is
			an existing column or newly added */
			for (ulint k = 0; k < old_n_cols; k++) {
				if (col_map[k] == new_col_no) {
				/* Changing the order of existing
				columns in the PRIMARY KEY requires
				sorting. */
					return(false);
				}
			}

			new_field++;
		}
	}

	return(true);
}

/** Update the mtype from DATA_BLOB to DATA_GEOMETRY for a specified
GIS column of a table. This is used when we want to create spatial index
on legacy GIS columns coming from 5.6, where we store GIS data as DATA_BLOB
in innodb layer.
@param[in]	table_id	table id
@param[in]	col_name	column name
@param[in]	trx		data dictionary transaction
@retval true Failure
@retval false Success */
static
bool
innobase_update_gis_column_type(
	table_id_t	table_id,
	const char*	col_name,
	trx_t*		trx)
{
	pars_info_t*	info;
	dberr_t		error;

	DBUG_ENTER("innobase_update_gis_column_type");

	DBUG_ASSERT(trx_get_dict_operation(trx) == TRX_DICT_OP_INDEX);
	ut_ad(trx->dict_operation_lock_mode == RW_X_LATCH);
	ut_ad(mutex_own(&dict_sys->mutex));
#ifdef UNIV_SYNC_DEBUG
	ut_ad(rw_lock_own(&dict_operation_lock, RW_LOCK_X));
#endif /* UNIV_SYNC_DEBUG */

	info = pars_info_create();

	pars_info_add_ull_literal(info, "tableid", table_id);
	pars_info_add_str_literal(info, "name", col_name);
	pars_info_add_int4_literal(info, "mtype", DATA_GEOMETRY);

	trx->op_info = "update column type to DATA_GEOMETRY";

	error = que_eval_sql(
		info,
		"PROCEDURE UPDATE_SYS_COLUMNS_PROC () IS\n"
		"BEGIN\n"
		"UPDATE SYS_COLUMNS SET MTYPE=:mtype\n"
		"WHERE TABLE_ID=:tableid AND NAME=:name;\n"
		"END;\n",
		false, trx);

	trx->error_state = DB_SUCCESS;
	trx->op_info = "";

	DBUG_RETURN(error != DB_SUCCESS);
}

/** Check if we are creating spatial indexes on GIS columns, which are
legacy columns from earlier MySQL, such as 5.6. If so, we have to update
the mtypes of the old GIS columns to DATA_GEOMETRY.
In 5.6, we store GIS columns as DATA_BLOB in InnoDB layer, it will introduce
confusion when we run latest server on older data. That's why we need to
do the upgrade.
@param[in] ha_alter_info	Data used during in-place alter
@param[in] table		Table on which we want to add indexes
@param[in] trx			Transaction
@return DB_SUCCESS if update successfully or no columns need to be updated,
otherwise DB_ERROR, which means we can't update the mtype for some
column, and creating spatial index on it should be dangerous */
static
dberr_t
innobase_check_gis_columns(
	Alter_inplace_info*	ha_alter_info,
	dict_table_t*		table,
	trx_t*			trx)
{
	DBUG_ENTER("innobase_check_gis_columns");

	for (uint key_num = 0;
	     key_num < ha_alter_info->index_add_count;
	     key_num++) {

		const KEY&	key = ha_alter_info->key_info_buffer[
			ha_alter_info->index_add_buffer[key_num]];

		if (!(key.flags & HA_SPATIAL)) {
			continue;
		}

		ut_ad(key.user_defined_key_parts == 1);
		const KEY_PART_INFO&    key_part = key.key_part[0];

		ulint col_nr = dict_table_has_column(
			table,
			key_part.field->field_name,
			key_part.fieldnr);
		ut_ad(col_nr != table->n_def);
		dict_col_t*	col = &table->cols[col_nr];

		if (col->mtype != DATA_BLOB) {
			ut_ad(DATA_GEOMETRY_MTYPE(col->mtype));
			continue;
		}

		const char* col_name = dict_table_get_col_name(
			table, col_nr);

		if (innobase_update_gis_column_type(
			table->id, col_name, trx)) {

			DBUG_RETURN(DB_ERROR);
		} else {
			col->mtype = DATA_GEOMETRY;

			ib::info() << "Updated mtype of column" << col_name
				<< " in table " << table->name
				<< ", whose id is " << table->id
				<< " to DATA_GEOMETRY";
		}
	}

	DBUG_RETURN(DB_SUCCESS);
}

/** Update internal structures with concurrent writes blocked,
while preparing ALTER TABLE.

@param ha_alter_info Data used during in-place alter
@param altered_table MySQL table that is being altered
@param old_table MySQL table as it is before the ALTER operation
@param table_name Table name in MySQL
@param flags Table and tablespace flags
@param flags2 Additional table flags
@param fts_doc_id_col The column number of FTS_DOC_ID
@param add_fts_doc_id Flag: add column FTS_DOC_ID?
@param add_fts_doc_id_idx Flag: add index FTS_DOC_ID_INDEX (FTS_DOC_ID)?

@retval true Failure
@retval false Success
*/
static __attribute__((warn_unused_result, nonnull(1,2,3,4)))
bool
prepare_inplace_alter_table_dict(
/*=============================*/
	Alter_inplace_info*	ha_alter_info,
	const TABLE*		altered_table,
	const TABLE*		old_table,
	const char*		table_name,
	ulint			flags,
	ulint			flags2,
	ulint			fts_doc_id_col,
	bool			add_fts_doc_id,
	bool			add_fts_doc_id_idx)
{
	bool			dict_locked	= false;
	ulint*			add_key_nums;	/* MySQL key numbers */
	index_def_t*		index_defs;	/* index definitions */
	dict_table_t*		user_table;
	dict_index_t*		fts_index	= NULL;
	ulint			new_clustered	= 0;
	dberr_t			error;
	ulint			num_fts_index;
	ha_innobase_inplace_ctx*ctx;

	DBUG_ENTER("prepare_inplace_alter_table_dict");

	ctx = static_cast<ha_innobase_inplace_ctx*>
		(ha_alter_info->handler_ctx);

	DBUG_ASSERT((ctx->add_autoinc != ULINT_UNDEFINED)
		    == (ctx->sequence.m_max_value > 0));
	DBUG_ASSERT(!ctx->num_to_drop_index == !ctx->drop_index);
	DBUG_ASSERT(!ctx->num_to_drop_fk == !ctx->drop_fk);
	DBUG_ASSERT(!add_fts_doc_id || add_fts_doc_id_idx);
	DBUG_ASSERT(!add_fts_doc_id_idx
		    || innobase_fulltext_exist(altered_table));
	DBUG_ASSERT(!ctx->add_cols);
	DBUG_ASSERT(!ctx->add_index);
	DBUG_ASSERT(!ctx->add_key_numbers);
	DBUG_ASSERT(!ctx->num_to_add_index);

	user_table = ctx->new_table;

	trx_start_if_not_started_xa(ctx->prebuilt->trx, true);

	/* Create a background transaction for the operations on
	the data dictionary tables. */
	ctx->trx = innobase_trx_allocate(ctx->prebuilt->trx->mysql_thd);

	trx_start_for_ddl(ctx->trx, TRX_DICT_OP_INDEX);

	/* Create table containing all indexes to be built in this
	ALTER TABLE ADD INDEX so that they are in the correct order
	in the table. */

	ctx->num_to_add_index = ha_alter_info->index_add_count;

	const char*	path = thd_innodb_tmpdir(
		ctx->prebuilt->trx->mysql_thd);

	index_defs = innobase_create_key_defs(
		ctx->heap, ha_alter_info, altered_table, ctx->num_to_add_index,
		num_fts_index,
		row_table_got_default_clust_index(ctx->new_table),
		fts_doc_id_col, add_fts_doc_id, add_fts_doc_id_idx);

	new_clustered = DICT_CLUSTERED & index_defs[0].ind_type;

	if (num_fts_index > 1) {
		my_error(ER_INNODB_FT_LIMIT, MYF(0));
		goto error_handled;
	}

	if (!ctx->online) {
		/* This is not an online operation (LOCK=NONE). */
	} else if (ctx->add_autoinc == ULINT_UNDEFINED
		   && num_fts_index == 0
		   && (!innobase_need_rebuild(ha_alter_info)
		       || !innobase_fulltext_exist(altered_table))) {
		/* InnoDB can perform an online operation (LOCK=NONE). */
	} else {
		/* This should have been blocked in
		check_if_supported_inplace_alter(). */
		ut_ad(0);
		my_error(ER_NOT_SUPPORTED_YET, MYF(0),
			 thd_query_unsafe(ctx->prebuilt->trx->mysql_thd).str);
		goto error_handled;
	}

	/* The primary index would be rebuilt if a FTS Doc ID
	column is to be added, and the primary index definition
	is just copied from old table and stored in indexdefs[0] */
	DBUG_ASSERT(!add_fts_doc_id || new_clustered);
	DBUG_ASSERT(!!new_clustered ==
		    (innobase_need_rebuild(ha_alter_info)
		     || add_fts_doc_id));

	/* Allocate memory for dictionary index definitions */

	ctx->add_index = static_cast<dict_index_t**>(
		mem_heap_alloc(ctx->heap, ctx->num_to_add_index
			       * sizeof *ctx->add_index));
	ctx->add_key_numbers = add_key_nums = static_cast<ulint*>(
		mem_heap_alloc(ctx->heap, ctx->num_to_add_index
			       * sizeof *ctx->add_key_numbers));

	/* This transaction should be dictionary operation, so that
	the data dictionary will be locked during crash recovery. */

	ut_ad(ctx->trx->dict_operation == TRX_DICT_OP_INDEX);

	/* Acquire a lock on the table before creating any indexes. */

	if (ctx->online) {
		error = DB_SUCCESS;
	} else {
		error = row_merge_lock_table(
			ctx->prebuilt->trx, ctx->new_table, LOCK_S);

		if (error != DB_SUCCESS) {

			goto error_handling;
		}
	}

	/* Latch the InnoDB data dictionary exclusively so that no deadlocks
	or lock waits can happen in it during an index create operation. */

	row_mysql_lock_data_dictionary(ctx->trx);
	dict_locked = true;

	/* Wait for background stats processing to stop using the table that
	we are going to alter. We know bg stats will not start using it again
	until we are holding the data dict locked and we are holding it here
	at least until checking ut_ad(user_table->n_ref_count == 1) below.
	XXX what may happen if bg stats opens the table after we
	have unlocked data dictionary below? */
	dict_stats_wait_bg_to_stop_using_table(user_table, ctx->trx);

	online_retry_drop_indexes_low(ctx->new_table, ctx->trx);

	ut_d(dict_table_check_for_dup_indexes(
		     ctx->new_table, CHECK_ABORTED_OK));

	/* If a new clustered index is defined for the table we need
	to rebuild the table with a temporary name. */

	if (new_clustered) {
		const char*	new_table_name
			= dict_mem_create_temporary_tablename(
				ctx->heap,
				ctx->new_table->name.m_name,
				ctx->new_table->id);
		ulint		n_cols;
		dtuple_t*	add_cols;
		bool		optimize_point_storage;
		ulint		space_id = 0;

		if (innobase_check_foreigns(
			    ha_alter_info, altered_table, old_table,
			    user_table, ctx->drop_fk, ctx->num_to_drop_fk)) {
			goto new_clustered_failed;
		}

		n_cols = altered_table->s->fields;

		if (add_fts_doc_id) {
			n_cols++;
			DBUG_ASSERT(flags2 & DICT_TF2_FTS);
			DBUG_ASSERT(add_fts_doc_id_idx);
			flags2 |= DICT_TF2_FTS_ADD_DOC_ID
				| DICT_TF2_FTS_HAS_DOC_ID
				| DICT_TF2_FTS;
		}

		DBUG_ASSERT(!add_fts_doc_id_idx || (flags2 & DICT_TF2_FTS));

		/* Create the table. */
		trx_set_dict_operation(ctx->trx, TRX_DICT_OP_TABLE);

		if (dict_table_get_low(new_table_name)) {
			my_error(ER_TABLE_EXISTS_ERROR, MYF(0),
				 new_table_name);
			goto new_clustered_failed;
		}

		/* The initial space id 0 may be overridden later if this
		table is going to be a file_per_table tablespace. */
		ctx->new_table = dict_mem_table_create(
			new_table_name, space_id, n_cols, flags, flags2);
		/* The rebuilt indexed_table will use the renamed
		column names. */
		ctx->col_names = NULL;

		if (DICT_TF_HAS_DATA_DIR(flags)) {
			ctx->new_table->data_dir_path =
				mem_heap_strdup(ctx->new_table->heap,
				user_table->data_dir_path);
		}

		optimize_point_storage = thd_optimize_point_storage(
					ctx->prebuilt->trx->mysql_thd);

		for (uint i = 0; i < altered_table->s->fields; i++) {
			const Field*	field = altered_table->field[i];
			ulint		is_unsigned;
			ulint		field_type
				= (ulint) field->type();
			ulint		col_type
				= get_innobase_type_from_mysql_type(
					&is_unsigned, field, true);
			ulint		charset_no;
			ulint		col_len;

			if (DATA_POINT_MTYPE(col_type)) {
				col_type = innobase_get_exact_point_type(
						user_table, i,
						field->field_name,
						optimize_point_storage);

				/* We could possible get DATA_BLOB here,
				it means the POINT is from 5.6. Just convert
				it to DATA_GEOMETRY */
				if (col_type == DATA_BLOB) {
					col_type = DATA_GEOMETRY;
				}
			}

			/* we assume in dtype_form_prtype() that this
			fits in two bytes */
			ut_a(field_type <= MAX_CHAR_COLL_NUM);

			if (!field->real_maybe_null()) {
				field_type |= DATA_NOT_NULL;
			}

			if (field->binary()) {
				field_type |= DATA_BINARY_TYPE;
			}

			if (is_unsigned) {
				field_type |= DATA_UNSIGNED;
			}

			if (dtype_is_string_type(col_type)) {
				charset_no = (ulint) field->charset()->number;

				if (charset_no > MAX_CHAR_COLL_NUM) {
					dict_mem_table_free(
						ctx->new_table);
					my_error(ER_WRONG_KEY_COLUMN, MYF(0),
						 field->field_name);
					goto new_clustered_failed;
				}
			} else {
				charset_no = 0;
			}

			col_len = field->pack_length();

			/* The MySQL pack length contains 1 or 2 bytes
			length field for a true VARCHAR. Let us
			subtract that, so that the InnoDB column
			length in the InnoDB data dictionary is the
			real maximum byte length of the actual data. */

			if (field->type() == MYSQL_TYPE_VARCHAR) {
				uint32	length_bytes
					= static_cast<const Field_varstring*>(
						field)->length_bytes;

				col_len -= length_bytes;

				if (length_bytes == 2) {
					field_type |= DATA_LONG_TRUE_VARCHAR;
				}

			}

			if (col_type == DATA_POINT) {
				/* DATA_POINT should be of fixed length,
				instead of the pack_length(blob length). */
				col_len = DATA_POINT_LEN;
			}

			if (dict_col_name_is_reserved(field->field_name)) {
				dict_mem_table_free(ctx->new_table);
				my_error(ER_WRONG_COLUMN_NAME, MYF(0),
					 field->field_name);
				goto new_clustered_failed;
			}

			dict_mem_table_add_col(
				ctx->new_table, ctx->heap,
				field->field_name,
				col_type,
				dtype_form_prtype(field_type, charset_no),
				col_len);
		}

		if (add_fts_doc_id) {
			fts_add_doc_id_column(ctx->new_table, ctx->heap);
			ctx->new_table->fts->doc_col = fts_doc_id_col;
			ut_ad(fts_doc_id_col == altered_table->s->fields);
		} else if (ctx->new_table->fts) {
			ctx->new_table->fts->doc_col = fts_doc_id_col;
		}

		error = row_create_table_for_mysql(
			ctx->new_table, ctx->trx, false);

		switch (error) {
			dict_table_t*	temp_table;
		case DB_SUCCESS:
			/* We need to bump up the table ref count and
			before we can use it we need to open the
			table. The new_table must be in the data
			dictionary cache, because we are still holding
			the dict_sys->mutex. */
			ut_ad(mutex_own(&dict_sys->mutex));
			temp_table = dict_table_open_on_name(
				ctx->new_table->name.m_name, TRUE, FALSE,
				DICT_ERR_IGNORE_NONE);
			ut_a(ctx->new_table == temp_table);
			/* n_ref_count must be 1, because purge cannot
			be executing on this very table as we are
			holding dict_operation_lock X-latch. */
			DBUG_ASSERT(ctx->new_table->n_ref_count == 1);
			break;
		case DB_TABLESPACE_EXISTS:
			my_error(ER_TABLESPACE_EXISTS, MYF(0),
				 new_table_name);
			goto new_clustered_failed;
		case DB_DUPLICATE_KEY:
			my_error(HA_ERR_TABLE_EXIST, MYF(0),
				 altered_table->s->table_name.str);
			goto new_clustered_failed;
		default:
			my_error_innodb(error, table_name, flags);
		new_clustered_failed:
			DBUG_ASSERT(ctx->trx != ctx->prebuilt->trx);
			trx_rollback_to_savepoint(ctx->trx, NULL);

			ut_ad(user_table->n_ref_count == 1);

			online_retry_drop_indexes_with_trx(
				user_table, ctx->trx);
			goto err_exit;
		}

		if (ha_alter_info->handler_flags
		    & Alter_inplace_info::ADD_COLUMN) {
			add_cols = dtuple_create(
				ctx->heap,
				dict_table_get_n_cols(ctx->new_table));

			dict_table_copy_types(add_cols, ctx->new_table);
		} else {
			add_cols = NULL;
		}

		ctx->col_map = innobase_build_col_map(
			ha_alter_info, altered_table, old_table,
			ctx->new_table, user_table,
			add_cols, ctx->heap);
		ctx->add_cols = add_cols;
	} else {
		DBUG_ASSERT(!innobase_need_rebuild(ha_alter_info));

		if (!ctx->new_table->fts
		    && innobase_fulltext_exist(altered_table)) {
			ctx->new_table->fts = fts_create(
				ctx->new_table);
			ctx->new_table->fts->doc_col = fts_doc_id_col;
		}

		/* Check if we need to update mtypes of legacy GIS columns.
		This check is only needed when we don't have to rebuild
		the table, since rebuild would update all mtypes for GIS
		columns */
		error = innobase_check_gis_columns(
			ha_alter_info, ctx->new_table, ctx->trx);
		if (error != DB_SUCCESS) {
			ut_ad(error == DB_ERROR);
			error = DB_UNSUPPORTED;
			goto error_handling;
		}
	}

	/* Assign table_id, so that no table id of
	fts_create_index_tables() will be written to the undo logs. */
	DBUG_ASSERT(ctx->new_table->id != 0);
	ctx->trx->table_id = ctx->new_table->id;

	/* Create the indexes in SYS_INDEXES and load into dictionary. */

	for (ulint a = 0; a < ctx->num_to_add_index; a++) {

		ctx->add_index[a] = row_merge_create_index(
			ctx->trx, ctx->new_table,
			&index_defs[a]);

		add_key_nums[a] = index_defs[a].key_number;

		if (!ctx->add_index[a]) {
			error = ctx->trx->error_state;
			DBUG_ASSERT(error != DB_SUCCESS);
			goto error_handling;
		}

		DBUG_ASSERT(ctx->add_index[a]->is_committed()
			    == !!new_clustered);

		if (ctx->add_index[a]->type & DICT_FTS) {
			DBUG_ASSERT(num_fts_index);
			DBUG_ASSERT(!fts_index);
			DBUG_ASSERT(ctx->add_index[a]->type == DICT_FTS);
			fts_index = ctx->add_index[a];
		}

		/* If only online ALTER TABLE operations have been
		requested, allocate a modification log. If the table
		will be locked anyway, the modification
		log is unnecessary. When rebuilding the table
		(new_clustered), we will allocate the log for the
		clustered index of the old table, later. */
		if (new_clustered
		    || !ctx->online
		    || user_table->ibd_file_missing
		    || dict_table_is_discarded(user_table)) {
			/* No need to allocate a modification log. */
			ut_ad(!ctx->add_index[a]->online_log);
		} else if (ctx->add_index[a]->type & DICT_FTS) {
			/* Fulltext indexes are not covered
			by a modification log. */
		} else {
			DBUG_EXECUTE_IF("innodb_OOM_prepare_inplace_alter",
					error = DB_OUT_OF_MEMORY;
					goto error_handling;);
			rw_lock_x_lock(&ctx->add_index[a]->lock);

			bool ok = row_log_allocate(ctx->add_index[a],
						   NULL, true, NULL,
						   NULL, path);
			rw_lock_x_unlock(&ctx->add_index[a]->lock);

			if (!ok) {
				error = DB_OUT_OF_MEMORY;
				goto error_handling;
			}
		}
	}

	ut_ad(new_clustered == ctx->need_rebuild());

	DBUG_EXECUTE_IF("innodb_OOM_prepare_inplace_alter",
			error = DB_OUT_OF_MEMORY;
			goto error_handling;);

	if (new_clustered) {
		dict_index_t*	clust_index = dict_table_get_first_index(
			user_table);
		dict_index_t*	new_clust_index = dict_table_get_first_index(
			ctx->new_table);
		ctx->skip_pk_sort = innobase_pk_order_preserved(
			ctx->col_map, clust_index, new_clust_index);

<<<<<<< HEAD
		if (ctx->online) {
			/* Allocate a log for online table rebuild. */
			rw_lock_x_lock(&clust_index->lock);
			bool ok = row_log_allocate(
				clust_index, ctx->new_table,
				!(ha_alter_info->handler_flags
				  & Alter_inplace_info::ADD_PK_INDEX),
				ctx->add_cols, ctx->col_map);
			rw_lock_x_unlock(&clust_index->lock);
=======
		rw_lock_x_lock(&clust_index->lock);
		bool ok = row_log_allocate(
			clust_index, ctx->new_table,
			!(ha_alter_info->handler_flags
			  & Alter_inplace_info::ADD_PK_INDEX),
			ctx->add_cols, ctx->col_map, path);
		rw_lock_x_unlock(&clust_index->lock);
>>>>>>> da1787cc

			if (!ok) {
				error = DB_OUT_OF_MEMORY;
				goto error_handling;
			}
		}
	}

	if (ctx->online) {
		/* Assign a consistent read view for
		row_merge_read_clustered_index(). */
		trx_assign_read_view(ctx->prebuilt->trx);
	}

	if (fts_index) {
		/* Ensure that the dictionary operation mode will
		not change while creating the auxiliary tables. */
		trx_dict_op_t	op = trx_get_dict_operation(ctx->trx);

#ifdef UNIV_DEBUG
		switch (op) {
		case TRX_DICT_OP_NONE:
			break;
		case TRX_DICT_OP_TABLE:
		case TRX_DICT_OP_INDEX:
			goto op_ok;
		}
		ut_error;
op_ok:
#endif /* UNIV_DEBUG */
		ut_ad(ctx->trx->dict_operation_lock_mode == RW_X_LATCH);
		ut_ad(mutex_own(&dict_sys->mutex));
#ifdef UNIV_SYNC_DEBUG
		ut_ad(rw_lock_own(&dict_operation_lock, RW_LOCK_X));
#endif /* UNIV_SYNC_DEBUG */

		DICT_TF2_FLAG_SET(ctx->new_table, DICT_TF2_FTS);
		if (new_clustered) {
			/* For !new_clustered, this will be set at
			commit_cache_norebuild(). */
			ctx->new_table->fts_doc_id_index
				= dict_table_get_index_on_name(
					ctx->new_table, FTS_DOC_ID_INDEX_NAME);
			DBUG_ASSERT(ctx->new_table->fts_doc_id_index != NULL);
		}

		/* This function will commit the transaction and reset
		the trx_t::dict_operation flag on success. */

		error = fts_create_index_tables(ctx->trx, fts_index);

		DBUG_EXECUTE_IF("innodb_test_fail_after_fts_index_table",
				error = DB_LOCK_WAIT_TIMEOUT;
				goto error_handling;);

		if (error != DB_SUCCESS) {
			goto error_handling;
		}

		trx_start_for_ddl(ctx->trx, op);

		if (!ctx->new_table->fts
		    || ib_vector_size(ctx->new_table->fts->indexes) == 0) {
			error = fts_create_common_tables(
				ctx->trx, ctx->new_table,
				user_table->name.m_name, TRUE);

			DBUG_EXECUTE_IF(
				"innodb_test_fail_after_fts_common_table",
				error = DB_LOCK_WAIT_TIMEOUT;);

			if (error != DB_SUCCESS) {
				goto error_handling;
			}

			ctx->new_table->fts->fts_status
				|= TABLE_DICT_LOCKED;

			error = innobase_fts_load_stopword(
				ctx->new_table, ctx->trx,
				ctx->prebuilt->trx->mysql_thd)
				? DB_SUCCESS : DB_ERROR;
			ctx->new_table->fts->fts_status
				&= ~TABLE_DICT_LOCKED;

			if (error != DB_SUCCESS) {
				goto error_handling;
			}
		}

		ut_ad(trx_get_dict_operation(ctx->trx) == op);
	}

	DBUG_ASSERT(error == DB_SUCCESS);

	/* Commit the data dictionary transaction in order to release
	the table locks on the system tables.  This means that if
	MySQL crashes while creating a new primary key inside
	row_merge_build_indexes(), ctx->new_table will not be dropped
	by trx_rollback_active().  It will have to be recovered or
	dropped by the database administrator. */
	trx_commit_for_mysql(ctx->trx);

	row_mysql_unlock_data_dictionary(ctx->trx);
	dict_locked = false;

	ut_a(ctx->trx->lock.n_active_thrs == 0);

error_handling:
	/* After an error, remove all those index definitions from the
	dictionary which were defined. */

	switch (error) {
	case DB_SUCCESS:
		ut_a(!dict_locked);

		ut_d(mutex_enter(&dict_sys->mutex));
		ut_d(dict_table_check_for_dup_indexes(
			     user_table, CHECK_PARTIAL_OK));
		ut_d(mutex_exit(&dict_sys->mutex));
		DBUG_RETURN(false);
	case DB_TABLESPACE_EXISTS:
		my_error(ER_TABLESPACE_EXISTS, MYF(0), "(unknown)");
		break;
	case DB_DUPLICATE_KEY:
		my_error(ER_DUP_KEY, MYF(0), "SYS_INDEXES");
		break;
	case DB_UNSUPPORTED:
		my_error(ER_TABLE_CANT_HANDLE_SPKEYS, MYF(0), "SYS_COLUMNS");
		break;
	default:
		my_error_innodb(error, table_name, user_table->flags);
	}

error_handled:

	ctx->prebuilt->trx->error_info = NULL;
	ctx->trx->error_state = DB_SUCCESS;

	if (!dict_locked) {
		row_mysql_lock_data_dictionary(ctx->trx);
	}

	if (new_clustered) {
		if (ctx->need_rebuild()) {

			if (DICT_TF2_FLAG_IS_SET(
				    ctx->new_table, DICT_TF2_FTS)) {
				innobase_drop_fts_index_table(
					ctx->new_table, ctx->trx);
			}

			dict_table_close_and_drop(ctx->trx, ctx->new_table);

			/* Free the log for online table rebuild, if
			one was allocated. */

			dict_index_t* clust_index = dict_table_get_first_index(
				user_table);

			rw_lock_x_lock(&clust_index->lock);

			if (clust_index->online_log) {
				ut_ad(ctx->online);
				row_log_abort_sec(clust_index);
				clust_index->online_status
					= ONLINE_INDEX_COMPLETE;
			}

			rw_lock_x_unlock(&clust_index->lock);
		}

		trx_commit_for_mysql(ctx->trx);
		/* n_ref_count must be 1, because purge cannot
		be executing on this very table as we are
		holding dict_operation_lock X-latch. */
		DBUG_ASSERT(user_table->n_ref_count == 1 || ctx->online);

		online_retry_drop_indexes_with_trx(user_table, ctx->trx);
	} else {
		ut_ad(!ctx->need_rebuild());
		row_merge_drop_indexes(ctx->trx, user_table, TRUE);
		trx_commit_for_mysql(ctx->trx);
	}

	ut_d(dict_table_check_for_dup_indexes(user_table, CHECK_ALL_COMPLETE));
	ut_ad(!user_table->drop_aborted);

err_exit:
#ifdef UNIV_DEBUG
	/* Clear the to_be_dropped flag in the data dictionary cache. */
	for (ulint i = 0; i < ctx->num_to_drop_index; i++) {
		DBUG_ASSERT(ctx->drop_index[i]->is_committed());
		DBUG_ASSERT(ctx->drop_index[i]->to_be_dropped);
		ctx->drop_index[i]->to_be_dropped = 0;
	}
#endif /* UNIV_DEBUG */

	row_mysql_unlock_data_dictionary(ctx->trx);

	trx_free_for_mysql(ctx->trx);
	trx_commit_for_mysql(ctx->prebuilt->trx);

	delete ctx;
	ha_alter_info->handler_ctx = NULL;

	DBUG_RETURN(true);
}

/* Check whether an index is needed for the foreign key constraint.
If so, if it is dropped, is there an equivalent index can play its role.
@return true if the index is needed and can't be dropped */
static __attribute__((nonnull(1,2,3,5), warn_unused_result))
bool
innobase_check_foreign_key_index(
/*=============================*/
	Alter_inplace_info*	ha_alter_info,	/*!< in: Structure describing
						changes to be done by ALTER
						TABLE */
	dict_index_t*		index,		/*!< in: index to check */
	dict_table_t*		indexed_table,	/*!< in: table that owns the
						foreign keys */
	const char**		col_names,	/*!< in: column names, or NULL
						for indexed_table->col_names */
	trx_t*			trx,		/*!< in/out: transaction */
	dict_foreign_t**	drop_fk,	/*!< in: Foreign key constraints
						to drop */
	ulint			n_drop_fk)	/*!< in: Number of foreign keys
						to drop */
{
	dict_foreign_t*	foreign;

	/* Check if the index is referenced. */
	foreign = dict_table_get_referenced_constraint(indexed_table, index);

	ut_ad(!foreign || indexed_table
	      == foreign->referenced_table);

	if (foreign
	    && !dict_foreign_find_index(
		    indexed_table, col_names,
		    foreign->referenced_col_names,
		    foreign->n_fields, index,
		    /*check_charsets=*/TRUE,
		    /*check_null=*/FALSE)
	    && !innobase_find_equiv_index(
		    foreign->referenced_col_names,
		    foreign->n_fields,
		    ha_alter_info->key_info_buffer,
		    ha_alter_info->index_add_buffer,
		    ha_alter_info->index_add_count)
	    ) {
		trx->error_info = index;
		return(true);
	}

	/* Check if this index references some
	other table */
	foreign = dict_table_get_foreign_constraint(
		indexed_table, index);

	ut_ad(!foreign || indexed_table
	      == foreign->foreign_table);

	if (foreign
	    && !innobase_dropping_foreign(
		    foreign, drop_fk, n_drop_fk)
	    && !dict_foreign_find_index(
		    indexed_table, col_names,
		    foreign->foreign_col_names,
		    foreign->n_fields, index,
		    /*check_charsets=*/TRUE,
		    /*check_null=*/FALSE)
	    && !innobase_find_equiv_index(
		    foreign->foreign_col_names,
		    foreign->n_fields,
		    ha_alter_info->key_info_buffer,
		    ha_alter_info->index_add_buffer,
		    ha_alter_info->index_add_count)
	    ) {
		trx->error_info = index;
		return(true);
	}

	return(false);
}

/**
Rename a given index in the InnoDB data dictionary.

@param index index to rename
@param new_name new name of the index
@param[in,out] trx dict transaction to use, not going to be committed here

@retval true Failure
@retval false Success */
static __attribute__((warn_unused_result))
bool
rename_index_in_data_dictionary(
/*============================*/
	const dict_index_t*	index,
	const char*		new_name,
	trx_t*			trx)
{
	DBUG_ENTER("rename_index_in_data_dictionary");

	ut_ad(mutex_own(&dict_sys->mutex));
#ifdef UNIV_SYNC_DEBUG
	ut_ad(rw_lock_own(&dict_operation_lock, RW_LOCK_X));
#endif /* UNIV_SYNC_DEBUG */
	ut_ad(trx->dict_operation_lock_mode == RW_X_LATCH);

	pars_info_t*	pinfo;
	dberr_t		err;

	pinfo = pars_info_create();

	pars_info_add_ull_literal(pinfo, "table_id", index->table->id);
	pars_info_add_ull_literal(pinfo, "index_id", index->id);
	pars_info_add_str_literal(pinfo, "new_name", new_name);

	trx->op_info = "Renaming an index in SYS_INDEXES";

	DBUG_EXECUTE_IF(
		"ib_rename_index_fail1",
		DBUG_SET("+d,innodb_report_deadlock");
	);

	err = que_eval_sql(
		pinfo,
		"PROCEDURE RENAME_INDEX_IN_SYS_INDEXES () IS\n"
		"BEGIN\n"
		"UPDATE SYS_INDEXES SET\n"
		"NAME = :new_name\n"
		"WHERE\n"
		"ID = :index_id AND\n"
		"TABLE_ID = :table_id;\n"
		"END;\n",
		FALSE, trx); /* pinfo is freed by que_eval_sql() */

	DBUG_EXECUTE_IF(
		"ib_rename_index_fail1",
		DBUG_SET("-d,innodb_report_deadlock");
	);

	trx->op_info = "";

	if (err != DB_SUCCESS) {
		my_error_innodb(err, index->table->name.m_name, 0);
		DBUG_RETURN(true);
	}

	DBUG_RETURN(false);
}

/**
Rename all indexes in data dictionary of a given table that are
specified in ha_alter_info.

@param ctx alter context, used to fetch the list of indexes to
rename
@param ha_alter_info fetch the new names from here
@param[in,out] trx dict transaction to use, not going to be committed here

@retval true Failure
@retval false Success */
static __attribute__((warn_unused_result))
bool
rename_indexes_in_data_dictionary(
/*==============================*/
	const ha_innobase_inplace_ctx*	ctx,
	const Alter_inplace_info*	ha_alter_info,
	trx_t*				trx)
{
	DBUG_ENTER("rename_indexes_in_data_dictionary");

	ut_ad(ctx->num_to_rename == ha_alter_info->index_rename_count);

	for (ulint i = 0; i < ctx->num_to_rename; i++) {
		KEY_PAIR*	pair = &ha_alter_info->index_rename_buffer[i];
		dict_index_t*	index;

		index = ctx->rename[i];

		ut_ad(strcmp(index->name, pair->old_key->name) == 0);

		if (rename_index_in_data_dictionary(index,
						    pair->new_key->name,
						    trx)) {
			/* failed */
			DBUG_RETURN(true);
		}
	}

	DBUG_RETURN(false);
}

/**
Rename a given index in the InnoDB data dictionary cache.

@param[in,out] index index to rename
@param new_name new index name
*/
static
void
rename_index_in_cache(
/*==================*/
	dict_index_t*	index,
	const char*	new_name)
{
	DBUG_ENTER("rename_index_in_cache");

	ut_ad(mutex_own(&dict_sys->mutex));
#ifdef UNIV_SYNC_DEBUG
	ut_ad(rw_lock_own(&dict_operation_lock, RW_LOCK_X));
#endif /* UNIV_SYNC_DEBUG */

	size_t	old_name_len = strlen(index->name);
	size_t	new_name_len = strlen(new_name);

	if (old_name_len >= new_name_len) {
		/* reuse the old buffer for the name if it is large enough */
		memcpy(const_cast<char*>(index->name), new_name,
		       new_name_len + 1);
	} else {
		/* Free the old chunk of memory if it is at the topmost
		place in the heap, otherwise the old chunk will be freed
		when the index is evicted from the cache. This code will
		kick-in in a repeated ALTER sequences where the old name is
		alternately longer/shorter than the new name:
		1. ALTER TABLE t RENAME INDEX a TO aa;
		2. ALTER TABLE t RENAME INDEX aa TO a;
		3. go to 1. */
		index->name = mem_heap_strdup_replace(
			index->heap,
			/* Presumed topmost element of the heap: */
			index->name, old_name_len + 1,
			new_name);
	}

	DBUG_VOID_RETURN;
}

/**
Rename all indexes in data dictionary cache of a given table that are
specified in ha_alter_info.

@param ctx alter context, used to fetch the list of indexes to rename
@param ha_alter_info fetch the new names from here
*/
static
void
rename_indexes_in_cache(
/*====================*/
	const ha_innobase_inplace_ctx*	ctx,
	const Alter_inplace_info*	ha_alter_info)
{
	DBUG_ENTER("rename_indexes_in_cache");

	ut_ad(ctx->num_to_rename == ha_alter_info->index_rename_count);

	for (ulint i = 0; i < ctx->num_to_rename; i++) {
		KEY_PAIR*	pair = &ha_alter_info->index_rename_buffer[i];
		dict_index_t*	index;

		index = ctx->rename[i];

		ut_ad(strcmp(index->name, pair->old_key->name) == 0);

		rename_index_in_cache(index, pair->new_key->name);
	}

	DBUG_VOID_RETURN;
}

/** Allows InnoDB to update internal structures with concurrent
writes blocked (provided that check_if_supported_inplace_alter()
did not return HA_ALTER_INPLACE_NO_LOCK).
This will be invoked before inplace_alter_table().

@param altered_table TABLE object for new version of table.
@param ha_alter_info Structure describing changes to be done
by ALTER TABLE and holding data used during in-place alter.

@retval true Failure
@retval false Success
*/

bool
ha_innobase::prepare_inplace_alter_table(
/*=====================================*/
	TABLE*			altered_table,
	Alter_inplace_info*	ha_alter_info)
{
	dict_index_t**	drop_index;	/*!< Index to be dropped */
	ulint		n_drop_index;	/*!< Number of indexes to drop */
	dict_index_t**	rename_index;	/*!< Indexes to be dropped */
	ulint		n_rename_index;	/*!< Number of indexes to rename */
	dict_foreign_t**drop_fk;	/*!< Foreign key constraints to drop */
	ulint		n_drop_fk;	/*!< Number of foreign keys to drop */
	dict_foreign_t**add_fk = NULL;	/*!< Foreign key constraints to drop */
	ulint		n_add_fk;	/*!< Number of foreign keys to drop */
	dict_table_t*	indexed_table;	/*!< Table where indexes are created */
	mem_heap_t*     heap;
	const char**	col_names;
	int		error;
	ulint		max_col_len;
	ulint		add_autoinc_col_no	= ULINT_UNDEFINED;
	ulonglong	autoinc_col_max_value	= 0;
	ulint		fts_doc_col_no		= ULINT_UNDEFINED;
	bool		add_fts_doc_id		= false;
	bool		add_fts_doc_id_idx	= false;
	bool		add_fts_idx		= false;

	DBUG_ENTER("prepare_inplace_alter_table");
	DBUG_ASSERT(!ha_alter_info->handler_ctx);
	DBUG_ASSERT(ha_alter_info->create_info);
	DBUG_ASSERT(!srv_read_only_mode);

	MONITOR_ATOMIC_INC(MONITOR_PENDING_ALTER_TABLE);

#ifdef UNIV_DEBUG
	for (dict_index_t* index = dict_table_get_first_index(m_prebuilt->table);
	     index;
	     index = dict_table_get_next_index(index)) {
		ut_ad(!index->to_be_dropped);
	}
#endif /* UNIV_DEBUG */

	ut_d(mutex_enter(&dict_sys->mutex));
	ut_d(dict_table_check_for_dup_indexes(
		     m_prebuilt->table, CHECK_ABORTED_OK));
	ut_d(mutex_exit(&dict_sys->mutex));

	if (!(ha_alter_info->handler_flags & ~INNOBASE_INPLACE_IGNORE)) {
		/* Nothing to do */
		DBUG_ASSERT(m_prebuilt->trx->dict_operation_lock_mode == 0);
		if (ha_alter_info->handler_flags & ~INNOBASE_INPLACE_IGNORE) {

			online_retry_drop_indexes(
				m_prebuilt->table, m_user_thd);

		}
		DBUG_RETURN(false);
	}

	indexed_table = m_prebuilt->table;

	/* ALTER TABLE will not implicitly move a table from a single-table
	tablespace to the system tablespace when innodb_file_per_table=OFF.
	But it will implicitly move a table from the system tablespace to a
	single-table tablespace if innodb_file_per_table = ON. */
	bool	in_system_space = is_system_tablespace(indexed_table->space);
	bool	is_file_per_table = !in_system_space;
	bool	needs_file_per_table =
		/* Already file_per_table and staying that way */
		is_file_per_table
		/* Moving from the system tablespace to file-per-table */
		|| (in_system_space && srv_file_per_table);

	create_table_info_t	info(m_user_thd,
				     altered_table,
				     ha_alter_info->create_info,
				     NULL,
				     NULL,
				     NULL,
				     needs_file_per_table);

	if (ha_alter_info->handler_flags
	    & Alter_inplace_info::CHANGE_CREATE_OPTION) {
		const char* invalid_opt = info.create_options_are_invalid();
		if (invalid_opt) {
			my_error(ER_ILLEGAL_HA_CREATE_OPTION, MYF(0),
				 table_type(), invalid_opt);
			goto err_exit_no_heap;
		}
	}

	/* Check if any index name is reserved. */
	if (innobase_index_name_is_reserved(
		    m_user_thd,
		    ha_alter_info->key_info_buffer,
		    ha_alter_info->key_count)) {
err_exit_no_heap:
		DBUG_ASSERT(m_prebuilt->trx->dict_operation_lock_mode == 0);
		if (ha_alter_info->handler_flags & ~INNOBASE_INPLACE_IGNORE) {

			online_retry_drop_indexes(
				m_prebuilt->table, m_user_thd);
		}
		DBUG_RETURN(true);
	}

	indexed_table = m_prebuilt->table;

	/* Check that index keys are sensible */
	error = innobase_check_index_keys(ha_alter_info, indexed_table);

	if (error) {
		goto err_exit_no_heap;
	}

	/* Prohibit renaming a column to something that the table
	already contains. */
	if (ha_alter_info->handler_flags
	    & Alter_inplace_info::ALTER_COLUMN_NAME) {
		List_iterator_fast<Create_field> cf_it(
			ha_alter_info->alter_info->create_list);

		for (Field** fp = table->field; *fp; fp++) {
			if (!((*fp)->flags & FIELD_IS_RENAMED)) {
				continue;
			}

			const char* name = 0;

			cf_it.rewind();
			while (Create_field* cf = cf_it++) {
				if (cf->field == *fp) {
					name = cf->field_name;
					goto check_if_ok_to_rename;
				}
			}

			ut_error;
check_if_ok_to_rename:
			/* Prohibit renaming a column from FTS_DOC_ID
			if full-text indexes exist. */
			if (!my_strcasecmp(system_charset_info,
					   (*fp)->field_name,
					   FTS_DOC_ID_COL_NAME)
			    && innobase_fulltext_exist(altered_table)) {
				my_error(ER_INNODB_FT_WRONG_DOCID_COLUMN,
					 MYF(0), name);
				goto err_exit_no_heap;
			}

			/* Prohibit renaming a column to an internal column. */
			const char*	s = m_prebuilt->table->col_names;
			unsigned j;
			/* Skip user columns.
			MySQL should have checked these already.
			We want to allow renaming of c1 to c2, c2 to c1. */
			for (j = 0; j < table->s->fields; j++) {
				s += strlen(s) + 1;
			}

			for (; j < m_prebuilt->table->n_def; j++) {
				if (!my_strcasecmp(
					    system_charset_info, name, s)) {
					my_error(ER_WRONG_COLUMN_NAME, MYF(0),
						 s);
					goto err_exit_no_heap;
				}

				s += strlen(s) + 1;
			}
		}
	}

	if (!info.innobase_table_flags()) {
		goto err_exit_no_heap;
	}

	max_col_len = DICT_MAX_FIELD_LEN_BY_FORMAT_FLAG(info.flags());

	/* Check each index's column length to make sure they do not
	exceed limit */
	for (ulint i = 0; i < ha_alter_info->index_add_count; i++) {
		const KEY* key = &ha_alter_info->key_info_buffer[
			ha_alter_info->index_add_buffer[i]];

		if (key->flags & HA_FULLTEXT) {
			/* The column length does not matter for
			fulltext search indexes. But, UNIQUE
			fulltext indexes are not supported. */
			DBUG_ASSERT(!(key->flags & HA_NOSAME));
			DBUG_ASSERT(!(key->flags & HA_KEYFLAG_MASK
				      & ~(HA_FULLTEXT
					  | HA_PACK_KEY
					  | HA_BINARY_PACK_KEY)));
			add_fts_idx = true;
			continue;
		}

		if (innobase_check_column_length(max_col_len, key)) {
			my_error(ER_INDEX_COLUMN_TOO_LONG, MYF(0),
				 max_col_len);
			goto err_exit_no_heap;
		}
	}

	/* We won't be allowed to add fts index to a table with
	fts indexes already but without AUX_HEX_NAME set.
	This means the aux tables of the table failed to
	rename to hex format but new created aux tables
	shall be in hex format, which is contradictory. */
	if (!DICT_TF2_FLAG_IS_SET(indexed_table, DICT_TF2_FTS_AUX_HEX_NAME)
	    && indexed_table->fts != NULL && add_fts_idx) {
		my_error(ER_INNODB_FT_AUX_NOT_HEX_ID, MYF(0));
		goto err_exit_no_heap;
	}

	/* Check existing index definitions for too-long column
	prefixes as well, in case max_col_len shrunk. */
	for (const dict_index_t* index
		     = dict_table_get_first_index(indexed_table);
	     index;
	     index = dict_table_get_next_index(index)) {
		if (index->type & DICT_FTS) {
			DBUG_ASSERT(index->type == DICT_FTS
				    || (index->type & DICT_CORRUPT));
			continue;
		}

		for (ulint i = 0; i < dict_index_get_n_fields(index); i++) {
			const dict_field_t* field
				= dict_index_get_nth_field(index, i);
			if (field->prefix_len > max_col_len) {
				my_error(ER_INDEX_COLUMN_TOO_LONG, MYF(0),
					 max_col_len);
				goto err_exit_no_heap;
			}
		}
	}

	n_drop_index = 0;
	n_drop_fk = 0;

	if (ha_alter_info->handler_flags
	    & (INNOBASE_ALTER_NOREBUILD | INNOBASE_ALTER_REBUILD)) {
		heap = mem_heap_create(1024);

		if (ha_alter_info->handler_flags
		    & Alter_inplace_info::ALTER_COLUMN_NAME) {
			col_names = innobase_get_col_names(
				ha_alter_info, altered_table, table,
				indexed_table, heap);
		} else {
			col_names = NULL;
		}
	} else {
		heap = NULL;
		col_names = NULL;
	}

	if (ha_alter_info->handler_flags
	    & Alter_inplace_info::DROP_FOREIGN_KEY) {
		DBUG_ASSERT(ha_alter_info->alter_info->drop_list.elements > 0);

		drop_fk = static_cast<dict_foreign_t**>(
			mem_heap_alloc(
				heap,
				ha_alter_info->alter_info->drop_list.elements
				* sizeof(dict_foreign_t*)));

		List_iterator<Alter_drop> drop_it(
			ha_alter_info->alter_info->drop_list);

		while (Alter_drop* drop = drop_it++) {
			if (drop->type != Alter_drop::FOREIGN_KEY) {
				continue;
			}

			for (dict_foreign_set::iterator it
				= m_prebuilt->table->foreign_set.begin();
			     it != m_prebuilt->table->foreign_set.end();
			     ++it) {

				dict_foreign_t*	foreign = *it;
				const char* fid = strchr(foreign->id, '/');

				DBUG_ASSERT(fid);
				/* If no database/ prefix was present in
				the FOREIGN KEY constraint name, compare
				to the full constraint name. */
				fid = fid ? fid + 1 : foreign->id;

				if (!my_strcasecmp(system_charset_info,
						   fid, drop->name)) {
					drop_fk[n_drop_fk++] = foreign;
					goto found_fk;
				}
			}

			my_error(ER_CANT_DROP_FIELD_OR_KEY, MYF(0),
				 drop->name);
			goto err_exit;
found_fk:
			continue;
		}

		DBUG_ASSERT(n_drop_fk > 0);
		DBUG_ASSERT(n_drop_fk
			    == ha_alter_info->alter_info->drop_list.elements);
	} else {
		drop_fk = NULL;
	}

	if (ha_alter_info->index_drop_count) {
		dict_index_t*	drop_primary = NULL;

		DBUG_ASSERT(ha_alter_info->handler_flags
			    & (Alter_inplace_info::DROP_INDEX
			       | Alter_inplace_info::DROP_UNIQUE_INDEX
			       | Alter_inplace_info::DROP_PK_INDEX));
		/* Check which indexes to drop. */
		drop_index = static_cast<dict_index_t**>(
			mem_heap_alloc(
				heap, (ha_alter_info->index_drop_count + 1)
				* sizeof *drop_index));

		for (uint i = 0; i < ha_alter_info->index_drop_count; i++) {
			const KEY*	key
				= ha_alter_info->index_drop_buffer[i];
			dict_index_t*	index
				= dict_table_get_index_on_name(
					indexed_table, key->name);

			if (!index) {
				push_warning_printf(
					m_user_thd,
					Sql_condition::SL_WARNING,
					HA_ERR_WRONG_INDEX,
					"InnoDB could not find key"
					" with name %s", key->name);
			} else {
				ut_ad(!index->to_be_dropped);
				if (!dict_index_is_clust(index)) {
					drop_index[n_drop_index++] = index;
				} else {
					drop_primary = index;
				}
			}
		}

		/* If all FULLTEXT indexes were removed, drop an
		internal FTS_DOC_ID_INDEX as well, unless it exists in
		the table. */

		if (innobase_fulltext_exist(table)
		    && !innobase_fulltext_exist(altered_table)
		    && !DICT_TF2_FLAG_IS_SET(
			indexed_table, DICT_TF2_FTS_HAS_DOC_ID)) {
			dict_index_t*	fts_doc_index
				= indexed_table->fts_doc_id_index;
			ut_ad(fts_doc_index);

			// Add some fault tolerance for non-debug builds.
			if (fts_doc_index == NULL) {
				goto check_if_can_drop_indexes;
			}

			DBUG_ASSERT(!fts_doc_index->to_be_dropped);

			for (uint i = 0; i < table->s->keys; i++) {
				if (!my_strcasecmp(
					    system_charset_info,
					    FTS_DOC_ID_INDEX_NAME,
					    table->key_info[i].name)) {
					/* The index exists in the MySQL
					data dictionary. Do not drop it,
					even though it is no longer needed
					by InnoDB fulltext search. */
					goto check_if_can_drop_indexes;
				}
			}

			drop_index[n_drop_index++] = fts_doc_index;
		}

check_if_can_drop_indexes:
		/* Check if the indexes can be dropped. */

		/* Prevent a race condition between DROP INDEX and
		CREATE TABLE adding FOREIGN KEY constraints. */
		row_mysql_lock_data_dictionary(m_prebuilt->trx);

		if (!n_drop_index) {
			drop_index = NULL;
		} else {
			/* Flag all indexes that are to be dropped. */
			for (ulint i = 0; i < n_drop_index; i++) {
				ut_ad(!drop_index[i]->to_be_dropped);
				drop_index[i]->to_be_dropped = 1;
			}
		}

		for (uint i = 0; i < n_drop_index; i++) {
			dict_index_t*	index = drop_index[i];

			if (innobase_check_foreign_key_index(
				ha_alter_info, index,
				indexed_table, col_names,
				m_prebuilt->trx, drop_fk, n_drop_fk)) {
				row_mysql_unlock_data_dictionary(
					m_prebuilt->trx);
				m_prebuilt->trx->error_info = index;
				print_error(HA_ERR_DROP_INDEX_FK,
					    MYF(0));
				goto err_exit;
			}
		}

		/* If a primary index is dropped, need to check
		any depending foreign constraints get affected */
		if (drop_primary
		    && innobase_check_foreign_key_index(
			    ha_alter_info, drop_primary,
			    indexed_table, col_names,
			    m_prebuilt->trx, drop_fk, n_drop_fk)) {
			row_mysql_unlock_data_dictionary(m_prebuilt->trx);
			print_error(HA_ERR_DROP_INDEX_FK, MYF(0));
			goto err_exit;
		}

		row_mysql_unlock_data_dictionary(m_prebuilt->trx);
	} else {
		drop_index = NULL;
	}

	n_rename_index = ha_alter_info->index_rename_count;
	rename_index = NULL;

	/* Create a list of dict_index_t objects that are to be renamed,
	also checking for requests to rename nonexistent indexes. If
	the table is going to be rebuilt (new_clustered == true in
	prepare_inplace_alter_table_dict()), then this can be skipped,
	but we don't for simplicity (we have not determined the value of
	new_clustered yet). */
	if (n_rename_index > 0) {
		rename_index = static_cast<dict_index_t**>(
			mem_heap_alloc(
				heap,
				n_rename_index * sizeof(*rename_index)));
		for (ulint i = 0; i < n_rename_index; i++) {
			dict_index_t*	index;
			const char*	old_name = ha_alter_info
				->index_rename_buffer[i].old_key->name;

			index = dict_table_get_index_on_name(indexed_table,
							     old_name);

			if (index == NULL) {
				my_error(ER_KEY_DOES_NOT_EXITS, MYF(0),
					 old_name,
					 m_prebuilt->table->name.m_name);
				goto err_exit;
			}

			rename_index[i] = index;
		}
	}

	n_add_fk = 0;

	if (ha_alter_info->handler_flags
	    & Alter_inplace_info::ADD_FOREIGN_KEY) {
		ut_ad(!m_prebuilt->trx->check_foreigns);

		add_fk = static_cast<dict_foreign_t**>(
			mem_heap_zalloc(
				heap,
				ha_alter_info->alter_info->key_list.elements
				* sizeof(dict_foreign_t*)));

		if (!innobase_get_foreign_key_info(
			    ha_alter_info, table_share,
			    m_prebuilt->table, col_names,
			    drop_index, n_drop_index,
			    add_fk, &n_add_fk, m_prebuilt->trx)) {
err_exit:
			if (n_drop_index) {
				row_mysql_lock_data_dictionary(m_prebuilt->trx);

				/* Clear the to_be_dropped flags, which might
				have been set at this point. */
				for (ulint i = 0; i < n_drop_index; i++) {
					ut_ad(drop_index[i]->is_committed());
					drop_index[i]->to_be_dropped = 0;
				}

				row_mysql_unlock_data_dictionary(
					m_prebuilt->trx);
			}

			if (heap) {
				mem_heap_free(heap);
			}

			goto err_exit_no_heap;
		}
	}

	if (!(ha_alter_info->handler_flags & INNOBASE_ALTER_DATA)
	    || (ha_alter_info->handler_flags
		== Alter_inplace_info::CHANGE_CREATE_OPTION
		&& !innobase_need_rebuild(ha_alter_info))) {

		if (heap) {
			ha_alter_info->handler_ctx
				= new ha_innobase_inplace_ctx(
					m_prebuilt,
					drop_index, n_drop_index,
					rename_index, n_rename_index,
					drop_fk, n_drop_fk,
					add_fk, n_add_fk,
					ha_alter_info->online,
					heap, indexed_table,
					col_names, ULINT_UNDEFINED, 0, 0);
		}

		DBUG_ASSERT(m_prebuilt->trx->dict_operation_lock_mode == 0);
		if (ha_alter_info->handler_flags & ~INNOBASE_INPLACE_IGNORE) {

			online_retry_drop_indexes(
				m_prebuilt->table, m_user_thd);

		}
		DBUG_RETURN(false);
	}

	/* If we are to build a full-text search index, check whether
	the table already has a DOC ID column.  If not, we will need to
	add a Doc ID hidden column and rebuild the primary index */
	if (innobase_fulltext_exist(altered_table)) {
		ulint	doc_col_no;

		if (!innobase_fts_check_doc_id_col(
			    m_prebuilt->table,
			    altered_table, &fts_doc_col_no)) {

			fts_doc_col_no = altered_table->s->fields;
			add_fts_doc_id = true;
			add_fts_doc_id_idx = true;

			push_warning_printf(
				m_user_thd,
				Sql_condition::SL_WARNING,
				HA_ERR_WRONG_INDEX,
				"InnoDB rebuilding table to add"
				" column " FTS_DOC_ID_COL_NAME);
		} else if (fts_doc_col_no == ULINT_UNDEFINED) {
			goto err_exit;
		}

		switch (innobase_fts_check_doc_id_index(
				m_prebuilt->table, altered_table,
				&doc_col_no)) {
		case FTS_NOT_EXIST_DOC_ID_INDEX:
			add_fts_doc_id_idx = true;
			break;
		case FTS_INCORRECT_DOC_ID_INDEX:
			my_error(ER_INNODB_FT_WRONG_DOCID_INDEX, MYF(0),
				 FTS_DOC_ID_INDEX_NAME);
			goto err_exit;
		case FTS_EXIST_DOC_ID_INDEX:
			DBUG_ASSERT(doc_col_no == fts_doc_col_no
				    || doc_col_no == ULINT_UNDEFINED
				    || (ha_alter_info->handler_flags
					& (Alter_inplace_info::ALTER_COLUMN_ORDER
					   | Alter_inplace_info::DROP_COLUMN
					   | Alter_inplace_info::ADD_COLUMN)));
		}
	}

	/* See if an AUTO_INCREMENT column was added. */
	uint i = 0;
	List_iterator_fast<Create_field> cf_it(
		ha_alter_info->alter_info->create_list);
	while (const Create_field* new_field = cf_it++) {
		const Field*	field;

		DBUG_ASSERT(i < altered_table->s->fields);

		for (uint old_i = 0; table->field[old_i]; old_i++) {
			if (new_field->field == table->field[old_i]) {
				goto found_col;
			}
		}

		/* This is an added column. */
		DBUG_ASSERT(!new_field->field);
		DBUG_ASSERT(ha_alter_info->handler_flags
			    & Alter_inplace_info::ADD_COLUMN);

		field = altered_table->field[i];

		DBUG_ASSERT((MTYP_TYPENR(field->unireg_check)
			     == Field::NEXT_NUMBER)
			    == !!(field->flags & AUTO_INCREMENT_FLAG));

		if (field->flags & AUTO_INCREMENT_FLAG) {
			if (add_autoinc_col_no != ULINT_UNDEFINED) {
				/* This should have been blocked earlier. */
				ut_ad(0);
				my_error(ER_WRONG_AUTO_KEY, MYF(0));
				goto err_exit;
			}
			add_autoinc_col_no = i;

			autoinc_col_max_value =
				field->get_max_int_value();
		}
found_col:
		i++;
	}

	DBUG_ASSERT(heap);
	DBUG_ASSERT(m_user_thd == m_prebuilt->trx->mysql_thd);
	DBUG_ASSERT(!ha_alter_info->handler_ctx);

	ha_alter_info->handler_ctx = new ha_innobase_inplace_ctx(
		m_prebuilt,
		drop_index, n_drop_index,
		rename_index, n_rename_index,
		drop_fk, n_drop_fk, add_fk, n_add_fk,
		ha_alter_info->online,
		heap, m_prebuilt->table, col_names,
		add_autoinc_col_no,
		ha_alter_info->create_info->auto_increment_value,
		autoinc_col_max_value);

	DBUG_RETURN(prepare_inplace_alter_table_dict(
			    ha_alter_info, altered_table, table,
			    table_share->table_name.str,
			    info.flags(), info.flags2(),
			    fts_doc_col_no, add_fts_doc_id,
			    add_fts_doc_id_idx));
}

/** Alter the table structure in-place with operations
specified using Alter_inplace_info.
The level of concurrency allowed during this operation depends
on the return value from check_if_supported_inplace_alter().

@param altered_table TABLE object for new version of table.
@param ha_alter_info Structure describing changes to be done
by ALTER TABLE and holding data used during in-place alter.

@retval true Failure
@retval false Success
*/

bool
ha_innobase::inplace_alter_table(
/*=============================*/
	TABLE*			altered_table,
	Alter_inplace_info*	ha_alter_info)
{
	dberr_t	error;

	DBUG_ENTER("inplace_alter_table");
	DBUG_ASSERT(!srv_read_only_mode);

#ifdef UNIV_SYNC_DEBUG
	ut_ad(!rw_lock_own(&dict_operation_lock, RW_LOCK_X));
	ut_ad(!rw_lock_own(&dict_operation_lock, RW_LOCK_S));
#endif /* UNIV_SYNC_DEBUG */

	DEBUG_SYNC(m_user_thd, "innodb_inplace_alter_table_enter");

	if (!(ha_alter_info->handler_flags & INNOBASE_ALTER_DATA)) {
ok_exit:
		DEBUG_SYNC(m_user_thd, "innodb_after_inplace_alter_table");
		DBUG_RETURN(false);
	}

	if (ha_alter_info->handler_flags
	    == Alter_inplace_info::CHANGE_CREATE_OPTION
	    && !innobase_need_rebuild(ha_alter_info)) {
		goto ok_exit;
	}

	ha_innobase_inplace_ctx*	ctx
		= static_cast<ha_innobase_inplace_ctx*>
		(ha_alter_info->handler_ctx);

	DBUG_ASSERT(ctx);
	DBUG_ASSERT(ctx->trx);
	DBUG_ASSERT(ctx->prebuilt == m_prebuilt);

	if (m_prebuilt->table->ibd_file_missing
	    || dict_table_is_discarded(m_prebuilt->table)) {
		goto all_done;
	}

	/* Read the clustered index of the table and build
	indexes based on this information using temporary
	files and merge sort. */
	DBUG_EXECUTE_IF("innodb_OOM_inplace_alter",
			error = DB_OUT_OF_MEMORY; goto oom;);

	error = row_merge_build_indexes(
		m_prebuilt->trx,
		m_prebuilt->table, ctx->new_table,
		ctx->online,
		ctx->add_index, ctx->add_key_numbers, ctx->num_to_add_index,
		altered_table, ctx->add_cols, ctx->col_map,
		ctx->add_autoinc, ctx->sequence, ctx->skip_pk_sort);
#ifndef DBUG_OFF
oom:
#endif /* !DBUG_OFF */
	if (error == DB_SUCCESS && ctx->online && ctx->need_rebuild()) {
		DEBUG_SYNC_C("row_log_table_apply1_before");
		error = row_log_table_apply(
			ctx->thr, m_prebuilt->table, altered_table);
	}

	DEBUG_SYNC_C("inplace_after_index_build");

	DBUG_EXECUTE_IF("create_index_fail",
			error = DB_DUPLICATE_KEY;
			m_prebuilt->trx->error_key_num = ULINT_UNDEFINED;);

	/* After an error, remove all those index definitions
	from the dictionary which were defined. */

	switch (error) {
		KEY*	dup_key;
	all_done:
	case DB_SUCCESS:
		ut_d(mutex_enter(&dict_sys->mutex));
		ut_d(dict_table_check_for_dup_indexes(
			     m_prebuilt->table, CHECK_PARTIAL_OK));
		ut_d(mutex_exit(&dict_sys->mutex));
		/* prebuilt->table->n_ref_count can be anything here,
		given that we hold at most a shared lock on the table. */
		goto ok_exit;
	case DB_DUPLICATE_KEY:
		if (m_prebuilt->trx->error_key_num == ULINT_UNDEFINED
		    || ha_alter_info->key_count == 0) {
			/* This should be the hidden index on
			FTS_DOC_ID, or there is no PRIMARY KEY in the
			table. Either way, we should be seeing and
			reporting a bogus duplicate key error. */
			dup_key = NULL;
		} else {
			DBUG_ASSERT(m_prebuilt->trx->error_key_num
				    < ha_alter_info->key_count);
			dup_key = &ha_alter_info->key_info_buffer[
				m_prebuilt->trx->error_key_num];
		}
		print_keydup_error(altered_table, dup_key, MYF(0));
		break;
	case DB_ONLINE_LOG_TOO_BIG:
		DBUG_ASSERT(ctx->online);
		my_error(ER_INNODB_ONLINE_LOG_TOO_BIG, MYF(0),
			 (m_prebuilt->trx->error_key_num == ULINT_UNDEFINED)
			 ? FTS_DOC_ID_INDEX_NAME
			 : ha_alter_info->key_info_buffer[
				 m_prebuilt->trx->error_key_num].name);
		break;
	case DB_INDEX_CORRUPT:
		my_error(ER_INDEX_CORRUPT, MYF(0),
			 (m_prebuilt->trx->error_key_num == ULINT_UNDEFINED)
			 ? FTS_DOC_ID_INDEX_NAME
			 : ha_alter_info->key_info_buffer[
				 m_prebuilt->trx->error_key_num].name);
		break;
	default:
		my_error_innodb(error,
				table_share->table_name.str,
				m_prebuilt->table->flags);
	}

	/* prebuilt->table->n_ref_count can be anything here, given
	that we hold at most a shared lock on the table. */
	m_prebuilt->trx->error_info = NULL;
	ctx->trx->error_state = DB_SUCCESS;

	DBUG_RETURN(true);
}

/** Free the modification log for online table rebuild.
@param table table that was being rebuilt online */
static
void
innobase_online_rebuild_log_free(
/*=============================*/
	dict_table_t*	table)
{
	dict_index_t* clust_index = dict_table_get_first_index(table);

	ut_ad(mutex_own(&dict_sys->mutex));
#ifdef UNIV_SYNC_DEBUG
	ut_ad(rw_lock_own(&dict_operation_lock, RW_LOCK_X));
#endif /* UNIV_SYNC_DEBUG */

	rw_lock_x_lock(&clust_index->lock);

	if (clust_index->online_log) {
		ut_ad(dict_index_get_online_status(clust_index)
		      == ONLINE_INDEX_CREATION);
		clust_index->online_status = ONLINE_INDEX_COMPLETE;
		row_log_free(clust_index->online_log);
		DEBUG_SYNC_C("innodb_online_rebuild_log_free_aborted");
	}

	DBUG_ASSERT(dict_index_get_online_status(clust_index)
		    == ONLINE_INDEX_COMPLETE);
	rw_lock_x_unlock(&clust_index->lock);
}

/** Rollback a secondary index creation, drop the indexes with
temparary index prefix
@param user_table InnoDB table
@param table the TABLE
@param locked TRUE=table locked, FALSE=may need to do a lazy drop
@param trx the transaction
*/
static __attribute__((nonnull))
void
innobase_rollback_sec_index(
/*========================*/
	dict_table_t*		user_table,
	const TABLE*		table,
	ibool			locked,
	trx_t*			trx)
{
	row_merge_drop_indexes(trx, user_table, locked);

	/* Free the table->fts only if there is no FTS_DOC_ID
	in the table */
	if (user_table->fts
	    && !DICT_TF2_FLAG_IS_SET(user_table,
				     DICT_TF2_FTS_HAS_DOC_ID)
	    && !innobase_fulltext_exist(table)) {
		fts_free(user_table);
	}
}

/** Roll back the changes made during prepare_inplace_alter_table()
and inplace_alter_table() inside the storage engine. Note that the
allowed level of concurrency during this operation will be the same as
for inplace_alter_table() and thus might be higher than during
prepare_inplace_alter_table(). (E.g concurrent writes were blocked
during prepare, but might not be during commit).

@param ha_alter_info Data used during in-place alter.
@param table the TABLE
@param prebuilt the prebuilt struct
@retval true Failure
@retval false Success
*/
inline __attribute__((nonnull, warn_unused_result))
bool
rollback_inplace_alter_table(
/*=========================*/
	Alter_inplace_info*	ha_alter_info,
	const TABLE*		table,
	row_prebuilt_t*		prebuilt)
{
	bool	fail	= false;

	ha_innobase_inplace_ctx*	ctx
		= static_cast<ha_innobase_inplace_ctx*>
		(ha_alter_info->handler_ctx);

	DBUG_ENTER("rollback_inplace_alter_table");

	if (!ctx || !ctx->trx) {
		/* If we have not started a transaction yet,
		(almost) nothing has been or needs to be done. */
		goto func_exit;
	}

	trx_start_for_ddl(ctx->trx, TRX_DICT_OP_INDEX);
	row_mysql_lock_data_dictionary(ctx->trx);

	if (ctx->need_rebuild()) {
		dberr_t	err = DB_SUCCESS;
		ulint	flags	= ctx->new_table->flags;

		/* DML threads can access ctx->new_table via the
		online rebuild log. Free it first. */
		innobase_online_rebuild_log_free(prebuilt->table);

		/* Since the FTS index specific auxiliary tables has
		not yet registered with "table->fts" by fts_add_index(),
		we will need explicitly delete them here */
		if (dict_table_has_fts_index(ctx->new_table)) {

			err = innobase_drop_fts_index_table(
				ctx->new_table, ctx->trx);

			if (err != DB_SUCCESS) {
				my_error_innodb(
					err, table->s->table_name.str,
					flags);
				fail = true;
			}
		}

		dict_table_close_and_drop(ctx->trx, ctx->new_table);

		switch (err) {
		case DB_SUCCESS:
			break;
		default:
			my_error_innodb(err, table->s->table_name.str,
					flags);
			fail = true;
		}
	} else {
		DBUG_ASSERT(!(ha_alter_info->handler_flags
			      & Alter_inplace_info::ADD_PK_INDEX));
		DBUG_ASSERT(ctx->new_table == prebuilt->table);

		innobase_rollback_sec_index(
			prebuilt->table, table, FALSE, ctx->trx);
	}

	trx_commit_for_mysql(ctx->trx);
	row_mysql_unlock_data_dictionary(ctx->trx);
	trx_free_for_mysql(ctx->trx);

func_exit:
#ifndef DBUG_OFF
	dict_index_t* clust_index = dict_table_get_first_index(
		prebuilt->table);
	DBUG_ASSERT(!clust_index->online_log);
	DBUG_ASSERT(dict_index_get_online_status(clust_index)
		    == ONLINE_INDEX_COMPLETE);
#endif /* !DBUG_OFF */

	if (ctx) {
		DBUG_ASSERT(ctx->prebuilt == prebuilt);

		if (ctx->num_to_add_fk) {
			for (ulint i = 0; i < ctx->num_to_add_fk; i++) {
				dict_foreign_free(ctx->add_fk[i]);
			}
		}

		if (ctx->num_to_drop_index) {
			row_mysql_lock_data_dictionary(prebuilt->trx);

			/* Clear the to_be_dropped flags
			in the data dictionary cache.
			The flags may already have been cleared,
			in case an error was detected in
			commit_inplace_alter_table(). */
			for (ulint i = 0; i < ctx->num_to_drop_index; i++) {
				dict_index_t*	index = ctx->drop_index[i];
				DBUG_ASSERT(index->is_committed());
				index->to_be_dropped = 0;
			}

			row_mysql_unlock_data_dictionary(prebuilt->trx);
		}
	}

	trx_commit_for_mysql(prebuilt->trx);
	MONITOR_ATOMIC_DEC(MONITOR_PENDING_ALTER_TABLE);
	DBUG_RETURN(fail);
}

/** Drop a FOREIGN KEY constraint from the data dictionary tables.
@param trx data dictionary transaction
@param table_name Table name in MySQL
@param foreign_id Foreign key constraint identifier
@retval true Failure
@retval false Success */
static __attribute__((nonnull, warn_unused_result))
bool
innobase_drop_foreign_try(
/*======================*/
	trx_t*			trx,
	const char*		table_name,
	const char*		foreign_id)
{
	DBUG_ENTER("innobase_drop_foreign_try");

	DBUG_ASSERT(trx_get_dict_operation(trx) == TRX_DICT_OP_INDEX);
	ut_ad(trx->dict_operation_lock_mode == RW_X_LATCH);
	ut_ad(mutex_own(&dict_sys->mutex));
#ifdef UNIV_SYNC_DEBUG
	ut_ad(rw_lock_own(&dict_operation_lock, RW_LOCK_X));
#endif /* UNIV_SYNC_DEBUG */

	/* Drop the constraint from the data dictionary. */
	static const char sql[] =
		"PROCEDURE DROP_FOREIGN_PROC () IS\n"
		"BEGIN\n"
		"DELETE FROM SYS_FOREIGN WHERE ID=:id;\n"
		"DELETE FROM SYS_FOREIGN_COLS WHERE ID=:id;\n"
		"END;\n";

	dberr_t		error;
	pars_info_t*	info;

	info = pars_info_create();
	pars_info_add_str_literal(info, "id", foreign_id);

	trx->op_info = "dropping foreign key constraint from dictionary";
	error = que_eval_sql(info, sql, FALSE, trx);
	trx->op_info = "";

	DBUG_EXECUTE_IF("ib_drop_foreign_error",
			error = DB_OUT_OF_FILE_SPACE;);

	if (error != DB_SUCCESS) {
		my_error_innodb(error, table_name, 0);
		trx->error_state = DB_SUCCESS;
		DBUG_RETURN(true);
	}

	DBUG_RETURN(false);
}

/** Rename a column in the data dictionary tables.
@param user_table InnoDB table that was being altered
@param trx data dictionary transaction
@param table_name Table name in MySQL
@param nth_col 0-based index of the column
@param from old column name
@param to new column name
@param new_clustered whether the table has been rebuilt
@retval true Failure
@retval false Success */
static __attribute__((nonnull, warn_unused_result))
bool
innobase_rename_column_try(
/*=======================*/
	const dict_table_t*	user_table,
	trx_t*			trx,
	const char*		table_name,
	ulint			nth_col,
	const char*		from,
	const char*		to,
	bool			new_clustered)
{
	pars_info_t*	info;
	dberr_t		error;

	DBUG_ENTER("innobase_rename_column_try");

	DBUG_ASSERT(trx_get_dict_operation(trx) == TRX_DICT_OP_INDEX);
	ut_ad(trx->dict_operation_lock_mode == RW_X_LATCH);
	ut_ad(mutex_own(&dict_sys->mutex));
#ifdef UNIV_SYNC_DEBUG
	ut_ad(rw_lock_own(&dict_operation_lock, RW_LOCK_X));
#endif /* UNIV_SYNC_DEBUG */

	if (new_clustered) {
		goto rename_foreign;
	}

	info = pars_info_create();

	pars_info_add_ull_literal(info, "tableid", user_table->id);
	pars_info_add_int4_literal(info, "nth", nth_col);
	pars_info_add_str_literal(info, "old", from);
	pars_info_add_str_literal(info, "new", to);

	trx->op_info = "renaming column in SYS_COLUMNS";

	error = que_eval_sql(
		info,
		"PROCEDURE RENAME_SYS_COLUMNS_PROC () IS\n"
		"BEGIN\n"
		"UPDATE SYS_COLUMNS SET NAME=:new\n"
		"WHERE TABLE_ID=:tableid AND NAME=:old\n"
		"AND POS=:nth;\n"
		"END;\n",
		FALSE, trx);

	DBUG_EXECUTE_IF("ib_rename_column_error",
			error = DB_OUT_OF_FILE_SPACE;);

	if (error != DB_SUCCESS) {
err_exit:
		my_error_innodb(error, table_name, 0);
		trx->error_state = DB_SUCCESS;
		trx->op_info = "";
		DBUG_RETURN(true);
	}

	trx->op_info = "renaming column in SYS_FIELDS";

	for (const dict_index_t* index = dict_table_get_first_index(
		     user_table);
	     index != NULL;
	     index = dict_table_get_next_index(index)) {

		for (ulint i = 0; i < dict_index_get_n_fields(index); i++) {
			if (strcmp(dict_index_get_nth_field(index, i)->name,
				   from)) {
				continue;
			}

			info = pars_info_create();

			pars_info_add_ull_literal(info, "indexid", index->id);
			pars_info_add_int4_literal(info, "nth", i);
			pars_info_add_str_literal(info, "old", from);
			pars_info_add_str_literal(info, "new", to);

			error = que_eval_sql(
				info,
				"PROCEDURE RENAME_SYS_FIELDS_PROC () IS\n"
				"BEGIN\n"

				"UPDATE SYS_FIELDS SET COL_NAME=:new\n"
				"WHERE INDEX_ID=:indexid AND COL_NAME=:old\n"
				"AND POS=:nth;\n"

				/* Try again, in case there is a prefix_len
				encoded in SYS_FIELDS.POS */

				"UPDATE SYS_FIELDS SET COL_NAME=:new\n"
				"WHERE INDEX_ID=:indexid AND COL_NAME=:old\n"
				"AND POS>=65536*:nth AND POS<65536*(:nth+1);\n"

				"END;\n",
				FALSE, trx);

			if (error != DB_SUCCESS) {
				goto err_exit;
			}
		}
	}

rename_foreign:
	trx->op_info = "renaming column in SYS_FOREIGN_COLS";

	for (dict_foreign_set::iterator it = user_table->foreign_set.begin();
	     it != user_table->foreign_set.end();
	     ++it) {

		dict_foreign_t*	foreign = *it;

		for (unsigned i = 0; i < foreign->n_fields; i++) {
			if (strcmp(foreign->foreign_col_names[i], from)) {
				continue;
			}

			info = pars_info_create();

			pars_info_add_str_literal(info, "id", foreign->id);
			pars_info_add_int4_literal(info, "nth", i);
			pars_info_add_str_literal(info, "old", from);
			pars_info_add_str_literal(info, "new", to);

			error = que_eval_sql(
				info,
				"PROCEDURE RENAME_SYS_FOREIGN_F_PROC () IS\n"
				"BEGIN\n"
				"UPDATE SYS_FOREIGN_COLS\n"
				"SET FOR_COL_NAME=:new\n"
				"WHERE ID=:id AND POS=:nth\n"
				"AND FOR_COL_NAME=:old;\n"
				"END;\n",
				FALSE, trx);

			if (error != DB_SUCCESS) {
				goto err_exit;
			}
		}
	}

	for (dict_foreign_set::iterator it
		= user_table->referenced_set.begin();
	     it != user_table->referenced_set.end();
	     ++it) {

		dict_foreign_t*	foreign = *it;
		for (unsigned i = 0; i < foreign->n_fields; i++) {
			if (strcmp(foreign->referenced_col_names[i], from)) {
				continue;
			}

			info = pars_info_create();

			pars_info_add_str_literal(info, "id", foreign->id);
			pars_info_add_int4_literal(info, "nth", i);
			pars_info_add_str_literal(info, "old", from);
			pars_info_add_str_literal(info, "new", to);

			error = que_eval_sql(
				info,
				"PROCEDURE RENAME_SYS_FOREIGN_R_PROC () IS\n"
				"BEGIN\n"
				"UPDATE SYS_FOREIGN_COLS\n"
				"SET REF_COL_NAME=:new\n"
				"WHERE ID=:id AND POS=:nth\n"
				"AND REF_COL_NAME=:old;\n"
				"END;\n",
				FALSE, trx);

			if (error != DB_SUCCESS) {
				goto err_exit;
			}
		}
	}

	trx->op_info = "";
	DBUG_RETURN(false);
}

/** Rename columns in the data dictionary tables.
@param ha_alter_info Data used during in-place alter.
@param ctx In-place ALTER TABLE context
@param table the TABLE
@param trx data dictionary transaction
@param table_name Table name in MySQL
@retval true Failure
@retval false Success */
static __attribute__((nonnull, warn_unused_result))
bool
innobase_rename_columns_try(
/*========================*/
	Alter_inplace_info*	ha_alter_info,
	ha_innobase_inplace_ctx*ctx,
	const TABLE*		table,
	trx_t*			trx,
	const char*		table_name)
{
	List_iterator_fast<Create_field> cf_it(
		ha_alter_info->alter_info->create_list);
	uint i = 0;

	DBUG_ASSERT(ctx);
	DBUG_ASSERT(ha_alter_info->handler_flags
		    & Alter_inplace_info::ALTER_COLUMN_NAME);

	for (Field** fp = table->field; *fp; fp++, i++) {
		if (!((*fp)->flags & FIELD_IS_RENAMED)) {
			continue;
		}

		cf_it.rewind();
		while (Create_field* cf = cf_it++) {
			if (cf->field == *fp) {
				if (innobase_rename_column_try(
					    ctx->old_table, trx, table_name, i,
					    cf->field->field_name,
					    cf->field_name,
					    ctx->need_rebuild())) {
					return(true);
				}
				goto processed_field;
			}
		}

		ut_error;
processed_field:
		continue;
	}

	return(false);
}

/** Enlarge a column in the data dictionary tables.
@param user_table InnoDB table that was being altered
@param trx data dictionary transaction
@param table_name Table name in MySQL
@param nth_col 0-based index of the column
@param new_len new column length, in bytes
@retval true Failure
@retval false Success */
static __attribute__((nonnull, warn_unused_result))
bool
innobase_enlarge_column_try(
/*========================*/
	const dict_table_t*	user_table,
	trx_t*			trx,
	const char*		table_name,
	ulint			nth_col,
	ulint			new_len)
{
	pars_info_t*	info;
	dberr_t		error;

	DBUG_ENTER("innobase_enlarge_column_try");

	DBUG_ASSERT(trx_get_dict_operation(trx) == TRX_DICT_OP_INDEX);
	ut_ad(trx->dict_operation_lock_mode == RW_X_LATCH);
	ut_ad(mutex_own(&dict_sys->mutex));
#ifdef UNIV_SYNC_DEBUG
	ut_ad(rw_lock_own(&dict_operation_lock, RW_LOCK_X));
#endif /* UNIV_SYNC_DEBUG */
	ut_ad(dict_table_get_nth_col(user_table, nth_col)->len < new_len);
#ifdef UNIV_DEBUG
	switch (dict_table_get_nth_col(user_table, nth_col)->mtype) {
	case DATA_MYSQL:
		/* NOTE: we could allow this when !(prtype & DATA_BINARY_TYPE)
		and ROW_FORMAT is not REDUNDANT and mbminlen<mbmaxlen.
		That is, we treat a UTF-8 CHAR(n) column somewhat like
		a VARCHAR. */
		ut_error;
	case DATA_BINARY:
	case DATA_VARCHAR:
	case DATA_VARMYSQL:
	case DATA_DECIMAL:
	case DATA_BLOB:
		break;
	default:
		ut_error;
	}
#endif /* UNIV_DEBUG */
	info = pars_info_create();

	pars_info_add_ull_literal(info, "tableid", user_table->id);
	pars_info_add_int4_literal(info, "nth", nth_col);
	pars_info_add_int4_literal(info, "new", new_len);

	trx->op_info = "resizing column in SYS_COLUMNS";

	error = que_eval_sql(
		info,
		"PROCEDURE RESIZE_SYS_COLUMNS_PROC () IS\n"
		"BEGIN\n"
		"UPDATE SYS_COLUMNS SET LEN=:new\n"
		"WHERE TABLE_ID=:tableid AND POS=:nth;\n"
		"END;\n",
		FALSE, trx);

	DBUG_EXECUTE_IF("ib_resize_column_error",
			error = DB_OUT_OF_FILE_SPACE;);

	trx->op_info = "";
	trx->error_state = DB_SUCCESS;

	if (error != DB_SUCCESS) {
		my_error_innodb(error, table_name, 0);
		DBUG_RETURN(true);
	}

	DBUG_RETURN(false);
}

/** Enlarge columns in the data dictionary tables.
@param ha_alter_info Data used during in-place alter.
@param table the TABLE
@param user_table InnoDB table that was being altered
@param trx data dictionary transaction
@param table_name Table name in MySQL
@retval true Failure
@retval false Success */
static __attribute__((nonnull, warn_unused_result))
bool
innobase_enlarge_columns_try(
/*=========================*/
	Alter_inplace_info*	ha_alter_info,
	const TABLE*		table,
	const dict_table_t*	user_table,
	trx_t*			trx,
	const char*		table_name)
{
	List_iterator_fast<Create_field> cf_it(
		ha_alter_info->alter_info->create_list);
	ulint i = 0;

	for (Field** fp = table->field; *fp; fp++, i++) {
		cf_it.rewind();
		while (Create_field* cf = cf_it++) {
			if (cf->field == *fp) {
				if ((*fp)->is_equal(cf)
				    == IS_EQUAL_PACK_LENGTH
				    && innobase_enlarge_column_try(
					    user_table, trx, table_name,
					    i, cf->length)) {
					return(true);
				}

				break;
			}
		}
	}

	return(false);
}

/** Rename or enlarge columns in the data dictionary cache
as part of commit_cache_norebuild().
@param ha_alter_info Data used during in-place alter.
@param table the TABLE
@param user_table InnoDB table that was being altered */
static __attribute__((nonnull))
void
innobase_rename_or_enlarge_columns_cache(
/*=====================================*/
	Alter_inplace_info*	ha_alter_info,
	const TABLE*		table,
	dict_table_t*		user_table)
{
	if (!(ha_alter_info->handler_flags
	      & (Alter_inplace_info::ALTER_COLUMN_EQUAL_PACK_LENGTH
		 | Alter_inplace_info::ALTER_COLUMN_NAME))) {
		return;
	}

	List_iterator_fast<Create_field> cf_it(
		ha_alter_info->alter_info->create_list);
	uint i = 0;

	for (Field** fp = table->field; *fp; fp++, i++) {
		cf_it.rewind();
		while (Create_field* cf = cf_it++) {
			if (cf->field != *fp) {
				continue;
			}

			if ((*fp)->is_equal(cf) == IS_EQUAL_PACK_LENGTH) {
				dict_table_get_nth_col(
					user_table, i)->len = cf->length;
			}

			if ((*fp)->flags & FIELD_IS_RENAMED) {
				dict_mem_table_col_rename(
					user_table, i,
					cf->field->field_name, cf->field_name);
			}

			break;
		}
	}
}

/** Get the auto-increment value of the table on commit.
@param ha_alter_info Data used during in-place alter
@param ctx In-place ALTER TABLE context
@param altered_table MySQL table that is being altered
@param old_table MySQL table as it is before the ALTER operation
@return the next auto-increment value (0 if not present) */
static __attribute__((nonnull, warn_unused_result))
ulonglong
commit_get_autoinc(
/*===============*/
	Alter_inplace_info*	ha_alter_info,
	ha_innobase_inplace_ctx*ctx,
	const TABLE*		altered_table,
	const TABLE*		old_table)
{
	ulonglong		max_autoinc;

	DBUG_ENTER("commit_get_autoinc");

	if (!altered_table->found_next_number_field) {
		/* There is no AUTO_INCREMENT column in the table
		after the ALTER operation. */
		max_autoinc = 0;
	} else if (ctx->add_autoinc != ULINT_UNDEFINED) {
		/* An AUTO_INCREMENT column was added. Get the last
		value from the sequence, which may be based on a
		supplied AUTO_INCREMENT value. */
		max_autoinc = ctx->sequence.last();
	} else if ((ha_alter_info->handler_flags
		    & Alter_inplace_info::CHANGE_CREATE_OPTION)
		   && (ha_alter_info->create_info->used_fields
		       & HA_CREATE_USED_AUTO)) {
		/* An AUTO_INCREMENT value was supplied, but the table was not
		rebuilt. Get the user-supplied value or the last value from the
		sequence. */
		ib_uint64_t	max_value_table;
		dberr_t		err;

		Field*	autoinc_field =
			old_table->found_next_number_field;

		dict_index_t*	index = dict_table_get_index_on_first_col(
			ctx->old_table, autoinc_field->field_index);

		max_autoinc = ha_alter_info->create_info->auto_increment_value;

		dict_table_autoinc_lock(ctx->old_table);

		err = row_search_max_autoinc(
			index, autoinc_field->field_name, &max_value_table);

		if (err != DB_SUCCESS) {
			ut_ad(0);
			max_autoinc = 0;
		} else if (max_autoinc <= max_value_table) {
			ulonglong	col_max_value;
			ulonglong	offset;

			col_max_value = autoinc_field->get_max_int_value();

			offset = ctx->prebuilt->autoinc_offset;
			max_autoinc = innobase_next_autoinc(
				max_value_table, 1, 1, offset,
				col_max_value);
		}
		dict_table_autoinc_unlock(ctx->old_table);
	} else {
		/* An AUTO_INCREMENT value was not specified.
		Read the old counter value from the table. */
		ut_ad(old_table->found_next_number_field);
		dict_table_autoinc_lock(ctx->old_table);
		max_autoinc = ctx->old_table->autoinc;
		dict_table_autoinc_unlock(ctx->old_table);
	}

	DBUG_RETURN(max_autoinc);
}

/** Add or drop foreign key constraints to the data dictionary tables,
but do not touch the data dictionary cache.
@param ha_alter_info Data used during in-place alter
@param ctx In-place ALTER TABLE context
@param trx Data dictionary transaction
@param table_name Table name in MySQL
@retval true Failure
@retval false Success
*/
static __attribute__((nonnull, warn_unused_result))
bool
innobase_update_foreign_try(
/*========================*/
	ha_innobase_inplace_ctx*ctx,
	trx_t*			trx,
	const char*		table_name)
{
	ulint	foreign_id;
	ulint	i;

	DBUG_ENTER("innobase_update_foreign_try");
	DBUG_ASSERT(ctx);

	foreign_id = dict_table_get_highest_foreign_id(ctx->new_table);

	foreign_id++;

	for (i = 0; i < ctx->num_to_add_fk; i++) {
		dict_foreign_t*		fk = ctx->add_fk[i];

		ut_ad(fk->foreign_table == ctx->new_table
		      || fk->foreign_table == ctx->old_table);

		dberr_t error = dict_create_add_foreign_id(
			&foreign_id, ctx->old_table->name.m_name, fk);

		if (error != DB_SUCCESS) {
			my_error(ER_TOO_LONG_IDENT, MYF(0),
				 fk->id);
			DBUG_RETURN(true);
		}

		if (!fk->foreign_index) {
			fk->foreign_index = dict_foreign_find_index(
				ctx->new_table, ctx->col_names,
				fk->foreign_col_names,
				fk->n_fields, fk->referenced_index, TRUE,
				fk->type
				& (DICT_FOREIGN_ON_DELETE_SET_NULL
				   | DICT_FOREIGN_ON_UPDATE_SET_NULL));
			if (!fk->foreign_index) {
				my_error(ER_FK_INCORRECT_OPTION,
					 MYF(0), table_name, fk->id);
				DBUG_RETURN(true);
			}
		}

		/* The fk->foreign_col_names[] uses renamed column
		names, while the columns in ctx->old_table have not
		been renamed yet. */
		error = dict_create_add_foreign_to_dictionary(
			ctx->old_table->name.m_name, fk, trx);

		DBUG_EXECUTE_IF(
			"innodb_test_cannot_add_fk_system",
			error = DB_ERROR;);

		if (error != DB_SUCCESS) {
			my_error(ER_FK_FAIL_ADD_SYSTEM, MYF(0),
				 fk->id);
			DBUG_RETURN(true);
		}
	}

	for (i = 0; i < ctx->num_to_drop_fk; i++) {
		dict_foreign_t* fk = ctx->drop_fk[i];

		DBUG_ASSERT(fk->foreign_table == ctx->old_table);

		if (innobase_drop_foreign_try(trx, table_name, fk->id)) {
			DBUG_RETURN(true);
		}
	}

	DBUG_RETURN(false);
}

/** Update the foreign key constraint definitions in the data dictionary cache
after the changes to data dictionary tables were committed.
@param ctx	In-place ALTER TABLE context
@param user_thd	MySQL connection
@return		InnoDB error code (should always be DB_SUCCESS) */
static __attribute__((nonnull, warn_unused_result))
dberr_t
innobase_update_foreign_cache(
/*==========================*/
	ha_innobase_inplace_ctx*	ctx,
	THD*				user_thd)
{
	dict_table_t*	user_table;
	dberr_t		err = DB_SUCCESS;

	DBUG_ENTER("innobase_update_foreign_cache");

	ut_ad(mutex_own(&dict_sys->mutex));

	user_table = ctx->old_table;

	/* Discard the added foreign keys, because we will
	load them from the data dictionary. */
	for (ulint i = 0; i < ctx->num_to_add_fk; i++) {
		dict_foreign_t*	fk = ctx->add_fk[i];
		dict_foreign_free(fk);
	}

	if (ctx->need_rebuild()) {
		/* The rebuilt table is already using the renamed
		column names. No need to pass col_names or to drop
		constraints from the data dictionary cache. */
		DBUG_ASSERT(!ctx->col_names);
		DBUG_ASSERT(user_table->foreign_set.empty());
		DBUG_ASSERT(user_table->referenced_set.empty());
		user_table = ctx->new_table;
	} else {
		/* Drop the foreign key constraints if the
		table was not rebuilt. If the table is rebuilt,
		there would not be any foreign key contraints for
		it yet in the data dictionary cache. */
		for (ulint i = 0; i < ctx->num_to_drop_fk; i++) {
			dict_foreign_t* fk = ctx->drop_fk[i];
			dict_foreign_remove_from_cache(fk);
		}
	}

	/* Load the old or added foreign keys from the data dictionary
	and prevent the table from being evicted from the data
	dictionary cache (work around the lack of WL#6049). */
	dict_names_t	fk_tables;

	err = dict_load_foreigns(user_table->name.m_name,
				 ctx->col_names, false, true,
				 DICT_ERR_IGNORE_NONE,
				 fk_tables);

	if (err == DB_CANNOT_ADD_CONSTRAINT) {
		fk_tables.clear();

		/* It is possible there are existing foreign key are
		loaded with "foreign_key checks" off,
		so let's retry the loading with charset_check is off */
		err = dict_load_foreigns(user_table->name.m_name,
					 ctx->col_names, false, false,
					 DICT_ERR_IGNORE_NONE,
					 fk_tables);

		/* The load with "charset_check" off is successful, warn
		the user that the foreign key has loaded with mis-matched
		charset */
		if (err == DB_SUCCESS) {
			push_warning_printf(
				user_thd,
				Sql_condition::SL_WARNING,
				ER_ALTER_INFO,
				"Foreign key constraints for table '%s'"
				" are loaded with charset check off",
				user_table->name.m_name);
		}
	}

	/* For complete loading of foreign keys, all associated tables must
	also be loaded. */
	while (err == DB_SUCCESS && !fk_tables.empty()) {
		dict_table_t*	table = dict_load_table(
			fk_tables.front(), true, DICT_ERR_IGNORE_NONE);

		if (table == NULL) {
			err = DB_TABLE_NOT_FOUND;
			ib::error()
				<< "Failed to load table '" << table->name
				<< "' which has a foreign key constraint with"
				<< " table '" << user_table->name << "'.";
			break;
		}

		fk_tables.pop_front();
	}

	DBUG_RETURN(err);
}

/** Commit the changes made during prepare_inplace_alter_table()
and inplace_alter_table() inside the data dictionary tables,
when rebuilding the table.
@param ha_alter_info Data used during in-place alter
@param ctx In-place ALTER TABLE context
@param altered_table MySQL table that is being altered
@param old_table MySQL table as it is before the ALTER operation
@param trx Data dictionary transaction
@param table_name Table name in MySQL
@retval true Failure
@retval false Success
*/
inline __attribute__((nonnull, warn_unused_result))
bool
commit_try_rebuild(
/*===============*/
	Alter_inplace_info*	ha_alter_info,
	ha_innobase_inplace_ctx*ctx,
	TABLE*			altered_table,
	const TABLE*		old_table,
	trx_t*			trx,
	const char*		table_name)
{
	dict_table_t*	rebuilt_table	= ctx->new_table;
	dict_table_t*	user_table	= ctx->old_table;

	DBUG_ENTER("commit_try_rebuild");
	DBUG_ASSERT(ctx->need_rebuild());
	DBUG_ASSERT(trx->dict_operation_lock_mode == RW_X_LATCH);
	DBUG_ASSERT(!(ha_alter_info->handler_flags
		      & Alter_inplace_info::DROP_FOREIGN_KEY)
		    || ctx->num_to_drop_fk > 0);
	DBUG_ASSERT(ctx->num_to_drop_fk
		    == ha_alter_info->alter_info->drop_list.elements);

	for (dict_index_t* index = dict_table_get_first_index(rebuilt_table);
	     index;
	     index = dict_table_get_next_index(index)) {
		DBUG_ASSERT(dict_index_get_online_status(index)
			    == ONLINE_INDEX_COMPLETE);
		DBUG_ASSERT(index->is_committed());
		if (dict_index_is_corrupted(index)) {
			my_error(ER_INDEX_CORRUPT, MYF(0),
				 index->name);
			DBUG_RETURN(true);
		}
	}

	if (innobase_update_foreign_try(ctx, trx, table_name)) {
		DBUG_RETURN(true);
	}

	dberr_t	error;

	/* Clear the to_be_dropped flag in the data dictionary cache
	of user_table. */
	for (ulint i = 0; i < ctx->num_to_drop_index; i++) {
		dict_index_t*	index = ctx->drop_index[i];
		DBUG_ASSERT(index->table == user_table);
		DBUG_ASSERT(index->is_committed());
		DBUG_ASSERT(index->to_be_dropped);
		index->to_be_dropped = 0;
	}

	/* We copied the table. Any indexes that were requested to be
	dropped were not created in the copy of the table. Apply any
	last bit of the rebuild log and then rename the tables. */

	if (ctx->online) {
		DEBUG_SYNC_C("row_log_table_apply2_before");
		error = row_log_table_apply(
			ctx->thr, user_table, altered_table);
		ulint	err_key = thr_get_trx(ctx->thr)->error_key_num;

		switch (error) {
			KEY*	dup_key;
		case DB_SUCCESS:
			break;
		case DB_DUPLICATE_KEY:
			if (err_key == ULINT_UNDEFINED) {
				/* This should be the hidden index on
				FTS_DOC_ID. */
				dup_key = NULL;
			} else {
				DBUG_ASSERT(err_key <
					    ha_alter_info->key_count);
				dup_key = &ha_alter_info
					->key_info_buffer[err_key];
			}
			print_keydup_error(altered_table, dup_key, MYF(0));
			DBUG_RETURN(true);
		case DB_ONLINE_LOG_TOO_BIG:
			my_error(ER_INNODB_ONLINE_LOG_TOO_BIG, MYF(0),
				 ha_alter_info->key_info_buffer[0].name);
			DBUG_RETURN(true);
		case DB_INDEX_CORRUPT:
			my_error(ER_INDEX_CORRUPT, MYF(0),
				 (err_key == ULINT_UNDEFINED)
				 ? FTS_DOC_ID_INDEX_NAME
				 : ha_alter_info->key_info_buffer[err_key]
				 .name);
			DBUG_RETURN(true);
		default:
			my_error_innodb(error, table_name, user_table->flags);
			DBUG_RETURN(true);
		}
	}

	if ((ha_alter_info->handler_flags
	     & Alter_inplace_info::ALTER_COLUMN_NAME)
	    && innobase_rename_columns_try(ha_alter_info, ctx, old_table,
					   trx, table_name)) {
		DBUG_RETURN(true);
	}

	DBUG_EXECUTE_IF("ib_ddl_crash_before_rename", DBUG_SUICIDE(););

	/* The new table must inherit the flag from the
	"parent" table. */
	if (dict_table_is_discarded(user_table)) {
		rebuilt_table->ibd_file_missing = true;
		rebuilt_table->flags2 |= DICT_TF2_DISCARDED;
	}

	/* We can now rename the old table as a temporary table,
	rename the new temporary table as the old table and drop the
	old table. First, we only do this in the data dictionary
	tables. The actual renaming will be performed in
	commit_cache_rebuild(), once the data dictionary transaction
	has been successfully committed. */

	error = row_merge_rename_tables_dict(
		user_table, rebuilt_table, ctx->tmp_name, trx);

	/* We must be still holding a table handle. */
	DBUG_ASSERT(user_table->n_ref_count >= 1);

	DBUG_EXECUTE_IF("ib_ddl_crash_after_rename", DBUG_SUICIDE(););
	DBUG_EXECUTE_IF("ib_rebuild_cannot_rename", error = DB_ERROR;);

	if (user_table->n_ref_count > 1) {
		/* This should only occur when an innodb_memcached
		connection with innodb_api_enable_mdl=off was started
		before commit_inplace_alter_table() locked the data
		dictionary. We must roll back the ALTER TABLE, because
		we cannot drop a table while it is being used. */

		/* Normally, n_ref_count must be 1, because purge
		cannot be executing on this very table as we are
		holding dict_operation_lock X-latch. */

		error = DB_LOCK_WAIT_TIMEOUT;
	}

	switch (error) {
	case DB_SUCCESS:
		DBUG_RETURN(false);
	case DB_TABLESPACE_EXISTS:
		ut_a(rebuilt_table->n_ref_count == 1);
		my_error(ER_TABLESPACE_EXISTS, MYF(0), ctx->tmp_name);
		DBUG_RETURN(true);
	case DB_DUPLICATE_KEY:
		ut_a(rebuilt_table->n_ref_count == 1);
		my_error(ER_TABLE_EXISTS_ERROR, MYF(0), ctx->tmp_name);
		DBUG_RETURN(true);
	default:
		my_error_innodb(error, table_name, user_table->flags);
		DBUG_RETURN(true);
	}
}

/** Apply the changes made during commit_try_rebuild(),
to the data dictionary cache and the file system.
@param ctx In-place ALTER TABLE context */
inline __attribute__((nonnull))
void
commit_cache_rebuild(
/*=================*/
	ha_innobase_inplace_ctx*	ctx)
{
	dberr_t		error;

	DBUG_ENTER("commit_cache_rebuild");
	DBUG_ASSERT(ctx->need_rebuild());
	DBUG_ASSERT(dict_table_is_discarded(ctx->old_table)
		    == dict_table_is_discarded(ctx->new_table));

	const char* old_name = mem_heap_strdup(
		ctx->heap, ctx->old_table->name.m_name);

	/* We already committed and redo logged the renames,
	so this must succeed. */
	error = dict_table_rename_in_cache(
		ctx->old_table, ctx->tmp_name, FALSE);
	ut_a(error == DB_SUCCESS);

	error = dict_table_rename_in_cache(
		ctx->new_table, old_name, FALSE);
	ut_a(error == DB_SUCCESS);

	DBUG_VOID_RETURN;
}

/** Commit the changes made during prepare_inplace_alter_table()
and inplace_alter_table() inside the data dictionary tables,
when not rebuilding the table.
@param ha_alter_info Data used during in-place alter
@param ctx In-place ALTER TABLE context
@param old_table MySQL table as it is before the ALTER operation
@param trx Data dictionary transaction
@param table_name Table name in MySQL
@retval true Failure
@retval false Success
*/
inline __attribute__((nonnull, warn_unused_result))
bool
commit_try_norebuild(
/*=================*/
	Alter_inplace_info*	ha_alter_info,
	ha_innobase_inplace_ctx*ctx,
	const TABLE*		old_table,
	trx_t*			trx,
	const char*		table_name)
{
	DBUG_ENTER("commit_try_norebuild");
	DBUG_ASSERT(!ctx->need_rebuild());
	DBUG_ASSERT(trx->dict_operation_lock_mode == RW_X_LATCH);
	DBUG_ASSERT(!(ha_alter_info->handler_flags
		      & Alter_inplace_info::DROP_FOREIGN_KEY)
		    || ctx->num_to_drop_fk > 0);
	DBUG_ASSERT(ctx->num_to_drop_fk
		    == ha_alter_info->alter_info->drop_list.elements);

	for (ulint i = 0; i < ctx->num_to_add_index; i++) {
		dict_index_t*	index = ctx->add_index[i];
		DBUG_ASSERT(dict_index_get_online_status(index)
			    == ONLINE_INDEX_COMPLETE);
		DBUG_ASSERT(!index->is_committed());
		if (dict_index_is_corrupted(index)) {
			/* Report a duplicate key
			error for the index that was
			flagged corrupted, most likely
			because a duplicate value was
			inserted (directly or by
			rollback) after
			ha_innobase::inplace_alter_table()
			completed.
			TODO: report this as a corruption
			with a detailed reason once
			WL#6379 has been implemented. */
			my_error(ER_DUP_UNKNOWN_IN_INDEX,
				 MYF(0), index->name);
			DBUG_RETURN(true);
		}
	}

	if (innobase_update_foreign_try(ctx, trx, table_name)) {
		DBUG_RETURN(true);
	}

	dberr_t	error;

	/* We altered the table in place. Mark the indexes as committed. */
	for (ulint i = 0; i < ctx->num_to_add_index; i++) {
		dict_index_t*	index = ctx->add_index[i];
		DBUG_ASSERT(dict_index_get_online_status(index)
			    == ONLINE_INDEX_COMPLETE);
		DBUG_ASSERT(!index->is_committed());
		error = row_merge_rename_index_to_add(
			trx, ctx->new_table->id, index->id);
		if (error != DB_SUCCESS) {
			sql_print_error(
				"InnoDB: rename index to add: %lu\n",
				(ulong) error);
			DBUG_ASSERT(0);
			my_error(ER_INTERNAL_ERROR, MYF(0),
				 "rename index to add");
			DBUG_RETURN(true);
		}
	}

	/* Drop any indexes that were requested to be dropped.
	Flag them in the data dictionary first. */

	for (ulint i = 0; i < ctx->num_to_drop_index; i++) {
		dict_index_t*	index = ctx->drop_index[i];
		DBUG_ASSERT(index->is_committed());
		DBUG_ASSERT(index->table == ctx->new_table);
		DBUG_ASSERT(index->to_be_dropped);

		error = row_merge_rename_index_to_drop(
			trx, index->table->id, index->id);
		if (error != DB_SUCCESS) {
			sql_print_error(
				"InnoDB: rename index to drop: %lu\n",
				(ulong) error);
			DBUG_ASSERT(0);
			my_error(ER_INTERNAL_ERROR, MYF(0),
				 "rename index to drop");
			DBUG_RETURN(true);
		}
	}

	if ((ha_alter_info->handler_flags
	     & Alter_inplace_info::ALTER_COLUMN_NAME)
	    && innobase_rename_columns_try(ha_alter_info, ctx, old_table,
					   trx, table_name)) {
		DBUG_RETURN(true);
	}

	if ((ha_alter_info->handler_flags
	     & Alter_inplace_info::ALTER_COLUMN_EQUAL_PACK_LENGTH)
	    && innobase_enlarge_columns_try(ha_alter_info, old_table,
					    ctx->old_table, trx, table_name)) {
		DBUG_RETURN(true);
	}

	if ((ha_alter_info->handler_flags
	     & Alter_inplace_info::RENAME_INDEX)
	    && rename_indexes_in_data_dictionary(ctx, ha_alter_info, trx)) {
		DBUG_RETURN(true);
	}

	DBUG_RETURN(false);
}

/** Commit the changes to the data dictionary cache
after a successful commit_try_norebuild() call.
@param ctx In-place ALTER TABLE context
@param table the TABLE before the ALTER
@param trx Data dictionary transaction object
(will be started and committed)
@return whether all replacements were found for dropped indexes */
inline __attribute__((nonnull, warn_unused_result))
bool
commit_cache_norebuild(
/*===================*/
	ha_innobase_inplace_ctx*ctx,
	const TABLE*		table,
	trx_t*			trx)
{
	DBUG_ENTER("commit_cache_norebuild");

	bool	found = true;

	DBUG_ASSERT(!ctx->need_rebuild());

	for (ulint i = 0; i < ctx->num_to_add_index; i++) {
		dict_index_t*	index = ctx->add_index[i];
		DBUG_ASSERT(dict_index_get_online_status(index)
			    == ONLINE_INDEX_COMPLETE);
		DBUG_ASSERT(!index->is_committed());
		index->set_committed(true);
	}

	if (ctx->num_to_drop_index) {
		/* Really drop the indexes that were dropped.
		The transaction had to be committed first
		(after renaming the indexes), so that in the
		event of a crash, crash recovery will drop the
		indexes, because it drops all indexes whose
		names start with TEMP_INDEX_PREFIX. Once we
		have started dropping an index tree, there is
		no way to roll it back. */

		for (ulint i = 0; i < ctx->num_to_drop_index; i++) {
			dict_index_t*	index = ctx->drop_index[i];
			DBUG_ASSERT(index->is_committed());
			DBUG_ASSERT(index->table == ctx->new_table);
			DBUG_ASSERT(index->to_be_dropped);

			/* Replace the indexes in foreign key
			constraints if needed. */

			if (!dict_foreign_replace_index(
				    index->table, ctx->col_names, index)) {
				found = false;
			}

			/* Mark the index dropped
			in the data dictionary cache. */
			rw_lock_x_lock(dict_index_get_lock(index));
			index->page = FIL_NULL;
			rw_lock_x_unlock(dict_index_get_lock(index));
		}

		trx_start_for_ddl(trx, TRX_DICT_OP_INDEX);
		row_merge_drop_indexes_dict(trx, ctx->new_table->id);

		for (ulint i = 0; i < ctx->num_to_drop_index; i++) {
			dict_index_t*	index = ctx->drop_index[i];
			DBUG_ASSERT(index->is_committed());
			DBUG_ASSERT(index->table == ctx->new_table);

			if (index->type & DICT_FTS) {
				DBUG_ASSERT(index->type == DICT_FTS
					    || (index->type
						& DICT_CORRUPT));
				DBUG_ASSERT(index->table->fts);
				fts_drop_index(index->table, index, trx);
			}

			dict_index_remove_from_cache(index->table, index);
		}

		trx_commit_for_mysql(trx);
	}

	ctx->new_table->fts_doc_id_index
		= ctx->new_table->fts
		? dict_table_get_index_on_name(
			ctx->new_table, FTS_DOC_ID_INDEX_NAME)
		: NULL;
	DBUG_ASSERT(!ctx->new_table->fts == !ctx->new_table->fts_doc_id_index);

	DBUG_RETURN(found);
}

/** Adjust the persistent statistics after non-rebuilding ALTER TABLE.
Remove statistics for dropped indexes, add statistics for created indexes
and rename statistics for renamed indexes.
@param ha_alter_info Data used during in-place alter
@param ctx In-place ALTER TABLE context
@param altered_table MySQL table that is being altered
@param table_name Table name in MySQL
@param thd MySQL connection
*/
static
void
alter_stats_norebuild(
/*==================*/
	Alter_inplace_info*		ha_alter_info,
	ha_innobase_inplace_ctx*	ctx,
	TABLE*				altered_table,
	const char*			table_name,
	THD*				thd)
{
	ulint	i;

	DBUG_ENTER("alter_stats_norebuild");
	DBUG_ASSERT(!ctx->need_rebuild());

	if (!dict_stats_is_persistent_enabled(ctx->new_table)) {
		DBUG_VOID_RETURN;
	}

	/* Delete corresponding rows from the stats table. We do this
	in a separate transaction from trx, because lock waits are not
	allowed in a data dictionary transaction. (Lock waits are possible
	on the statistics table, because it is directly accessible by users,
	not covered by the dict_operation_lock.)

	Because the data dictionary changes were already committed, orphaned
	rows may be left in the statistics table if the system crashes.

	FIXME: each change to the statistics tables is being committed in a
	separate transaction, meaning that the operation is not atomic

	FIXME: This will not drop the (unused) statistics for
	FTS_DOC_ID_INDEX if it was a hidden index, dropped together
	with the last renamining FULLTEXT index. */
	for (i = 0; i < ha_alter_info->index_drop_count; i++) {
		const KEY* key = ha_alter_info->index_drop_buffer[i];

		if (key->flags & HA_FULLTEXT) {
			/* There are no index cardinality
			statistics for FULLTEXT indexes. */
			continue;
		}

		char	errstr[1024];

		if (dict_stats_drop_index(
			    ctx->new_table->name.m_name, key->name,
			    errstr, sizeof errstr) != DB_SUCCESS) {
			push_warning(thd,
				     Sql_condition::SL_WARNING,
				     ER_LOCK_WAIT_TIMEOUT, errstr);
		}
	}

	for (i = 0; i < ha_alter_info->index_rename_count; i++) {
		KEY_PAIR*	pair = &ha_alter_info->index_rename_buffer[i];
		dberr_t		err;

		err = dict_stats_rename_index(ctx->new_table,
					      pair->old_key->name,
					      pair->new_key->name);

		if (err != DB_SUCCESS) {
			push_warning_printf(
				thd,
				Sql_condition::SL_WARNING,
				ER_ERROR_ON_RENAME,
				"Error renaming an index of table '%s'"
				" from '%s' to '%s' in InnoDB persistent"
				" statistics storage: %s",
				table_name,
				pair->old_key->name,
				pair->new_key->name,
				ut_strerr(err));
		}
	}

	for (i = 0; i < ctx->num_to_add_index; i++) {
		dict_index_t*	index = ctx->add_index[i];
		DBUG_ASSERT(index->table == ctx->new_table);

		if (!(index->type & DICT_FTS)) {
			dict_stats_init(ctx->new_table);
			dict_stats_update_for_index(index);
		}
	}

	DBUG_VOID_RETURN;
}

/** Adjust the persistent statistics after rebuilding ALTER TABLE.
Remove statistics for dropped indexes, add statistics for created indexes
and rename statistics for renamed indexes.
@param table InnoDB table that was rebuilt by ALTER TABLE
@param table_name Table name in MySQL
@param thd MySQL connection
*/
static
void
alter_stats_rebuild(
/*================*/
	dict_table_t*	table,
	const char*	table_name,
	THD*		thd)
{
	DBUG_ENTER("alter_stats_rebuild");

	if (dict_table_is_discarded(table)
	    || !dict_stats_is_persistent_enabled(table)) {
		DBUG_VOID_RETURN;
	}

#ifndef DBUG_OFF
	bool	ibd_file_missing_orig = false;
#endif /* DBUG_OFF */

	DBUG_EXECUTE_IF(
		"ib_rename_index_fail2",
		ibd_file_missing_orig = table->ibd_file_missing;
		table->ibd_file_missing = TRUE;
	);

	dberr_t	ret = dict_stats_update(table, DICT_STATS_RECALC_PERSISTENT);

	DBUG_EXECUTE_IF(
		"ib_rename_index_fail2",
		table->ibd_file_missing = ibd_file_missing_orig;
	);

	if (ret != DB_SUCCESS) {
		push_warning_printf(
			thd,
			Sql_condition::SL_WARNING,
			ER_ALTER_INFO,
			"Error updating stats for table '%s'"
			" after table rebuild: %s",
			table_name, ut_strerr(ret));
	}

	DBUG_VOID_RETURN;
}

#ifndef DBUG_OFF
# define DBUG_INJECT_CRASH(prefix, count)			\
do {								\
	char buf[32];						\
	ut_snprintf(buf, sizeof buf, prefix "_%u", count);	\
	DBUG_EXECUTE_IF(buf, DBUG_SUICIDE(););			\
} while (0)
#else
# define DBUG_INJECT_CRASH(prefix, count)
#endif

/** Commit or rollback the changes made during
prepare_inplace_alter_table() and inplace_alter_table() inside
the storage engine. Note that the allowed level of concurrency
during this operation will be the same as for
inplace_alter_table() and thus might be higher than during
prepare_inplace_alter_table(). (E.g concurrent writes were
blocked during prepare, but might not be during commit).
@param altered_table TABLE object for new version of table.
@param ha_alter_info Structure describing changes to be done
by ALTER TABLE and holding data used during in-place alter.
@param commit true => Commit, false => Rollback.
@retval true Failure
@retval false Success
*/

bool
ha_innobase::commit_inplace_alter_table(
/*====================================*/
	TABLE*			altered_table,
	Alter_inplace_info*	ha_alter_info,
	bool			commit)
{
	ha_innobase_inplace_ctx*ctx0;
	struct mtr_buf_copy_t	logs;

	ctx0 = static_cast<ha_innobase_inplace_ctx*>
		(ha_alter_info->handler_ctx);

#ifndef DBUG_OFF
	uint	crash_inject_count	= 1;
	uint	crash_fail_inject_count	= 1;
	uint	failure_inject_count	= 1;
#endif /* DBUG_OFF */

	DBUG_ENTER("commit_inplace_alter_table");
	DBUG_ASSERT(!srv_read_only_mode);
	DBUG_ASSERT(!ctx0 || ctx0->prebuilt == m_prebuilt);
	DBUG_ASSERT(!ctx0 || ctx0->old_table == m_prebuilt->table);

	DEBUG_SYNC_C("innodb_commit_inplace_alter_table_enter");

	DEBUG_SYNC_C("innodb_commit_inplace_alter_table_wait");

	if (!commit) {
		/* A rollback is being requested. So far we may at
		most have created some indexes. If any indexes were to
		be dropped, they would actually be dropped in this
		method if commit=true. */
		DBUG_RETURN(rollback_inplace_alter_table(
				    ha_alter_info, table, m_prebuilt));
	}

	if (!(ha_alter_info->handler_flags & ~INNOBASE_INPLACE_IGNORE)) {
		DBUG_ASSERT(!ctx0);
		MONITOR_ATOMIC_DEC(MONITOR_PENDING_ALTER_TABLE);
		ha_alter_info->group_commit_ctx = NULL;
		DBUG_RETURN(false);
	}

	DBUG_ASSERT(ctx0);

	inplace_alter_handler_ctx**	ctx_array;
	inplace_alter_handler_ctx*	ctx_single[2];

	if (ha_alter_info->group_commit_ctx) {
		ctx_array = ha_alter_info->group_commit_ctx;
	} else {
		ctx_single[0] = ctx0;
		ctx_single[1] = NULL;
		ctx_array = ctx_single;
	}

	DBUG_ASSERT(ctx0 == ctx_array[0]);
	ut_ad(m_prebuilt->table == ctx0->old_table);
	ha_alter_info->group_commit_ctx = NULL;

	/* Free the ctx->trx of other partitions, if any. We will only
	use the ctx0->trx here. Others may have been allocated in
	the prepare stage. */

	for (inplace_alter_handler_ctx** pctx = &ctx_array[1]; *pctx;
	     pctx++) {
		ha_innobase_inplace_ctx*	ctx
			= static_cast<ha_innobase_inplace_ctx*>(*pctx);

		if (ctx->trx) {
			trx_free_for_mysql(ctx->trx);
			ctx->trx = NULL;
		}
	}

	trx_start_if_not_started_xa(m_prebuilt->trx, true);

	for (inplace_alter_handler_ctx** pctx = ctx_array; *pctx; pctx++) {
		ha_innobase_inplace_ctx*	ctx
			= static_cast<ha_innobase_inplace_ctx*>(*pctx);
		DBUG_ASSERT(ctx->prebuilt->trx == m_prebuilt->trx);

		/* Exclusively lock the table, to ensure that no other
		transaction is holding locks on the table while we
		change the table definition. The MySQL meta-data lock
		should normally guarantee that no conflicting locks
		exist. However, FOREIGN KEY constraints checks and any
		transactions collected during crash recovery could be
		holding InnoDB locks only, not MySQL locks. */

		dberr_t error = row_merge_lock_table(
			m_prebuilt->trx, ctx->old_table, LOCK_X);

		if (error != DB_SUCCESS) {
			my_error_innodb(
				error, table_share->table_name.str, 0);
			DBUG_RETURN(true);
		}
	}

	DEBUG_SYNC(m_user_thd, "innodb_alter_commit_after_lock_table");

	const bool	new_clustered	= ctx0->need_rebuild();
	trx_t*		trx		= ctx0->trx;
	bool		fail		= false;

	if (new_clustered) {
		for (inplace_alter_handler_ctx** pctx = ctx_array;
		     *pctx; pctx++) {
			ha_innobase_inplace_ctx*	ctx
				= static_cast<ha_innobase_inplace_ctx*>(*pctx);
			DBUG_ASSERT(ctx->need_rebuild());

			if (ctx->old_table->fts) {
				ut_ad(!ctx->old_table->fts->add_wq);
				fts_optimize_remove_table(
					ctx->old_table);
			}

			if (ctx->new_table->fts) {
				ut_ad(!ctx->new_table->fts->add_wq);
				fts_optimize_remove_table(
					ctx->new_table);
			}
		}
	}

	if (!trx) {
		DBUG_ASSERT(!new_clustered);
		trx = innobase_trx_allocate(m_user_thd);
	}

	trx_start_for_ddl(trx, TRX_DICT_OP_INDEX);
	/* Latch the InnoDB data dictionary exclusively so that no deadlocks
	or lock waits can happen in it during the data dictionary operation. */
	row_mysql_lock_data_dictionary(trx);

	ut_ad(log_append_on_checkpoint(NULL) == NULL);

	/* Prevent the background statistics collection from accessing
	the tables. */
	for (;;) {
		bool	retry = false;

		for (inplace_alter_handler_ctx** pctx = ctx_array;
		     *pctx; pctx++) {
			ha_innobase_inplace_ctx*	ctx
				= static_cast<ha_innobase_inplace_ctx*>(*pctx);

			DBUG_ASSERT(new_clustered == ctx->need_rebuild());

			if (new_clustered
			    && !dict_stats_stop_bg(ctx->old_table)) {
				retry = true;
			}

			if (!dict_stats_stop_bg(ctx->new_table)) {
				retry = true;
			}
		}

		if (!retry) {
			break;
		}

		DICT_STATS_BG_YIELD(trx);
	}

	/* Apply the changes to the data dictionary tables, for all
	partitions. */

	for (inplace_alter_handler_ctx** pctx = ctx_array;
	     *pctx && !fail; pctx++) {
		ha_innobase_inplace_ctx*	ctx
			= static_cast<ha_innobase_inplace_ctx*>(*pctx);

		DBUG_ASSERT(new_clustered == ctx->need_rebuild());

		ctx->max_autoinc = commit_get_autoinc(
			ha_alter_info, ctx, altered_table, table);

		if (ctx->need_rebuild()) {
			ctx->tmp_name = dict_mem_create_temporary_tablename(
				ctx->heap, ctx->new_table->name.m_name,
				ctx->new_table->id);

			fail = commit_try_rebuild(
				ha_alter_info, ctx, altered_table, table,
				trx, table_share->table_name.str);
		} else {
			fail = commit_try_norebuild(
				ha_alter_info, ctx, table, trx,
				table_share->table_name.str);
		}
		DBUG_INJECT_CRASH("ib_commit_inplace_crash",
				  crash_inject_count++);
#ifndef DBUG_OFF
		{
			/* Generate a dynamic dbug text. */
			char buf[32];

			ut_snprintf(buf, sizeof buf,
				    "ib_commit_inplace_fail_%u",
				    failure_inject_count++);

			DBUG_EXECUTE_IF(buf,
					my_error(ER_INTERNAL_ERROR, MYF(0),
						 "Injected error!");
					fail = true;
			);
		}
#endif
	}

	/* Commit or roll back the changes to the data dictionary. */

	if (fail) {
		trx_rollback_for_mysql(trx);
	} else if (!new_clustered) {
		trx_commit_for_mysql(trx);
	} else {
		mtr_t	mtr;
		mtr_start(&mtr);

		for (inplace_alter_handler_ctx** pctx = ctx_array;
		     *pctx; pctx++) {
			ha_innobase_inplace_ctx*	ctx
				= static_cast<ha_innobase_inplace_ctx*>(*pctx);

			DBUG_ASSERT(ctx->need_rebuild());
			/* Generate the redo log for the file
			operations that will be performed in
			commit_cache_rebuild(). */
			if (!fil_mtr_rename_log(ctx->old_table,
						ctx->new_table,
						ctx->tmp_name, &mtr)) {
				/* Out of memory. */
				mtr.set_log_mode(MTR_LOG_NO_REDO);
				mtr_commit(&mtr);
				trx_rollback_for_mysql(trx);
				fail = true;
			}
			DBUG_INJECT_CRASH("ib_commit_inplace_crash",
					  crash_inject_count++);
		}

		/* Test what happens on crash if the redo logs
		are flushed to disk here. The log records
		about the rename should not be committed, and
		the data dictionary transaction should be
		rolled back, restoring the old table. */
		DBUG_EXECUTE_IF("innodb_alter_commit_crash_before_commit",
				log_buffer_flush_to_disk();
				DBUG_SUICIDE(););
		ut_ad(!trx->fts_trx);

		/* The following call commits the
		mini-transaction, making the data dictionary
		transaction committed at mtr.end_lsn. The
		transaction becomes 'durable' by the time when
		log_buffer_flush_to_disk() returns. In the
		logical sense the commit in the file-based
		data structures happens here. */
		if (!fail) {
			ut_ad(trx_state_eq(trx, TRX_STATE_ACTIVE));
			ut_ad(trx_is_rseg_updated(trx));

			if (mtr.get_log()->size() > 0) {
				ut_ad(*mtr.get_log()->front()->begin()
				      == MLOG_FILE_RENAME2);

				/* Append the MLOG_FILE_RENAME2
				records on checkpoint, as a separate
				mini-transaction before the one that
				contains the MLOG_CHECKPOINT marker. */
				static const byte	multi
					= MLOG_MULTI_REC_END;

				mtr.get_log()->for_each_block(logs);
				logs.m_buf.push(&multi, sizeof multi);

				log_append_on_checkpoint(&logs.m_buf);
			}

			trx_commit_low(trx, &mtr);
		}

		/* If server crashes here, the dictionary in
		InnoDB and MySQL will differ.  The .ibd files
		and the .frm files must be swapped manually by
		the administrator. No loss of data. */
		DBUG_EXECUTE_IF("innodb_alter_commit_crash_after_commit",
				log_make_checkpoint_at(LSN_MAX, TRUE);
				log_buffer_flush_to_disk();
				DBUG_SUICIDE(););
	}

	/* Flush the log to reduce probability that the .frm files and
	the InnoDB data dictionary get out-of-sync if the user runs
	with innodb_flush_log_at_trx_commit = 0 */

	log_buffer_flush_to_disk();

	/* At this point, the changes to the persistent storage have
	been committed or rolled back. What remains to be done is to
	update the in-memory structures, close some handles, release
	temporary files, and (unless we rolled back) update persistent
	statistics. */
	dberr_t	error		= DB_SUCCESS;

	for (inplace_alter_handler_ctx** pctx = ctx_array;
	     *pctx; pctx++) {
		ha_innobase_inplace_ctx*	ctx
			= static_cast<ha_innobase_inplace_ctx*>(*pctx);

		DBUG_ASSERT(ctx->need_rebuild() == new_clustered);

		if (new_clustered) {
			innobase_online_rebuild_log_free(ctx->old_table);
		}

		if (fail) {
			if (new_clustered) {
				trx_start_for_ddl(trx, TRX_DICT_OP_TABLE);

				dict_table_close_and_drop(trx, ctx->new_table);

				trx_commit_for_mysql(trx);
				ctx->new_table = NULL;
			} else {
				/* We failed, but did not rebuild the table.
				Roll back any ADD INDEX, or get rid of garbage
				ADD INDEX that was left over from a previous
				ALTER TABLE statement. */
				trx_start_for_ddl(trx, TRX_DICT_OP_INDEX);
				innobase_rollback_sec_index(
					ctx->new_table, table, TRUE, trx);
				trx_commit_for_mysql(trx);
			}
			DBUG_INJECT_CRASH("ib_commit_inplace_crash_fail",
					  crash_fail_inject_count++);

			continue;
		}

		innobase_copy_frm_flags_from_table_share(
			ctx->new_table, altered_table->s);

		if (new_clustered) {
			/* We will reload and refresh the
			in-memory foreign key constraint
			metadata. This is a rename operation
			in preparing for dropping the old
			table. Set the table to_be_dropped bit
			here, so to make sure DML foreign key
			constraint check does not use the
			stale dict_foreign_t. This is done
			because WL#6049 (FK MDL) has not been
			implemented yet. */
			ctx->old_table->to_be_dropped = true;

			DBUG_PRINT("to_be_dropped",
				   ("table: %s", ctx->old_table->name.m_name));

			/* Rename the tablespace files. */
			commit_cache_rebuild(ctx);

			error = innobase_update_foreign_cache(ctx, m_user_thd);
			if (error != DB_SUCCESS) {
				goto foreign_fail;
			}
		} else {
			error = innobase_update_foreign_cache(ctx, m_user_thd);

			if (error != DB_SUCCESS) {
foreign_fail:
				/* The data dictionary cache
				should be corrupted now.  The
				best solution should be to
				kill and restart the server,
				but the *.frm file has not
				been replaced yet. */
				my_error(ER_CANNOT_ADD_FOREIGN,
					 MYF(0));
				sql_print_error(
					"InnoDB: dict_load_foreigns()"
					" returned %u for %s",
					(unsigned) error,
					thd_query_unsafe(m_user_thd)
					.str);
				ut_ad(0);
			} else {
				if (!commit_cache_norebuild(
					    ctx, table, trx)) {
					ut_a(!m_prebuilt->trx->check_foreigns);
				}

				innobase_rename_or_enlarge_columns_cache(
					ha_alter_info, table,
					ctx->new_table);

				rename_indexes_in_cache(ctx, ha_alter_info);
			}
		}
		DBUG_INJECT_CRASH("ib_commit_inplace_crash",
				  crash_inject_count++);
	}

	log_append_on_checkpoint(NULL);

	/* Invalidate the index translation table. In partitioned
	tables, there is one TABLE_SHARE (and also only one TABLE)
	covering all partitions. */
	m_share->idx_trans_tbl.index_count = 0;

	if (trx == ctx0->trx) {
		ctx0->trx = NULL;
	}

	/* Tell the InnoDB server that there might be work for
	utility threads: */

	srv_active_wake_master_thread();

	if (fail) {
		for (inplace_alter_handler_ctx** pctx = ctx_array;
		     *pctx; pctx++) {
			ha_innobase_inplace_ctx*	ctx
				= static_cast<ha_innobase_inplace_ctx*>
				(*pctx);
			DBUG_ASSERT(ctx->need_rebuild() == new_clustered);

			ut_d(dict_table_check_for_dup_indexes(
				     ctx->old_table,
				     CHECK_ABORTED_OK));
			ut_a(fts_check_cached_index(ctx->old_table));
			DBUG_INJECT_CRASH("ib_commit_inplace_crash_fail",
					  crash_fail_inject_count++);
		}

		row_mysql_unlock_data_dictionary(trx);
		trx_free_for_mysql(trx);
		DBUG_RETURN(true);
	}

	/* Release the table locks. */
	trx_commit_for_mysql(m_prebuilt->trx);

	DBUG_EXECUTE_IF("ib_ddl_crash_after_user_trx_commit", DBUG_SUICIDE(););

	for (inplace_alter_handler_ctx** pctx = ctx_array;
	     *pctx; pctx++) {
		ha_innobase_inplace_ctx*	ctx
			= static_cast<ha_innobase_inplace_ctx*>
			(*pctx);
		DBUG_ASSERT(ctx->need_rebuild() == new_clustered);

		if (altered_table->found_next_number_field) {
			dict_table_t* t = ctx->new_table;

			dict_table_autoinc_lock(t);
			dict_table_autoinc_initialize(t, ctx->max_autoinc);
			dict_table_autoinc_unlock(t);
		}

		bool	add_fts	= false;

		/* Publish the created fulltext index, if any.
		Note that a fulltext index can be created without
		creating the clustered index, if there already exists
		a suitable FTS_DOC_ID column. If not, one will be
		created, implying new_clustered */
		for (ulint i = 0; i < ctx->num_to_add_index; i++) {
			dict_index_t*	index = ctx->add_index[i];

			if (index->type & DICT_FTS) {
				DBUG_ASSERT(index->type == DICT_FTS);
				/* We reset DICT_TF2_FTS here because the bit
				is left unset when a drop proceeds the add. */
				DICT_TF2_FLAG_SET(ctx->new_table, DICT_TF2_FTS);
				fts_add_index(index, ctx->new_table);
				add_fts = true;
			}
		}

		ut_d(dict_table_check_for_dup_indexes(
			     ctx->new_table, CHECK_ALL_COMPLETE));

		if (add_fts) {
			fts_optimize_add_table(ctx->new_table);
		}

		ut_d(dict_table_check_for_dup_indexes(
			     ctx->new_table, CHECK_ABORTED_OK));
		ut_a(fts_check_cached_index(ctx->new_table));

		if (new_clustered) {
			/* Since the table has been rebuilt, we remove
			all persistent statistics corresponding to the
			old copy of the table (which was renamed to
			ctx->tmp_name). */

			char	errstr[1024];

			DBUG_ASSERT(0 == strcmp(ctx->old_table->name.m_name,
						ctx->tmp_name));

			DBUG_EXECUTE_IF(
				"ib_rename_index_fail3",
				DBUG_SET("+d,innodb_report_deadlock");
			);

			if (dict_stats_drop_table(
				    ctx->new_table->name.m_name,
				    errstr, sizeof(errstr))
			    != DB_SUCCESS) {
				push_warning_printf(
					m_user_thd,
					Sql_condition::SL_WARNING,
					ER_ALTER_INFO,
					"Deleting persistent statistics"
					" for rebuilt table '%s' in"
					" InnoDB failed: %s",
					table->s->table_name.str,
					errstr);
			}

			DBUG_EXECUTE_IF(
				"ib_rename_index_fail3",
				DBUG_SET("-d,innodb_report_deadlock");
			);

			DBUG_EXECUTE_IF("ib_ddl_crash_before_commit",
					DBUG_SUICIDE(););

			trx_t* const	user_trx = m_prebuilt->trx;

			row_prebuilt_free(ctx->prebuilt, TRUE);

			/* Drop the copy of the old table, which was
			renamed to ctx->tmp_name at the atomic DDL
			transaction commit.  If the system crashes
			before this is completed, some orphan tables
			with ctx->tmp_name may be recovered. */
			trx_start_for_ddl(trx, TRX_DICT_OP_TABLE);
			row_merge_drop_table(trx, ctx->old_table);
			trx_commit_for_mysql(trx);

			/* Rebuild the prebuilt object. */
			ctx->prebuilt = row_create_prebuilt(
				ctx->new_table, altered_table->s->reclength);
			trx_start_if_not_started(user_trx, true);
			user_trx->will_lock++;
			m_prebuilt->trx = user_trx;
		}
		DBUG_INJECT_CRASH("ib_commit_inplace_crash",
				  crash_inject_count++);
	}

	row_mysql_unlock_data_dictionary(trx);
	trx_free_for_mysql(trx);

	/* TODO: The following code could be executed
	while allowing concurrent access to the table
	(MDL downgrade). */

	if (new_clustered) {
		for (inplace_alter_handler_ctx** pctx = ctx_array;
		     *pctx; pctx++) {
			ha_innobase_inplace_ctx*	ctx
				= static_cast<ha_innobase_inplace_ctx*>
				(*pctx);
			DBUG_ASSERT(ctx->need_rebuild());

			alter_stats_rebuild(
				ctx->new_table, table->s->table_name.str,
				m_user_thd);
			DBUG_INJECT_CRASH("ib_commit_inplace_crash",
					  crash_inject_count++);
		}
	} else {
		for (inplace_alter_handler_ctx** pctx = ctx_array;
		     *pctx; pctx++) {
			ha_innobase_inplace_ctx*	ctx
				= static_cast<ha_innobase_inplace_ctx*>
				(*pctx);
			DBUG_ASSERT(!ctx->need_rebuild());

			alter_stats_norebuild(
				ha_alter_info, ctx, altered_table,
				table->s->table_name.str, m_user_thd);
			DBUG_INJECT_CRASH("ib_commit_inplace_crash",
					  crash_inject_count++);
		}
	}

	/* TODO: Also perform DROP TABLE and DROP INDEX after
	the MDL downgrade. */

#ifndef DBUG_OFF
	dict_index_t* clust_index = dict_table_get_first_index(
		m_prebuilt->table);
	DBUG_ASSERT(!clust_index->online_log);
	DBUG_ASSERT(dict_index_get_online_status(clust_index)
		    == ONLINE_INDEX_COMPLETE);

	for (dict_index_t* index = dict_table_get_first_index(
		     m_prebuilt->table);
	     index;
	     index = dict_table_get_next_index(index)) {
		DBUG_ASSERT(!index->to_be_dropped);
	}
#endif /* DBUG_OFF */

	MONITOR_ATOMIC_DEC(MONITOR_PENDING_ALTER_TABLE);
	DBUG_RETURN(false);
}

/**
@param thd the session
@param start_value the lower bound
@param max_value the upper bound (inclusive) */

ib_sequence_t::ib_sequence_t(
	THD*		thd,
	ulonglong	start_value,
	ulonglong	max_value)
	:
	m_max_value(max_value),
	m_increment(0),
	m_offset(0),
	m_next_value(start_value),
	m_eof(false)
{
	if (thd != 0 && m_max_value > 0) {

		thd_get_autoinc(thd, &m_offset, &m_increment);

		if (m_increment > 1 || m_offset > 1) {

			/* If there is an offset or increment specified
			then we need to work out the exact next value. */

			m_next_value = innobase_next_autoinc(
				start_value, 1,
				m_increment, m_offset, m_max_value);

		} else if (start_value == 0) {
			/* The next value can never be 0. */
			m_next_value = 1;
		}
	} else {
		m_eof = true;
	}
}

/**
Postfix increment
@return the next value to insert */

ulonglong
ib_sequence_t::operator++(int) UNIV_NOTHROW
{
	ulonglong	current = m_next_value;

	ut_ad(!m_eof);
	ut_ad(m_max_value > 0);

	m_next_value = innobase_next_autoinc(
		current, 1, m_increment, m_offset, m_max_value);

	if (m_next_value == m_max_value && current == m_next_value) {
		m_eof = true;
	}

	return(current);
}<|MERGE_RESOLUTION|>--- conflicted
+++ resolved
@@ -3365,10 +3365,9 @@
 					error = DB_OUT_OF_MEMORY;
 					goto error_handling;);
 			rw_lock_x_lock(&ctx->add_index[a]->lock);
-
 			bool ok = row_log_allocate(ctx->add_index[a],
-						   NULL, true, NULL,
-						   NULL, path);
+						   NULL, true, NULL, NULL,
+						   path);
 			rw_lock_x_unlock(&ctx->add_index[a]->lock);
 
 			if (!ok) {
@@ -3392,7 +3391,6 @@
 		ctx->skip_pk_sort = innobase_pk_order_preserved(
 			ctx->col_map, clust_index, new_clust_index);
 
-<<<<<<< HEAD
 		if (ctx->online) {
 			/* Allocate a log for online table rebuild. */
 			rw_lock_x_lock(&clust_index->lock);
@@ -3400,17 +3398,8 @@
 				clust_index, ctx->new_table,
 				!(ha_alter_info->handler_flags
 				  & Alter_inplace_info::ADD_PK_INDEX),
-				ctx->add_cols, ctx->col_map);
+				ctx->add_cols, ctx->col_map, path);
 			rw_lock_x_unlock(&clust_index->lock);
-=======
-		rw_lock_x_lock(&clust_index->lock);
-		bool ok = row_log_allocate(
-			clust_index, ctx->new_table,
-			!(ha_alter_info->handler_flags
-			  & Alter_inplace_info::ADD_PK_INDEX),
-			ctx->add_cols, ctx->col_map, path);
-		rw_lock_x_unlock(&clust_index->lock);
->>>>>>> da1787cc
 
 			if (!ok) {
 				error = DB_OUT_OF_MEMORY;
@@ -4603,7 +4592,6 @@
 	files and merge sort. */
 	DBUG_EXECUTE_IF("innodb_OOM_inplace_alter",
 			error = DB_OUT_OF_MEMORY; goto oom;);
-
 	error = row_merge_build_indexes(
 		m_prebuilt->trx,
 		m_prebuilt->table, ctx->new_table,
