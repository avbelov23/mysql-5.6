/*****************************************************************************

Copyright (c) 2000, 2013, Oracle and/or its affiliates. All rights reserved.
Copyright (c) 2008, 2009 Google Inc.
Copyright (c) 2009, Percona Inc.
Copyright (c) 2012, Facebook Inc.

Portions of this file contain modifications contributed and copyrighted by
Google, Inc. Those modifications are gratefully acknowledged and are described
briefly in the InnoDB documentation. The contributions by Google are
incorporated with their permission, and subject to the conditions contained in
the file COPYING.Google.

Portions of this file contain modifications contributed and copyrighted
by Percona Inc.. Those modifications are
gratefully acknowledged and are described briefly in the InnoDB
documentation. The contributions by Percona Inc. are incorporated with
their permission, and subject to the conditions contained in the file
COPYING.Percona.

This program is free software; you can redistribute it and/or modify it under
the terms of the GNU General Public License as published by the Free Software
Foundation; version 2 of the License.

This program is distributed in the hope that it will be useful, but WITHOUT
ANY WARRANTY; without even the implied warranty of MERCHANTABILITY or FITNESS
FOR A PARTICULAR PURPOSE. See the GNU General Public License for more details.

You should have received a copy of the GNU General Public License along with
this program; if not, write to the Free Software Foundation, Inc.,
51 Franklin Street, Suite 500, Boston, MA 02110-1335 USA

*****************************************************************************/

#include <sql_table.h>	// explain_filename, nz2, EXPLAIN_PARTITIONS_AS_COMMENT,
			// EXPLAIN_FILENAME_MAX_EXTRA_LENGTH

#include <sql_acl.h>	// PROCESS_ACL
#include <debug_sync.h> // DEBUG_SYNC
#include <my_base.h>	// HA_OPTION_*
#include <mysys_err.h>
#include <mysql/innodb_priv.h>

/** @file ha_innodb.cc */

/* Include necessary InnoDB headers */
#include "univ.i"
#include "buf0dump.h"
#include "buf0lru.h"
#include "buf0flu.h"
#include "buf0dblwr.h"
#include "btr0sea.h"
#include "os0file.h"
#include "os0thread.h"
#include "srv0start.h"
#include "srv0srv.h"
#include "trx0roll.h"
#include "trx0trx.h"

#include "trx0sys.h"
#include "mtr0mtr.h"
#include "rem0types.h"
#include "row0ins.h"
#include "row0mysql.h"
#include "row0sel.h"
#include "row0upd.h"
#include "log0log.h"
#include "lock0lock.h"
#include "dict0crea.h"
#include "btr0cur.h"
#include "btr0btr.h"
#include "fsp0fsp.h"
#include "sync0sync.h"
#include "fil0fil.h"
#include "trx0xa.h"
#include "row0merge.h"
#include "dict0boot.h"
#include "dict0stats.h"
#include "dict0stats_bg.h"
#include "ha_prototypes.h"
#include "ut0mem.h"
#include "ibuf0ibuf.h"
#include "dict0dict.h"
#include "srv0mon.h"
#include "api0api.h"
#include "api0misc.h"
#include "pars0pars.h"
#include "fts0fts.h"
#include "fts0types.h"
#include "row0import.h"
#include "row0quiesce.h"
#ifdef UNIV_DEBUG
#include "trx0purge.h"
#endif /* UNIV_DEBUG */
#include "fts0priv.h"
#include "page0zip.h"

#include "ha_innodb.h"
#include "i_s.h"

# ifndef MYSQL_PLUGIN_IMPORT
#  define MYSQL_PLUGIN_IMPORT /* nothing */
# endif /* MYSQL_PLUGIN_IMPORT */

/** to protect innobase_open_files */
static mysql_mutex_t innobase_share_mutex;
/** to force correct commit order in binlog */
static ulong commit_threads = 0;
static mysql_mutex_t commit_threads_m;
static mysql_cond_t commit_cond;
static mysql_mutex_t commit_cond_m;
static bool innodb_inited = 0;

#define INSIDE_HA_INNOBASE_CC

#define EQ_CURRENT_THD(thd) ((thd) == current_thd)

static struct handlerton* innodb_hton_ptr;

static const long AUTOINC_OLD_STYLE_LOCKING = 0;
static const long AUTOINC_NEW_STYLE_LOCKING = 1;
static const long AUTOINC_NO_LOCKING = 2;

static long innobase_mirrored_log_groups;
static long innobase_log_buffer_size;
static long innobase_additional_mem_pool_size;
static long innobase_file_io_threads;
static long innobase_open_files;
static long innobase_autoinc_lock_mode;
static ulong innobase_commit_concurrency = 0;
static ulong innobase_read_io_threads;
static ulong innobase_write_io_threads;
static long innobase_buffer_pool_instances = 1;

static long long innobase_buffer_pool_size, innobase_log_file_size;

/** Percentage of the buffer pool to reserve for 'old' blocks.
Connected to buf_LRU_old_ratio. */
static uint innobase_old_blocks_pct;

/** Maximum on-disk size of change buffer in terms of percentage
of the buffer pool. */
static uint innobase_change_buffer_max_size = CHANGE_BUFFER_DEFAULT_SIZE;

/* The default values for the following char* start-up parameters
are determined in innobase_init below: */

static char*	innobase_data_home_dir			= NULL;
static char*	innobase_data_file_path			= NULL;
static char*	innobase_file_format_name		= NULL;
static char*	innobase_change_buffering		= NULL;
static char*	innobase_enable_monitor_counter		= NULL;
static char*	innobase_disable_monitor_counter	= NULL;
static char*	innobase_reset_monitor_counter		= NULL;
static char*	innobase_reset_all_monitor_counter	= NULL;

/* The highest file format being used in the database. The value can be
set by user, however, it will be adjusted to the newer file format if
a table of such format is created/opened. */
static char*	innobase_file_format_max		= NULL;

static char*	innobase_file_flush_method		= NULL;

/* This variable can be set in the server configure file, specifying
stopword table to be used */
static char*	innobase_server_stopword_table		= NULL;

/* Below we have boolean-valued start-up parameters, and their default
values */

static ulong	innobase_fast_shutdown			= 1;
static my_bool	innobase_file_format_check		= TRUE;
#ifdef UNIV_LOG_ARCHIVE
static my_bool	innobase_log_archive			= FALSE;
static char*	innobase_log_arch_dir			= NULL;
#endif /* UNIV_LOG_ARCHIVE */
static my_bool	innobase_use_doublewrite		= TRUE;
static my_bool	innobase_use_checksums			= TRUE;
static my_bool	innobase_locks_unsafe_for_binlog	= FALSE;
static my_bool	innobase_rollback_on_timeout		= FALSE;
static my_bool	innobase_create_status_file		= FALSE;
static my_bool	innobase_stats_on_metadata		= TRUE;
static my_bool	innobase_large_prefix			= FALSE;
static my_bool	innodb_optimize_fulltext_only		= FALSE;

static char*	internal_innobase_data_file_path	= NULL;

static char*	innodb_version_str = (char*) INNODB_VERSION_STR;

static char*	fts_server_stopword_table		= NULL;

/** Possible values for system variable "innodb_stats_method". The values
are defined the same as its corresponding MyISAM system variable
"myisam_stats_method"(see "myisam_stats_method_names"), for better usability */
static const char* innodb_stats_method_names[] = {
	"nulls_equal",
	"nulls_unequal",
	"nulls_ignored",
	NullS
};

/** Used to define an enumerate type of the system variable innodb_stats_method.
This is the same as "myisam_stats_method_typelib" */
static TYPELIB innodb_stats_method_typelib = {
	array_elements(innodb_stats_method_names) - 1,
	"innodb_stats_method_typelib",
	innodb_stats_method_names,
	NULL
};

/** Possible values for system variable "innodb_checksum_algorithm". */
static const char* innodb_checksum_algorithm_names[] = {
	"crc32",
	"strict_crc32",
	"innodb",
	"strict_innodb",
	"none",
	"strict_none",
	NullS
};

/** Used to define an enumerate type of the system variable
innodb_checksum_algorithm. */
static TYPELIB innodb_checksum_algorithm_typelib = {
	array_elements(innodb_checksum_algorithm_names) - 1,
	"innodb_checksum_algorithm_typelib",
	innodb_checksum_algorithm_names,
	NULL
};

/* The following counter is used to convey information to InnoDB
about server activity: in selects it is not sensible to call
srv_active_wake_master_thread after each fetch or search, we only do
it every INNOBASE_WAKE_INTERVAL'th step. */

#define INNOBASE_WAKE_INTERVAL	32
static ulong	innobase_active_counter	= 0;

static hash_table_t*	innobase_open_tables;

/** Allowed values of innodb_change_buffering */
static const char* innobase_change_buffering_values[IBUF_USE_COUNT] = {
	"none",		/* IBUF_USE_NONE */
	"inserts",	/* IBUF_USE_INSERT */
	"deletes",	/* IBUF_USE_DELETE_MARK */
	"changes",	/* IBUF_USE_INSERT_DELETE_MARK */
	"purges",	/* IBUF_USE_DELETE */
	"all"		/* IBUF_USE_ALL */
};

/* Call back function array defined by MySQL and used to
retrieve FTS results. */
const struct _ft_vft ft_vft_result = {NULL,
				      innobase_fts_find_ranking,
				      innobase_fts_close_ranking,
				      innobase_fts_retrieve_ranking,
				      NULL};

const struct _ft_vft_ext ft_vft_ext_result = {innobase_fts_get_version,
					      innobase_fts_flags,
					      innobase_fts_retrieve_docid,
					      innobase_fts_count_matches};

#ifdef HAVE_PSI_INTERFACE
/* Keys to register pthread mutexes/cond in the current file with
performance schema */
static mysql_pfs_key_t	innobase_share_mutex_key;
static mysql_pfs_key_t	commit_threads_m_key;
static mysql_pfs_key_t	commit_cond_mutex_key;
static mysql_pfs_key_t	commit_cond_key;

static PSI_mutex_info	all_pthread_mutexes[] = {
	{&commit_threads_m_key, "commit_threads_m", 0},
	{&commit_cond_mutex_key, "commit_cond_mutex", 0},
	{&innobase_share_mutex_key, "innobase_share_mutex", 0}
};

static PSI_cond_info	all_innodb_conds[] = {
	{&commit_cond_key, "commit_cond", 0}
};

# ifdef UNIV_PFS_MUTEX
/* all_innodb_mutexes array contains mutexes that are
performance schema instrumented if "UNIV_PFS_MUTEX"
is defined */
static PSI_mutex_info all_innodb_mutexes[] = {
	{&autoinc_mutex_key, "autoinc_mutex", 0},
#  ifndef PFS_SKIP_BUFFER_MUTEX_RWLOCK
	{&buffer_block_mutex_key, "buffer_block_mutex", 0},
#  endif /* !PFS_SKIP_BUFFER_MUTEX_RWLOCK */
	{&buf_pool_mutex_key, "buf_pool_mutex", 0},
	{&buf_pool_zip_mutex_key, "buf_pool_zip_mutex", 0},
	{&cache_last_read_mutex_key, "cache_last_read_mutex", 0},
	{&dict_foreign_err_mutex_key, "dict_foreign_err_mutex", 0},
	{&dict_sys_mutex_key, "dict_sys_mutex", 0},
	{&file_format_max_mutex_key, "file_format_max_mutex", 0},
	{&fil_system_mutex_key, "fil_system_mutex", 0},
	{&flush_list_mutex_key, "flush_list_mutex", 0},
	{&fts_bg_threads_mutex_key, "fts_bg_threads_mutex", 0},
	{&fts_delete_mutex_key, "fts_delete_mutex", 0},
	{&fts_optimize_mutex_key, "fts_optimize_mutex", 0},
	{&fts_doc_id_mutex_key, "fts_doc_id_mutex", 0},
	{&log_flush_order_mutex_key, "log_flush_order_mutex", 0},
	{&hash_table_mutex_key, "hash_table_mutex", 0},
	{&ibuf_bitmap_mutex_key, "ibuf_bitmap_mutex", 0},
	{&ibuf_mutex_key, "ibuf_mutex", 0},
	{&ibuf_pessimistic_insert_mutex_key,
		 "ibuf_pessimistic_insert_mutex", 0},
#  ifndef HAVE_ATOMIC_BUILTINS
	{&server_mutex_key, "server_mutex", 0},
#  endif /* !HAVE_ATOMIC_BUILTINS */
	{&log_sys_mutex_key, "log_sys_mutex", 0},
#  ifdef UNIV_MEM_DEBUG
	{&mem_hash_mutex_key, "mem_hash_mutex", 0},
#  endif /* UNIV_MEM_DEBUG */
	{&mem_pool_mutex_key, "mem_pool_mutex", 0},
	{&mutex_list_mutex_key, "mutex_list_mutex", 0},
	{&page_zip_stat_per_index_mutex_key, "page_zip_stat_per_index_mutex", 0},
	{&purge_sys_bh_mutex_key, "purge_sys_bh_mutex", 0},
	{&recv_sys_mutex_key, "recv_sys_mutex", 0},
	{&recv_writer_mutex_key, "recv_writer_mutex", 0},
	{&rseg_mutex_key, "rseg_mutex", 0},
#  ifdef UNIV_SYNC_DEBUG
	{&rw_lock_debug_mutex_key, "rw_lock_debug_mutex", 0},
#  endif /* UNIV_SYNC_DEBUG */
	{&rw_lock_list_mutex_key, "rw_lock_list_mutex", 0},
	{&rw_lock_mutex_key, "rw_lock_mutex", 0},
	{&srv_dict_tmpfile_mutex_key, "srv_dict_tmpfile_mutex", 0},
	{&srv_innodb_monitor_mutex_key, "srv_innodb_monitor_mutex", 0},
	{&srv_misc_tmpfile_mutex_key, "srv_misc_tmpfile_mutex", 0},
	{&srv_monitor_file_mutex_key, "srv_monitor_file_mutex", 0},
#  ifdef UNIV_SYNC_DEBUG
	{&sync_thread_mutex_key, "sync_thread_mutex", 0},
#  endif /* UNIV_SYNC_DEBUG */
	{&buf_dblwr_mutex_key, "buf_dblwr_mutex", 0},
	{&trx_undo_mutex_key, "trx_undo_mutex", 0},
	{&srv_sys_mutex_key, "srv_sys_mutex", 0},
	{&lock_sys_mutex_key, "lock_mutex", 0},
	{&lock_sys_wait_mutex_key, "lock_wait_mutex", 0},
	{&trx_mutex_key, "trx_mutex", 0},
	{&srv_sys_tasks_mutex_key, "srv_threads_mutex", 0},
	/* mutex with os_fast_mutex_ interfaces */
#  ifndef PFS_SKIP_EVENT_MUTEX
	{&event_os_mutex_key, "event_os_mutex", 0},
#  endif /* PFS_SKIP_EVENT_MUTEX */
	{&os_mutex_key, "os_mutex", 0},
#ifndef HAVE_ATOMIC_BUILTINS
	{&srv_conc_mutex_key, "srv_conc_mutex", 0},
#endif /* !HAVE_ATOMIC_BUILTINS */
#ifndef HAVE_ATOMIC_BUILTINS_64
	{&monitor_mutex_key, "monitor_mutex", 0},
#endif /* !HAVE_ATOMIC_BUILTINS_64 */
	{&ut_list_mutex_key, "ut_list_mutex", 0},
	{&trx_sys_mutex_key, "trx_sys_mutex", 0},
	{&zip_pad_mutex_key, "zip_pad_mutex", 0},
};
# endif /* UNIV_PFS_MUTEX */

# ifdef UNIV_PFS_RWLOCK
/* all_innodb_rwlocks array contains rwlocks that are
performance schema instrumented if "UNIV_PFS_RWLOCK"
is defined */
static PSI_rwlock_info all_innodb_rwlocks[] = {
#  ifdef UNIV_LOG_ARCHIVE
	{&archive_lock_key, "archive_lock", 0},
#  endif /* UNIV_LOG_ARCHIVE */
	{&btr_search_latch_key, "btr_search_latch", 0},
#  ifndef PFS_SKIP_BUFFER_MUTEX_RWLOCK
	{&buf_block_lock_key, "buf_block_lock", 0},
#  endif /* !PFS_SKIP_BUFFER_MUTEX_RWLOCK */
#  ifdef UNIV_SYNC_DEBUG
	{&buf_block_debug_latch_key, "buf_block_debug_latch", 0},
#  endif /* UNIV_SYNC_DEBUG */
	{&dict_operation_lock_key, "dict_operation_lock", 0},
	{&fil_space_latch_key, "fil_space_latch", 0},
	{&checkpoint_lock_key, "checkpoint_lock", 0},
	{&fts_cache_rw_lock_key, "fts_cache_rw_lock", 0},
	{&fts_cache_init_rw_lock_key, "fts_cache_init_rw_lock", 0},
	{&trx_i_s_cache_lock_key, "trx_i_s_cache_lock", 0},
	{&trx_purge_latch_key, "trx_purge_latch", 0},
	{&index_tree_rw_lock_key, "index_tree_rw_lock", 0},
	{&index_online_log_key, "index_online_log", 0},
	{&dict_table_stats_latch_key, "dict_table_stats", 0},
	{&hash_table_rw_lock_key, "hash_table_locks", 0}
};
# endif /* UNIV_PFS_RWLOCK */

# ifdef UNIV_PFS_THREAD
/* all_innodb_threads array contains threads that are
performance schema instrumented if "UNIV_PFS_THREAD"
is defined */
static PSI_thread_info	all_innodb_threads[] = {
	{&trx_rollback_clean_thread_key, "trx_rollback_clean_thread", 0},
	{&io_handler_thread_key, "io_handler_thread", 0},
	{&srv_lock_timeout_thread_key, "srv_lock_timeout_thread", 0},
	{&srv_error_monitor_thread_key, "srv_error_monitor_thread", 0},
	{&srv_monitor_thread_key, "srv_monitor_thread", 0},
	{&srv_master_thread_key, "srv_master_thread", 0},
	{&srv_purge_thread_key, "srv_purge_thread", 0},
	{&buf_page_cleaner_thread_key, "page_cleaner_thread", 0},
	{&recv_writer_thread_key, "recv_writer_thread", 0}
};
# endif /* UNIV_PFS_THREAD */

# ifdef UNIV_PFS_IO
/* all_innodb_files array contains the type of files that are
performance schema instrumented if "UNIV_PFS_IO" is defined */
static PSI_file_info	all_innodb_files[] = {
	{&innodb_file_data_key, "innodb_data_file", 0},
	{&innodb_file_log_key, "innodb_log_file", 0},
	{&innodb_file_temp_key, "innodb_temp_file", 0}
};
# endif /* UNIV_PFS_IO */
#endif /* HAVE_PSI_INTERFACE */

/** Always normalize table name to lower case on Windows */
#ifdef __WIN__
#define normalize_table_name(norm_name, name)           \
	normalize_table_name_low(norm_name, name, TRUE)
#else
#define normalize_table_name(norm_name, name)           \
	normalize_table_name_low(norm_name, name, FALSE)
#endif /* __WIN__ */

/** Set up InnoDB API callback function array */
ib_cb_t innodb_api_cb[] = {
	(ib_cb_t) ib_cursor_open_table,
	(ib_cb_t) ib_cursor_read_row,
	(ib_cb_t) ib_cursor_insert_row,
	(ib_cb_t) ib_cursor_delete_row,
	(ib_cb_t) ib_cursor_update_row,
	(ib_cb_t) ib_cursor_moveto,
	(ib_cb_t) ib_cursor_first,
	(ib_cb_t) ib_cursor_next,
	(ib_cb_t) ib_cursor_last,
	(ib_cb_t) ib_cursor_set_match_mode,
	(ib_cb_t) ib_sec_search_tuple_create,
	(ib_cb_t) ib_clust_read_tuple_create,
	(ib_cb_t) ib_tuple_delete,
	(ib_cb_t) ib_tuple_copy,
	(ib_cb_t) ib_tuple_read_u32,
	(ib_cb_t) ib_tuple_write_u32,
	(ib_cb_t) ib_tuple_read_u64,
	(ib_cb_t) ib_tuple_write_u64,
	(ib_cb_t) ib_tuple_read_i32,
	(ib_cb_t) ib_tuple_write_i32,
	(ib_cb_t) ib_tuple_read_i64,
	(ib_cb_t) ib_tuple_write_i64,
	(ib_cb_t) ib_tuple_get_n_cols,
	(ib_cb_t) ib_col_set_value,
	(ib_cb_t) ib_col_get_value,
	(ib_cb_t) ib_col_get_meta,
	(ib_cb_t) ib_trx_begin,
	(ib_cb_t) ib_trx_commit,
	(ib_cb_t) ib_trx_rollback,
	(ib_cb_t) ib_trx_start,
	(ib_cb_t) ib_trx_release,
	(ib_cb_t) ib_trx_state,
	(ib_cb_t) ib_cursor_lock,
	(ib_cb_t) ib_cursor_close,
	(ib_cb_t) ib_cursor_new_trx,
	(ib_cb_t) ib_cursor_reset,
	(ib_cb_t) ib_open_table_by_name,
	(ib_cb_t) ib_col_get_name,
	(ib_cb_t) ib_table_truncate,
	(ib_cb_t) ib_cursor_open_index_using_name,
	(ib_cb_t) ib_close_thd,
	(ib_cb_t) ib_cfg_get_cfg,
	(ib_cb_t) ib_cursor_set_cluster_access,
	(ib_cb_t) ib_cursor_commit_trx,
	(ib_cb_t) ib_cfg_trx_level,
	(ib_cb_t) ib_tuple_get_n_user_cols,
	(ib_cb_t) ib_cursor_set_lock_mode,
	(ib_cb_t) ib_cursor_clear_trx,
	(ib_cb_t) ib_get_idx_field_name,
	(ib_cb_t) ib_trx_get_start_time,
	(ib_cb_t) ib_cfg_bk_commit_interval
};

/*************************************************************//**
Check whether valid argument given to innodb_ft_*_stopword_table.
This function is registered as a callback with MySQL.
@return 0 for valid stopword table */
static
int
innodb_stopword_table_validate(
/*===========================*/
	THD*				thd,	/*!< in: thread handle */
	struct st_mysql_sys_var*	var,	/*!< in: pointer to system
						variable */
	void*				save,	/*!< out: immediate result
						for update function */
	struct st_mysql_value*		value);	/*!< in: incoming string */

/** "GEN_CLUST_INDEX" is the name reserved for InnoDB default
system clustered index when there is no primary key. */
const char innobase_index_reserve_name[] = "GEN_CLUST_INDEX";

static const char innobase_hton_name[]= "InnoDB";

static MYSQL_THDVAR_BOOL(support_xa, PLUGIN_VAR_OPCMDARG,
  "Enable InnoDB support for the XA two-phase commit",
  /* check_func */ NULL, /* update_func */ NULL,
  /* default */ TRUE);

static MYSQL_THDVAR_BOOL(table_locks, PLUGIN_VAR_OPCMDARG,
  "Enable InnoDB locking in LOCK TABLES",
  /* check_func */ NULL, /* update_func */ NULL,
  /* default */ TRUE);

static MYSQL_THDVAR_BOOL(strict_mode, PLUGIN_VAR_OPCMDARG,
  "Use strict mode when evaluating create options.",
  NULL, NULL, FALSE);

static MYSQL_THDVAR_BOOL(ft_enable_stopword, PLUGIN_VAR_OPCMDARG,
  "Create FTS index with stopword.",
  NULL, NULL,
  /* default */ TRUE);

static MYSQL_THDVAR_ULONG(lock_wait_timeout, PLUGIN_VAR_RQCMDARG,
  "Timeout in seconds an InnoDB transaction may wait for a lock before being rolled back. Values above 100000000 disable the timeout.",
  NULL, NULL, 50, 1, 1024 * 1024 * 1024, 0);

static MYSQL_THDVAR_STR(ft_user_stopword_table,
  PLUGIN_VAR_OPCMDARG|PLUGIN_VAR_MEMALLOC,
  "User supplied stopword table name, effective in the session level.",
  innodb_stopword_table_validate, NULL, NULL);

static SHOW_VAR innodb_status_variables[]= {
  {"buffer_pool_dump_status",
  (char*) &export_vars.innodb_buffer_pool_dump_status,	  SHOW_CHAR},
  {"buffer_pool_load_status",
  (char*) &export_vars.innodb_buffer_pool_load_status,	  SHOW_CHAR},
  {"buffer_pool_pages_data",
  (char*) &export_vars.innodb_buffer_pool_pages_data,	  SHOW_LONG},
  {"buffer_pool_bytes_data",
  (char*) &export_vars.innodb_buffer_pool_bytes_data,	  SHOW_LONG},
  {"buffer_pool_pages_dirty",
  (char*) &export_vars.innodb_buffer_pool_pages_dirty,	  SHOW_LONG},
  {"buffer_pool_bytes_dirty",
  (char*) &export_vars.innodb_buffer_pool_bytes_dirty,	  SHOW_LONG},
  {"buffer_pool_pages_flushed",
  (char*) &export_vars.innodb_buffer_pool_pages_flushed,  SHOW_LONG},
  {"buffer_pool_pages_free",
  (char*) &export_vars.innodb_buffer_pool_pages_free,	  SHOW_LONG},
#ifdef UNIV_DEBUG
  {"buffer_pool_pages_latched",
  (char*) &export_vars.innodb_buffer_pool_pages_latched,  SHOW_LONG},
#endif /* UNIV_DEBUG */
  {"buffer_pool_pages_misc",
  (char*) &export_vars.innodb_buffer_pool_pages_misc,	  SHOW_LONG},
  {"buffer_pool_pages_total",
  (char*) &export_vars.innodb_buffer_pool_pages_total,	  SHOW_LONG},
  {"buffer_pool_read_ahead_rnd",
  (char*) &export_vars.innodb_buffer_pool_read_ahead_rnd, SHOW_LONG},
  {"buffer_pool_read_ahead",
  (char*) &export_vars.innodb_buffer_pool_read_ahead,	  SHOW_LONG},
  {"buffer_pool_read_ahead_evicted",
  (char*) &export_vars.innodb_buffer_pool_read_ahead_evicted, SHOW_LONG},
  {"buffer_pool_read_requests",
  (char*) &export_vars.innodb_buffer_pool_read_requests,  SHOW_LONG},
  {"buffer_pool_reads",
  (char*) &export_vars.innodb_buffer_pool_reads,	  SHOW_LONG},
  {"buffer_pool_wait_free",
  (char*) &export_vars.innodb_buffer_pool_wait_free,	  SHOW_LONG},
  {"buffer_pool_write_requests",
  (char*) &export_vars.innodb_buffer_pool_write_requests, SHOW_LONG},
  {"data_fsyncs",
  (char*) &export_vars.innodb_data_fsyncs,		  SHOW_LONG},
  {"data_pending_fsyncs",
  (char*) &export_vars.innodb_data_pending_fsyncs,	  SHOW_LONG},
  {"data_pending_reads",
  (char*) &export_vars.innodb_data_pending_reads,	  SHOW_LONG},
  {"data_pending_writes",
  (char*) &export_vars.innodb_data_pending_writes,	  SHOW_LONG},
  {"data_read",
  (char*) &export_vars.innodb_data_read,		  SHOW_LONG},
  {"data_reads",
  (char*) &export_vars.innodb_data_reads,		  SHOW_LONG},
  {"data_writes",
  (char*) &export_vars.innodb_data_writes,		  SHOW_LONG},
  {"data_written",
  (char*) &export_vars.innodb_data_written,		  SHOW_LONG},
  {"dblwr_pages_written",
  (char*) &export_vars.innodb_dblwr_pages_written,	  SHOW_LONG},
  {"dblwr_writes",
  (char*) &export_vars.innodb_dblwr_writes,		  SHOW_LONG},
  {"have_atomic_builtins",
  (char*) &export_vars.innodb_have_atomic_builtins,	  SHOW_BOOL},
  {"log_waits",
  (char*) &export_vars.innodb_log_waits,		  SHOW_LONG},
  {"log_write_requests",
  (char*) &export_vars.innodb_log_write_requests,	  SHOW_LONG},
  {"log_writes",
  (char*) &export_vars.innodb_log_writes,		  SHOW_LONG},
  {"os_log_fsyncs",
  (char*) &export_vars.innodb_os_log_fsyncs,		  SHOW_LONG},
  {"os_log_pending_fsyncs",
  (char*) &export_vars.innodb_os_log_pending_fsyncs,	  SHOW_LONG},
  {"os_log_pending_writes",
  (char*) &export_vars.innodb_os_log_pending_writes,	  SHOW_LONG},
  {"os_log_written",
  (char*) &export_vars.innodb_os_log_written,		  SHOW_LONGLONG},
  {"page_size",
  (char*) &export_vars.innodb_page_size,		  SHOW_LONG},
  {"pages_created",
  (char*) &export_vars.innodb_pages_created,		  SHOW_LONG},
  {"pages_read",
  (char*) &export_vars.innodb_pages_read,		  SHOW_LONG},
  {"pages_written",
  (char*) &export_vars.innodb_pages_written,		  SHOW_LONG},
  {"row_lock_current_waits",
  (char*) &export_vars.innodb_row_lock_current_waits,	  SHOW_LONG},
  {"row_lock_time",
  (char*) &export_vars.innodb_row_lock_time,		  SHOW_LONGLONG},
  {"row_lock_time_avg",
  (char*) &export_vars.innodb_row_lock_time_avg,	  SHOW_LONG},
  {"row_lock_time_max",
  (char*) &export_vars.innodb_row_lock_time_max,	  SHOW_LONG},
  {"row_lock_waits",
  (char*) &export_vars.innodb_row_lock_waits,		  SHOW_LONG},
  {"rows_deleted",
  (char*) &export_vars.innodb_rows_deleted,		  SHOW_LONG},
  {"rows_inserted",
  (char*) &export_vars.innodb_rows_inserted,		  SHOW_LONG},
  {"rows_read",
  (char*) &export_vars.innodb_rows_read,		  SHOW_LONG},
  {"rows_updated",
  (char*) &export_vars.innodb_rows_updated,		  SHOW_LONG},
  {"num_open_files",
  (char*) &export_vars.innodb_num_open_files,		  SHOW_LONG},
  {"truncated_status_writes",
  (char*) &export_vars.innodb_truncated_status_writes,	  SHOW_LONG},
  {"available_undo_logs",
  (char*) &export_vars.innodb_available_undo_logs,        SHOW_LONG},
#ifdef UNIV_DEBUG
  {"purge_trx_id_age",
  (char*) &export_vars.innodb_purge_trx_id_age,           SHOW_LONG},
  {"purge_view_trx_id_age",
  (char*) &export_vars.innodb_purge_view_trx_id_age,      SHOW_LONG},
#endif /* UNIV_DEBUG */
  {NullS, NullS, SHOW_LONG}
};

/************************************************************************//**
Handling the shared INNOBASE_SHARE structure that is needed to provide table
locking. Register the table name if it doesn't exist in the hash table. */
static
INNOBASE_SHARE*
get_share(
/*======*/
	const char*	table_name);	/*!< in: table to lookup */

/************************************************************************//**
Free the shared object that was registered with get_share(). */
static
void
free_share(
/*=======*/
	INNOBASE_SHARE*	share);		/*!< in/own: share to free */

/*****************************************************************//**
Frees a possible InnoDB trx object associated with the current THD.
@return	0 or error number */
static
int
innobase_close_connection(
/*======================*/
	handlerton*	hton,		/*!< in/out: Innodb handlerton */
	THD*		thd);		/*!< in: MySQL thread handle for
					which to close the connection */

/*****************************************************************//**
Commits a transaction in an InnoDB database or marks an SQL statement
ended.
@return	0 */
static
int
innobase_commit(
/*============*/
	handlerton*	hton,		/*!< in/out: Innodb handlerton */
	THD*		thd,		/*!< in: MySQL thread handle of the
					user for whom the transaction should
					be committed */
	bool		commit_trx);	/*!< in: true - commit transaction
					false - the current SQL statement
					ended */

/*****************************************************************//**
Rolls back a transaction to a savepoint.
@return 0 if success, HA_ERR_NO_SAVEPOINT if no savepoint with the
given name */
static
int
innobase_rollback(
/*==============*/
	handlerton*	hton,		/*!< in/out: Innodb handlerton */
	THD*		thd,		/*!< in: handle to the MySQL thread
					of the user whose transaction should
					be rolled back */
	bool		rollback_trx);	/*!< in: TRUE - rollback entire
					transaction FALSE - rollback the current
					statement only */

/*****************************************************************//**
Rolls back a transaction to a savepoint.
@return 0 if success, HA_ERR_NO_SAVEPOINT if no savepoint with the
given name */
static
int
innobase_rollback_to_savepoint(
/*===========================*/
	handlerton*	hton,		/*!< in/out: InnoDB handlerton */
	THD*		thd,		/*!< in: handle to the MySQL thread of
					the user whose XA transaction should
					be rolled back to savepoint */
	void*		savepoint);	/*!< in: savepoint data */

/*****************************************************************//**
Sets a transaction savepoint.
@return	always 0, that is, always succeeds */
static
int
innobase_savepoint(
/*===============*/
	handlerton*	hton,		/*!< in/out: InnoDB handlerton */
	THD*		thd,		/*!< in: handle to the MySQL thread of
					the user's XA transaction for which
					we need to take a savepoint */
	void*		savepoint);	/*!< in: savepoint data */

/*****************************************************************//**
Release transaction savepoint name.
@return 0 if success, HA_ERR_NO_SAVEPOINT if no savepoint with the
given name */
static
int
innobase_release_savepoint(
/*=======================*/
	handlerton*	hton,		/*!< in/out: handlerton for Innodb */
	THD*		thd,		/*!< in: handle to the MySQL thread
					of the user whose transaction's
					savepoint should be released */
	void*		savepoint);	/*!< in: savepoint data */

/************************************************************************//**
Function for constructing an InnoDB table handler instance. */
static
handler*
innobase_create_handler(
/*====================*/
	handlerton*	hton,		/*!< in/out: handlerton for Innodb */
	TABLE_SHARE*	table,
	MEM_ROOT*	mem_root);

/** @brief Initialize the default value of innodb_commit_concurrency.

Once InnoDB is running, the innodb_commit_concurrency must not change
from zero to nonzero. (Bug #42101)

The initial default value is 0, and without this extra initialization,
SET GLOBAL innodb_commit_concurrency=DEFAULT would set the parameter
to 0, even if it was initially set to nonzero at the command line
or configuration file. */
static
void
innobase_commit_concurrency_init_default();
/*=======================================*/

/** @brief Initialize the default and max value of innodb_undo_logs.

Once InnoDB is running, the default value and the max value of
innodb_undo_logs must be equal to the available undo logs,
given by srv_available_undo_logs. */
static
void
innobase_undo_logs_init_default_max();
/*==================================*/

/************************************************************//**
Validate the file format name and return its corresponding id.
@return	valid file format id */
static
uint
innobase_file_format_name_lookup(
/*=============================*/
	const char*	format_name);	/*!< in: pointer to file format
					name */
/************************************************************//**
Validate the file format check config parameters, as a side effect it
sets the srv_max_file_format_at_startup variable.
@return	the format_id if valid config value, otherwise, return -1 */
static
int
innobase_file_format_validate_and_set(
/*==================================*/
	const char*	format_max);	/*!< in: parameter value */

/*******************************************************************//**
This function is used to prepare an X/Open XA distributed transaction.
@return	0 or error number */
static
int
innobase_xa_prepare(
/*================*/
	handlerton*	hton,		/*!< in: InnoDB handlerton */
	THD*		thd,		/*!< in: handle to the MySQL thread of
					the user whose XA transaction should
					be prepared */
	bool		all);		/*!< in: true - prepare transaction
					false - the current SQL statement
					ended */
/*******************************************************************//**
This function is used to recover X/Open XA distributed transactions.
@return	number of prepared transactions stored in xid_list */
static
int
innobase_xa_recover(
/*================*/
	handlerton*	hton,		/*!< in: InnoDB handlerton */
	XID*		xid_list,	/*!< in/out: prepared transactions */
	uint		len);		/*!< in: number of slots in xid_list */
/*******************************************************************//**
This function is used to commit one X/Open XA distributed transaction
which is in the prepared state
@return	0 or error number */
static
int
innobase_commit_by_xid(
/*===================*/
	handlerton*	hton,		/*!< in: InnoDB handlerton */
	XID*		xid);		/*!< in: X/Open XA transaction
					identification */
/*******************************************************************//**
This function is used to rollback one X/Open XA distributed transaction
which is in the prepared state
@return	0 or error number */
static
int
innobase_rollback_by_xid(
/*=====================*/
	handlerton*	hton,		/*!< in: InnoDB handlerton */
	XID*		xid);		/*!< in: X/Open XA transaction
					identification */
/*******************************************************************//**
Create a consistent view for a cursor based on current transaction
which is created if the corresponding MySQL thread still lacks one.
This consistent view is then used inside of MySQL when accessing records
using a cursor.
@return	pointer to cursor view or NULL */
static
void*
innobase_create_cursor_view(
/*========================*/
	handlerton*	hton,		/*!< in: innobase hton */
	THD*		thd);		/*!< in: user thread handle */
/*******************************************************************//**
Set the given consistent cursor view to a transaction which is created
if the corresponding MySQL thread still lacks one. If the given
consistent cursor view is NULL global read view of a transaction is
restored to a transaction read view. */
static
void
innobase_set_cursor_view(
/*=====================*/
	handlerton*	hton,		/*!< in: handlerton of Innodb */
	THD*		thd,		/*!< in: user thread handle */
	void*		curview);	/*!< in: Consistent cursor view to
					be set */
/*******************************************************************//**
Close the given consistent cursor view of a transaction and restore
global read view to a transaction read view. Transaction is created if the
corresponding MySQL thread still lacks one. */
static
void
innobase_close_cursor_view(
/*=======================*/
	handlerton*	hton,		/*!< in: handlerton of Innodb */
	THD*		thd,		/*!< in: user thread handle */
	void*		curview);	/*!< in: Consistent read view to be
					closed */
/*****************************************************************//**
Removes all tables in the named database inside InnoDB. */
static
void
innobase_drop_database(
/*===================*/
	handlerton*	hton,		/*!< in: handlerton of Innodb */
	char*		path);		/*!< in: database path; inside InnoDB
					the name of the last directory in
					the path is used as the database name:
					for example, in 'mysql/data/test' the
					database name is 'test' */
/*******************************************************************//**
Closes an InnoDB database. */
static
int
innobase_end(
/*=========*/
	handlerton*		hton,	/* in: Innodb handlerton */
	ha_panic_function	type);

/*****************************************************************//**
Creates an InnoDB transaction struct for the thd if it does not yet have one.
Starts a new InnoDB transaction if a transaction is not yet started. And
assigns a new snapshot for a consistent read if the transaction does not yet
have one.
@return	0 */
static
int
innobase_start_trx_and_assign_read_view(
/*====================================*/
	handlerton*	hton,		/* in: Innodb handlerton */
	THD*		thd);		/* in: MySQL thread handle of the
					user for whom the transaction should
					be committed */
/****************************************************************//**
Flushes InnoDB logs to disk and makes a checkpoint. Really, a commit flushes
the logs, and the name of this function should be innobase_checkpoint.
@return	TRUE if error */
static
bool
innobase_flush_logs(
/*================*/
	handlerton*	hton);		/*!< in: InnoDB handlerton */

/************************************************************************//**
Implements the SHOW ENGINE INNODB STATUS command. Sends the output of the
InnoDB Monitor to the client.
@return 0 on success */
static
int
innodb_show_status(
/*===============*/
	handlerton*	hton,		/*!< in: the innodb handlerton */
	THD*		thd,		/*!< in: the MySQL query thread of
					the caller */
	stat_print_fn*	stat_print);
/************************************************************************//**
Return 0 on success and non-zero on failure. Note: the bool return type
seems to be abused here, should be an int. */
static
bool
innobase_show_status(
/*=================*/
	handlerton*		hton,	/*!< in: the innodb handlerton */
	THD*			thd,	/*!< in: the MySQL query thread of
					the caller */
	stat_print_fn*		stat_print,
	enum ha_stat_type	stat_type);

/*****************************************************************//**
Commits a transaction in an InnoDB database. */
static
void
innobase_commit_low(
/*================*/
	trx_t*	trx);	/*!< in: transaction handle */

/****************************************************************//**
Parse and enable InnoDB monitor counters during server startup.
User can enable monitor counters/groups by specifying
"loose-innodb_monitor_enable = monitor_name1;monitor_name2..."
in server configuration file or at the command line. */
static
void
innodb_enable_monitor_at_startup(
/*=============================*/
	char*	str);	/*!< in: monitor counter enable list */

/*********************************************************************
Normalizes a table name string. A normalized name consists of the
database name catenated to '/' and table name. An example:
test/mytable. On Windows normalization puts both the database name and the
table name always to lower case if "set_lower_case" is set to TRUE. */
static
void
normalize_table_name_low(
/*=====================*/
	char*           norm_name,      /* out: normalized name as a
					null-terminated string */
	const char*     name,           /* in: table name string */
	ibool           set_lower_case); /* in: TRUE if we want to set
					 name to lower case */

/*************************************************************//**
Check for a valid value of innobase_commit_concurrency.
@return	0 for valid innodb_commit_concurrency */
static
int
innobase_commit_concurrency_validate(
/*=================================*/
	THD*				thd,	/*!< in: thread handle */
	struct st_mysql_sys_var*	var,	/*!< in: pointer to system
						variable */
	void*				save,	/*!< out: immediate result
						for update function */
	struct st_mysql_value*		value)	/*!< in: incoming string */
{
	long long	intbuf;
	ulong		commit_concurrency;

	DBUG_ENTER("innobase_commit_concurrency_validate");

	if (value->val_int(value, &intbuf)) {
		/* The value is NULL. That is invalid. */
		DBUG_RETURN(1);
	}

	*reinterpret_cast<ulong*>(save) = commit_concurrency
		= static_cast<ulong>(intbuf);

	/* Allow the value to be updated, as long as it remains zero
	or nonzero. */
	DBUG_RETURN(!(!commit_concurrency == !innobase_commit_concurrency));
}

/*******************************************************************//**
Function for constructing an InnoDB table handler instance. */
static
handler*
innobase_create_handler(
/*====================*/
	handlerton*	hton,	/*!< in: InnoDB handlerton */
	TABLE_SHARE*	table,
	MEM_ROOT*	mem_root)
{
	return(new (mem_root) ha_innobase(hton, table));
}

/* General functions */

/*************************************************************//**
Check that a page_size is correct for InnoDB.  If correct, set the
associated page_size_shift which is the power of 2 for this page size.
@return	an associated page_size_shift if valid, 0 if invalid. */
inline
int
innodb_page_size_validate(
/*======================*/
	ulong	page_size)		/*!< in: Page Size to evaluate */
{
	ulong		n;

	DBUG_ENTER("innodb_page_size_validate");

	for (n = UNIV_PAGE_SIZE_SHIFT_MIN;
	     n <= UNIV_PAGE_SIZE_SHIFT_MAX;
	     n++) {
		if (page_size == (ulong) (1 << n)) {
			DBUG_RETURN(n);
		}
	}

	DBUG_RETURN(0);
}

/******************************************************************//**
Returns true if the thread is the replication thread on the slave
server. Used in srv_conc_enter_innodb() to determine if the thread
should be allowed to enter InnoDB - the replication thread is treated
differently than other threads. Also used in
srv_conc_force_exit_innodb().
@return	true if thd is the replication thread */
UNIV_INTERN
ibool
thd_is_replication_slave_thread(
/*============================*/
	THD*	thd)	/*!< in: thread handle */
{
	return((ibool) thd_slave_thread(thd));
}

/******************************************************************//**
Gets information on the durability property requested by thread.
Used when writing either a prepare or commit record to the log
buffer. @return the durability property. */
UNIV_INTERN
enum durability_properties
thd_requested_durability(
/*=====================*/
	const THD* thd)	/*!< in: thread handle */
{
	return(thd_get_durability_property(thd));
}

/******************************************************************//**
Returns true if transaction should be flagged as read-only.
@return	true if the thd is marked as read-only */
UNIV_INTERN
ibool
thd_trx_is_read_only(
/*=================*/
	THD*	thd)	/*!< in: thread handle */
{
	return(thd != 0 && thd_tx_is_read_only(thd));
}

/******************************************************************//**
Check if the transaction is an auto-commit transaction. TRUE also
implies that it is a SELECT (read-only) transaction.
@return	true if the transaction is an auto commit read-only transaction. */
UNIV_INTERN
ibool
thd_trx_is_auto_commit(
/*===================*/
	THD*	thd)	/*!< in: thread handle, can be NULL */
{
	return(thd != NULL
	       && !thd_test_options(
		       thd,
		       OPTION_NOT_AUTOCOMMIT | OPTION_BEGIN)
	       && thd_is_select(thd));
}

/******************************************************************//**
Save some CPU by testing the value of srv_thread_concurrency in inline
functions. */
static inline
void
innobase_srv_conc_enter_innodb(
/*===========================*/
	trx_t*	trx)	/*!< in: transaction handle */
{
	if (srv_thread_concurrency) {
		if (trx->n_tickets_to_enter_innodb > 0) {

			/* If trx has 'free tickets' to enter the engine left,
			then use one such ticket */

			--trx->n_tickets_to_enter_innodb;

		} else if (trx->mysql_thd != NULL
			   && thd_is_replication_slave_thread(trx->mysql_thd)) {

			UT_WAIT_FOR(
				srv_conc_get_active_threads()
				< srv_thread_concurrency,
				srv_replication_delay * 1000);

		}  else {
			srv_conc_enter_innodb(trx);
		}
	}
}

/******************************************************************//**
Note that the thread wants to leave InnoDB only if it doesn't have
any spare tickets. */
static inline
void
innobase_srv_conc_exit_innodb(
/*==========================*/
	trx_t*	trx)	/*!< in: transaction handle */
{
#ifdef UNIV_SYNC_DEBUG
	ut_ad(!sync_thread_levels_nonempty_trx(trx->has_search_latch));
#endif /* UNIV_SYNC_DEBUG */

	/* This is to avoid making an unnecessary function call. */
	if (trx->declared_to_be_inside_innodb
	    && trx->n_tickets_to_enter_innodb == 0) {

		srv_conc_force_exit_innodb(trx);
	}
}

/******************************************************************//**
Force a thread to leave InnoDB even if it has spare tickets. */
static inline
void
innobase_srv_conc_force_exit_innodb(
/*================================*/
	trx_t*	trx)	/*!< in: transaction handle */
{
#ifdef UNIV_SYNC_DEBUG
	ut_ad(!sync_thread_levels_nonempty_trx(trx->has_search_latch));
#endif /* UNIV_SYNC_DEBUG */

	/* This is to avoid making an unnecessary function call. */
	if (trx->declared_to_be_inside_innodb) {
		srv_conc_force_exit_innodb(trx);
	}
}

/******************************************************************//**
Returns the NUL terminated value of glob_hostname.
@return	pointer to glob_hostname. */
UNIV_INTERN
const char*
server_get_hostname()
/*=================*/
{
	return(glob_hostname);
}

/******************************************************************//**
Returns true if the transaction this thread is processing has edited
non-transactional tables. Used by the deadlock detector when deciding
which transaction to rollback in case of a deadlock - we try to avoid
rolling back transactions that have edited non-transactional tables.
@return	true if non-transactional tables have been edited */
UNIV_INTERN
ibool
thd_has_edited_nontrans_tables(
/*===========================*/
	THD*	thd)	/*!< in: thread handle */
{
	return((ibool) thd_non_transactional_update(thd));
}

/******************************************************************//**
Returns true if the thread is executing a SELECT statement.
@return	true if thd is executing SELECT */
UNIV_INTERN
ibool
thd_is_select(
/*==========*/
	const THD*	thd)	/*!< in: thread handle */
{
	return(thd_sql_command(thd) == SQLCOM_SELECT);
}

/******************************************************************//**
Returns true if the thread supports XA,
global value of innodb_supports_xa if thd is NULL.
@return	true if thd has XA support */
UNIV_INTERN
ibool
thd_supports_xa(
/*============*/
	THD*	thd)	/*!< in: thread handle, or NULL to query
			the global innodb_supports_xa */
{
	return(THDVAR(thd, support_xa));
}

/******************************************************************//**
Returns the lock wait timeout for the current connection.
@return	the lock wait timeout, in seconds */
UNIV_INTERN
ulong
thd_lock_wait_timeout(
/*==================*/
	THD*	thd)	/*!< in: thread handle, or NULL to query
			the global innodb_lock_wait_timeout */
{
	/* According to <mysql/plugin.h>, passing thd == NULL
	returns the global value of the session variable. */
	return(THDVAR(thd, lock_wait_timeout));
}

/******************************************************************//**
Set the time waited for the lock for the current query. */
UNIV_INTERN
void
thd_set_lock_wait_time(
/*===================*/
	THD*	thd,	/*!< in/out: thread handle */
	ulint	value)	/*!< in: time waited for the lock */
{
	if (thd) {
		thd_storage_lock_wait(thd, value);
	}
}

/********************************************************************//**
Obtain the InnoDB transaction of a MySQL thread.
@return	reference to transaction pointer */
__attribute__((warn_unused_result, nonnull))
static inline
trx_t*&
thd_to_trx(
/*=======*/
	THD*	thd)	/*!< in: MySQL thread */
{
	return(*(trx_t**) thd_ha_data(thd, innodb_hton_ptr));
}

/********************************************************************//**
Call this function when mysqld passes control to the client. That is to
avoid deadlocks on the adaptive hash S-latch possibly held by thd. For more
documentation, see handler.cc.
@return	0 */
static
int
innobase_release_temporary_latches(
/*===============================*/
	handlerton*	hton,	/*!< in: handlerton */
	THD*		thd)	/*!< in: MySQL thread */
{
	DBUG_ASSERT(hton == innodb_hton_ptr);

	if (!innodb_inited) {

		return(0);
	}

	trx_t*	trx = thd_to_trx(thd);

	if (trx != NULL) {
		trx_search_latch_release_if_reserved(trx);
	}

	return(0);
}

/********************************************************************//**
Increments innobase_active_counter and every INNOBASE_WAKE_INTERVALth
time calls srv_active_wake_master_thread. This function should be used
when a single database operation may introduce a small need for
server utility activity, like checkpointing. */
static inline
void
innobase_active_small(void)
/*=======================*/
{
	innobase_active_counter++;

	if ((innobase_active_counter % INNOBASE_WAKE_INTERVAL) == 0) {
		srv_active_wake_master_thread();
	}
}

/********************************************************************//**
Converts an InnoDB error code to a MySQL error code and also tells to MySQL
about a possible transaction rollback inside InnoDB caused by a lock wait
timeout or a deadlock.
@return	MySQL error code */
static
int
convert_error_code_to_mysql(
/*========================*/
	dberr_t	error,	/*!< in: InnoDB error code */
	ulint	flags,  /*!< in: InnoDB table flags, or 0 */
	THD*	thd)	/*!< in: user thread handle or NULL */
{
	switch (error) {
	case DB_SUCCESS:
		return(0);

	case DB_INTERRUPTED:
		my_error(ER_QUERY_INTERRUPTED, MYF(0));
		/* fall through */

	case DB_FOREIGN_EXCEED_MAX_CASCADE:
		ut_ad(thd);
		push_warning_printf(thd, Sql_condition::WARN_LEVEL_WARN,
				    HA_ERR_ROW_IS_REFERENCED,
				    "InnoDB: Cannot delete/update "
				    "rows with cascading foreign key "
				    "constraints that exceed max "
				    "depth of %d. Please "
				    "drop extra constraints and try "
				    "again", DICT_FK_MAX_RECURSIVE_LOAD);

		/* fall through */

	case DB_ERROR:
	default:
		return(-1); /* unspecified error */

	case DB_DUPLICATE_KEY:
		/* Be cautious with returning this error, since
		mysql could re-enter the storage layer to get
		duplicated key info, the operation requires a
		valid table handle and/or transaction information,
		which might not always be available in the error
		handling stage. */
		return(HA_ERR_FOUND_DUPP_KEY);

	case DB_READ_ONLY:
		return(HA_ERR_TABLE_READONLY);

	case DB_FOREIGN_DUPLICATE_KEY:
		return(HA_ERR_FOREIGN_DUPLICATE_KEY);

	case DB_MISSING_HISTORY:
		return(HA_ERR_TABLE_DEF_CHANGED);

	case DB_RECORD_NOT_FOUND:
		return(HA_ERR_NO_ACTIVE_RECORD);

	case DB_DEADLOCK:
		/* Since we rolled back the whole transaction, we must
		tell it also to MySQL so that MySQL knows to empty the
		cached binlog for this transaction */

		if (thd) {
			thd_mark_transaction_to_rollback(thd, TRUE);
		}

		return(HA_ERR_LOCK_DEADLOCK);

	case DB_LOCK_WAIT_TIMEOUT:
		/* Starting from 5.0.13, we let MySQL just roll back the
		latest SQL statement in a lock wait timeout. Previously, we
		rolled back the whole transaction. */

		if (thd) {
			thd_mark_transaction_to_rollback(
				thd, (bool) row_rollback_on_timeout);
		}

		return(HA_ERR_LOCK_WAIT_TIMEOUT);

	case DB_NO_REFERENCED_ROW:
		return(HA_ERR_NO_REFERENCED_ROW);

	case DB_ROW_IS_REFERENCED:
		return(HA_ERR_ROW_IS_REFERENCED);

	case DB_CANNOT_ADD_CONSTRAINT:
	case DB_CHILD_NO_INDEX:
	case DB_PARENT_NO_INDEX:
		return(HA_ERR_CANNOT_ADD_FOREIGN);

	case DB_CANNOT_DROP_CONSTRAINT:

		return(HA_ERR_ROW_IS_REFERENCED); /* TODO: This is a bit
						misleading, a new MySQL error
						code should be introduced */

	case DB_CORRUPTION:
		return(HA_ERR_CRASHED);

	case DB_OUT_OF_FILE_SPACE:
		return(HA_ERR_RECORD_FILE_FULL);

	case DB_TABLE_IN_FK_CHECK:
		return(HA_ERR_TABLE_IN_FK_CHECK);

	case DB_TABLE_IS_BEING_USED:
		return(HA_ERR_WRONG_COMMAND);

	case DB_TABLESPACE_DELETED:
	case DB_TABLE_NOT_FOUND:
		return(HA_ERR_NO_SUCH_TABLE);

	case DB_TABLESPACE_NOT_FOUND:
		return(HA_ERR_NO_SUCH_TABLE);

	case DB_TOO_BIG_RECORD: {
		/* If prefix is true then a 768-byte prefix is stored
		locally for BLOB fields. Refer to dict_table_get_format() */
		bool prefix = (dict_tf_get_format(flags) == UNIV_FORMAT_A);
		my_printf_error(ER_TOO_BIG_ROWSIZE,
			"Row size too large (> %lu). Changing some columns "
			"to TEXT or BLOB %smay help. In current row "
			"format, BLOB prefix of %d bytes is stored inline.",
			MYF(0),
			page_get_free_space_of_empty(flags &
				DICT_TF_COMPACT) / 2,
			prefix ? "or using ROW_FORMAT=DYNAMIC "
			"or ROW_FORMAT=COMPRESSED ": "",
			prefix ? DICT_MAX_FIXED_COL_LEN : 0);
		return(HA_ERR_TO_BIG_ROW);
	}

	case DB_TOO_BIG_INDEX_COL:
		my_error(ER_INDEX_COLUMN_TOO_LONG, MYF(0),
			 DICT_MAX_FIELD_LEN_BY_FORMAT_FLAG(flags));
		return(HA_ERR_INDEX_COL_TOO_LONG);

	case DB_NO_SAVEPOINT:
		return(HA_ERR_NO_SAVEPOINT);

	case DB_LOCK_TABLE_FULL:
		/* Since we rolled back the whole transaction, we must
		tell it also to MySQL so that MySQL knows to empty the
		cached binlog for this transaction */

		if (thd) {
			thd_mark_transaction_to_rollback(thd, TRUE);
		}

		return(HA_ERR_LOCK_TABLE_FULL);

	case DB_FTS_INVALID_DOCID:
		return(HA_FTS_INVALID_DOCID);

	case DB_TOO_MANY_CONCURRENT_TRXS:
		return(HA_ERR_TOO_MANY_CONCURRENT_TRXS);
	case DB_UNSUPPORTED:
		return(HA_ERR_UNSUPPORTED);
	case DB_INDEX_CORRUPT:
		return(HA_ERR_INDEX_CORRUPT);
	case DB_UNDO_RECORD_TOO_BIG:
		return(HA_ERR_UNDO_REC_TOO_BIG);
	case DB_OUT_OF_MEMORY:
		return(HA_ERR_OUT_OF_MEM);
	case DB_TABLESPACE_EXISTS:
		return(HA_ERR_TABLESPACE_EXISTS);
	case DB_IDENTIFIER_TOO_LONG:
		return(HA_ERR_INTERNAL_ERROR);
	}
}

/*************************************************************//**
Prints info of a THD object (== user session thread) to the given file. */
UNIV_INTERN
void
innobase_mysql_print_thd(
/*=====================*/
	FILE*	f,		/*!< in: output stream */
	THD*	thd,		/*!< in: MySQL THD object */
	uint	max_query_len)	/*!< in: max query length to print, or 0 to
				use the default max length */
{
	char	buffer[1024];

	fputs(thd_security_context(thd, buffer, sizeof buffer,
				   max_query_len), f);
	putc('\n', f);
}

/******************************************************************//**
Get the error message format string.
@return the format string or 0 if not found. */
UNIV_INTERN
const char*
innobase_get_err_msg(
/*=================*/
	int	error_code)	/*!< in: MySQL error code */
{
	return(my_get_err_msg(error_code));
}

/******************************************************************//**
Get the variable length bounds of the given character set. */
UNIV_INTERN
void
innobase_get_cset_width(
/*====================*/
	ulint	cset,		/*!< in: MySQL charset-collation code */
	ulint*	mbminlen,	/*!< out: minimum length of a char (in bytes) */
	ulint*	mbmaxlen)	/*!< out: maximum length of a char (in bytes) */
{
	CHARSET_INFO*	cs;
	ut_ad(cset <= MAX_CHAR_COLL_NUM);
	ut_ad(mbminlen);
	ut_ad(mbmaxlen);

	cs = all_charsets[cset];
	if (cs) {
		*mbminlen = cs->mbminlen;
		*mbmaxlen = cs->mbmaxlen;
		ut_ad(*mbminlen < DATA_MBMAX);
		ut_ad(*mbmaxlen < DATA_MBMAX);
	} else {
		THD*	thd = current_thd;

		if (thd && thd_sql_command(thd) == SQLCOM_DROP_TABLE) {

			/* Fix bug#46256: allow tables to be dropped if the
			collation is not found, but issue a warning. */
			if ((log_warnings)
			    && (cset != 0)){

				sql_print_warning(
					"Unknown collation #%lu.", cset);
			}
		} else {

			ut_a(cset == 0);
		}

		*mbminlen = *mbmaxlen = 0;
	}
}

/******************************************************************//**
Converts an identifier to a table name. */
UNIV_INTERN
void
innobase_convert_from_table_id(
/*===========================*/
	struct charset_info_st*	cs,	/*!< in: the 'from' character set */
	char*			to,	/*!< out: converted identifier */
	const char*		from,	/*!< in: identifier to convert */
	ulint			len)	/*!< in: length of 'to', in bytes */
{
	uint	errors;

	strconvert(cs, from, &my_charset_filename, to, (uint) len, &errors);
}

/**********************************************************************
Check if the length of the identifier exceeds the maximum allowed.
The input to this function is an identifier in charset my_charset_filename.
return true when length of identifier is too long. */
UNIV_INTERN
my_bool
innobase_check_identifier_length(
/*=============================*/
	const char*	id)	/* in: identifier to check.  it must belong
				to charset my_charset_filename */
{
	char		tmp[MAX_TABLE_NAME_LEN + 10];
	uint		errors;
	uint		len;
	int		well_formed_error = 0;
	CHARSET_INFO*	cs1 = &my_charset_filename;
	CHARSET_INFO*	cs2 = thd_charset(current_thd);

	len = strconvert(cs1, id, cs2, tmp, MAX_TABLE_NAME_LEN + 10, &errors);

	uint res = cs2->cset->well_formed_len(cs2, tmp, tmp + len,
					      NAME_CHAR_LEN,
					      &well_formed_error);

	if (well_formed_error || res != len) {
		my_error(ER_TOO_LONG_IDENT, MYF(0), tmp);
		return(true);
	}
	return(false);
}

/******************************************************************//**
Converts an identifier to UTF-8. */
UNIV_INTERN
void
innobase_convert_from_id(
/*=====================*/
	struct charset_info_st*	cs,	/*!< in: the 'from' character set */
	char*			to,	/*!< out: converted identifier */
	const char*		from,	/*!< in: identifier to convert */
	ulint			len)	/*!< in: length of 'to', in bytes */
{
	uint	errors;

	strconvert(cs, from, system_charset_info, to, (uint) len, &errors);
}

/******************************************************************//**
Compares NUL-terminated UTF-8 strings case insensitively.
@return	0 if a=b, <0 if a<b, >1 if a>b */
UNIV_INTERN
int
innobase_strcasecmp(
/*================*/
	const char*	a,	/*!< in: first string to compare */
	const char*	b)	/*!< in: second string to compare */
{
	if (!a) {
		if (!b) {
			return(0);
		} else {
			return(-1);
		}
	} else if (!b) {
		return(1);
	}

	return(my_strcasecmp(system_charset_info, a, b));
}

/******************************************************************//**
Compares NUL-terminated UTF-8 strings case insensitively. The
second string contains wildcards.
@return 0 if a match is found, 1 if not */
UNIV_INTERN
int
innobase_wildcasecmp(
/*=================*/
	const char*	a,	/*!< in: string to compare */
	const char*	b)	/*!< in: wildcard string to compare */
{
	return(wild_case_compare(system_charset_info, a, b));
}

/******************************************************************//**
Strip dir name from a full path name and return only the file name
@return file name or "null" if no file name */
UNIV_INTERN
const char*
innobase_basename(
/*==============*/
	const char*	path_name)	/*!< in: full path name */
{
	const char*	name = base_name(path_name);

	return((name) ? name : "null");
}

/******************************************************************//**
Makes all characters in a NUL-terminated UTF-8 string lower case. */
UNIV_INTERN
void
innobase_casedn_str(
/*================*/
	char*	a)	/*!< in/out: string to put in lower case */
{
	my_casedn_str(system_charset_info, a);
}

/**********************************************************************//**
Determines the connection character set.
@return	connection character set */
UNIV_INTERN
struct charset_info_st*
innobase_get_charset(
/*=================*/
	THD*	mysql_thd)	/*!< in: MySQL thread handle */
{
	return(thd_charset(mysql_thd));
}

/**********************************************************************//**
Determines the current SQL statement.
@return	SQL statement string */
UNIV_INTERN
const char*
innobase_get_stmt(
/*==============*/
	THD*	thd,		/*!< in: MySQL thread handle */
	size_t*	length)		/*!< out: length of the SQL statement */
{
	LEX_STRING* stmt;

	stmt = thd_query_string(thd);
	*length = stmt->length;
	return(stmt->str);
}

/**********************************************************************//**
Get the current setting of the table_def_size global parameter. We do
a dirty read because for one there is no synchronization object and
secondly there is little harm in doing so even if we get a torn read.
@return	value of table_def_size */
UNIV_INTERN
ulint
innobase_get_table_cache_size(void)
/*===============================*/
{
	return(table_def_size);
}

/**********************************************************************//**
Get the current setting of the lower_case_table_names global parameter from
mysqld.cc. We do a dirty read because for one there is no synchronization
object and secondly there is little harm in doing so even if we get a torn
read.
@return	value of lower_case_table_names */
UNIV_INTERN
ulint
innobase_get_lower_case_table_names(void)
/*=====================================*/
{
	return(lower_case_table_names);
}

/*********************************************************************//**
Creates a temporary file.
@return	temporary file descriptor, or < 0 on error */
UNIV_INTERN
int
innobase_mysql_tmpfile(void)
/*========================*/
{
	int	fd2 = -1;
	File	fd;

	DBUG_EXECUTE_IF(
		"innobase_tmpfile_creation_failure",
		return(-1);
	);

	fd = mysql_tmpfile("ib");

	if (fd >= 0) {
		/* Copy the file descriptor, so that the additional resources
		allocated by create_temp_file() can be freed by invoking
		my_close().

		Because the file descriptor returned by this function
		will be passed to fdopen(), it will be closed by invoking
		fclose(), which in turn will invoke close() instead of
		my_close(). */

#ifdef _WIN32
		/* Note that on Windows, the integer returned by mysql_tmpfile
		has no relation to C runtime file descriptor. Here, we need
		to call my_get_osfhandle to get the HANDLE and then convert it
		to C runtime filedescriptor. */
		{
			HANDLE hFile = my_get_osfhandle(fd);
			HANDLE hDup;
			BOOL bOK = DuplicateHandle(
					GetCurrentProcess(),
					hFile, GetCurrentProcess(),
					&hDup, 0, FALSE, DUPLICATE_SAME_ACCESS);
			if (bOK) {
				fd2 = _open_osfhandle((intptr_t) hDup, 0);
			} else {
				my_osmaperr(GetLastError());
				fd2 = -1;
			}
		}
#else
		fd2 = dup(fd);
#endif
		if (fd2 < 0) {
			char errbuf[MYSYS_STRERROR_SIZE];
			DBUG_PRINT("error",("Got error %d on dup",fd2));
			my_errno=errno;
			my_error(EE_OUT_OF_FILERESOURCES,
				 MYF(ME_BELL+ME_WAITTANG),
				 "ib*", my_errno,
				 my_strerror(errbuf, sizeof(errbuf), my_errno));
		}
		my_close(fd, MYF(MY_WME));
	}
	return(fd2);
}

/*********************************************************************//**
Wrapper around MySQL's copy_and_convert function.
@return	number of bytes copied to 'to' */
UNIV_INTERN
ulint
innobase_convert_string(
/*====================*/
	void*		to,		/*!< out: converted string */
	ulint		to_length,	/*!< in: number of bytes reserved
					for the converted string */
	CHARSET_INFO*	to_cs,		/*!< in: character set to convert to */
	const void*	from,		/*!< in: string to convert */
	ulint		from_length,	/*!< in: number of bytes to convert */
	CHARSET_INFO*	from_cs,	/*!< in: character set to convert
					from */
	uint*		errors)		/*!< out: number of errors encountered
					during the conversion */
{
	return(copy_and_convert(
			(char*) to, (uint32) to_length, to_cs,
			(const char*) from, (uint32) from_length, from_cs,
			errors));
}

/*******************************************************************//**
Formats the raw data in "data" (in InnoDB on-disk format) that is of
type DATA_(CHAR|VARCHAR|MYSQL|VARMYSQL) using "charset_coll" and writes
the result to "buf". The result is converted to "system_charset_info".
Not more than "buf_size" bytes are written to "buf".
The result is always NUL-terminated (provided buf_size > 0) and the
number of bytes that were written to "buf" is returned (including the
terminating NUL).
@return	number of bytes that were written */
UNIV_INTERN
ulint
innobase_raw_format(
/*================*/
	const char*	data,		/*!< in: raw data */
	ulint		data_len,	/*!< in: raw data length
					in bytes */
	ulint		charset_coll,	/*!< in: charset collation */
	char*		buf,		/*!< out: output buffer */
	ulint		buf_size)	/*!< in: output buffer size
					in bytes */
{
	/* XXX we use a hard limit instead of allocating
	but_size bytes from the heap */
	CHARSET_INFO*	data_cs;
	char		buf_tmp[8192];
	ulint		buf_tmp_used;
	uint		num_errors;

	data_cs = all_charsets[charset_coll];

	buf_tmp_used = innobase_convert_string(buf_tmp, sizeof(buf_tmp),
					       system_charset_info,
					       data, data_len, data_cs,
					       &num_errors);

	return(ut_str_sql_format(buf_tmp, buf_tmp_used, buf, buf_size));
}

/*********************************************************************//**
Compute the next autoinc value.

For MySQL replication the autoincrement values can be partitioned among
the nodes. The offset is the start or origin of the autoincrement value
for a particular node. For n nodes the increment will be n and the offset
will be in the interval [1, n]. The formula tries to allocate the next
value for a particular node.

Note: This function is also called with increment set to the number of
values we want to reserve for multi-value inserts e.g.,

	INSERT INTO T VALUES(), (), ();

innobase_next_autoinc() will be called with increment set to 3 where
autoinc_lock_mode != TRADITIONAL because we want to reserve 3 values for
the multi-value INSERT above.
@return	the next value */
UNIV_INTERN
ulonglong
innobase_next_autoinc(
/*==================*/
	ulonglong	current,	/*!< in: Current value */
	ulonglong	need,		/*!< in: count of values needed */
	ulonglong	step,		/*!< in: AUTOINC increment step */
	ulonglong	offset,		/*!< in: AUTOINC offset */
	ulonglong	max_value)	/*!< in: max value for type */
{
	ulonglong	next_value;
	ulonglong	block = need * step;

	/* Should never be 0. */
	ut_a(need > 0);
	ut_a(block > 0);
	ut_a(max_value > 0);

	/* According to MySQL documentation, if the offset is greater than
	the step then the offset is ignored. */
	if (offset > block) {
		offset = 0;
	}

	/* Check for overflow. Current can be > max_value if the value is
	in reality a negative value.The visual studio compilers converts
	large double values automatically into unsigned long long datatype
	maximum value */

	if (block >= max_value
	    || offset > max_value
	    || current >= max_value
	    || max_value - offset <= offset) {

		next_value = max_value;
	} else {
		ut_a(max_value > current);

		ulonglong	free = max_value - current;

		if (free < offset || free - offset <= block) {
			next_value = max_value;
		} else {
			next_value = 0;
		}
	}

	if (next_value == 0) {
		ulonglong	next;

		if (current > offset) {
			next = (current - offset) / step;
		} else {
			next = (offset - current) / step;
		}

		ut_a(max_value > next);
		next_value = next * step;
		/* Check for multiplication overflow. */
		ut_a(next_value >= next);
		ut_a(max_value > next_value);

		/* Check for overflow */
		if (max_value - next_value >= block) {

			next_value += block;

			if (max_value - next_value >= offset) {
				next_value += offset;
			} else {
				next_value = max_value;
			}
		} else {
			next_value = max_value;
		}
	}

	ut_a(next_value != 0);
	ut_a(next_value <= max_value);

	return(next_value);
}

/*********************************************************************//**
Initializes some fields in an InnoDB transaction object. */
static
void
innobase_trx_init(
/*==============*/
	THD*	thd,	/*!< in: user thread handle */
	trx_t*	trx)	/*!< in/out: InnoDB transaction handle */
{
	DBUG_ENTER("innobase_trx_init");
	DBUG_ASSERT(EQ_CURRENT_THD(thd));
	DBUG_ASSERT(thd == trx->mysql_thd);

	trx->check_foreigns = !thd_test_options(
		thd, OPTION_NO_FOREIGN_KEY_CHECKS);

	trx->check_unique_secondary = !thd_test_options(
		thd, OPTION_RELAXED_UNIQUE_CHECKS);

	DBUG_VOID_RETURN;
}

/*********************************************************************//**
Allocates an InnoDB transaction for a MySQL handler object for DML.
@return	InnoDB transaction handle */
UNIV_INTERN
trx_t*
innobase_trx_allocate(
/*==================*/
	THD*	thd)	/*!< in: user thread handle */
{
	trx_t*	trx;

	DBUG_ENTER("innobase_trx_allocate");
	DBUG_ASSERT(thd != NULL);
	DBUG_ASSERT(EQ_CURRENT_THD(thd));

	trx = trx_allocate_for_mysql();

	trx->mysql_thd = thd;

	innobase_trx_init(thd, trx);

	DBUG_RETURN(trx);
}

/*********************************************************************//**
Gets the InnoDB transaction handle for a MySQL handler object, creates
an InnoDB transaction struct if the corresponding MySQL thread struct still
lacks one.
@return	InnoDB transaction handle */
static inline
trx_t*
check_trx_exists(
/*=============*/
	THD*	thd)	/*!< in: user thread handle */
{
	trx_t*&	trx = thd_to_trx(thd);

	ut_ad(EQ_CURRENT_THD(thd));

	if (trx == NULL) {
		trx = innobase_trx_allocate(thd);
	} else if (UNIV_UNLIKELY(trx->magic_n != TRX_MAGIC_N)) {
		mem_analyze_corruption(trx);
		ut_error;
	}

	innobase_trx_init(thd, trx);

	return(trx);
}

/*********************************************************************//**
Note that a transaction has been registered with MySQL.
@return true if transaction is registered with MySQL 2PC coordinator */
static inline
bool
trx_is_registered_for_2pc(
/*=========================*/
	const trx_t*	trx)	/* in: transaction */
{
	return(trx->is_registered == 1);
}

/*********************************************************************//**
Note that a transaction has been registered with MySQL 2PC coordinator. */
static inline
void
trx_register_for_2pc(
/*==================*/
	trx_t*	trx)	/* in: transaction */
{
	trx->is_registered = 1;
	ut_ad(trx->owns_prepare_mutex == 0);
}

/*********************************************************************//**
Note that a transaction has been deregistered. */
static inline
void
trx_deregister_from_2pc(
/*====================*/
	trx_t*	trx)	/* in: transaction */
{
	trx->is_registered = 0;
	trx->owns_prepare_mutex = 0;
}


/*********************************************************************//**
Check if transaction is started.
@reutrn true if transaction is in state started */
static
bool
trx_is_started(
/*===========*/
	trx_t*	trx)	/* in: transaction */
{
	return(trx->state != TRX_STATE_NOT_STARTED);
}

/*********************************************************************//**
Copy table flags from MySQL's HA_CREATE_INFO into an InnoDB table object.
Those flags are stored in .frm file and end up in the MySQL table object,
but are frequently used inside InnoDB so we keep their copies into the
InnoDB table object. */
UNIV_INTERN
void
innobase_copy_frm_flags_from_create_info(
/*=====================================*/
	dict_table_t*		innodb_table,	/*!< in/out: InnoDB table */
	const HA_CREATE_INFO*	create_info)	/*!< in: create info */
{
	ibool	ps_on;
	ibool	ps_off;

	if (dict_table_is_temporary(innodb_table) || srv_read_only_mode) {
		/* Temp tables do not use persistent stats. */
		ps_on = FALSE;
		ps_off = TRUE;
	} else {
		ps_on = create_info->table_options
			& HA_OPTION_STATS_PERSISTENT;
		ps_off = create_info->table_options
			& HA_OPTION_NO_STATS_PERSISTENT;
	}

	dict_stats_set_persistent(innodb_table, ps_on, ps_off);

	dict_stats_auto_recalc_set(
		innodb_table,
		create_info->stats_auto_recalc == HA_STATS_AUTO_RECALC_ON,
		create_info->stats_auto_recalc == HA_STATS_AUTO_RECALC_OFF);

	innodb_table->stats_sample_pages = create_info->stats_sample_pages;
}

/*********************************************************************//**
Copy table flags from MySQL's TABLE_SHARE into an InnoDB table object.
Those flags are stored in .frm file and end up in the MySQL table object,
but are frequently used inside InnoDB so we keep their copies into the
InnoDB table object. */
UNIV_INTERN
void
innobase_copy_frm_flags_from_table_share(
/*=====================================*/
	dict_table_t*		innodb_table,	/*!< in/out: InnoDB table */
	const TABLE_SHARE*	table_share)	/*!< in: table share */
{
	ibool	ps_on;
	ibool	ps_off;

	if (dict_table_is_temporary(innodb_table) || srv_read_only_mode) {
		/* Temp tables do not use persistent stats */
		ps_on = FALSE;
		ps_off = TRUE;
	} else {
		ps_on = table_share->db_create_options
			& HA_OPTION_STATS_PERSISTENT;
		ps_off = table_share->db_create_options
			& HA_OPTION_NO_STATS_PERSISTENT;
	}

	dict_stats_set_persistent(innodb_table, ps_on, ps_off);

	dict_stats_auto_recalc_set(
		innodb_table,
		table_share->stats_auto_recalc == HA_STATS_AUTO_RECALC_ON,
		table_share->stats_auto_recalc == HA_STATS_AUTO_RECALC_OFF);

	innodb_table->stats_sample_pages = table_share->stats_sample_pages;
}

/*********************************************************************//**
Construct ha_innobase handler. */
UNIV_INTERN
ha_innobase::ha_innobase(
/*=====================*/
	handlerton*	hton,
	TABLE_SHARE*	table_arg)
	:handler(hton, table_arg),
	int_table_flags(HA_REC_NOT_IN_SEQ |
		  HA_NULL_IN_KEY |
		  HA_CAN_INDEX_BLOBS |
		  HA_CAN_SQL_HANDLER |
		  HA_PRIMARY_KEY_REQUIRED_FOR_POSITION |
		  HA_PRIMARY_KEY_IN_READ_INDEX |
		  HA_BINLOG_ROW_CAPABLE |
		  HA_CAN_GEOMETRY | HA_PARTIAL_COLUMN_READ |
		  HA_TABLE_SCAN_ON_INDEX | HA_CAN_FULLTEXT |
		  HA_CAN_FULLTEXT_EXT | HA_CAN_EXPORT),
	start_of_scan(0),
	num_write_row(0)
{}

/*********************************************************************//**
Destruct ha_innobase handler. */
UNIV_INTERN
ha_innobase::~ha_innobase()
/*======================*/
{
}

/*********************************************************************//**
Updates the user_thd field in a handle and also allocates a new InnoDB
transaction handle if needed, and updates the transaction fields in the
prebuilt struct. */
UNIV_INTERN inline
void
ha_innobase::update_thd(
/*====================*/
	THD*	thd)	/*!< in: thd to use the handle */
{
	trx_t*		trx;

	/* The table should have been opened in ha_innobase::open(). */
	DBUG_ASSERT(prebuilt->table->n_ref_count > 0);

	trx = check_trx_exists(thd);

	if (prebuilt->trx != trx) {

		row_update_prebuilt_trx(prebuilt, trx);
	}

	user_thd = thd;
}

/*********************************************************************//**
Updates the user_thd field in a handle and also allocates a new InnoDB
transaction handle if needed, and updates the transaction fields in the
prebuilt struct. */
UNIV_INTERN
void
ha_innobase::update_thd()
/*=====================*/
{
	THD*	thd = ha_thd();

	ut_ad(EQ_CURRENT_THD(thd));
	update_thd(thd);
}

/*********************************************************************//**
Registers an InnoDB transaction with the MySQL 2PC coordinator, so that
the MySQL XA code knows to call the InnoDB prepare and commit, or rollback
for the transaction. This MUST be called for every transaction for which
the user may call commit or rollback. Calling this several times to register
the same transaction is allowed, too. This function also registers the
current SQL statement. */
static inline
void
innobase_register_trx(
/*==================*/
	handlerton*	hton,	/* in: Innobase handlerton */
	THD*		thd,	/* in: MySQL thd (connection) object */
	trx_t*		trx)	/* in: transaction to register */
{
	trans_register_ha(thd, FALSE, hton);

	if (!trx_is_registered_for_2pc(trx)
	    && thd_test_options(thd, OPTION_NOT_AUTOCOMMIT | OPTION_BEGIN)) {

		trans_register_ha(thd, TRUE, hton);
	}

	trx_register_for_2pc(trx);
}

/*	BACKGROUND INFO: HOW THE MYSQL QUERY CACHE WORKS WITH INNODB
	------------------------------------------------------------

1) The use of the query cache for TBL is disabled when there is an
uncommitted change to TBL.

2) When a change to TBL commits, InnoDB stores the current value of
its global trx id counter, let us denote it by INV_TRX_ID, to the table object
in the InnoDB data dictionary, and does only allow such transactions whose
id <= INV_TRX_ID to use the query cache.

3) When InnoDB does an INSERT/DELETE/UPDATE to a table TBL, or an implicit
modification because an ON DELETE CASCADE, we invalidate the MySQL query cache
of TBL immediately.

How this is implemented inside InnoDB:

1) Since every modification always sets an IX type table lock on the InnoDB
table, it is easy to check if there can be uncommitted modifications for a
table: just check if there are locks in the lock list of the table.

2) When a transaction inside InnoDB commits, it reads the global trx id
counter and stores the value INV_TRX_ID to the tables on which it had a lock.

3) If there is an implicit table change from ON DELETE CASCADE or SET NULL,
InnoDB calls an invalidate method for the MySQL query cache for that table.

How this is implemented inside sql_cache.cc:

1) The query cache for an InnoDB table TBL is invalidated immediately at an
INSERT/UPDATE/DELETE, just like in the case of MyISAM. No need to delay
invalidation to the transaction commit.

2) To store or retrieve a value from the query cache of an InnoDB table TBL,
any query must first ask InnoDB's permission. We must pass the thd as a
parameter because InnoDB will look at the trx id, if any, associated with
that thd. Also the full_name which is used as key to search for the table
object. The full_name is a string containing the normalized path to the
table in the canonical format.

3) Use of the query cache for InnoDB tables is now allowed also when
AUTOCOMMIT==0 or we are inside BEGIN ... COMMIT. Thus transactions no longer
put restrictions on the use of the query cache.
*/

/******************************************************************//**
The MySQL query cache uses this to check from InnoDB if the query cache at
the moment is allowed to operate on an InnoDB table. The SQL query must
be a non-locking SELECT.

The query cache is allowed to operate on certain query only if this function
returns TRUE for all tables in the query.

If thd is not in the autocommit state, this function also starts a new
transaction for thd if there is no active trx yet, and assigns a consistent
read view to it if there is no read view yet.

Why a deadlock of threads is not possible: the query cache calls this function
at the start of a SELECT processing. Then the calling thread cannot be
holding any InnoDB semaphores. The calling thread is holding the
query cache mutex, and this function will reserve the InnoDB trx_sys->mutex.
Thus, the 'rank' in sync0sync.h of the MySQL query cache mutex is above
the InnoDB trx_sys->mutex.
@return TRUE if permitted, FALSE if not; note that the value FALSE
does not mean we should invalidate the query cache: invalidation is
called explicitly */
static
my_bool
innobase_query_caching_of_table_permitted(
/*======================================*/
	THD*	thd,		/*!< in: thd of the user who is trying to
				store a result to the query cache or
				retrieve it */
	char*	full_name,	/*!< in: normalized path to the table */
	uint	full_name_len,	/*!< in: length of the normalized path 
                                to the table */
	ulonglong *unused)	/*!< unused for this engine */
{
	ibool	is_autocommit;
	trx_t*	trx;
	char	norm_name[1000];

	ut_a(full_name_len < 999);

	trx = check_trx_exists(thd);

	if (trx->isolation_level == TRX_ISO_SERIALIZABLE) {
		/* In the SERIALIZABLE mode we add LOCK IN SHARE MODE to every
		plain SELECT if AUTOCOMMIT is not on. */

		return((my_bool)FALSE);
	}

	if (UNIV_UNLIKELY(trx->has_search_latch)) {
		sql_print_error("The calling thread is holding the adaptive "
				"search, latch though calling "
				"innobase_query_caching_of_table_permitted.");
		trx_print(stderr, trx, 1024);
	}

	trx_search_latch_release_if_reserved(trx);

	innobase_srv_conc_force_exit_innodb(trx);

	if (!thd_test_options(thd, OPTION_NOT_AUTOCOMMIT | OPTION_BEGIN)) {

		is_autocommit = TRUE;
	} else {
		is_autocommit = FALSE;

	}

	if (is_autocommit && trx->n_mysql_tables_in_use == 0) {
		/* We are going to retrieve the query result from the query
		cache. This cannot be a store operation to the query cache
		because then MySQL would have locks on tables already.

		TODO: if the user has used LOCK TABLES to lock the table,
		then we open a transaction in the call of row_.. below.
		That trx can stay open until UNLOCK TABLES. The same problem
		exists even if we do not use the query cache. MySQL should be
		modified so that it ALWAYS calls some cleanup function when
		the processing of a query ends!

		We can imagine we instantaneously serialize this consistent
		read trx to the current trx id counter. If trx2 would have
		changed the tables of a query result stored in the cache, and
		trx2 would have already committed, making the result obsolete,
		then trx2 would have already invalidated the cache. Thus we
		can trust the result in the cache is ok for this query. */

		return((my_bool)TRUE);
	}

	/* Normalize the table name to InnoDB format */
	normalize_table_name(norm_name, full_name);

	innobase_register_trx(innodb_hton_ptr, thd, trx);

	if (row_search_check_if_query_cache_permitted(trx, norm_name)) {

		/* printf("Query cache for %s permitted\n", norm_name); */

		return((my_bool)TRUE);
	}

	/* printf("Query cache for %s NOT permitted\n", norm_name); */

	return((my_bool)FALSE);
}

/*****************************************************************//**
Invalidates the MySQL query cache for the table. */
UNIV_INTERN
void
innobase_invalidate_query_cache(
/*============================*/
	trx_t*		trx,		/*!< in: transaction which
					modifies the table */
	const char*	full_name,	/*!< in: concatenation of
					database name, null char NUL,
					table name, null char NUL;
					NOTE that in Windows this is
					always in LOWER CASE! */
	ulint		full_name_len)	/*!< in: full name length where
					also the null chars count */
{
	/* Note that the sync0sync.h rank of the query cache mutex is just
	above the InnoDB trx_sys_t->lock. The caller of this function must
	not have latches of a lower rank. */

	/* Argument TRUE below means we are using transactions */
#ifdef HAVE_QUERY_CACHE
	mysql_query_cache_invalidate4(trx->mysql_thd,
				      full_name,
				      (uint32) full_name_len,
				      TRUE);
#endif
}

/*****************************************************************//**
Convert an SQL identifier to the MySQL system_charset_info (UTF-8)
and quote it if needed.
@return	pointer to the end of buf */
static
char*
innobase_convert_identifier(
/*========================*/
	char*		buf,	/*!< out: buffer for converted identifier */
	ulint		buflen,	/*!< in: length of buf, in bytes */
	const char*	id,	/*!< in: identifier to convert */
	ulint		idlen,	/*!< in: length of id, in bytes */
	THD*		thd,	/*!< in: MySQL connection thread, or NULL */
	ibool		file_id)/*!< in: TRUE=id is a table or database name;
				FALSE=id is an UTF-8 string */
{
	char nz[NAME_LEN + 1];
	char nz2[NAME_LEN + 1 + EXPLAIN_FILENAME_MAX_EXTRA_LENGTH];

	const char*	s	= id;
	int		q;

	if (file_id) {
		/* Decode the table name.  The MySQL function expects
		a NUL-terminated string.  The input and output strings
		buffers must not be shared. */

		if (UNIV_UNLIKELY(idlen > (sizeof nz) - 1)) {
			idlen = (sizeof nz) - 1;
		}

		memcpy(nz, id, idlen);
		nz[idlen] = 0;

		s = nz2;
		idlen = explain_filename(thd, nz, nz2, sizeof nz2,
					 EXPLAIN_PARTITIONS_AS_COMMENT);
		goto no_quote;
	}

	/* See if the identifier needs to be quoted. */
	if (UNIV_UNLIKELY(!thd)) {
		q = '"';
	} else {
		q = get_quote_char_for_identifier(thd, s, (int) idlen);
	}

	if (q == EOF) {
no_quote:
		if (UNIV_UNLIKELY(idlen > buflen)) {
			idlen = buflen;
		}
		memcpy(buf, s, idlen);
		return(buf + idlen);
	}

	/* Quote the identifier. */
	if (buflen < 2) {
		return(buf);
	}

	*buf++ = q;
	buflen--;

	for (; idlen; idlen--) {
		int	c = *s++;
		if (UNIV_UNLIKELY(c == q)) {
			if (UNIV_UNLIKELY(buflen < 3)) {
				break;
			}

			*buf++ = c;
			*buf++ = c;
			buflen -= 2;
		} else {
			if (UNIV_UNLIKELY(buflen < 2)) {
				break;
			}

			*buf++ = c;
			buflen--;
		}
	}

	*buf++ = q;
	return(buf);
}

/*****************************************************************//**
Convert a table or index name to the MySQL system_charset_info (UTF-8)
and quote it if needed.
@return	pointer to the end of buf */
UNIV_INTERN
char*
innobase_convert_name(
/*==================*/
	char*		buf,	/*!< out: buffer for converted identifier */
	ulint		buflen,	/*!< in: length of buf, in bytes */
	const char*	id,	/*!< in: identifier to convert */
	ulint		idlen,	/*!< in: length of id, in bytes */
	THD*		thd,	/*!< in: MySQL connection thread, or NULL */
	ibool		table_id)/*!< in: TRUE=id is a table or database name;
				FALSE=id is an index name */
{
	char*		s	= buf;
	const char*	bufend	= buf + buflen;

	if (table_id) {
		const char*	slash = (const char*) memchr(id, '/', idlen);
		if (!slash) {

			goto no_db_name;
		}

		/* Print the database name and table name separately. */
		s = innobase_convert_identifier(s, bufend - s, id, slash - id,
						thd, TRUE);
		if (UNIV_LIKELY(s < bufend)) {
			*s++ = '.';
			s = innobase_convert_identifier(s, bufend - s,
							slash + 1, idlen
							- (slash - id) - 1,
							thd, TRUE);
		}
	} else if (UNIV_UNLIKELY(*id == TEMP_INDEX_PREFIX)) {
		/* Temporary index name (smart ALTER TABLE) */
		const char temp_index_suffix[]= "--temporary--";

		s = innobase_convert_identifier(buf, buflen, id + 1, idlen - 1,
						thd, FALSE);
		if (s - buf + (sizeof temp_index_suffix - 1) < buflen) {
			memcpy(s, temp_index_suffix,
			       sizeof temp_index_suffix - 1);
			s += sizeof temp_index_suffix - 1;
		}
	} else {
no_db_name:
		s = innobase_convert_identifier(buf, buflen, id, idlen,
						thd, table_id);
	}

	return(s);
}

/*****************************************************************//**
A wrapper function of innobase_convert_name(), convert a table or
index name to the MySQL system_charset_info (UTF-8) and quote it if needed.
@return	pointer to the end of buf */
UNIV_INTERN
void
innobase_format_name(
/*==================*/
	char*		buf,	/*!< out: buffer for converted identifier */
	ulint		buflen,	/*!< in: length of buf, in bytes */
	const char*	name,	/*!< in: index or table name to format */
	ibool		is_index_name) /*!< in: index name */
{
	const char*     bufend;

	bufend = innobase_convert_name(buf, buflen, name, strlen(name),
				       NULL, !is_index_name);

	ut_ad((ulint) (bufend - buf) < buflen);

	buf[bufend - buf] = '\0';
}

/**********************************************************************//**
Determines if the currently running transaction has been interrupted.
@return	TRUE if interrupted */
UNIV_INTERN
ibool
trx_is_interrupted(
/*===============*/
	const trx_t*	trx)	/*!< in: transaction */
{
	return(trx && trx->mysql_thd && thd_killed(trx->mysql_thd));
}

/**********************************************************************//**
Determines if the currently running transaction is in strict mode.
@return	TRUE if strict */
UNIV_INTERN
ibool
trx_is_strict(
/*==========*/
	trx_t*	trx)	/*!< in: transaction */
{
	return(trx && trx->mysql_thd && THDVAR(trx->mysql_thd, strict_mode));
}

/**********************************************************************//**
Determines if the current MySQL thread is running in strict mode.
If thd==NULL, THDVAR returns the global value of innodb-strict-mode.
@return	TRUE if strict */
UNIV_INLINE
ibool
thd_is_strict(
/*==========*/
	THD*	thd)	/*!< in: MySQL thread descriptor */
{
	return(THDVAR(thd, strict_mode));
}

/**************************************************************//**
Resets some fields of a prebuilt struct. The template is used in fast
retrieval of just those column values MySQL needs in its processing. */
inline
void
ha_innobase::reset_template(void)
/*=============================*/
{
	ut_ad(prebuilt->magic_n == ROW_PREBUILT_ALLOCATED);
	ut_ad(prebuilt->magic_n2 == prebuilt->magic_n);

	prebuilt->keep_other_fields_on_keyread = 0;
	prebuilt->read_just_key = 0;
	prebuilt->in_fts_query = 0;
	/* Reset index condition pushdown state. */
	if (prebuilt->idx_cond) {
		prebuilt->idx_cond = NULL;
		prebuilt->idx_cond_n_cols = 0;
		/* Invalidate prebuilt->mysql_template
		in ha_innobase::write_row(). */
		prebuilt->template_type = ROW_MYSQL_NO_TEMPLATE;
	}
}

/*****************************************************************//**
Call this when you have opened a new table handle in HANDLER, before you
call index_read_idx() etc. Actually, we can let the cursor stay open even
over a transaction commit! Then you should call this before every operation,
fetch next etc. This function inits the necessary things even after a
transaction commit. */
UNIV_INTERN
void
ha_innobase::init_table_handle_for_HANDLER(void)
/*============================================*/
{
	/* If current thd does not yet have a trx struct, create one.
	If the current handle does not yet have a prebuilt struct, create
	one. Update the trx pointers in the prebuilt struct. Normally
	this operation is done in external_lock. */

	update_thd(ha_thd());

	/* Initialize the prebuilt struct much like it would be inited in
	external_lock */

	trx_search_latch_release_if_reserved(prebuilt->trx);

	innobase_srv_conc_force_exit_innodb(prebuilt->trx);

	/* If the transaction is not started yet, start it */

	trx_start_if_not_started_xa(prebuilt->trx);

	/* Assign a read view if the transaction does not have it yet */

	trx_assign_read_view(prebuilt->trx);

	innobase_register_trx(ht, user_thd, prebuilt->trx);

	/* We did the necessary inits in this function, no need to repeat them
	in row_search_for_mysql */

	prebuilt->sql_stat_start = FALSE;

	/* We let HANDLER always to do the reads as consistent reads, even
	if the trx isolation level would have been specified as SERIALIZABLE */

	prebuilt->select_lock_type = LOCK_NONE;
	prebuilt->stored_select_lock_type = LOCK_NONE;

	/* Always fetch all columns in the index record */

	prebuilt->hint_need_to_fetch_extra_cols = ROW_RETRIEVE_ALL_COLS;

	/* We want always to fetch all columns in the whole row? Or do
	we???? */

	prebuilt->used_in_HANDLER = TRUE;
	reset_template();
}

/*********************************************************************//**
Opens an InnoDB database.
@return	0 on success, error code on failure */
static
int
innobase_init(
/*==========*/
	void	*p)	/*!< in: InnoDB handlerton */
{
	static char	current_dir[3];		/*!< Set if using current lib */
	int		err;
	bool		ret;
	char		*default_path;
	uint		format_id;
	ulong		num_pll_degree;

	DBUG_ENTER("innobase_init");
	handlerton *innobase_hton= (handlerton*) p;
	innodb_hton_ptr = innobase_hton;

	innobase_hton->state = SHOW_OPTION_YES;
	innobase_hton->db_type= DB_TYPE_INNODB;
	innobase_hton->savepoint_offset = sizeof(trx_named_savept_t);
	innobase_hton->close_connection = innobase_close_connection;
	innobase_hton->savepoint_set = innobase_savepoint;
	innobase_hton->savepoint_rollback = innobase_rollback_to_savepoint;
	innobase_hton->savepoint_release = innobase_release_savepoint;
	innobase_hton->commit = innobase_commit;
	innobase_hton->rollback = innobase_rollback;
	innobase_hton->prepare = innobase_xa_prepare;
	innobase_hton->recover = innobase_xa_recover;
	innobase_hton->commit_by_xid = innobase_commit_by_xid;
	innobase_hton->rollback_by_xid = innobase_rollback_by_xid;
	innobase_hton->create_cursor_read_view = innobase_create_cursor_view;
	innobase_hton->set_cursor_read_view = innobase_set_cursor_view;
	innobase_hton->close_cursor_read_view = innobase_close_cursor_view;
	innobase_hton->create = innobase_create_handler;
	innobase_hton->drop_database = innobase_drop_database;
	innobase_hton->panic = innobase_end;

	innobase_hton->start_consistent_snapshot =
		innobase_start_trx_and_assign_read_view;

	innobase_hton->flush_logs = innobase_flush_logs;
	innobase_hton->show_status = innobase_show_status;
	innobase_hton->flags = HTON_NO_FLAGS;

	innobase_hton->release_temporary_latches =
		innobase_release_temporary_latches;

	innobase_hton->data = &innodb_api_cb;

	ut_a(DATA_MYSQL_TRUE_VARCHAR == (ulint)MYSQL_TYPE_VARCHAR);

#ifndef DBUG_OFF
	static const char	test_filename[] = "-@";
	char			test_tablename[sizeof test_filename
				+ sizeof(srv_mysql50_table_name_prefix) - 1];
	if ((sizeof(test_tablename)) - 1
			!= filename_to_tablename(test_filename,
						 test_tablename,
						 sizeof(test_tablename), true)
			|| strncmp(test_tablename,
				   srv_mysql50_table_name_prefix,
				   sizeof(srv_mysql50_table_name_prefix) - 1)
			|| strcmp(test_tablename
				  + sizeof(srv_mysql50_table_name_prefix) - 1,
				  test_filename)) {

		sql_print_error("tablename encoding has been changed");

		goto error;
	}
#endif /* DBUG_OFF */

	/* Check that values don't overflow on 32-bit systems. */
	if (sizeof(ulint) == 4) {
		if (innobase_buffer_pool_size > UINT_MAX32) {
			sql_print_error(
				"innobase_buffer_pool_size can't be over 4GB"
				" on 32-bit systems");

			goto error;
		}
	}

	os_innodb_umask = (ulint) my_umask;

	/* First calculate the default path for innodb_data_home_dir etc.,
	in case the user has not given any value.

	Note that when using the embedded server, the datadirectory is not
	necessarily the current directory of this program. */

	if (mysqld_embedded) {
		default_path = mysql_real_data_home;
		fil_path_to_mysql_datadir = mysql_real_data_home;
	} else {
		/* It's better to use current lib, to keep paths short */
		current_dir[0] = FN_CURLIB;
		current_dir[1] = FN_LIBCHAR;
		current_dir[2] = 0;
		default_path = current_dir;
	}

	ut_a(default_path);

	/* Set InnoDB initialization parameters according to the values
	read from MySQL .cnf file */

	/*--------------- Data files -------------------------*/

	/* The default dir for data files is the datadir of MySQL */

	srv_data_home = (innobase_data_home_dir ? innobase_data_home_dir :
			 default_path);

	/* Set default InnoDB data file size to 12 MB and let it be
	auto-extending. Thus users can use InnoDB in >= 4.0 without having
	to specify any startup options. */

	if (!innobase_data_file_path) {
		innobase_data_file_path = (char*) "ibdata1:12M:autoextend";
	}

	/* Since InnoDB edits the argument in the next call, we make another
	copy of it: */

	internal_innobase_data_file_path = my_strdup(innobase_data_file_path,
						   MYF(MY_FAE));

	ret = (bool) srv_parse_data_file_paths_and_sizes(
		internal_innobase_data_file_path);
	if (ret == FALSE) {
		sql_print_error(
			"InnoDB: syntax error in innodb_data_file_path");
mem_free_and_error:
		srv_free_paths_and_sizes();
		my_free(internal_innobase_data_file_path);
		goto error;
	}

	/* -------------- All log files ---------------------------*/

	/* The default dir for log files is the datadir of MySQL */

	if (!srv_log_group_home_dir) {
		srv_log_group_home_dir = default_path;
	}

#ifdef UNIV_LOG_ARCHIVE
	/* Since innodb_log_arch_dir has no relevance under MySQL,
	starting from 4.0.6 we always set it the same as
	innodb_log_group_home_dir: */

	innobase_log_arch_dir = innobase_log_group_home_dir;

	srv_arch_dir = innobase_log_arch_dir;
#endif /* UNIG_LOG_ARCHIVE */

	srv_normalize_path_for_win(srv_log_group_home_dir);

	if (strchr(srv_log_group_home_dir, ';')) {
		sql_print_error("syntax error in innodb_log_group_home_dir");
		goto mem_free_and_error;
	}

	if (innobase_mirrored_log_groups == 1) {
		sql_print_warning(
			"innodb_mirrored_log_groups is an unimplemented "
			"feature and the variable will be completely "
			"removed in a future version.");
	}

	if (innobase_mirrored_log_groups > 1) {
		sql_print_error(
		"innodb_mirrored_log_groups is an unimplemented feature and "
		"the variable will be completely removed in a future version. "
		"Using values other than 1 is not supported.");
		goto mem_free_and_error;
	}

	if (innobase_mirrored_log_groups == 0) {
		/* To throw a deprecation warning message when the option is
		passed, the default was changed to '0' (as a workaround). Since
		the only value accepted for this option is '1', reset it to 1 */
		innobase_mirrored_log_groups = 1;
	}

	/* Validate the file format by animal name */
	if (innobase_file_format_name != NULL) {

		format_id = innobase_file_format_name_lookup(
			innobase_file_format_name);

		if (format_id > UNIV_FORMAT_MAX) {

			sql_print_error("InnoDB: wrong innodb_file_format.");

			goto mem_free_and_error;
		}
	} else {
		/* Set it to the default file format id. Though this
		should never happen. */
		format_id = 0;
	}

	srv_file_format = format_id;

	/* Given the type of innobase_file_format_name we have little
	choice but to cast away the constness from the returned name.
	innobase_file_format_name is used in the MySQL set variable
	interface and so can't be const. */

	innobase_file_format_name =
		(char*) trx_sys_file_format_id_to_name(format_id);

	/* Check innobase_file_format_check variable */
	if (!innobase_file_format_check) {

		/* Set the value to disable checking. */
		srv_max_file_format_at_startup = UNIV_FORMAT_MAX + 1;

	} else {

		/* Set the value to the lowest supported format. */
		srv_max_file_format_at_startup = UNIV_FORMAT_MIN;
	}

	/* Did the user specify a format name that we support?
	As a side effect it will update the variable
	srv_max_file_format_at_startup */
	if (innobase_file_format_validate_and_set(
			innobase_file_format_max) < 0) {

		sql_print_error("InnoDB: invalid "
				"innodb_file_format_max value: "
				"should be any value up to %s or its "
				"equivalent numeric id",
				trx_sys_file_format_id_to_name(
					UNIV_FORMAT_MAX));

		goto mem_free_and_error;
	}

	/* Remember stopword table name supplied at startup */
	if (innobase_server_stopword_table) {
		fts_server_stopword_table =
			my_strdup(innobase_server_stopword_table,  MYF(0));
	}

	if (innobase_change_buffering) {
		ulint	use;

		for (use = 0;
		     use < UT_ARR_SIZE(innobase_change_buffering_values);
		     use++) {
			if (!innobase_strcasecmp(
				    innobase_change_buffering,
				    innobase_change_buffering_values[use])) {
				ibuf_use = (ibuf_use_t) use;
				goto innobase_change_buffering_inited_ok;
			}
		}

		sql_print_error("InnoDB: invalid value "
				"innodb_change_buffering=%s",
				innobase_change_buffering);
		goto mem_free_and_error;
	}

innobase_change_buffering_inited_ok:
	ut_a((ulint) ibuf_use < UT_ARR_SIZE(innobase_change_buffering_values));
	innobase_change_buffering = (char*)
		innobase_change_buffering_values[ibuf_use];

	/* Check that interdependent parameters have sane values. */
	if (srv_max_buf_pool_modified_pct < srv_max_dirty_pages_pct_lwm) {
		sql_print_warning("InnoDB: innodb_max_dirty_pages_pct_lwm"
				  " cannot be set higher than"
				  " innodb_max_dirty_pages_pct.\n"
				  "InnoDB: Setting"
				  " innodb_max_dirty_pages_pct_lwm to %lu\n",
				  srv_max_buf_pool_modified_pct);

		srv_max_dirty_pages_pct_lwm = srv_max_buf_pool_modified_pct;
	}

	if (srv_max_io_capacity == SRV_MAX_IO_CAPACITY_DUMMY_DEFAULT) {

		if (srv_io_capacity >= SRV_MAX_IO_CAPACITY_LIMIT / 2) {
			/* Avoid overflow. */
			srv_max_io_capacity = SRV_MAX_IO_CAPACITY_LIMIT;
		} else {
			/* The user has not set the value. We should
			set it based on innodb_io_capacity. */
			srv_max_io_capacity =
				ut_max(2 * srv_io_capacity, 2000);
		}

	} else if (srv_max_io_capacity < srv_io_capacity) {
		sql_print_warning("InnoDB: innodb_io_capacity"
				  " cannot be set higher than"
				  " innodb_io_capacity_max.\n"
				  "InnoDB: Setting"
				  " innodb_io_capacity to %lu\n",
				  srv_max_io_capacity);

		srv_io_capacity = srv_max_io_capacity;
	}

	if (!is_filename_allowed(srv_buf_dump_filename,
				 strlen(srv_buf_dump_filename), FALSE)) {
		sql_print_error("InnoDB: innodb_buffer_pool_filename"
			" cannot have colon (:) in the file name.");
		goto mem_free_and_error;
	}

	/* --------------------------------------------------*/

	srv_file_flush_method_str = innobase_file_flush_method;

	srv_log_file_size = (ib_uint64_t) innobase_log_file_size;

#ifdef UNIV_LOG_ARCHIVE
	srv_log_archive_on = (ulint) innobase_log_archive;
#endif /* UNIV_LOG_ARCHIVE */

	/* Check that the value of system variable innodb_page_size was
	set correctly.  Its value was put into srv_page_size. If valid,
	return the associated srv_page_size_shift.*/
	srv_page_size_shift = innodb_page_size_validate(srv_page_size);
	if (!srv_page_size_shift) {
		sql_print_error("InnoDB: Invalid page size=%lu.\n",
				srv_page_size);
		goto mem_free_and_error;
	}
	if (UNIV_PAGE_SIZE_DEF != srv_page_size) {
		ut_print_timestamp(stderr);
		fprintf(stderr,
			" InnoDB: innodb-page-size has been changed"
			" from the default value %d to %lu.\n",
			UNIV_PAGE_SIZE_DEF, srv_page_size);
	}

	srv_log_buffer_size = (ulint) innobase_log_buffer_size;

	if (innobase_buffer_pool_instances == 0) {
		innobase_buffer_pool_instances = 8;

#if defined(__WIN__) && !defined(_WIN64)
		if (innobase_buffer_pool_size > 1331 * 1024 * 1024) {
			innobase_buffer_pool_instances
				= ut_min(MAX_BUFFER_POOLS,
					(long) (innobase_buffer_pool_size
					/ (128 * 1024 * 1024)));
		}
#endif /* defined(__WIN__) && !defined(_WIN64) */
	}
	srv_buf_pool_size = (ulint) innobase_buffer_pool_size;
	srv_buf_pool_instances = (ulint) innobase_buffer_pool_instances;

	srv_mem_pool_size = (ulint) innobase_additional_mem_pool_size;

	if (innobase_additional_mem_pool_size
	    != 8*1024*1024L /* the default */ ) {

		ut_print_timestamp(stderr);
		fprintf(stderr,
			" InnoDB: Warning: Using "
			"innodb_additional_mem_pool_size is DEPRECATED. "
			"This option may be removed in future releases, "
			"together with the option innodb_use_sys_malloc "
			"and with the InnoDB's internal memory "
			"allocator.\n");
	}

	if (!srv_use_sys_malloc ) {
		ut_print_timestamp(stderr);
		fprintf(stderr,
			" InnoDB: Warning: Setting "
			"innodb_use_sys_malloc to FALSE is DEPRECATED. "
			"This option may be removed in future releases, "
			"together with the InnoDB's internal memory "
			"allocator.\n");
	}

	srv_n_file_io_threads = (ulint) innobase_file_io_threads;
	srv_n_read_io_threads = (ulint) innobase_read_io_threads;
	srv_n_write_io_threads = (ulint) innobase_write_io_threads;

	srv_use_doublewrite_buf = (ibool) innobase_use_doublewrite;

	if (!innobase_use_checksums) {
		ut_print_timestamp(stderr);
		fprintf(stderr,
			" InnoDB: Warning: Setting "
			"innodb_checksums to OFF is DEPRECATED. "
			"This option may be removed in future releases. "
			"You should set innodb_checksum_algorithm=NONE "
			"instead.\n");
		srv_checksum_algorithm = SRV_CHECKSUM_ALGORITHM_NONE;
	}

#ifdef HAVE_LARGE_PAGES
	if ((os_use_large_pages = (ibool) my_use_large_pages)) {
		os_large_page_size = (ulint) opt_large_page_size;
	}
#endif

	row_rollback_on_timeout = (ibool) innobase_rollback_on_timeout;

	srv_locks_unsafe_for_binlog = (ibool) innobase_locks_unsafe_for_binlog;
	if (innobase_locks_unsafe_for_binlog) {
		ut_print_timestamp(stderr);
		fprintf(stderr,
			" InnoDB: Warning: Using "
			"innodb_locks_unsafe_for_binlog is DEPRECATED. "
			"This option may be removed in future releases. "
			"Please use READ COMMITTED transaction isolation "
			"level instead, see " REFMAN "set-transaction.html.\n");
	}

	if (innobase_open_files < 10) {
		innobase_open_files = 300;
		if (srv_file_per_table && table_cache_size > 300) {
			innobase_open_files = table_cache_size;
		}
	}
	srv_max_n_open_files = (ulint) innobase_open_files;
	srv_innodb_status = (ibool) innobase_create_status_file;

	srv_print_verbose_log = mysqld_embedded ? 0 : 1;

	/* Round up fts_sort_pll_degree to nearest power of 2 number */
	for (num_pll_degree = 1;
	     num_pll_degree < fts_sort_pll_degree;
	     num_pll_degree <<= 1) {

		/* No op */
	}

	fts_sort_pll_degree = num_pll_degree;

	/* Store the default charset-collation number of this MySQL
	installation */

	data_mysql_default_charset_coll = (ulint) default_charset_info->number;

	ut_a(DATA_MYSQL_LATIN1_SWEDISH_CHARSET_COLL ==
					my_charset_latin1.number);
	ut_a(DATA_MYSQL_BINARY_CHARSET_COLL == my_charset_bin.number);

	/* Store the latin1_swedish_ci character ordering table to InnoDB. For
	non-latin1_swedish_ci charsets we use the MySQL comparison functions,
	and consequently we do not need to know the ordering internally in
	InnoDB. */

	ut_a(0 == strcmp(my_charset_latin1.name, "latin1_swedish_ci"));
	srv_latin1_ordering = my_charset_latin1.sort_order;

	innobase_commit_concurrency_init_default();

#ifdef HAVE_PSI_INTERFACE
	/* Register keys with MySQL performance schema */
	int	count;

	count = array_elements(all_pthread_mutexes);
 	mysql_mutex_register("innodb", all_pthread_mutexes, count);

# ifdef UNIV_PFS_MUTEX
	count = array_elements(all_innodb_mutexes);
	mysql_mutex_register("innodb", all_innodb_mutexes, count);
# endif /* UNIV_PFS_MUTEX */

# ifdef UNIV_PFS_RWLOCK
	count = array_elements(all_innodb_rwlocks);
	mysql_rwlock_register("innodb", all_innodb_rwlocks, count);
# endif /* UNIV_PFS_MUTEX */

# ifdef UNIV_PFS_THREAD
	count = array_elements(all_innodb_threads);
	mysql_thread_register("innodb", all_innodb_threads, count);
# endif /* UNIV_PFS_THREAD */

# ifdef UNIV_PFS_IO
	count = array_elements(all_innodb_files);
	mysql_file_register("innodb", all_innodb_files, count);
# endif /* UNIV_PFS_IO */

	count = array_elements(all_innodb_conds);
	mysql_cond_register("innodb", all_innodb_conds, count);
#endif /* HAVE_PSI_INTERFACE */

	/* Since we in this module access directly the fields of a trx
	struct, and due to different headers and flags it might happen that
	ib_mutex_t has a different size in this module and in InnoDB
	modules, we check at run time that the size is the same in
	these compilation modules. */

	err = innobase_start_or_create_for_mysql();

	if (err != DB_SUCCESS) {
		goto mem_free_and_error;
	}

	/* Adjust the innodb_undo_logs config object */
	innobase_undo_logs_init_default_max();

	innobase_old_blocks_pct = buf_LRU_old_ratio_update(
		innobase_old_blocks_pct, TRUE);

	ibuf_max_size_update(innobase_change_buffer_max_size);

	innobase_open_tables = hash_create(200);
	mysql_mutex_init(innobase_share_mutex_key,
			 &innobase_share_mutex,
			 MY_MUTEX_INIT_FAST);
	mysql_mutex_init(commit_threads_m_key,
			 &commit_threads_m, MY_MUTEX_INIT_FAST);
	mysql_mutex_init(commit_cond_mutex_key,
			 &commit_cond_m, MY_MUTEX_INIT_FAST);
	mysql_cond_init(commit_cond_key, &commit_cond, NULL);
	innodb_inited= 1;
#ifdef MYSQL_DYNAMIC_PLUGIN
	if (innobase_hton != p) {
		innobase_hton = reinterpret_cast<handlerton*>(p);
		*innobase_hton = *innodb_hton_ptr;
	}
#endif /* MYSQL_DYNAMIC_PLUGIN */

	/* Get the current high water mark format. */
	innobase_file_format_max = (char*) trx_sys_file_format_max_get();

	/* Currently, monitor counter information are not persistent. */
	memset(monitor_set_tbl, 0, sizeof monitor_set_tbl);

	memset(innodb_counter_value, 0, sizeof innodb_counter_value);

	/* Do this as late as possible so server is fully starts up,
	since  we might get some initial stats if user choose to turn
	on some counters from start up */
	if (innobase_enable_monitor_counter) {
		innodb_enable_monitor_at_startup(
			innobase_enable_monitor_counter);
	}

	/* Turn on monitor counters that are default on */
	srv_mon_default_on();

	DBUG_RETURN(FALSE);
error:
	DBUG_RETURN(TRUE);
}

/*******************************************************************//**
Closes an InnoDB database.
@return	TRUE if error */
static
int
innobase_end(
/*=========*/
	handlerton*		hton,	/*!< in/out: InnoDB handlerton */
	ha_panic_function	type __attribute__((unused)))
					/*!< in: ha_panic() parameter */
{
	int	err= 0;

	DBUG_ENTER("innobase_end");
	DBUG_ASSERT(hton == innodb_hton_ptr);

	if (innodb_inited) {

		srv_fast_shutdown = (ulint) innobase_fast_shutdown;

		innodb_inited = 0;
		hash_table_free(innobase_open_tables);
		innobase_open_tables = NULL;
		if (innobase_shutdown_for_mysql() != DB_SUCCESS) {
			err = 1;
		}
		srv_free_paths_and_sizes();
		my_free(internal_innobase_data_file_path);
		mysql_mutex_destroy(&innobase_share_mutex);
		mysql_mutex_destroy(&commit_threads_m);
		mysql_mutex_destroy(&commit_cond_m);
		mysql_cond_destroy(&commit_cond);
	}

	DBUG_RETURN(err);
}

/****************************************************************//**
Flushes InnoDB logs to disk and makes a checkpoint. Really, a commit flushes
the logs, and the name of this function should be innobase_checkpoint.
@return	TRUE if error */
static
bool
innobase_flush_logs(
/*================*/
	handlerton*	hton)	/*!< in/out: InnoDB handlerton */
{
	bool	result = 0;

	DBUG_ENTER("innobase_flush_logs");
	DBUG_ASSERT(hton == innodb_hton_ptr);

	if (!srv_read_only_mode) {
		log_buffer_flush_to_disk();
	}

	DBUG_RETURN(result);
}

/*****************************************************************//**
Commits a transaction in an InnoDB database. */
static
void
innobase_commit_low(
/*================*/
	trx_t*	trx)	/*!< in: transaction handle */
{
	if (trx_is_started(trx)) {

		trx_commit_for_mysql(trx);
	}
}

/*****************************************************************//**
Creates an InnoDB transaction struct for the thd if it does not yet have one.
Starts a new InnoDB transaction if a transaction is not yet started. And
assigns a new snapshot for a consistent read if the transaction does not yet
have one.
@return	0 */
static
int
innobase_start_trx_and_assign_read_view(
/*====================================*/
	handlerton*	hton,	/*!< in: Innodb handlerton */
	THD*		thd)	/*!< in: MySQL thread handle of the user for
				whom the transaction should be committed */
{
	trx_t*	trx;

	DBUG_ENTER("innobase_start_trx_and_assign_read_view");
	DBUG_ASSERT(hton == innodb_hton_ptr);

	/* Create a new trx struct for thd, if it does not yet have one */

	trx = check_trx_exists(thd);

	/* This is just to play safe: release a possible FIFO ticket and
	search latch. Since we can potentially reserve the trx_sys->mutex,
	we have to release the search system latch first to obey the latching
	order. */

	trx_search_latch_release_if_reserved(trx);

	innobase_srv_conc_force_exit_innodb(trx);

	/* If the transaction is not started yet, start it */

	trx_start_if_not_started_xa(trx);

	/* Assign a read view if the transaction does not have it yet */

	trx_assign_read_view(trx);

	/* Set the MySQL flag to mark that there is an active transaction */

	innobase_register_trx(hton, current_thd, trx);

	DBUG_RETURN(0);
}

/*****************************************************************//**
Commits a transaction in an InnoDB database or marks an SQL statement
ended.
@return	0 */
static
int
innobase_commit(
/*============*/
	handlerton*	hton,		/*!< in: Innodb handlerton */
	THD*		thd,		/*!< in: MySQL thread handle of the
					user for whom the transaction should
					be committed */
	bool		commit_trx)	/*!< in: true - commit transaction
					false - the current SQL statement
					ended */
{
	trx_t*		trx;

	DBUG_ENTER("innobase_commit");
	DBUG_ASSERT(hton == innodb_hton_ptr);
	DBUG_PRINT("trans", ("ending transaction"));

	trx = check_trx_exists(thd);

	/* Since we will reserve the trx_sys->mutex, we have to release
	the search system latch first to obey the latching order. */

	if (trx->has_search_latch) {
		trx_search_latch_release_if_reserved(trx);
	}

	/* Transaction is deregistered only in a commit or a rollback. If
	it is deregistered we know there cannot be resources to be freed
	and we could return immediately.  For the time being, we play safe
	and do the cleanup though there should be nothing to clean up. */

	if (!trx_is_registered_for_2pc(trx) && trx_is_started(trx)) {

		sql_print_error("Transaction not registered for MySQL 2PC, "
				"but transaction is active");
	}

	if (commit_trx
	    || (!thd_test_options(thd, OPTION_NOT_AUTOCOMMIT | OPTION_BEGIN))) {

		/* We were instructed to commit the whole transaction, or
		this is an SQL statement end and autocommit is on */

		/* We need current binlog position for ibbackup to work. */
retry:
		if (innobase_commit_concurrency > 0) {
			mysql_mutex_lock(&commit_cond_m);
			commit_threads++;

			if (commit_threads > innobase_commit_concurrency) {
				commit_threads--;
				mysql_cond_wait(&commit_cond,
					&commit_cond_m);
				mysql_mutex_unlock(&commit_cond_m);
				goto retry;
			}
			else {
				mysql_mutex_unlock(&commit_cond_m);
			}
		}

		/* The following call read the binary log position of
		the transaction being committed.

                Binary logging of other engines is not relevant to
		InnoDB as all InnoDB requires is that committing
		InnoDB transactions appear in the same order in the
		MySQL binary log as they appear in InnoDB logs, which
		is guaranteed by the server.

                If the binary log is not enabled, or the transaction
                is not written to the binary log, the file name will
                be a NULL pointer. */
                unsigned long long pos;
                thd_binlog_pos(thd, &trx->mysql_log_file_name, &pos);
                trx->mysql_log_offset= static_cast<ib_int64_t>(pos);
		/* Don't do write + flush right now. For group commit
		to work we want to do the flush later. */
		trx->flush_log_later = TRUE;
		innobase_commit_low(trx);
		trx->flush_log_later = FALSE;

		if (innobase_commit_concurrency > 0) {
			mysql_mutex_lock(&commit_cond_m);
			commit_threads--;
			mysql_cond_signal(&commit_cond);
			mysql_mutex_unlock(&commit_cond_m);
		}

		trx_deregister_from_2pc(trx);

		/* Now do a write + flush of logs. */
		trx_commit_complete_for_mysql(trx);
	} else {
		/* We just mark the SQL statement ended and do not do a
		transaction commit */

		/* If we had reserved the auto-inc lock for some
		table in this SQL statement we release it now */

		lock_unlock_table_autoinc(trx);

		/* Store the current undo_no of the transaction so that we
		know where to roll back if we have to roll back the next
		SQL statement */

		trx_mark_sql_stat_end(trx);
	}

	trx->n_autoinc_rows = 0; /* Reset the number AUTO-INC rows required */

	/* This is a statement level variable. */
	trx->fts_next_doc_id = 0;

	innobase_srv_conc_force_exit_innodb(trx);

	/* Tell the InnoDB server that there might be work for utility
	threads: */
	srv_active_wake_master_thread();

	DBUG_RETURN(0);
}

/*****************************************************************//**
Rolls back a transaction or the latest SQL statement.
@return	0 or error number */
static
int
innobase_rollback(
/*==============*/
	handlerton*	hton,		/*!< in: Innodb handlerton */
	THD*		thd,		/*!< in: handle to the MySQL thread
					of the user whose transaction should
					be rolled back */
	bool		rollback_trx)	/*!< in: TRUE - rollback entire
					transaction FALSE - rollback the current
					statement only */
{
	dberr_t	error;
	trx_t*	trx;

	DBUG_ENTER("innobase_rollback");
	DBUG_ASSERT(hton == innodb_hton_ptr);
	DBUG_PRINT("trans", ("aborting transaction"));

	trx = check_trx_exists(thd);

	/* Release a possible FIFO ticket and search latch. Since we will
	reserve the trx_sys->mutex, we have to release the search system
	latch first to obey the latching order. */

	trx_search_latch_release_if_reserved(trx);

	innobase_srv_conc_force_exit_innodb(trx);

	trx->n_autoinc_rows = 0; /* Reset the number AUTO-INC rows required */

	/* If we had reserved the auto-inc lock for some table (if
	we come here to roll back the latest SQL statement) we
	release it now before a possibly lengthy rollback */

	lock_unlock_table_autoinc(trx);

	/* This is a statement level variable. */
	trx->fts_next_doc_id = 0;

	if (rollback_trx
	    || !thd_test_options(thd, OPTION_NOT_AUTOCOMMIT | OPTION_BEGIN)) {

		error = trx_rollback_for_mysql(trx);
		trx_deregister_from_2pc(trx);
	} else {
		error = trx_rollback_last_sql_stat_for_mysql(trx);
	}

	DBUG_RETURN(convert_error_code_to_mysql(error, 0, NULL));
}

/*****************************************************************//**
Rolls back a transaction
@return	0 or error number */
static
int
innobase_rollback_trx(
/*==================*/
	trx_t*	trx)	/*!< in: transaction */
{
	dberr_t	error = DB_SUCCESS;

	DBUG_ENTER("innobase_rollback_trx");
	DBUG_PRINT("trans", ("aborting transaction"));

	/* Release a possible FIFO ticket and search latch. Since we will
	reserve the trx_sys->mutex, we have to release the search system
	latch first to obey the latching order. */

	trx_search_latch_release_if_reserved(trx);

	innobase_srv_conc_force_exit_innodb(trx);

	/* If we had reserved the auto-inc lock for some table (if
	we come here to roll back the latest SQL statement) we
	release it now before a possibly lengthy rollback */

	lock_unlock_table_autoinc(trx);

	if (!trx->read_only) {
		error = trx_rollback_for_mysql(trx);
	}

	DBUG_RETURN(convert_error_code_to_mysql(error, 0, NULL));
}

/*****************************************************************//**
Rolls back a transaction to a savepoint.
@return 0 if success, HA_ERR_NO_SAVEPOINT if no savepoint with the
given name */
static
int
innobase_rollback_to_savepoint(
/*===========================*/
	handlerton*	hton,		/*!< in: Innodb handlerton */
	THD*		thd,		/*!< in: handle to the MySQL thread
					of the user whose transaction should
					be rolled back to savepoint */
	void*		savepoint)	/*!< in: savepoint data */
{
	ib_int64_t	mysql_binlog_cache_pos;
	dberr_t		error;
	trx_t*		trx;
	char		name[64];

	DBUG_ENTER("innobase_rollback_to_savepoint");
	DBUG_ASSERT(hton == innodb_hton_ptr);

	trx = check_trx_exists(thd);

	/* Release a possible FIFO ticket and search latch. Since we will
	reserve the trx_sys->mutex, we have to release the search system
	latch first to obey the latching order. */

	trx_search_latch_release_if_reserved(trx);

	innobase_srv_conc_force_exit_innodb(trx);

	/* TODO: use provided savepoint data area to store savepoint data */

	longlong2str((ulint) savepoint, name, 36);

	error = trx_rollback_to_savepoint_for_mysql(
		trx, name, &mysql_binlog_cache_pos);

	if (error == DB_SUCCESS && trx->fts_trx != NULL) {
		fts_savepoint_rollback(trx, name);
	}

	DBUG_RETURN(convert_error_code_to_mysql(error, 0, NULL));
}

/*****************************************************************//**
Release transaction savepoint name.
@return 0 if success, HA_ERR_NO_SAVEPOINT if no savepoint with the
given name */
static
int
innobase_release_savepoint(
/*=======================*/
	handlerton*	hton,		/*!< in: handlerton for Innodb */
	THD*		thd,		/*!< in: handle to the MySQL thread
					of the user whose transaction's
					savepoint should be released */
	void*		savepoint)	/*!< in: savepoint data */
{
	dberr_t		error;
	trx_t*		trx;
	char		name[64];

	DBUG_ENTER("innobase_release_savepoint");
	DBUG_ASSERT(hton == innodb_hton_ptr);

	trx = check_trx_exists(thd);

	/* TODO: use provided savepoint data area to store savepoint data */

	longlong2str((ulint) savepoint, name, 36);

	error = trx_release_savepoint_for_mysql(trx, name);

	if (error == DB_SUCCESS && trx->fts_trx != NULL) {
		fts_savepoint_release(trx, name);
	}

	DBUG_RETURN(convert_error_code_to_mysql(error, 0, NULL));
}

/*****************************************************************//**
Sets a transaction savepoint.
@return	always 0, that is, always succeeds */
static
int
innobase_savepoint(
/*===============*/
	handlerton*	hton,	/*!< in: handle to the Innodb handlerton */
	THD*	thd,		/*!< in: handle to the MySQL thread */
	void*	savepoint)	/*!< in: savepoint data */
{
	dberr_t	error;
	trx_t*	trx;

	DBUG_ENTER("innobase_savepoint");
	DBUG_ASSERT(hton == innodb_hton_ptr);

	/* In the autocommit mode there is no sense to set a savepoint
	(unless we are in sub-statement), so SQL layer ensures that
	this method is never called in such situation.  */

	trx = check_trx_exists(thd);

	/* Release a possible FIFO ticket and search latch. Since we will
	reserve the trx_sys->mutex, we have to release the search system
	latch first to obey the latching order. */

	trx_search_latch_release_if_reserved(trx);

	innobase_srv_conc_force_exit_innodb(trx);

	/* Cannot happen outside of transaction */
	DBUG_ASSERT(trx_is_registered_for_2pc(trx));

	/* TODO: use provided savepoint data area to store savepoint data */
	char name[64];
	longlong2str((ulint) savepoint,name,36);

	error = trx_savepoint_for_mysql(trx, name, (ib_int64_t)0);

	if (error == DB_SUCCESS && trx->fts_trx != NULL) {
		fts_savepoint_take(trx, name);
	}

	DBUG_RETURN(convert_error_code_to_mysql(error, 0, NULL));
}

/*****************************************************************//**
Frees a possible InnoDB trx object associated with the current THD.
@return	0 or error number */
static
int
innobase_close_connection(
/*======================*/
	handlerton*	hton,	/*!< in: innobase handlerton */
	THD*		thd)	/*!< in: handle to the MySQL thread of the user
				whose resources should be free'd */
{
	trx_t*	trx;

	DBUG_ENTER("innobase_close_connection");
	DBUG_ASSERT(hton == innodb_hton_ptr);
	trx = thd_to_trx(thd);

	ut_a(trx);

	if (!trx_is_registered_for_2pc(trx) && trx_is_started(trx)) {

		sql_print_error("Transaction not registered for MySQL 2PC, "
				"but transaction is active");
	}

	if (trx_is_started(trx) && log_warnings) {

		sql_print_warning(
			"MySQL is closing a connection that has an active "
			"InnoDB transaction.  "TRX_ID_FMT" row modifications "
			"will roll back.",
			trx->undo_no);
	}

	innobase_rollback_trx(trx);

	trx_free_for_mysql(trx);

	DBUG_RETURN(0);
}

/*****************************************************************//**
Frees a possible InnoDB trx object associated with the current THD.
@return	0 or error number */
UNIV_INTERN
int
innobase_close_thd(
/*===============*/
	THD*		thd)	/*!< in: handle to the MySQL thread of the user
				whose resources should be free'd */
{
	trx_t*	trx = thd_to_trx(thd);

	if (!trx) {
		return(0);
	}

	return(innobase_close_connection(innodb_hton_ptr, thd));
}

/*************************************************************************//**
** InnoDB database tables
*****************************************************************************/

/****************************************************************//**
Get the record format from the data dictionary.
@return one of ROW_TYPE_REDUNDANT, ROW_TYPE_COMPACT,
ROW_TYPE_COMPRESSED, ROW_TYPE_DYNAMIC */
UNIV_INTERN
enum row_type
ha_innobase::get_row_type() const
/*=============================*/
{
	if (prebuilt && prebuilt->table) {
		const ulint	flags = prebuilt->table->flags;

		switch (dict_tf_get_rec_format(flags)) {
		case REC_FORMAT_REDUNDANT:
			return(ROW_TYPE_REDUNDANT);
		case REC_FORMAT_COMPACT:
			return(ROW_TYPE_COMPACT);
		case REC_FORMAT_COMPRESSED:
			return(ROW_TYPE_COMPRESSED);
		case REC_FORMAT_DYNAMIC:
			return(ROW_TYPE_DYNAMIC);
		}
	}
	ut_ad(0);
	return(ROW_TYPE_NOT_USED);
}



/****************************************************************//**
Get the table flags to use for the statement.
@return	table flags */
UNIV_INTERN
handler::Table_flags
ha_innobase::table_flags() const
/*============================*/
{
	/* Need to use tx_isolation here since table flags is (also)
	called before prebuilt is inited. */
	ulong const tx_isolation = thd_tx_isolation(ha_thd());

	if (tx_isolation <= ISO_READ_COMMITTED) {
		return(int_table_flags);
	}

	return(int_table_flags | HA_BINLOG_STMT_CAPABLE);
}

/****************************************************************//**
Gives the file extension of an InnoDB single-table tablespace. */
static const char* ha_innobase_exts[] = {
	".ibd",
	".isl",
	NullS
};

/****************************************************************//**
Returns the table type (storage engine name).
@return	table type */
UNIV_INTERN
const char*
ha_innobase::table_type() const
/*===========================*/
{
	return(innobase_hton_name);
}

/****************************************************************//**
Returns the index type.
@return index type */
UNIV_INTERN
const char*
ha_innobase::index_type(
/*====================*/
	uint	keynr)		/*!< : index number */
{
	dict_index_t*	index = innobase_get_index(keynr);

	if (index && index->type & DICT_FTS) {
		return("FULLTEXT");
	} else {
		return("BTREE");
	}
}

/****************************************************************//**
Returns the table file name extension.
@return	file extension string */
UNIV_INTERN
const char**
ha_innobase::bas_ext() const
/*========================*/
{
	return(ha_innobase_exts);
}

/****************************************************************//**
Returns the operations supported for indexes.
@return	flags of supported operations */
UNIV_INTERN
ulong
ha_innobase::index_flags(
/*=====================*/
	uint	key,
	uint,
	bool) const
{
	return((table_share->key_info[key].algorithm == HA_KEY_ALG_FULLTEXT)
		 ? 0
		 : (HA_READ_NEXT | HA_READ_PREV | HA_READ_ORDER
		  | HA_READ_RANGE | HA_KEYREAD_ONLY
		  | HA_DO_INDEX_COND_PUSHDOWN));
}

/****************************************************************//**
Returns the maximum number of keys.
@return	MAX_KEY */
UNIV_INTERN
uint
ha_innobase::max_supported_keys() const
/*===================================*/
{
	return(MAX_KEY);
}

/****************************************************************//**
Returns the maximum key length.
@return	maximum supported key length, in bytes */
UNIV_INTERN
uint
ha_innobase::max_supported_key_length() const
/*=========================================*/
{
	/* An InnoDB page must store >= 2 keys; a secondary key record
	must also contain the primary key value.  Therefore, if both
	the primary key and the secondary key are at this maximum length,
	it must be less than 1/4th of the free space on a page including
	record overhead.

	MySQL imposes its own limit to this number; MAX_KEY_LENGTH = 3072.

	For page sizes = 16k, InnoDB historically reported 3500 bytes here,
	But the MySQL limit of 3072 was always used through the handler
	interface. */

	switch (UNIV_PAGE_SIZE) {
	case 4096:
		return(768);
	case 8192:
		return(1536);
	default:
		return(3500);
	}
}

/****************************************************************//**
Returns the key map of keys that are usable for scanning.
@return	key_map_full */
UNIV_INTERN
const key_map*
ha_innobase::keys_to_use_for_scanning()
/*===================================*/
{
	return(&key_map_full);
}

/****************************************************************//**
Determines if table caching is supported.
@return	HA_CACHE_TBL_ASKTRANSACT */
UNIV_INTERN
uint8
ha_innobase::table_cache_type()
/*===========================*/
{
	return(HA_CACHE_TBL_ASKTRANSACT);
}

/****************************************************************//**
Determines if the primary key is clustered index.
@return	true */
UNIV_INTERN
bool
ha_innobase::primary_key_is_clustered()
/*===================================*/
{
	return(true);
}

/*****************************************************************//**
Normalizes a table name string. A normalized name consists of the
database name catenated to '/' and table name. Example: test/mytable.
On Windows normalization puts both the database name and the
table name always to lower case if "set_lower_case" is set to TRUE. */
static
void
normalize_table_name_low(
/*=====================*/
	char*		norm_name,	/*!< out: normalized name as a
					null-terminated string */
	const char*	name,		/*!< in: table name string */
	ibool		set_lower_case)	/*!< in: TRUE if we want to set name
					to lower case */
{
	char*	name_ptr;
	ulint	name_len;
	char*	db_ptr;
	ulint	db_len;
	char*	ptr;
	ulint	norm_len;

	/* Scan name from the end */

	ptr = strend(name) - 1;

	/* seek to the last path separator */
	while (ptr >= name && *ptr != '\\' && *ptr != '/') {
		ptr--;
	}

	name_ptr = ptr + 1;
	name_len = strlen(name_ptr);

	/* skip any number of path separators */
	while (ptr >= name && (*ptr == '\\' || *ptr == '/')) {
		ptr--;
	}

	DBUG_ASSERT(ptr >= name);

	/* seek to the last but one path separator or one char before
	the beginning of name */
	db_len = 0;
	while (ptr >= name && *ptr != '\\' && *ptr != '/') {
		ptr--;
		db_len++;
	}

	db_ptr = ptr + 1;

	norm_len = db_len + name_len + sizeof "/";
	ut_a(norm_len < FN_REFLEN - 1);

	memcpy(norm_name, db_ptr, db_len);

	norm_name[db_len] = '/';

	/* Copy the name and null-byte. */
	memcpy(norm_name + db_len + 1, name_ptr, name_len + 1);

	if (set_lower_case) {
		innobase_casedn_str(norm_name);
	}
}

#if !defined(DBUG_OFF)
/*********************************************************************
Test normalize_table_name_low(). */
static
void
test_normalize_table_name_low()
/*===========================*/
{
	char		norm_name[FN_REFLEN];
	const char*	test_data[][2] = {
		/* input, expected result */
		{"./mysqltest/t1", "mysqltest/t1"},
		{"./test/#sql-842b_2", "test/#sql-842b_2"},
		{"./test/#sql-85a3_10", "test/#sql-85a3_10"},
		{"./test/#sql2-842b-2", "test/#sql2-842b-2"},
		{"./test/bug29807", "test/bug29807"},
		{"./test/foo", "test/foo"},
		{"./test/innodb_bug52663", "test/innodb_bug52663"},
		{"./test/t", "test/t"},
		{"./test/t1", "test/t1"},
		{"./test/t10", "test/t10"},
		{"/a/b/db/table", "db/table"},
		{"/a/b/db///////table", "db/table"},
		{"/a/b////db///////table", "db/table"},
		{"/var/tmp/mysqld.1/#sql842b_2_10", "mysqld.1/#sql842b_2_10"},
		{"db/table", "db/table"},
		{"ddd/t", "ddd/t"},
		{"d/ttt", "d/ttt"},
		{"d/t", "d/t"},
		{".\\mysqltest\\t1", "mysqltest/t1"},
		{".\\test\\#sql-842b_2", "test/#sql-842b_2"},
		{".\\test\\#sql-85a3_10", "test/#sql-85a3_10"},
		{".\\test\\#sql2-842b-2", "test/#sql2-842b-2"},
		{".\\test\\bug29807", "test/bug29807"},
		{".\\test\\foo", "test/foo"},
		{".\\test\\innodb_bug52663", "test/innodb_bug52663"},
		{".\\test\\t", "test/t"},
		{".\\test\\t1", "test/t1"},
		{".\\test\\t10", "test/t10"},
		{"C:\\a\\b\\db\\table", "db/table"},
		{"C:\\a\\b\\db\\\\\\\\\\\\\\table", "db/table"},
		{"C:\\a\\b\\\\\\\\db\\\\\\\\\\\\\\table", "db/table"},
		{"C:\\var\\tmp\\mysqld.1\\#sql842b_2_10", "mysqld.1/#sql842b_2_10"},
		{"db\\table", "db/table"},
		{"ddd\\t", "ddd/t"},
		{"d\\ttt", "d/ttt"},
		{"d\\t", "d/t"},
	};

	for (size_t i = 0; i < UT_ARR_SIZE(test_data); i++) {
		printf("test_normalize_table_name_low(): "
		       "testing \"%s\", expected \"%s\"... ",
		       test_data[i][0], test_data[i][1]);

		normalize_table_name_low(norm_name, test_data[i][0], FALSE);

		if (strcmp(norm_name, test_data[i][1]) == 0) {
			printf("ok\n");
		} else {
			printf("got \"%s\"\n", norm_name);
			ut_error;
		}
	}
}

/*********************************************************************
Test ut_format_name(). */
static
void
test_ut_format_name()
/*=================*/
{
	char		buf[NAME_LEN * 3];

	struct {
		const char*	name;
		ibool		is_table;
		ulint		buf_size;
		const char*	expected;
	} test_data[] = {
		{"test/t1",	TRUE,	sizeof(buf),	"\"test\".\"t1\""},
		{"test/t1",	TRUE,	12,		"\"test\".\"t1\""},
		{"test/t1",	TRUE,	11,		"\"test\".\"t1"},
		{"test/t1",	TRUE,	10,		"\"test\".\"t"},
		{"test/t1",	TRUE,	9,		"\"test\".\""},
		{"test/t1",	TRUE,	8,		"\"test\"."},
		{"test/t1",	TRUE,	7,		"\"test\""},
		{"test/t1",	TRUE,	6,		"\"test"},
		{"test/t1",	TRUE,	5,		"\"tes"},
		{"test/t1",	TRUE,	4,		"\"te"},
		{"test/t1",	TRUE,	3,		"\"t"},
		{"test/t1",	TRUE,	2,		"\""},
		{"test/t1",	TRUE,	1,		""},
		{"test/t1",	TRUE,	0,		"BUF_NOT_CHANGED"},
		{"table",	TRUE,	sizeof(buf),	"\"table\""},
		{"ta'le",	TRUE,	sizeof(buf),	"\"ta'le\""},
		{"ta\"le",	TRUE,	sizeof(buf),	"\"ta\"\"le\""},
		{"ta`le",	TRUE,	sizeof(buf),	"\"ta`le\""},
		{"index",	FALSE,	sizeof(buf),	"\"index\""},
		{"ind/ex",	FALSE,	sizeof(buf),	"\"ind/ex\""},
	};

	for (size_t i = 0; i < UT_ARR_SIZE(test_data); i++) {

		memcpy(buf, "BUF_NOT_CHANGED", strlen("BUF_NOT_CHANGED") + 1);

		char*	ret;

		ret = ut_format_name(test_data[i].name,
				     test_data[i].is_table,
				     buf,
				     test_data[i].buf_size);

		ut_a(ret == buf);

		if (strcmp(buf, test_data[i].expected) == 0) {
			fprintf(stderr,
				"ut_format_name(%s, %s, buf, %lu), "
				"expected %s, OK\n",
				test_data[i].name,
				test_data[i].is_table ? "TRUE" : "FALSE",
				test_data[i].buf_size,
				test_data[i].expected);
		} else {
			fprintf(stderr,
				"ut_format_name(%s, %s, buf, %lu), "
				"expected %s, ERROR: got %s\n",
				test_data[i].name,
				test_data[i].is_table ? "TRUE" : "FALSE",
				test_data[i].buf_size,
				test_data[i].expected,
				buf);
			ut_error;
		}
	}
}
#endif /* !DBUG_OFF */

/********************************************************************//**
Get the upper limit of the MySQL integral and floating-point type.
@return maximum allowed value for the field */
UNIV_INTERN
ulonglong
innobase_get_int_col_max_value(
/*===========================*/
	const Field*	field)	/*!< in: MySQL field */
{
	ulonglong	max_value = 0;

	switch (field->key_type()) {
	/* TINY */
	case HA_KEYTYPE_BINARY:
		max_value = 0xFFULL;
		break;
	case HA_KEYTYPE_INT8:
		max_value = 0x7FULL;
		break;
	/* SHORT */
	case HA_KEYTYPE_USHORT_INT:
		max_value = 0xFFFFULL;
		break;
	case HA_KEYTYPE_SHORT_INT:
		max_value = 0x7FFFULL;
		break;
	/* MEDIUM */
	case HA_KEYTYPE_UINT24:
		max_value = 0xFFFFFFULL;
		break;
	case HA_KEYTYPE_INT24:
		max_value = 0x7FFFFFULL;
		break;
	/* LONG */
	case HA_KEYTYPE_ULONG_INT:
		max_value = 0xFFFFFFFFULL;
		break;
	case HA_KEYTYPE_LONG_INT:
		max_value = 0x7FFFFFFFULL;
		break;
	/* BIG */
	case HA_KEYTYPE_ULONGLONG:
		max_value = 0xFFFFFFFFFFFFFFFFULL;
		break;
	case HA_KEYTYPE_LONGLONG:
		max_value = 0x7FFFFFFFFFFFFFFFULL;
		break;
	case HA_KEYTYPE_FLOAT:
		/* We use the maximum as per IEEE754-2008 standard, 2^24 */
		max_value = 0x1000000ULL;
		break;
	case HA_KEYTYPE_DOUBLE:
		/* We use the maximum as per IEEE754-2008 standard, 2^53 */
		max_value = 0x20000000000000ULL;
		break;
	default:
		ut_error;
	}

	return(max_value);
}

/*******************************************************************//**
This function checks whether the index column information
is consistent between KEY info from mysql and that from innodb index.
@return TRUE if all column types match. */
static
ibool
innobase_match_index_columns(
/*=========================*/
	const KEY*		key_info,	/*!< in: Index info
						from mysql */
	const dict_index_t*	index_info)	/*!< in: Index info
						from Innodb */
{
	const KEY_PART_INFO*	key_part;
	const KEY_PART_INFO*	key_end;
	const dict_field_t*	innodb_idx_fld;
	const dict_field_t*	innodb_idx_fld_end;

	DBUG_ENTER("innobase_match_index_columns");

	/* Check whether user defined index column count matches */
	if (key_info->user_defined_key_parts !=
		index_info->n_user_defined_cols) {
		DBUG_RETURN(FALSE);
	}

	key_part = key_info->key_part;
	key_end = key_part + key_info->user_defined_key_parts;
	innodb_idx_fld = index_info->fields;
	innodb_idx_fld_end = index_info->fields + index_info->n_fields;

	/* Check each index column's datatype. We do not check
	column name because there exists case that index
	column name got modified in mysql but such change does not
	propagate to InnoDB.
	One hidden assumption here is that the index column sequences
	are matched up between those in mysql and Innodb. */
	for (; key_part != key_end; ++key_part) {
		ulint	col_type;
		ibool	is_unsigned;
		ulint	mtype = innodb_idx_fld->col->mtype;

		/* Need to translate to InnoDB column type before
		comparison. */
		col_type = get_innobase_type_from_mysql_type(&is_unsigned,
							     key_part->field);

		/* Ignore Innodb specific system columns. */
		while (mtype == DATA_SYS) {
			innodb_idx_fld++;

			if (innodb_idx_fld >= innodb_idx_fld_end) {
				DBUG_RETURN(FALSE);
			}
		}

		if (col_type != mtype) {
			/* Column Type mismatches */
			DBUG_RETURN(FALSE);
		}

		innodb_idx_fld++;
	}

	DBUG_RETURN(TRUE);
}

/*******************************************************************//**
This function builds a translation table in INNOBASE_SHARE
structure for fast index location with mysql array number from its
table->key_info structure. This also provides the necessary translation
between the key order in mysql key_info and Innodb ib_table->indexes if
they are not fully matched with each other.
Note we do not have any mutex protecting the translation table
building based on the assumption that there is no concurrent
index creation/drop and DMLs that requires index lookup. All table
handle will be closed before the index creation/drop.
@return TRUE if index translation table built successfully */
static
ibool
innobase_build_index_translation(
/*=============================*/
	const TABLE*		table,	/*!< in: table in MySQL data
					dictionary */
	dict_table_t*		ib_table,/*!< in: table in Innodb data
					dictionary */
	INNOBASE_SHARE*		share)	/*!< in/out: share structure
					where index translation table
					will be constructed in. */
{
	ulint		mysql_num_index;
	ulint		ib_num_index;
	dict_index_t**	index_mapping;
	ibool		ret = TRUE;

	DBUG_ENTER("innobase_build_index_translation");

	mutex_enter(&dict_sys->mutex);

	mysql_num_index = table->s->keys;
	ib_num_index = UT_LIST_GET_LEN(ib_table->indexes);

	index_mapping = share->idx_trans_tbl.index_mapping;

	/* If there exists inconsistency between MySQL and InnoDB dictionary
	(metadata) information, the number of index defined in MySQL
	could exceed that in InnoDB, do not build index translation
	table in such case */
	if (UNIV_UNLIKELY(ib_num_index < mysql_num_index)) {
		ret = FALSE;
		goto func_exit;
	}

<<<<<<< HEAD
	/* If index entry count is non-zero, nothing has
	changed since last update, directly return TRUE */
	if (share->idx_trans_tbl.index_count) {
		/* Index entry count should still match mysql_num_index */
		ut_a(share->idx_trans_tbl.index_count == mysql_num_index);
		goto func_exit;
	}

	/* The number of index increased, rebuild the mapping table */
	if (mysql_num_index > share->idx_trans_tbl.array_size) {
		index_mapping = (dict_index_t**) my_realloc(index_mapping,
							mysql_num_index *
							sizeof(*index_mapping),
							MYF(MY_ALLOW_ZERO_PTR));

		if (!index_mapping) {
			/* Report an error if index_mapping continues to be
			NULL and mysql_num_index is a non-zero value */
			sql_print_error("InnoDB: fail to allocate memory for "
					"index translation table. Number of "
					"Index:%lu, array size:%lu",
					mysql_num_index,
					share->idx_trans_tbl.array_size);
			ret = FALSE;
			goto func_exit;
		}

		share->idx_trans_tbl.array_size = mysql_num_index;
	}
=======
/**********************************************************************
Check if the length of the identifier exceeds the maximum allowed.
return true when length of identifier is too long. */
extern "C"
my_bool
innobase_check_identifier_length(
/*=============================*/
	const char*	id)	/* in: FK identifier to check excluding the
				database portion. */
{
	int		well_formed_error = 0;
	CHARSET_INFO	*cs = system_charset_info;
	DBUG_ENTER("innobase_check_identifier_length");

	uint res = cs->cset->well_formed_len(cs, id, id + strlen(id),
					     NAME_CHAR_LEN,
					     &well_formed_error);

	if (well_formed_error || res == NAME_CHAR_LEN) {
		my_error(ER_TOO_LONG_IDENT, MYF(0), id);
		DBUG_RETURN(true);
	}
	DBUG_RETURN(false);
}
>>>>>>> 1e80a174

	/* For each index in the mysql key_info array, fetch its
	corresponding InnoDB index pointer into index_mapping
	array. */
	for (ulint count = 0; count < mysql_num_index; count++) {

		/* Fetch index pointers into index_mapping according to mysql
		index sequence */
		index_mapping[count] = dict_table_get_index_on_name(
			ib_table, table->key_info[count].name);

		if (!index_mapping[count]) {
			sql_print_error("Cannot find index %s in InnoDB "
					"index dictionary.",
					table->key_info[count].name);
			ret = FALSE;
			goto func_exit;
		}

		/* Double check fetched index has the same
		column info as those in mysql key_info. */
		if (!innobase_match_index_columns(&table->key_info[count],
					          index_mapping[count])) {
			sql_print_error("Found index %s whose column info "
					"does not match that of MySQL.",
					table->key_info[count].name);
			ret = FALSE;
			goto func_exit;
		}
	}

	/* Successfully built the translation table */
	share->idx_trans_tbl.index_count = mysql_num_index;

func_exit:
	if (!ret) {
		/* Build translation table failed. */
		my_free(index_mapping);

		share->idx_trans_tbl.array_size = 0;
		share->idx_trans_tbl.index_count = 0;
		index_mapping = NULL;
	}

	share->idx_trans_tbl.index_mapping = index_mapping;

	mutex_exit(&dict_sys->mutex);

	DBUG_RETURN(ret);
}

/*******************************************************************//**
This function uses index translation table to quickly locate the
requested index structure.
Note we do not have mutex protection for the index translatoin table
access, it is based on the assumption that there is no concurrent
translation table rebuild (fter create/drop index) and DMLs that
require index lookup.
@return dict_index_t structure for requested index. NULL if
fail to locate the index structure. */
static
dict_index_t*
innobase_index_lookup(
/*==================*/
	INNOBASE_SHARE*	share,	/*!< in: share structure for index
				translation table. */
	uint		keynr)	/*!< in: index number for the requested
				index */
{
	if (!share->idx_trans_tbl.index_mapping
	    || keynr >= share->idx_trans_tbl.index_count) {
		return(NULL);
	}

	return(share->idx_trans_tbl.index_mapping[keynr]);
}

/************************************************************************
Set the autoinc column max value. This should only be called once from
ha_innobase::open(). Therefore there's no need for a covering lock. */
UNIV_INTERN
void
ha_innobase::innobase_initialize_autoinc()
/*======================================*/
{
	ulonglong	auto_inc;
	const Field*	field = table->found_next_number_field;

	if (field != NULL) {
		auto_inc = innobase_get_int_col_max_value(field);
	} else {
		/* We have no idea what's been passed in to us as the
		autoinc column. We set it to the 0, effectively disabling
		updates to the table. */
		auto_inc = 0;

		ut_print_timestamp(stderr);
		fprintf(stderr, "  InnoDB: Unable to determine the AUTOINC "
				"column name\n");
	}

	if (srv_force_recovery >= SRV_FORCE_NO_IBUF_MERGE) {
		/* If the recovery level is set so high that writes
		are disabled we force the AUTOINC counter to 0
		value effectively disabling writes to the table.
		Secondly, we avoid reading the table in case the read
		results in failure due to a corrupted table/index.

		We will not return an error to the client, so that the
		tables can be dumped with minimal hassle.  If an error
		were returned in this case, the first attempt to read
		the table would fail and subsequent SELECTs would succeed. */
		auto_inc = 0;
	} else if (field == NULL) {
		/* This is a far more serious error, best to avoid
		opening the table and return failure. */
		my_error(ER_AUTOINC_READ_FAILED, MYF(0));
	} else {
		dict_index_t*	index;
		const char*	col_name;
		ib_uint64_t	read_auto_inc;
		ulint		err;

		update_thd(ha_thd());

		ut_a(prebuilt->trx == thd_to_trx(user_thd));

		col_name = field->field_name;
		index = innobase_get_index(table->s->next_number_index);

		/* Execute SELECT MAX(col_name) FROM TABLE; */
		err = row_search_max_autoinc(index, col_name, &read_auto_inc);

		switch (err) {
		case DB_SUCCESS: {
			ulonglong	col_max_value;

			col_max_value = innobase_get_int_col_max_value(field);

			/* At the this stage we do not know the increment
			nor the offset, so use a default increment of 1. */

			auto_inc = innobase_next_autoinc(
				read_auto_inc, 1, 1, 0, col_max_value);

			break;
		}
		case DB_RECORD_NOT_FOUND:
			ut_print_timestamp(stderr);
			fprintf(stderr, "  InnoDB: MySQL and InnoDB data "
				"dictionaries are out of sync.\n"
				"InnoDB: Unable to find the AUTOINC column "
				"%s in the InnoDB table %s.\n"
				"InnoDB: We set the next AUTOINC column "
				"value to 0,\n"
				"InnoDB: in effect disabling the AUTOINC "
				"next value generation.\n"
				"InnoDB: You can either set the next "
				"AUTOINC value explicitly using ALTER TABLE\n"
				"InnoDB: or fix the data dictionary by "
				"recreating the table.\n",
				col_name, index->table->name);

			/* This will disable the AUTOINC generation. */
			auto_inc = 0;

			/* We want the open to succeed, so that the user can
			take corrective action. ie. reads should succeed but
			updates should fail. */
			err = DB_SUCCESS;
			break;
		default:
			/* row_search_max_autoinc() should only return
			one of DB_SUCCESS or DB_RECORD_NOT_FOUND. */
			ut_error;
		}
	}

	dict_table_autoinc_initialize(prebuilt->table, auto_inc);
}

/*****************************************************************//**
Creates and opens a handle to a table which already exists in an InnoDB
database.
@return	1 if error, 0 if success */
UNIV_INTERN
int
ha_innobase::open(
/*==============*/
	const char*		name,		/*!< in: table name */
	int			mode,		/*!< in: not used */
	uint			test_if_locked)	/*!< in: not used */
{
	dict_table_t*		ib_table;
	char			norm_name[FN_REFLEN];
	THD*			thd;
	char*			is_part = NULL;
	ibool			par_case_name_set = FALSE;
	char			par_case_name[FN_REFLEN];
	dict_err_ignore_t	ignore_err = DICT_ERR_IGNORE_NONE;

	DBUG_ENTER("ha_innobase::open");

	UT_NOT_USED(mode);
	UT_NOT_USED(test_if_locked);

	thd = ha_thd();

	/* Under some cases MySQL seems to call this function while
	holding btr_search_latch. This breaks the latching order as
	we acquire dict_sys->mutex below and leads to a deadlock. */
	if (thd != NULL) {
		innobase_release_temporary_latches(ht, thd);
	}

	normalize_table_name(norm_name, name);

	user_thd = NULL;

	if (!(share=get_share(name))) {

		DBUG_RETURN(1);
	}

	/* Will be allocated if it is needed in ::update_row() */
	upd_buf = NULL;
	upd_buf_size = 0;

	/* We look for pattern #P# to see if the table is partitioned
	MySQL table. */
#ifdef __WIN__
	is_part = strstr(norm_name, "#p#");
#else
	is_part = strstr(norm_name, "#P#");
#endif /* __WIN__ */

	/* Check whether FOREIGN_KEY_CHECKS is set to 0. If so, the table
	can be opened even if some FK indexes are missing. If not, the table
	can't be opened in the same situation */
	if (thd_test_options(thd, OPTION_NO_FOREIGN_KEY_CHECKS)) {
		ignore_err = DICT_ERR_IGNORE_FK_NOKEY;
	}

	/* Get pointer to a table object in InnoDB dictionary cache */
	ib_table = dict_table_open_on_name(norm_name, FALSE, TRUE, ignore_err);

	if (ib_table
	    && ((!DICT_TF2_FLAG_IS_SET(ib_table, DICT_TF2_FTS_HAS_DOC_ID)
		 && table->s->fields != dict_table_get_n_user_cols(ib_table))
		|| (DICT_TF2_FLAG_IS_SET(ib_table, DICT_TF2_FTS_HAS_DOC_ID)
		    && (table->s->fields
			!= dict_table_get_n_user_cols(ib_table) - 1)))) {
		ib_logf(IB_LOG_LEVEL_WARN,
			"table %s contains %lu user defined columns "
			"in InnoDB, but %lu columns in MySQL. Please "
			"check INFORMATION_SCHEMA.INNODB_SYS_COLUMNS and "
			REFMAN "innodb-troubleshooting.html "
			"for how to resolve it",
			norm_name, (ulong) dict_table_get_n_user_cols(ib_table),
			(ulong) table->s->fields);

		/* Mark this table as corrupted, so the drop table
		or force recovery can still use it, but not others. */
		ib_table->corrupted = true;
		dict_table_close(ib_table, FALSE, FALSE);
		ib_table = NULL;
		is_part = NULL;
	}

	if (NULL == ib_table) {
		if (is_part) {
			/* MySQL partition engine hard codes the file name
			separator as "#P#". The text case is fixed even if
			lower_case_table_names is set to 1 or 2. This is true
			for sub-partition names as well. InnoDB always
			normalises file names to lower case on Windows, this
			can potentially cause problems when copying/moving
			tables between platforms.

			1) If boot against an installation from Windows
			platform, then its partition table name could
			be in lower case in system tables. So we will
			need to check lower case name when load table.

			2) If we boot an installation from other case
			sensitive platform in Windows, we might need to
			check the existence of table name without lower
			case in the system table. */
			if (innobase_get_lower_case_table_names() == 1) {

				if (!par_case_name_set) {
#ifndef __WIN__
					/* Check for the table using lower
					case name, including the partition
					separator "P" */
					strcpy(par_case_name, norm_name);
					innobase_casedn_str(par_case_name);
#else
					/* On Windows platfrom, check
					whether there exists table name in
					system table whose name is
					not being normalized to lower case */
					normalize_table_name_low(
						par_case_name, name, FALSE);
#endif
					par_case_name_set = TRUE;
				}

				ib_table = dict_table_open_on_name(
					par_case_name, FALSE, TRUE,
					ignore_err);
			}

			if (ib_table) {
#ifndef __WIN__
				sql_print_warning("Partition table %s opened "
						  "after converting to lower "
						  "case. The table may have "
						  "been moved from a case "
						  "in-sensitive file system. "
						  "Please recreate table in "
						  "the current file system\n",
						  norm_name);
#else
				sql_print_warning("Partition table %s opened "
						  "after skipping the step to "
						  "lower case the table name. "
						  "The table may have been "
						  "moved from a case sensitive "
						  "file system. Please "
						  "recreate table in the "
						  "current file system\n",
						  norm_name);
#endif
				goto table_opened;
			}
		}

		if (is_part) {
			sql_print_error("Failed to open table %s.\n",
					norm_name);
		}

		ib_logf(IB_LOG_LEVEL_WARN,
			"Cannot open table %s from the internal data "
			"dictionary of InnoDB though the .frm file "
			"for the table exists. See "
			REFMAN "innodb-troubleshooting.html for how "
			"you can resolve the problem.", norm_name);

		free_share(share);
		my_errno = ENOENT;

		DBUG_RETURN(HA_ERR_NO_SUCH_TABLE);
	}

table_opened:

	innobase_copy_frm_flags_from_table_share(ib_table, table->s);

	dict_stats_init(ib_table);

	MONITOR_INC(MONITOR_TABLE_OPEN);

	bool	no_tablespace;

	if (dict_table_is_discarded(ib_table)) {

		ib_senderrf(thd,
			IB_LOG_LEVEL_WARN, ER_TABLESPACE_DISCARDED,
			table->s->table_name.str);

		/* Allow an open because a proper DISCARD should have set
		all the flags and index root page numbers to FIL_NULL that
		should prevent any DML from running but it should allow DDL
		operations. */

		no_tablespace = false;

	} else if (ib_table->ibd_file_missing) {

		ib_senderrf(
			thd, IB_LOG_LEVEL_WARN,
			ER_TABLESPACE_MISSING, norm_name);

		/* This means we have no idea what happened to the tablespace
		file, best to play it safe. */

		no_tablespace = true;
	} else {
		no_tablespace = false;
	}

	if (!thd_tablespace_op(thd) && no_tablespace) {
		free_share(share);
		my_errno = ENOENT;

		dict_table_close(ib_table, FALSE, FALSE);

		DBUG_RETURN(HA_ERR_NO_SUCH_TABLE);
	}

	prebuilt = row_create_prebuilt(ib_table, table->s->reclength);

	prebuilt->default_rec = table->s->default_values;
	ut_ad(prebuilt->default_rec);

	/* Looks like MySQL-3.23 sometimes has primary key number != 0 */
	primary_key = table->s->primary_key;
	key_used_on_scan = primary_key;

	if (!innobase_build_index_translation(table, ib_table, share)) {
		  sql_print_error("Build InnoDB index translation table for"
				  " Table %s failed", name);
	}

	/* Allocate a buffer for a 'row reference'. A row reference is
	a string of bytes of length ref_length which uniquely specifies
	a row in our table. Note that MySQL may also compare two row
	references for equality by doing a simple memcmp on the strings
	of length ref_length! */

	if (!row_table_got_default_clust_index(ib_table)) {

		prebuilt->clust_index_was_generated = FALSE;

		if (UNIV_UNLIKELY(primary_key >= MAX_KEY)) {
			sql_print_error("Table %s has a primary key in "
					"InnoDB data dictionary, but not "
					"in MySQL!", name);

			/* This mismatch could cause further problems
			if not attended, bring this to the user's attention
			by printing a warning in addition to log a message
			in the errorlog */
			push_warning_printf(thd, Sql_condition::WARN_LEVEL_WARN,
					    ER_NO_SUCH_INDEX,
					    "InnoDB: Table %s has a "
					    "primary key in InnoDB data "
					    "dictionary, but not in "
					    "MySQL!", name);

			/* If primary_key >= MAX_KEY, its (primary_key)
			value could be out of bound if continue to index
			into key_info[] array. Find InnoDB primary index,
			and assign its key_length to ref_length.
			In addition, since MySQL indexes are sorted starting
			with primary index, unique index etc., initialize
			ref_length to the first index key length in
			case we fail to find InnoDB cluster index.

			Please note, this will not resolve the primary
			index mismatch problem, other side effects are
			possible if users continue to use the table.
			However, we allow this table to be opened so
			that user can adopt necessary measures for the
			mismatch while still being accessible to the table
			date. */
			if (!table->key_info) {
				ut_ad(!table->s->keys);
				ref_length = 0;
			} else {
				ref_length = table->key_info[0].key_length;
			}

			/* Find corresponding cluster index
			key length in MySQL's key_info[] array */
			for (ulint i = 0; i < table->s->keys; i++) {
				dict_index_t*	index;
				index = innobase_get_index(i);
				if (dict_index_is_clust(index)) {
					ref_length =
						 table->key_info[i].key_length;
				}
			}
		} else {
			/* MySQL allocates the buffer for ref.
			key_info->key_length includes space for all key
			columns + one byte for each column that may be
			NULL. ref_length must be as exact as possible to
			save space, because all row reference buffers are
			allocated based on ref_length. */

			ref_length = table->key_info[primary_key].key_length;
		}
	} else {
		if (primary_key != MAX_KEY) {
			sql_print_error(
				"Table %s has no primary key in InnoDB data "
				"dictionary, but has one in MySQL! If you "
				"created the table with a MySQL version < "
				"3.23.54 and did not define a primary key, "
				"but defined a unique key with all non-NULL "
				"columns, then MySQL internally treats that "
				"key as the primary key. You can fix this "
				"error by dump + DROP + CREATE + reimport "
				"of the table.", name);

			/* This mismatch could cause further problems
			if not attended, bring this to the user attention
			by printing a warning in addition to log a message
			in the errorlog */
			push_warning_printf(thd, Sql_condition::WARN_LEVEL_WARN,
					    ER_NO_SUCH_INDEX,
					    "InnoDB: Table %s has no "
					    "primary key in InnoDB data "
					    "dictionary, but has one in "
					    "MySQL!", name);
		}

		prebuilt->clust_index_was_generated = TRUE;

		ref_length = DATA_ROW_ID_LEN;

		/* If we automatically created the clustered index, then
		MySQL does not know about it, and MySQL must NOT be aware
		of the index used on scan, to make it avoid checking if we
		update the column of the index. That is why we assert below
		that key_used_on_scan is the undefined value MAX_KEY.
		The column is the row id in the automatical generation case,
		and it will never be updated anyway. */

		if (key_used_on_scan != MAX_KEY) {
			sql_print_warning(
				"Table %s key_used_on_scan is %lu even "
				"though there is no primary key inside "
				"InnoDB.", name, (ulong) key_used_on_scan);
		}
	}

	/* Index block size in InnoDB: used by MySQL in query optimization */
	stats.block_size = UNIV_PAGE_SIZE;

	/* Init table lock structure */
	thr_lock_data_init(&share->lock,&lock,(void*) 0);

	if (prebuilt->table) {
		/* We update the highest file format in the system table
		space, if this table has higher file format setting. */

		trx_sys_file_format_max_upgrade(
			(const char**) &innobase_file_format_max,
			dict_table_get_format(prebuilt->table));
	}

	/* Only if the table has an AUTOINC column. */
	if (prebuilt->table != NULL
	    && !prebuilt->table->ibd_file_missing
	    && table->found_next_number_field != NULL) {
		dict_table_autoinc_lock(prebuilt->table);

		/* Since a table can already be "open" in InnoDB's internal
		data dictionary, we only init the autoinc counter once, the
		first time the table is loaded. We can safely reuse the
		autoinc value from a previous MySQL open. */
		if (dict_table_autoinc_read(prebuilt->table) == 0) {

			innobase_initialize_autoinc();
		}

		dict_table_autoinc_unlock(prebuilt->table);
	}

	info(HA_STATUS_NO_LOCK | HA_STATUS_VARIABLE | HA_STATUS_CONST);

	DBUG_RETURN(0);
}

UNIV_INTERN
handler*
ha_innobase::clone(
/*===============*/
	const char*	name,		/*!< in: table name */
	MEM_ROOT*	mem_root)	/*!< in: memory context */
{
	ha_innobase* new_handler;

	DBUG_ENTER("ha_innobase::clone");

	new_handler = static_cast<ha_innobase*>(handler::clone(name,
							       mem_root));
	if (new_handler) {
		DBUG_ASSERT(new_handler->prebuilt != NULL);
		DBUG_ASSERT(new_handler->user_thd == user_thd);
		DBUG_ASSERT(new_handler->prebuilt->trx == prebuilt->trx);

		new_handler->prebuilt->select_lock_type
			= prebuilt->select_lock_type;
	}

	DBUG_RETURN(new_handler);
}

UNIV_INTERN
uint
ha_innobase::max_supported_key_part_length() const
/*==============================================*/
{
	/* A table format specific index column length check will be performed
	at ha_innobase::add_index() and row_create_index_for_mysql() */
	return(innobase_large_prefix
		? REC_VERSION_56_MAX_INDEX_COL_LEN
		: REC_ANTELOPE_MAX_INDEX_COL_LEN - 1);
}

/******************************************************************//**
Closes a handle to an InnoDB table.
@return	0 */
UNIV_INTERN
int
ha_innobase::close()
/*================*/
{
	THD*	thd;

	DBUG_ENTER("ha_innobase::close");

	thd = ha_thd();
	if (thd != NULL) {
		innobase_release_temporary_latches(ht, thd);
	}

	row_prebuilt_free(prebuilt, FALSE);

	if (upd_buf != NULL) {
		ut_ad(upd_buf_size != 0);
		my_free(upd_buf);
		upd_buf = NULL;
		upd_buf_size = 0;
	}

	free_share(share);

	MONITOR_INC(MONITOR_TABLE_CLOSE);

	/* Tell InnoDB server that there might be work for
	utility threads: */

	srv_active_wake_master_thread();

	DBUG_RETURN(0);
}

/* The following accessor functions should really be inside MySQL code! */

/**************************************************************//**
Gets field offset for a field in a table.
@return	offset */
static inline
uint
get_field_offset(
/*=============*/
	const TABLE*	table,	/*!< in: MySQL table object */
	const Field*	field)	/*!< in: MySQL field object */
{
	return((uint) (field->ptr - table->record[0]));
}

/*************************************************************//**
InnoDB uses this function to compare two data fields for which the data type
is such that we must use MySQL code to compare them. NOTE that the prototype
of this function is in rem0cmp.cc in InnoDB source code! If you change this
function, remember to update the prototype there!
@return	1, 0, -1, if a is greater, equal, less than b, respectively */
UNIV_INTERN
int
innobase_mysql_cmp(
/*===============*/
	int		mysql_type,	/*!< in: MySQL type */
	uint		charset_number,	/*!< in: number of the charset */
	const unsigned char* a,		/*!< in: data field */
	unsigned int	a_length,	/*!< in: data field length,
					not UNIV_SQL_NULL */
	const unsigned char* b,		/*!< in: data field */
	unsigned int	b_length)	/*!< in: data field length,
					not UNIV_SQL_NULL */
{
	CHARSET_INFO*		charset;
	enum_field_types	mysql_tp;
	int			ret;

	DBUG_ASSERT(a_length != UNIV_SQL_NULL);
	DBUG_ASSERT(b_length != UNIV_SQL_NULL);

	mysql_tp = (enum_field_types) mysql_type;

	switch (mysql_tp) {

	case MYSQL_TYPE_BIT:
	case MYSQL_TYPE_STRING:
	case MYSQL_TYPE_VAR_STRING:
	case MYSQL_TYPE_TINY_BLOB:
	case MYSQL_TYPE_MEDIUM_BLOB:
	case MYSQL_TYPE_BLOB:
	case MYSQL_TYPE_LONG_BLOB:
	case MYSQL_TYPE_VARCHAR:
		/* Use the charset number to pick the right charset struct for
		the comparison. Since the MySQL function get_charset may be
		slow before Bar removes the mutex operation there, we first
		look at 2 common charsets directly. */

		if (charset_number == default_charset_info->number) {
			charset = default_charset_info;
		} else if (charset_number == my_charset_latin1.number) {
			charset = &my_charset_latin1;
		} else {
			charset = get_charset(charset_number, MYF(MY_WME));

			if (charset == NULL) {
			  sql_print_error("InnoDB needs charset %lu for doing "
					  "a comparison, but MySQL cannot "
					  "find that charset.",
					  (ulong) charset_number);
				ut_a(0);
			}
		}

		/* Starting from 4.1.3, we use strnncollsp() in comparisons of
		non-latin1_swedish_ci strings. NOTE that the collation order
		changes then: 'b\0\0...' is ordered BEFORE 'b  ...'. Users
		having indexes on such data need to rebuild their tables! */

		ret = charset->coll->strnncollsp(
			charset, a, a_length, b, b_length, 0);

		if (ret < 0) {
			return(-1);
		} else if (ret > 0) {
			return(1);
		} else {
			return(0);
		}
	default:
		ut_error;
	}

	return(0);
}


/*************************************************************//**
Get the next token from the given string and store it in *token. */
UNIV_INTERN
CHARSET_INFO*
innobase_get_fts_charset(
/*=====================*/
	int		mysql_type,	/*!< in: MySQL type */
	uint		charset_number)	/*!< in: number of the charset */
{
	enum_field_types	mysql_tp;
	CHARSET_INFO*		charset;

	mysql_tp = (enum_field_types) mysql_type;

	switch (mysql_tp) {

	case MYSQL_TYPE_BIT:
	case MYSQL_TYPE_STRING:
	case MYSQL_TYPE_VAR_STRING:
	case MYSQL_TYPE_TINY_BLOB:
	case MYSQL_TYPE_MEDIUM_BLOB:
	case MYSQL_TYPE_BLOB:
	case MYSQL_TYPE_LONG_BLOB:
	case MYSQL_TYPE_VARCHAR:
		/* Use the charset number to pick the right charset struct for
		the comparison. Since the MySQL function get_charset may be
		slow before Bar removes the mutex operation there, we first
		look at 2 common charsets directly. */

		if (charset_number == default_charset_info->number) {
			charset = default_charset_info;
		} else if (charset_number == my_charset_latin1.number) {
			charset = &my_charset_latin1;
		} else {
			charset = get_charset(charset_number, MYF(MY_WME));

			if (charset == NULL) {
			  sql_print_error("InnoDB needs charset %lu for doing "
					  "a comparison, but MySQL cannot "
					  "find that charset.",
					  (ulong) charset_number);
				ut_a(0);
			}
		}
		break;
	default:
		ut_error;
	}

	return(charset);
}

/*************************************************************//**
InnoDB uses this function to compare two data fields for which the data type
is such that we must use MySQL code to compare them. NOTE that the prototype
of this function is in rem0cmp.c in InnoDB source code! If you change this
function, remember to update the prototype there!
@return	1, 0, -1, if a is greater, equal, less than b, respectively */
UNIV_INTERN
int
innobase_mysql_cmp_prefix(
/*======================*/
	int		mysql_type,	/*!< in: MySQL type */
	uint		charset_number,	/*!< in: number of the charset */
	const unsigned char* a,		/*!< in: data field */
	unsigned int	a_length,	/*!< in: data field length,
					not UNIV_SQL_NULL */
	const unsigned char* b,		/*!< in: data field */
	unsigned int	b_length)	/*!< in: data field length,
					not UNIV_SQL_NULL */
{
	CHARSET_INFO*		charset;
	int			result;

	charset = innobase_get_fts_charset(mysql_type, charset_number);

	result = ha_compare_text(charset, (uchar*) a, a_length,
				 (uchar*) b, b_length, 1, 0);

	return(result);
}
/******************************************************************//**
compare two character string according to their charset. */
UNIV_INTERN
int
innobase_fts_text_cmp(
/*==================*/
	const void*	cs,		/*!< in: Character set */
	const void*     p1,		/*!< in: key */
	const void*     p2)		/*!< in: node */
{
	const CHARSET_INFO*	charset = (const CHARSET_INFO*) cs;
	const fts_string_t*	s1 = (const fts_string_t*) p1;
	const fts_string_t*	s2 = (const fts_string_t*) p2;

	return(ha_compare_text(charset, s1->f_str, s1->f_len,
			       s2->f_str, s2->f_len, 0, 0));
}
/******************************************************************//**
compare two character string case insensitively according to their charset. */
UNIV_INTERN
int
innobase_fts_text_case_cmp(
/*=======================*/
	const void*	cs,		/*!< in: Character set */
	const void*     p1,		/*!< in: key */
	const void*     p2)		/*!< in: node */
{
	const CHARSET_INFO*	charset = (const CHARSET_INFO*) cs;
	const fts_string_t*	s1 = (const fts_string_t*) p1;
	const fts_string_t*	s2 = (const fts_string_t*) p2;
	ulint			newlen;

	my_casedn_str(charset, (char*) s2->f_str);

	newlen = strlen((const char*) s2->f_str);

	return(ha_compare_text(charset, s1->f_str, s1->f_len,
			       s2->f_str, newlen, 0, 0));
}
/******************************************************************//**
Get the first character's code position for FTS index partition. */
UNIV_INTERN
ulint
innobase_strnxfrm(
/*==============*/
	const CHARSET_INFO*
			cs,		/*!< in: Character set */
	const uchar*	str,		/*!< in: string */
	const ulint	len)		/*!< in: string length */
{
	uchar		mystr[2];
	ulint		value;

	if (!str || len == 0) {
		return(0);
	}

	my_strnxfrm(cs, (uchar*) mystr, 2, str, len);

	value = mach_read_from_2(mystr);

	if (value > 255) {
		value = value / 256;
	}

	return(value);
}

/******************************************************************//**
compare two character string according to their charset. */
UNIV_INTERN
int
innobase_fts_text_cmp_prefix(
/*=========================*/
	const void*	cs,		/*!< in: Character set */
	const void*	p1,		/*!< in: prefix key */
	const void*	p2)		/*!< in: value to compare */
{
	const CHARSET_INFO*	charset = (const CHARSET_INFO*) cs;
	const fts_string_t*	s1 = (const fts_string_t*) p1;
	const fts_string_t*	s2 = (const fts_string_t*) p2;
	int			result;

	result = ha_compare_text(charset, s2->f_str, s2->f_len,
				 s1->f_str, s1->f_len, 1, 0);

	/* We switched s1, s2 position in ha_compare_text. So we need
	to negate the result */
	return(-result);
}
/******************************************************************//**
compare two character string according to their charset. */
UNIV_INTERN
int
innobase_fts_string_cmp(
/*====================*/
	const void*	cs,		/*!< in: Character set */
	const void*     p1,		/*!< in: key */
	const void*     p2)		/*!< in: node */
{
	const CHARSET_INFO*	charset = (const CHARSET_INFO*) cs;
	uchar*			s1 = (uchar*) p1;
	uchar*			s2 = *(uchar**) p2;

	return(ha_compare_text(charset, s1, strlen((const char*) s1),
			       s2, strlen((const char*) s2), 0, 0));
}
/******************************************************************//**
Makes all characters in a string lower case. */
UNIV_INTERN
size_t
innobase_fts_casedn_str(
/*====================*/
	CHARSET_INFO*	cs,	/*!< in: Character set */
	char*		src,	/*!< in: string to put in lower case */
	size_t		src_len,/*!< in: input string length */
	char*		dst,	/*!< in: buffer for result string */
	size_t		dst_len)/*!< in: buffer size */
{
	if (cs->casedn_multiply == 1) {
		memcpy(dst, src, src_len);
		dst[src_len] = 0;
		my_casedn_str(cs, dst);

		return(strlen(dst));
	} else {
		return(cs->cset->casedn(cs, src, src_len, dst, dst_len));
	}
}

#define true_word_char(c, ch) ((c) & (_MY_U | _MY_L | _MY_NMR) || (ch) == '_')

#define misc_word_char(X)       0

/*************************************************************//**
Get the next token from the given string and store it in *token.
It is mostly copied from MyISAM's doc parsing function ft_simple_get_word()
@return length of string processed */
UNIV_INTERN
ulint
innobase_mysql_fts_get_token(
/*=========================*/
	CHARSET_INFO*	cs,		/*!< in: Character set */
	const byte*	start,		/*!< in: start of text */
	const byte*	end,		/*!< in: one character past end of
					text */
	fts_string_t*	token,		/*!< out: token's text */
	ulint*		offset)		/*!< out: offset to token,
					measured as characters from
					'start' */
{
	int		mbl;
	const uchar*	doc = start;

	ut_a(cs);

	token->f_n_char = token->f_len = 0;

	do {
		for (;;) {

			if (doc >= end) {
				return(doc - start);
			}

			int	ctype;

			mbl = cs->cset->ctype(
				cs, &ctype, doc, (const uchar*) end);

			if (true_word_char(ctype, *doc)) {
				break;
			}

			doc += mbl > 0 ? mbl : (mbl < 0 ? -mbl : 1);
		}

		ulint	mwc = 0;
		ulint	length = 0;

		token->f_str = const_cast<byte*>(doc);

		while (doc < end) {

			int	ctype;

			mbl = cs->cset->ctype(
				cs, &ctype, (uchar*) doc, (uchar*) end);

			if (true_word_char(ctype, *doc)) {
				mwc = 0;
			} else if (!misc_word_char(*doc) || mwc) {
				break;
			} else {
				++mwc;
			}

			++length;

			doc += mbl > 0 ? mbl : (mbl < 0 ? -mbl : 1);
		}

		token->f_len = (uint) (doc - token->f_str) - mwc;
		token->f_n_char = length;

		return(doc - start);

	} while (doc < end);

	token->f_str[token->f_len] = 0;

	return(doc - start);
}

/**************************************************************//**
Converts a MySQL type to an InnoDB type. Note that this function returns
the 'mtype' of InnoDB. InnoDB differentiates between MySQL's old <= 4.1
VARCHAR and the new true VARCHAR in >= 5.0.3 by the 'prtype'.
@return	DATA_BINARY, DATA_VARCHAR, ... */
UNIV_INTERN
ulint
get_innobase_type_from_mysql_type(
/*==============================*/
	ulint*		unsigned_flag,	/*!< out: DATA_UNSIGNED if an
					'unsigned type';
					at least ENUM and SET,
					and unsigned integer
					types are 'unsigned types' */
	const void*	f)		/*!< in: MySQL Field */
{
	const class Field* field = reinterpret_cast<const class Field*>(f);

	/* The following asserts try to check that the MySQL type code fits in
	8 bits: this is used in ibuf and also when DATA_NOT_NULL is ORed to
	the type */

	DBUG_ASSERT((ulint)MYSQL_TYPE_STRING < 256);
	DBUG_ASSERT((ulint)MYSQL_TYPE_VAR_STRING < 256);
	DBUG_ASSERT((ulint)MYSQL_TYPE_DOUBLE < 256);
	DBUG_ASSERT((ulint)MYSQL_TYPE_FLOAT < 256);
	DBUG_ASSERT((ulint)MYSQL_TYPE_DECIMAL < 256);

	if (field->flags & UNSIGNED_FLAG) {

		*unsigned_flag = DATA_UNSIGNED;
	} else {
		*unsigned_flag = 0;
	}

	if (field->real_type() == MYSQL_TYPE_ENUM
		|| field->real_type() == MYSQL_TYPE_SET) {

		/* MySQL has field->type() a string type for these, but the
		data is actually internally stored as an unsigned integer
		code! */

		*unsigned_flag = DATA_UNSIGNED; /* MySQL has its own unsigned
						flag set to zero, even though
						internally this is an unsigned
						integer type */
		return(DATA_INT);
	}

	switch (field->type()) {
		/* NOTE that we only allow string types in DATA_MYSQL and
		DATA_VARMYSQL */
	case MYSQL_TYPE_VAR_STRING:	/* old <= 4.1 VARCHAR */
	case MYSQL_TYPE_VARCHAR:	/* new >= 5.0.3 true VARCHAR */
		if (field->binary()) {
			return(DATA_BINARY);
		} else if (strcmp(field->charset()->name,
				  "latin1_swedish_ci") == 0) {
			return(DATA_VARCHAR);
		} else {
			return(DATA_VARMYSQL);
		}
	case MYSQL_TYPE_BIT:
	case MYSQL_TYPE_STRING: if (field->binary()) {

			return(DATA_FIXBINARY);
		} else if (strcmp(field->charset()->name,
				  "latin1_swedish_ci") == 0) {
			return(DATA_CHAR);
		} else {
			return(DATA_MYSQL);
		}
	case MYSQL_TYPE_NEWDECIMAL:
		return(DATA_FIXBINARY);
	case MYSQL_TYPE_LONG:
	case MYSQL_TYPE_LONGLONG:
	case MYSQL_TYPE_TINY:
	case MYSQL_TYPE_SHORT:
	case MYSQL_TYPE_INT24:
	case MYSQL_TYPE_DATE:
	case MYSQL_TYPE_YEAR:
	case MYSQL_TYPE_NEWDATE:
		return(DATA_INT);
	case MYSQL_TYPE_TIME:
	case MYSQL_TYPE_DATETIME:
	case MYSQL_TYPE_TIMESTAMP:
		switch (field->real_type()) {
		case MYSQL_TYPE_TIME:
		case MYSQL_TYPE_DATETIME:
		case MYSQL_TYPE_TIMESTAMP:
			return(DATA_INT);
		default: /* Fall through */
			DBUG_ASSERT((ulint)MYSQL_TYPE_DECIMAL < 256);
		case MYSQL_TYPE_TIME2:
		case MYSQL_TYPE_DATETIME2:
		case MYSQL_TYPE_TIMESTAMP2:
			return(DATA_FIXBINARY);
		}
	case MYSQL_TYPE_FLOAT:
		return(DATA_FLOAT);
	case MYSQL_TYPE_DOUBLE:
		return(DATA_DOUBLE);
	case MYSQL_TYPE_DECIMAL:
		return(DATA_DECIMAL);
	case MYSQL_TYPE_GEOMETRY:
	case MYSQL_TYPE_TINY_BLOB:
	case MYSQL_TYPE_MEDIUM_BLOB:
	case MYSQL_TYPE_BLOB:
	case MYSQL_TYPE_LONG_BLOB:
		return(DATA_BLOB);
	case MYSQL_TYPE_NULL:
		/* MySQL currently accepts "NULL" datatype, but will
		reject such datatype in the next release. We will cope
		with it and not trigger assertion failure in 5.1 */
		break;
	default:
		ut_error;
	}

	return(0);
}

/*******************************************************************//**
Writes an unsigned integer value < 64k to 2 bytes, in the little-endian
storage format. */
static inline
void
innobase_write_to_2_little_endian(
/*==============================*/
	byte*	buf,	/*!< in: where to store */
	ulint	val)	/*!< in: value to write, must be < 64k */
{
	ut_a(val < 256 * 256);

	buf[0] = (byte)(val & 0xFF);
	buf[1] = (byte)(val / 256);
}

/*******************************************************************//**
Reads an unsigned integer value < 64k from 2 bytes, in the little-endian
storage format.
@return	value */
static inline
uint
innobase_read_from_2_little_endian(
/*===============================*/
	const uchar*	buf)	/*!< in: from where to read */
{
	return((uint) ((ulint)(buf[0]) + 256 * ((ulint)(buf[1]))));
}

/*******************************************************************//**
Stores a key value for a row to a buffer.
@return	key value length as stored in buff */
UNIV_INTERN
uint
ha_innobase::store_key_val_for_row(
/*===============================*/
	uint		keynr,	/*!< in: key number */
	char*		buff,	/*!< in/out: buffer for the key value (in MySQL
				format) */
	uint		buff_len,/*!< in: buffer length */
	const uchar*	record)/*!< in: row in MySQL format */
{
	KEY*		key_info	= table->key_info + keynr;
	KEY_PART_INFO*	key_part	= key_info->key_part;
	KEY_PART_INFO*	end		=
		key_part + key_info->user_defined_key_parts;
	char*		buff_start	= buff;
	enum_field_types mysql_type;
	Field*		field;
	ibool		is_null;

	DBUG_ENTER("store_key_val_for_row");

	/* The format for storing a key field in MySQL is the following:

	1. If the column can be NULL, then in the first byte we put 1 if the
	field value is NULL, 0 otherwise.

	2. If the column is of a BLOB type (it must be a column prefix field
	in this case), then we put the length of the data in the field to the
	next 2 bytes, in the little-endian format. If the field is SQL NULL,
	then these 2 bytes are set to 0. Note that the length of data in the
	field is <= column prefix length.

	3. In a column prefix field, prefix_len next bytes are reserved for
	data. In a normal field the max field length next bytes are reserved
	for data. For a VARCHAR(n) the max field length is n. If the stored
	value is the SQL NULL then these data bytes are set to 0.

	4. We always use a 2 byte length for a true >= 5.0.3 VARCHAR. Note that
	in the MySQL row format, the length is stored in 1 or 2 bytes,
	depending on the maximum allowed length. But in the MySQL key value
	format, the length always takes 2 bytes.

	We have to zero-fill the buffer so that MySQL is able to use a
	simple memcmp to compare two key values to determine if they are
	equal. MySQL does this to compare contents of two 'ref' values. */

	memset(buff, 0, buff_len);

	for (; key_part != end; key_part++) {
		is_null = FALSE;

		if (key_part->null_bit) {
			if (record[key_part->null_offset]
						& key_part->null_bit) {
				*buff = 1;
				is_null = TRUE;
			} else {
				*buff = 0;
			}
			buff++;
		}

		field = key_part->field;
		mysql_type = field->type();

		if (mysql_type == MYSQL_TYPE_VARCHAR) {
						/* >= 5.0.3 true VARCHAR */
			ulint		lenlen;
			ulint		len;
			const byte*	data;
			ulint		key_len;
			ulint		true_len;
			const CHARSET_INFO* cs;
			int		error=0;

			key_len = key_part->length;

			if (is_null) {
				buff += key_len + 2;

				continue;
			}
			cs = field->charset();

			lenlen = (ulint)
				(((Field_varstring*) field)->length_bytes);

			data = row_mysql_read_true_varchar(&len,
				(byte*) (record
				+ (ulint) get_field_offset(table, field)),
				lenlen);

			true_len = len;

			/* For multi byte character sets we need to calculate
			the true length of the key */

			if (len > 0 && cs->mbmaxlen > 1) {
				true_len = (ulint) cs->cset->well_formed_len(cs,
						(const char*) data,
						(const char*) data + len,
						(uint) (key_len / cs->mbmaxlen),
						&error);
			}

			/* In a column prefix index, we may need to truncate
			the stored value: */

			if (true_len > key_len) {
				true_len = key_len;
			}

			/* The length in a key value is always stored in 2
			bytes */

			row_mysql_store_true_var_len((byte*) buff, true_len, 2);
			buff += 2;

			memcpy(buff, data, true_len);

			/* Note that we always reserve the maximum possible
			length of the true VARCHAR in the key value, though
			only len first bytes after the 2 length bytes contain
			actual data. The rest of the space was reset to zero
			in the memset() call above. */

			buff += key_len;

		} else if (mysql_type == MYSQL_TYPE_TINY_BLOB
			|| mysql_type == MYSQL_TYPE_MEDIUM_BLOB
			|| mysql_type == MYSQL_TYPE_BLOB
			|| mysql_type == MYSQL_TYPE_LONG_BLOB
			/* MYSQL_TYPE_GEOMETRY data is treated
			as BLOB data in innodb. */
			|| mysql_type == MYSQL_TYPE_GEOMETRY) {

			const CHARSET_INFO* cs;
			ulint		key_len;
			ulint		true_len;
			int		error=0;
			ulint		blob_len;
			const byte*	blob_data;

			ut_a(key_part->key_part_flag & HA_PART_KEY_SEG);

			key_len = key_part->length;

			if (is_null) {
				buff += key_len + 2;

				continue;
			}

			cs = field->charset();

			blob_data = row_mysql_read_blob_ref(&blob_len,
				(byte*) (record
				+ (ulint) get_field_offset(table, field)),
					(ulint) field->pack_length());

			true_len = blob_len;

			ut_a(get_field_offset(table, field)
				== key_part->offset);

			/* For multi byte character sets we need to calculate
			the true length of the key */

			if (blob_len > 0 && cs->mbmaxlen > 1) {
				true_len = (ulint) cs->cset->well_formed_len(cs,
						(const char*) blob_data,
						(const char*) blob_data
							+ blob_len,
						(uint) (key_len / cs->mbmaxlen),
						&error);
			}

			/* All indexes on BLOB and TEXT are column prefix
			indexes, and we may need to truncate the data to be
			stored in the key value: */

			if (true_len > key_len) {
				true_len = key_len;
			}

			/* MySQL reserves 2 bytes for the length and the
			storage of the number is little-endian */

			innobase_write_to_2_little_endian(
					(byte*) buff, true_len);
			buff += 2;

			memcpy(buff, blob_data, true_len);

			/* Note that we always reserve the maximum possible
			length of the BLOB prefix in the key value. */

			buff += key_len;
		} else {
			/* Here we handle all other data types except the
			true VARCHAR, BLOB and TEXT. Note that the column
			value we store may be also in a column prefix
			index. */

			const CHARSET_INFO*	cs = NULL;
			ulint			true_len;
			ulint			key_len;
			const uchar*		src_start;
			int			error=0;
			enum_field_types	real_type;

			key_len = key_part->length;

			if (is_null) {
				 buff += key_len;

				 continue;
			}

			src_start = record + key_part->offset;
			real_type = field->real_type();
			true_len = key_len;

			/* Character set for the field is defined only
			to fields whose type is string and real field
			type is not enum or set. For these fields check
			if character set is multi byte. */

			if (real_type != MYSQL_TYPE_ENUM
				&& real_type != MYSQL_TYPE_SET
				&& ( mysql_type == MYSQL_TYPE_VAR_STRING
					|| mysql_type == MYSQL_TYPE_STRING)) {

				cs = field->charset();

				/* For multi byte character sets we need to
				calculate the true length of the key */

				if (key_len > 0 && cs->mbmaxlen > 1) {

					true_len = (ulint)
						cs->cset->well_formed_len(cs,
							(const char*) src_start,
							(const char*) src_start
								+ key_len,
							(uint) (key_len
								/ cs->mbmaxlen),
							&error);
				}
			}

			memcpy(buff, src_start, true_len);
			buff += true_len;

			/* Pad the unused space with spaces. */

			if (true_len < key_len) {
				ulint	pad_len = key_len - true_len;
				ut_a(cs != NULL);
				ut_a(!(pad_len % cs->mbminlen));

				cs->cset->fill(cs, buff, pad_len,
					       0x20 /* space */);
				buff += pad_len;
			}
		}
	}

	ut_a(buff <= buff_start + buff_len);

	DBUG_RETURN((uint)(buff - buff_start));
}

/**************************************************************//**
Determines if a field is needed in a prebuilt struct 'template'.
@return field to use, or NULL if the field is not needed */
static
const Field*
build_template_needs_field(
/*=======================*/
	ibool		index_contains,	/*!< in:
					dict_index_contains_col_or_prefix(
					index, i) */
	ibool		read_just_key,	/*!< in: TRUE when MySQL calls
					ha_innobase::extra with the
					argument HA_EXTRA_KEYREAD; it is enough
					to read just columns defined in
					the index (i.e., no read of the
					clustered index record necessary) */
	ibool		fetch_all_in_key,
					/*!< in: true=fetch all fields in
					the index */
	ibool		fetch_primary_key_cols,
					/*!< in: true=fetch the
					primary key columns */
	dict_index_t*	index,		/*!< in: InnoDB index to use */
	const TABLE*	table,		/*!< in: MySQL table object */
	ulint		i)		/*!< in: field index in InnoDB table */
{
	const Field*	field	= table->field[i];

	ut_ad(index_contains == dict_index_contains_col_or_prefix(index, i));

	if (!index_contains) {
		if (read_just_key) {
			/* If this is a 'key read', we do not need
			columns that are not in the key */

			return(NULL);
		}
	} else if (fetch_all_in_key) {
		/* This field is needed in the query */

		return(field);
	}

	if (bitmap_is_set(table->read_set, i)
	    || bitmap_is_set(table->write_set, i)) {
		/* This field is needed in the query */

		return(field);
	}

	if (fetch_primary_key_cols
	    && dict_table_col_in_clustered_key(index->table, i)) {
		/* This field is needed in the query */

		return(field);
	}

	/* This field is not needed in the query, skip it */

	return(NULL);
}

/**************************************************************//**
Determines if a field is needed in a prebuilt struct 'template'.
@return whether the field is needed for index condition pushdown */
inline
bool
build_template_needs_field_in_icp(
/*==============================*/
	const dict_index_t*	index,	/*!< in: InnoDB index */
	const row_prebuilt_t*	prebuilt,/*!< in: row fetch template */
	bool			contains,/*!< in: whether the index contains
					column i */
	ulint			i)	/*!< in: column number */
{
	ut_ad(contains == dict_index_contains_col_or_prefix(index, i));

	return(index == prebuilt->index
	       ? contains
	       : dict_index_contains_col_or_prefix(prebuilt->index, i));
}

/**************************************************************//**
Adds a field to a prebuilt struct 'template'.
@return the field template */
static
mysql_row_templ_t*
build_template_field(
/*=================*/
	row_prebuilt_t*	prebuilt,	/*!< in/out: template */
	dict_index_t*	clust_index,	/*!< in: InnoDB clustered index */
	dict_index_t*	index,		/*!< in: InnoDB index to use */
	TABLE*		table,		/*!< in: MySQL table object */
	const Field*	field,		/*!< in: field in MySQL table */
	ulint		i)		/*!< in: field index in InnoDB table */
{
	mysql_row_templ_t*	templ;
	const dict_col_t*	col;

	ut_ad(field == table->field[i]);
	ut_ad(clust_index->table == index->table);

	col = dict_table_get_nth_col(index->table, i);

	templ = prebuilt->mysql_template + prebuilt->n_template++;
	UNIV_MEM_INVALID(templ, sizeof *templ);
	templ->col_no = i;
	templ->clust_rec_field_no = dict_col_get_clust_pos(col, clust_index);
	ut_a(templ->clust_rec_field_no != ULINT_UNDEFINED);

	if (dict_index_is_clust(index)) {
		templ->rec_field_no = templ->clust_rec_field_no;
	} else {
		templ->rec_field_no = dict_index_get_nth_col_pos(index, i);
	}

	if (field->real_maybe_null()) {
		templ->mysql_null_byte_offset =
			field->null_offset();

		templ->mysql_null_bit_mask = (ulint) field->null_bit;
	} else {
		templ->mysql_null_bit_mask = 0;
	}

	templ->mysql_col_offset = (ulint) get_field_offset(table, field);

	templ->mysql_col_len = (ulint) field->pack_length();
	templ->type = col->mtype;
	templ->mysql_type = (ulint) field->type();

	if (templ->mysql_type == DATA_MYSQL_TRUE_VARCHAR) {
		templ->mysql_length_bytes = (ulint)
			(((Field_varstring*) field)->length_bytes);
	}

	templ->charset = dtype_get_charset_coll(col->prtype);
	templ->mbminlen = dict_col_get_mbminlen(col);
	templ->mbmaxlen = dict_col_get_mbmaxlen(col);
	templ->is_unsigned = col->prtype & DATA_UNSIGNED;

	if (!dict_index_is_clust(index)
	    && templ->rec_field_no == ULINT_UNDEFINED) {
		prebuilt->need_to_access_clustered = TRUE;
	}

	if (prebuilt->mysql_prefix_len < templ->mysql_col_offset
	    + templ->mysql_col_len) {
		prebuilt->mysql_prefix_len = templ->mysql_col_offset
			+ templ->mysql_col_len;
	}

	if (templ->type == DATA_BLOB) {
		prebuilt->templ_contains_blob = TRUE;
	}

	return(templ);
}

/**************************************************************//**
Builds a 'template' to the prebuilt struct. The template is used in fast
retrieval of just those column values MySQL needs in its processing. */
UNIV_INTERN
void
ha_innobase::build_template(
/*========================*/
	bool		whole_row)	/*!< in: true=ROW_MYSQL_WHOLE_ROW,
					false=ROW_MYSQL_REC_FIELDS */
{
	dict_index_t*	index;
	dict_index_t*	clust_index;
	ulint		n_fields;
	ibool		fetch_all_in_key	= FALSE;
	ibool		fetch_primary_key_cols	= FALSE;
	ulint		i;

	if (prebuilt->select_lock_type == LOCK_X) {
		/* We always retrieve the whole clustered index record if we
		use exclusive row level locks, for example, if the read is
		done in an UPDATE statement. */

		whole_row = true;
	} else if (!whole_row) {
		if (prebuilt->hint_need_to_fetch_extra_cols
			== ROW_RETRIEVE_ALL_COLS) {

			/* We know we must at least fetch all columns in the
			key, or all columns in the table */

			if (prebuilt->read_just_key) {
				/* MySQL has instructed us that it is enough
				to fetch the columns in the key; looks like
				MySQL can set this flag also when there is
				only a prefix of the column in the key: in
				that case we retrieve the whole column from
				the clustered index */

				fetch_all_in_key = TRUE;
			} else {
				whole_row = true;
			}
		} else if (prebuilt->hint_need_to_fetch_extra_cols
			== ROW_RETRIEVE_PRIMARY_KEY) {
			/* We must at least fetch all primary key cols. Note
			that if the clustered index was internally generated
			by InnoDB on the row id (no primary key was
			defined), then row_search_for_mysql() will always
			retrieve the row id to a special buffer in the
			prebuilt struct. */

			fetch_primary_key_cols = TRUE;
		}
	}

	clust_index = dict_table_get_first_index(prebuilt->table);

	index = whole_row ? clust_index : prebuilt->index;

	prebuilt->need_to_access_clustered = (index == clust_index);

	/* Either prebuilt->index should be a secondary index, or it
	should be the clustered index. */
	ut_ad(dict_index_is_clust(index) == (index == clust_index));

	/* Below we check column by column if we need to access
	the clustered index. */

	n_fields = (ulint) table->s->fields; /* number of columns */

	if (!prebuilt->mysql_template) {
		prebuilt->mysql_template = (mysql_row_templ_t*)
			mem_alloc(n_fields * sizeof(mysql_row_templ_t));
	}

	prebuilt->template_type = whole_row
		? ROW_MYSQL_WHOLE_ROW : ROW_MYSQL_REC_FIELDS;
	prebuilt->null_bitmap_len = table->s->null_bytes;

	/* Prepare to build prebuilt->mysql_template[]. */
	prebuilt->templ_contains_blob = FALSE;
	prebuilt->mysql_prefix_len = 0;
	prebuilt->n_template = 0;
	prebuilt->idx_cond_n_cols = 0;

	/* Note that in InnoDB, i is the column number in the table.
	MySQL calls columns 'fields'. */

	if (active_index != MAX_KEY && active_index == pushed_idx_cond_keyno) {
		/* Push down an index condition or an end_range check. */
		for (i = 0; i < n_fields; i++) {
			const ibool		index_contains
				= dict_index_contains_col_or_prefix(index, i);

			/* Test if an end_range or an index condition
			refers to the field. Note that "index" and
			"index_contains" may refer to the clustered index.
			Index condition pushdown is relative to prebuilt->index
			(the index that is being looked up first). */

			/* When join_read_always_key() invokes this
			code via handler::ha_index_init() and
			ha_innobase::index_init(), end_range is not
			yet initialized. Because of that, we must
			always check for index_contains, instead of
			the subset
			field->part_of_key.is_set(active_index)
			which would be acceptable if end_range==NULL. */
			if (build_template_needs_field_in_icp(
				    index, prebuilt, index_contains, i)) {
				/* Needed in ICP */
				const Field*		field;
				mysql_row_templ_t*	templ;

				if (whole_row) {
					field = table->field[i];
				} else {
					field = build_template_needs_field(
						index_contains,
						prebuilt->read_just_key,
						fetch_all_in_key,
						fetch_primary_key_cols,
						index, table, i);
					if (!field) {
						continue;
					}
				}

				templ = build_template_field(
					prebuilt, clust_index, index,
					table, field, i);
				prebuilt->idx_cond_n_cols++;
				ut_ad(prebuilt->idx_cond_n_cols
				      == prebuilt->n_template);

				if (index == prebuilt->index) {
					templ->icp_rec_field_no
						= templ->rec_field_no;
				} else {
					templ->icp_rec_field_no
						= dict_index_get_nth_col_pos(
							prebuilt->index, i);
				}

				if (dict_index_is_clust(prebuilt->index)) {
					ut_ad(templ->icp_rec_field_no
					      != ULINT_UNDEFINED);
					/* If the primary key includes
					a column prefix, use it in
					index condition pushdown,
					because the condition is
					evaluated before fetching any
					off-page (externally stored)
					columns. */
					if (templ->icp_rec_field_no
					    < prebuilt->index->n_uniq) {
						/* This is a key column;
						all set. */
						continue;
					}
				} else if (templ->icp_rec_field_no
					   != ULINT_UNDEFINED) {
					continue;
				}

				/* This is a column prefix index.
				The column prefix can be used in
				an end_range comparison. */

				templ->icp_rec_field_no
					= dict_index_get_nth_col_or_prefix_pos(
						prebuilt->index, i, TRUE);
				ut_ad(templ->icp_rec_field_no
				      != ULINT_UNDEFINED);

				/* Index condition pushdown can be used on
				all columns of a secondary index, and on
				the PRIMARY KEY columns. On the clustered
				index, it must never be used on other than
				PRIMARY KEY columns, because those columns
				may be stored off-page, and we will not
				fetch externally stored columns before
				checking the index condition. */
				/* TODO: test the above with an assertion
				like this. Note that index conditions are
				currently pushed down as part of the
				"optimizer phase" while end_range is done
				as part of the execution phase. Therefore,
				we were unable to use an accurate condition
				for end_range in the "if" condition above,
				and the following assertion would fail.
				ut_ad(!dict_index_is_clust(prebuilt->index)
				      || templ->rec_field_no
				      < prebuilt->index->n_uniq);
				*/
			}
		}

		ut_ad(prebuilt->idx_cond_n_cols > 0);
		ut_ad(prebuilt->idx_cond_n_cols == prebuilt->n_template);

		/* Include the fields that are not needed in index condition
		pushdown. */
		for (i = 0; i < n_fields; i++) {
			const ibool		index_contains
				= dict_index_contains_col_or_prefix(index, i);

			if (!build_template_needs_field_in_icp(
				    index, prebuilt, index_contains, i)) {
				/* Not needed in ICP */
				const Field*	field;

				if (whole_row) {
					field = table->field[i];
				} else {
					field = build_template_needs_field(
						index_contains,
						prebuilt->read_just_key,
						fetch_all_in_key,
						fetch_primary_key_cols,
						index, table, i);
					if (!field) {
						continue;
					}
				}

				build_template_field(prebuilt,
						     clust_index, index,
						     table, field, i);
			}
		}

		prebuilt->idx_cond = this;
	} else {
		/* No index condition pushdown */
		prebuilt->idx_cond = NULL;

		for (i = 0; i < n_fields; i++) {
			const Field*	field;

			if (whole_row) {
				field = table->field[i];
			} else {
				field = build_template_needs_field(
					dict_index_contains_col_or_prefix(
						index, i),
					prebuilt->read_just_key,
					fetch_all_in_key,
					fetch_primary_key_cols,
					index, table, i);
				if (!field) {
					continue;
				}
			}

			build_template_field(prebuilt, clust_index, index,
					     table, field, i);
		}
	}

	if (index != clust_index && prebuilt->need_to_access_clustered) {
		/* Change rec_field_no's to correspond to the clustered index
		record */
		for (i = 0; i < prebuilt->n_template; i++) {

			mysql_row_templ_t*	templ
				= &prebuilt->mysql_template[i];

			templ->rec_field_no = templ->clust_rec_field_no;
		}
	}
}

/********************************************************************//**
This special handling is really to overcome the limitations of MySQL's
binlogging. We need to eliminate the non-determinism that will arise in
INSERT ... SELECT type of statements, since MySQL binlog only stores the
min value of the autoinc interval. Once that is fixed we can get rid of
the special lock handling.
@return	DB_SUCCESS if all OK else error code */
UNIV_INTERN
dberr_t
ha_innobase::innobase_lock_autoinc(void)
/*====================================*/
{
	dberr_t		error = DB_SUCCESS;

	ut_ad(!srv_read_only_mode);

	switch (innobase_autoinc_lock_mode) {
	case AUTOINC_NO_LOCKING:
		/* Acquire only the AUTOINC mutex. */
		dict_table_autoinc_lock(prebuilt->table);
		break;

	case AUTOINC_NEW_STYLE_LOCKING:
		/* For simple (single/multi) row INSERTs, we fallback to the
		old style only if another transaction has already acquired
		the AUTOINC lock on behalf of a LOAD FILE or INSERT ... SELECT
		etc. type of statement. */
		if (thd_sql_command(user_thd) == SQLCOM_INSERT
		    || thd_sql_command(user_thd) == SQLCOM_REPLACE) {
			dict_table_t*	ib_table = prebuilt->table;

			/* Acquire the AUTOINC mutex. */
			dict_table_autoinc_lock(ib_table);

			/* We need to check that another transaction isn't
			already holding the AUTOINC lock on the table. */
			if (ib_table->n_waiting_or_granted_auto_inc_locks) {
				/* Release the mutex to avoid deadlocks. */
				dict_table_autoinc_unlock(ib_table);
			} else {
				break;
			}
		}
		/* Fall through to old style locking. */

	case AUTOINC_OLD_STYLE_LOCKING:
		error = row_lock_table_autoinc_for_mysql(prebuilt);

		if (error == DB_SUCCESS) {

			/* Acquire the AUTOINC mutex. */
			dict_table_autoinc_lock(prebuilt->table);
		}
		break;

	default:
		ut_error;
	}

	return(error);
}

/********************************************************************//**
Reset the autoinc value in the table.
@return	DB_SUCCESS if all went well else error code */
UNIV_INTERN
dberr_t
ha_innobase::innobase_reset_autoinc(
/*================================*/
	ulonglong	autoinc)	/*!< in: value to store */
{
	dberr_t		error;

	error = innobase_lock_autoinc();

	if (error == DB_SUCCESS) {

		dict_table_autoinc_initialize(prebuilt->table, autoinc);

		dict_table_autoinc_unlock(prebuilt->table);
	}

	return(error);
}

/********************************************************************//**
Store the autoinc value in the table. The autoinc value is only set if
it's greater than the existing autoinc value in the table.
@return	DB_SUCCESS if all went well else error code */
UNIV_INTERN
dberr_t
ha_innobase::innobase_set_max_autoinc(
/*==================================*/
	ulonglong	auto_inc)	/*!< in: value to store */
{
	dberr_t		error;

	error = innobase_lock_autoinc();

	if (error == DB_SUCCESS) {

		dict_table_autoinc_update_if_greater(prebuilt->table, auto_inc);

		dict_table_autoinc_unlock(prebuilt->table);
	}

	return(error);
}

/********************************************************************//**
Stores a row in an InnoDB database, to the table specified in this
handle.
@return	error code */
UNIV_INTERN
int
ha_innobase::write_row(
/*===================*/
	uchar*	record)	/*!< in: a row in MySQL format */
{
	dberr_t		error;
	int		error_result= 0;
	ibool		auto_inc_used= FALSE;
	ulint		sql_command;
	trx_t*		trx = thd_to_trx(user_thd);

	DBUG_ENTER("ha_innobase::write_row");

	if (srv_read_only_mode) {
		ib_senderrf(ha_thd(), IB_LOG_LEVEL_WARN, ER_READ_ONLY_MODE);
		DBUG_RETURN(HA_ERR_TABLE_READONLY);
	} else if (prebuilt->trx != trx) {
		sql_print_error("The transaction object for the table handle "
				"is at %p, but for the current thread it is at "
				"%p",
				(const void*) prebuilt->trx, (const void*) trx);

		fputs("InnoDB: Dump of 200 bytes around prebuilt: ", stderr);
		ut_print_buf(stderr, ((const byte*) prebuilt) - 100, 200);
		fputs("\n"
			"InnoDB: Dump of 200 bytes around ha_data: ",
			stderr);
		ut_print_buf(stderr, ((const byte*) trx) - 100, 200);
		putc('\n', stderr);
		ut_error;
	} else if (!trx_is_started(trx)) {
		++trx->will_lock;
	}

	ha_statistic_increment(&SSV::ha_write_count);

	sql_command = thd_sql_command(user_thd);

	if ((sql_command == SQLCOM_ALTER_TABLE
	     || sql_command == SQLCOM_OPTIMIZE
	     || sql_command == SQLCOM_CREATE_INDEX
	     || sql_command == SQLCOM_DROP_INDEX)
	    && num_write_row >= 10000) {
		/* ALTER TABLE is COMMITted at every 10000 copied rows.
		The IX table lock for the original table has to be re-issued.
		As this method will be called on a temporary table where the
		contents of the original table is being copied to, it is
		a bit tricky to determine the source table.  The cursor
		position in the source table need not be adjusted after the
		intermediate COMMIT, since writes by other transactions are
		being blocked by a MySQL table lock TL_WRITE_ALLOW_READ. */

		dict_table_t*	src_table;
		enum lock_mode	mode;

		num_write_row = 0;

		/* Commit the transaction.  This will release the table
		locks, so they have to be acquired again. */

		/* Altering an InnoDB table */
		/* Get the source table. */
		src_table = lock_get_src_table(
				prebuilt->trx, prebuilt->table, &mode);
		if (!src_table) {
no_commit:
			/* Unknown situation: do not commit */
			/*
			ut_print_timestamp(stderr);
			fprintf(stderr,
				"  InnoDB: ALTER TABLE is holding lock"
				" on %lu tables!\n",
				prebuilt->trx->mysql_n_tables_locked);
			*/
			;
		} else if (src_table == prebuilt->table) {
			/* Source table is not in InnoDB format:
			no need to re-acquire locks on it. */

			/* Altering to InnoDB format */
			innobase_commit(ht, user_thd, 1);
			/* Note that this transaction is still active. */
			trx_register_for_2pc(prebuilt->trx);
			/* We will need an IX lock on the destination table. */
			prebuilt->sql_stat_start = TRUE;
		} else {
			/* Ensure that there are no other table locks than
			LOCK_IX and LOCK_AUTO_INC on the destination table. */

			if (!lock_is_table_exclusive(prebuilt->table,
							prebuilt->trx)) {
				goto no_commit;
			}

			/* Commit the transaction.  This will release the table
			locks, so they have to be acquired again. */
			innobase_commit(ht, user_thd, 1);
			/* Note that this transaction is still active. */
			trx_register_for_2pc(prebuilt->trx);
			/* Re-acquire the table lock on the source table. */
			row_lock_table_for_mysql(prebuilt, src_table, mode);
			/* We will need an IX lock on the destination table. */
			prebuilt->sql_stat_start = TRUE;
		}
	}

	num_write_row++;

	/* This is the case where the table has an auto-increment column */
	if (table->next_number_field && record == table->record[0]) {

		/* Reset the error code before calling
		innobase_get_auto_increment(). */
		prebuilt->autoinc_error = DB_SUCCESS;

		if ((error_result = update_auto_increment())) {
			/* We don't want to mask autoinc overflow errors. */

			/* Handle the case where the AUTOINC sub-system
			failed during initialization. */
			if (prebuilt->autoinc_error == DB_UNSUPPORTED) {
				error_result = ER_AUTOINC_READ_FAILED;
				/* Set the error message to report too. */
				my_error(ER_AUTOINC_READ_FAILED, MYF(0));
				goto func_exit;
			} else if (prebuilt->autoinc_error != DB_SUCCESS) {
				error = prebuilt->autoinc_error;
				goto report_error;
			}

			/* MySQL errors are passed straight back. */
			goto func_exit;
		}

		auto_inc_used = TRUE;
	}

	if (prebuilt->mysql_template == NULL
	    || prebuilt->template_type != ROW_MYSQL_WHOLE_ROW) {

		/* Build the template used in converting quickly between
		the two database formats */

		build_template(true);
	}

	innobase_srv_conc_enter_innodb(prebuilt->trx);

	error = row_insert_for_mysql((byte*) record, prebuilt);
	DEBUG_SYNC(user_thd, "ib_after_row_insert");

	/* Handle duplicate key errors */
	if (auto_inc_used) {
		ulonglong	auto_inc;
		ulonglong	col_max_value;

		/* Note the number of rows processed for this statement, used
		by get_auto_increment() to determine the number of AUTO-INC
		values to reserve. This is only useful for a mult-value INSERT
		and is a statement level counter.*/
		if (trx->n_autoinc_rows > 0) {
			--trx->n_autoinc_rows;
		}

		/* We need the upper limit of the col type to check for
		whether we update the table autoinc counter or not. */
		col_max_value = innobase_get_int_col_max_value(
			table->next_number_field);

		/* Get the value that MySQL attempted to store in the table.*/
		auto_inc = table->next_number_field->val_int();

		switch (error) {
		case DB_DUPLICATE_KEY:

			/* A REPLACE command and LOAD DATA INFILE REPLACE
			handle a duplicate key error themselves, but we
			must update the autoinc counter if we are performing
			those statements. */

			switch (sql_command) {
			case SQLCOM_LOAD:
				if (trx->duplicates) {

					goto set_max_autoinc;
				}
				break;

			case SQLCOM_REPLACE:
			case SQLCOM_INSERT_SELECT:
			case SQLCOM_REPLACE_SELECT:
				goto set_max_autoinc;

			default:
				break;
			}

			break;

		case DB_SUCCESS:
			/* If the actual value inserted is greater than
			the upper limit of the interval, then we try and
			update the table upper limit. Note: last_value
			will be 0 if get_auto_increment() was not called.*/

			if (auto_inc >= prebuilt->autoinc_last_value) {
set_max_autoinc:
				/* This should filter out the negative
				values set explicitly by the user. */
				if (auto_inc <= col_max_value) {
					ut_a(prebuilt->autoinc_increment > 0);

					ulonglong	offset;
					ulonglong	increment;
					dberr_t		err;

					offset = prebuilt->autoinc_offset;
					increment = prebuilt->autoinc_increment;

					auto_inc = innobase_next_autoinc(
						auto_inc,
						1, increment, offset,
						col_max_value);

					err = innobase_set_max_autoinc(
						auto_inc);

					if (err != DB_SUCCESS) {
						error = err;
					}
				}
			}
			break;
		default:
			break;
		}
	}

	innobase_srv_conc_exit_innodb(prebuilt->trx);

report_error:
	if (error == DB_TABLESPACE_DELETED) {
		ib_senderrf(
			trx->mysql_thd, IB_LOG_LEVEL_ERROR,
			ER_TABLESPACE_DISCARDED,
			table->s->table_name.str);
	}

	error_result = convert_error_code_to_mysql(error,
						   prebuilt->table->flags,
						   user_thd);

	if (error_result == HA_FTS_INVALID_DOCID) {
		my_error(HA_FTS_INVALID_DOCID, MYF(0));
	}

func_exit:
	innobase_active_small();

	DBUG_RETURN(error_result);
}

/**********************************************************************//**
Checks which fields have changed in a row and stores information
of them to an update vector.
@return	DB_SUCCESS or error code */
static
dberr_t
calc_row_difference(
/*================*/
	upd_t*		uvect,		/*!< in/out: update vector */
	uchar*		old_row,	/*!< in: old row in MySQL format */
	uchar*		new_row,	/*!< in: new row in MySQL format */
	TABLE*		table,		/*!< in: table in MySQL data
					dictionary */
	uchar*		upd_buff,	/*!< in: buffer to use */
	ulint		buff_len,	/*!< in: buffer length */
	row_prebuilt_t*	prebuilt,	/*!< in: InnoDB prebuilt struct */
	THD*		thd)		/*!< in: user thread */
{
	uchar*		original_upd_buff = upd_buff;
	Field*		field;
	enum_field_types field_mysql_type;
	uint		n_fields;
	ulint		o_len;
	ulint		n_len;
	ulint		col_pack_len;
	const byte*	new_mysql_row_col;
	const byte*	o_ptr;
	const byte*	n_ptr;
	byte*		buf;
	upd_field_t*	ufield;
	ulint		col_type;
	ulint		n_changed = 0;
	dfield_t	dfield;
	dict_index_t*	clust_index;
	uint		i;
	ibool		changes_fts_column = FALSE;
	ibool		changes_fts_doc_col = FALSE;
	trx_t*          trx = thd_to_trx(thd);
	doc_id_t	doc_id = FTS_NULL_DOC_ID;

	ut_ad(!srv_read_only_mode);

	n_fields = table->s->fields;
	clust_index = dict_table_get_first_index(prebuilt->table);

	/* We use upd_buff to convert changed fields */
	buf = (byte*) upd_buff;

	for (i = 0; i < n_fields; i++) {
		field = table->field[i];

		o_ptr = (const byte*) old_row + get_field_offset(table, field);
		n_ptr = (const byte*) new_row + get_field_offset(table, field);

		/* Use new_mysql_row_col and col_pack_len save the values */

		new_mysql_row_col = n_ptr;
		col_pack_len = field->pack_length();

		o_len = col_pack_len;
		n_len = col_pack_len;

		/* We use o_ptr and n_ptr to dig up the actual data for
		comparison. */

		field_mysql_type = field->type();

		col_type = prebuilt->table->cols[i].mtype;

		switch (col_type) {

		case DATA_BLOB:
			o_ptr = row_mysql_read_blob_ref(&o_len, o_ptr, o_len);
			n_ptr = row_mysql_read_blob_ref(&n_len, n_ptr, n_len);

			break;

		case DATA_VARCHAR:
		case DATA_BINARY:
		case DATA_VARMYSQL:
			if (field_mysql_type == MYSQL_TYPE_VARCHAR) {
				/* This is a >= 5.0.3 type true VARCHAR where
				the real payload data length is stored in
				1 or 2 bytes */

				o_ptr = row_mysql_read_true_varchar(
					&o_len, o_ptr,
					(ulint)
					(((Field_varstring*) field)->length_bytes));

				n_ptr = row_mysql_read_true_varchar(
					&n_len, n_ptr,
					(ulint)
					(((Field_varstring*) field)->length_bytes));
			}

			break;
		default:
			;
		}

		if (field_mysql_type == MYSQL_TYPE_LONGLONG
		    && prebuilt->table->fts
		    && innobase_strcasecmp(
			field->field_name, FTS_DOC_ID_COL_NAME) == 0) {
			doc_id = (doc_id_t) mach_read_from_n_little_endian(
				n_ptr, 8);
			if (doc_id == 0) {
				return(DB_FTS_INVALID_DOCID);
			}
		}


		if (field->real_maybe_null()) {
			if (field->is_null_in_record(old_row)) {
				o_len = UNIV_SQL_NULL;
			}

			if (field->is_null_in_record(new_row)) {
				n_len = UNIV_SQL_NULL;
			}
		}

		if (o_len != n_len || (o_len != UNIV_SQL_NULL &&
					0 != memcmp(o_ptr, n_ptr, o_len))) {
			/* The field has changed */

			ufield = uvect->fields + n_changed;
			UNIV_MEM_INVALID(ufield, sizeof *ufield);

			/* Let us use a dummy dfield to make the conversion
			from the MySQL column format to the InnoDB format */

			if (n_len != UNIV_SQL_NULL) {
				dict_col_copy_type(prebuilt->table->cols + i,
						   dfield_get_type(&dfield));

				buf = row_mysql_store_col_in_innobase_format(
					&dfield,
					(byte*) buf,
					TRUE,
					new_mysql_row_col,
					col_pack_len,
					dict_table_is_comp(prebuilt->table));
				dfield_copy(&ufield->new_val, &dfield);
			} else {
				dfield_set_null(&ufield->new_val);
			}

			ufield->exp = NULL;
			ufield->orig_len = 0;
			ufield->field_no = dict_col_get_clust_pos(
				&prebuilt->table->cols[i], clust_index);
			n_changed++;

			/* If an FTS indexed column was changed by this
			UPDATE then we need to inform the FTS sub-system.

			NOTE: Currently we re-index all FTS indexed columns
			even if only a subset of the FTS indexed columns
			have been updated. That is the reason we are
			checking only once here. Later we will need to
			note which columns have been updated and do
			selective processing. */
			if (prebuilt->table->fts != NULL) {
				ulint           offset;
				dict_table_t*   innodb_table;

				innodb_table = prebuilt->table;

				if (!changes_fts_column) {
					offset = row_upd_changes_fts_column(
						innodb_table, ufield);

					if (offset != ULINT_UNDEFINED) {
						changes_fts_column = TRUE;
					}
				}

				if (!changes_fts_doc_col) {
					changes_fts_doc_col =
					row_upd_changes_doc_id(
						innodb_table, ufield);
				}
			}
		}
	}

	/* If the update changes a column with an FTS index on it, we
	then add an update column node with a new document id to the
	other changes. We piggy back our changes on the normal UPDATE
	to reduce processing and IO overhead. */
	if (!prebuilt->table->fts) {
			trx->fts_next_doc_id = 0;
	} else if (changes_fts_column || changes_fts_doc_col) {
		dict_table_t*   innodb_table = prebuilt->table;

		ufield = uvect->fields + n_changed;

		if (!DICT_TF2_FLAG_IS_SET(
			innodb_table, DICT_TF2_FTS_HAS_DOC_ID)) {

			/* If Doc ID is managed by user, and if any
			FTS indexed column has been updated, its corresponding
			Doc ID must also be updated. Otherwise, return
			error */
			if (changes_fts_column && !changes_fts_doc_col) {
				ut_print_timestamp(stderr);
				fprintf(stderr, " InnoDB: A new Doc ID"
					" must be supplied while updating"
					" FTS indexed columns.\n");
				return(DB_FTS_INVALID_DOCID);
			}

			/* Doc ID must monotonically increase */
			ut_ad(innodb_table->fts->cache);
			if (doc_id < prebuilt->table->fts->cache->next_doc_id) {
				fprintf(stderr,
					"InnoDB: FTS Doc ID must be larger than"
					" "IB_ID_FMT" for table",
					innodb_table->fts->cache->next_doc_id
					- 1);
				ut_print_name(stderr, trx,
					      TRUE, innodb_table->name);
				putc('\n', stderr);

				return(DB_FTS_INVALID_DOCID);
			} else if ((doc_id
				    - prebuilt->table->fts->cache->next_doc_id)
				   >= FTS_DOC_ID_MAX_STEP) {
				fprintf(stderr,
					"InnoDB: Doc ID "UINT64PF" is too"
					" big. Its difference with largest"
					" Doc ID used "UINT64PF" cannot"
					" exceed or equal to %d\n",
					doc_id,
					prebuilt->table->fts->cache->next_doc_id - 1,
					FTS_DOC_ID_MAX_STEP);
			}


			trx->fts_next_doc_id = doc_id;
		} else {
			/* If the Doc ID is a hidden column, it can't be
			changed by user */
			ut_ad(!changes_fts_doc_col);

			/* Doc ID column is hidden, a new Doc ID will be
			generated by following fts_update_doc_id() call */
			trx->fts_next_doc_id = 0;
		}

		fts_update_doc_id(
			innodb_table, ufield, &trx->fts_next_doc_id);

		++n_changed;
	} else {
		/* We have a Doc ID column, but none of FTS indexed
		columns are touched, nor the Doc ID column, so set
		fts_next_doc_id to UINT64_UNDEFINED, which means do not
		update the Doc ID column */
		trx->fts_next_doc_id = UINT64_UNDEFINED;
	}

	uvect->n_fields = n_changed;
	uvect->info_bits = 0;

	ut_a(buf <= (byte*) original_upd_buff + buff_len);

	return(DB_SUCCESS);
}

/**********************************************************************//**
Updates a row given as a parameter to a new value. Note that we are given
whole rows, not just the fields which are updated: this incurs some
overhead for CPU when we check which fields are actually updated.
TODO: currently InnoDB does not prevent the 'Halloween problem':
in a searched update a single row can get updated several times
if its index columns are updated!
@return	error number or 0 */
UNIV_INTERN
int
ha_innobase::update_row(
/*====================*/
	const uchar*	old_row,	/*!< in: old row in MySQL format */
	uchar*		new_row)	/*!< in: new row in MySQL format */
{
	upd_t*		uvect;
	dberr_t		error;
	trx_t*		trx = thd_to_trx(user_thd);

	DBUG_ENTER("ha_innobase::update_row");

	ut_a(prebuilt->trx == trx);

	if (srv_read_only_mode) {
		ib_senderrf(ha_thd(), IB_LOG_LEVEL_WARN, ER_READ_ONLY_MODE);
		DBUG_RETURN(HA_ERR_TABLE_READONLY);
	} else if (!trx_is_started(trx)) {
		++trx->will_lock;
	}

	if (upd_buf == NULL) {
		ut_ad(upd_buf_size == 0);

		/* Create a buffer for packing the fields of a record. Why
		table->reclength did not work here? Obviously, because char
		fields when packed actually became 1 byte longer, when we also
		stored the string length as the first byte. */

		upd_buf_size = table->s->reclength + table->s->max_key_length
			+ MAX_REF_PARTS * 3;
		upd_buf = (uchar*) my_malloc(upd_buf_size, MYF(MY_WME));
		if (upd_buf == NULL) {
			upd_buf_size = 0;
			DBUG_RETURN(HA_ERR_OUT_OF_MEM);
		}
	}

	ha_statistic_increment(&SSV::ha_update_count);

	if (prebuilt->upd_node) {
		uvect = prebuilt->upd_node->update;
	} else {
		uvect = row_get_prebuilt_update_vector(prebuilt);
	}

	/* Build an update vector from the modified fields in the rows
	(uses upd_buf of the handle) */

	error = calc_row_difference(uvect, (uchar*) old_row, new_row, table,
				    upd_buf, upd_buf_size, prebuilt, user_thd);

	if (error != DB_SUCCESS) {
		goto func_exit;
	}

	/* This is not a delete */
	prebuilt->upd_node->is_delete = FALSE;

	ut_a(prebuilt->template_type == ROW_MYSQL_WHOLE_ROW);

	innobase_srv_conc_enter_innodb(trx);

	error = row_update_for_mysql((byte*) old_row, prebuilt);

	/* We need to do some special AUTOINC handling for the following case:

	INSERT INTO t (c1,c2) VALUES(x,y) ON DUPLICATE KEY UPDATE ...

	We need to use the AUTOINC counter that was actually used by
	MySQL in the UPDATE statement, which can be different from the
	value used in the INSERT statement.*/

	if (error == DB_SUCCESS
	    && table->next_number_field
	    && new_row == table->record[0]
	    && thd_sql_command(user_thd) == SQLCOM_INSERT
	    && trx->duplicates)  {

		ulonglong	auto_inc;
		ulonglong	col_max_value;

		auto_inc = table->next_number_field->val_int();

		/* We need the upper limit of the col type to check for
		whether we update the table autoinc counter or not. */
		col_max_value = innobase_get_int_col_max_value(
			table->next_number_field);

		if (auto_inc <= col_max_value && auto_inc != 0) {

			ulonglong	offset;
			ulonglong	increment;

			offset = prebuilt->autoinc_offset;
			increment = prebuilt->autoinc_increment;

			auto_inc = innobase_next_autoinc(
				auto_inc, 1, increment, offset, col_max_value);

			error = innobase_set_max_autoinc(auto_inc);
		}
	}

	innobase_srv_conc_exit_innodb(trx);

func_exit:
	int err = convert_error_code_to_mysql(error,
					    prebuilt->table->flags, user_thd);

	/* If success and no columns were updated. */
	if (err == 0 && uvect->n_fields == 0) {

		/* This is the same as success, but instructs
		MySQL that the row is not really updated and it
		should not increase the count of updated rows.
		This is fix for http://bugs.mysql.com/29157 */
		err = HA_ERR_RECORD_IS_THE_SAME;
	} else if (err == HA_FTS_INVALID_DOCID) {
		my_error(HA_FTS_INVALID_DOCID, MYF(0));
	}

	/* Tell InnoDB server that there might be work for
	utility threads: */

	innobase_active_small();

	DBUG_RETURN(err);
}

/**********************************************************************//**
Deletes a row given as the parameter.
@return	error number or 0 */
UNIV_INTERN
int
ha_innobase::delete_row(
/*====================*/
	const uchar*	record)	/*!< in: a row in MySQL format */
{
	dberr_t		error;
	trx_t*		trx = thd_to_trx(user_thd);

	DBUG_ENTER("ha_innobase::delete_row");

	ut_a(prebuilt->trx == trx);

	if (srv_read_only_mode) {
		ib_senderrf(ha_thd(), IB_LOG_LEVEL_WARN, ER_READ_ONLY_MODE);
		DBUG_RETURN(HA_ERR_TABLE_READONLY);
	} else if (!trx_is_started(trx)) {
		++trx->will_lock;
	}

	ha_statistic_increment(&SSV::ha_delete_count);

	if (!prebuilt->upd_node) {
		row_get_prebuilt_update_vector(prebuilt);
	}

	/* This is a delete */

	prebuilt->upd_node->is_delete = TRUE;

	innobase_srv_conc_enter_innodb(trx);

	error = row_update_for_mysql((byte*) record, prebuilt);

	innobase_srv_conc_exit_innodb(trx);

	/* Tell the InnoDB server that there might be work for
	utility threads: */

	innobase_active_small();

	DBUG_RETURN(convert_error_code_to_mysql(
			    error, prebuilt->table->flags, user_thd));
}

/**********************************************************************//**
Removes a new lock set on a row, if it was not read optimistically. This can
be called after a row has been read in the processing of an UPDATE or a DELETE
query, if the option innodb_locks_unsafe_for_binlog is set. */
UNIV_INTERN
void
ha_innobase::unlock_row(void)
/*=========================*/
{
	DBUG_ENTER("ha_innobase::unlock_row");

	/* Consistent read does not take any locks, thus there is
	nothing to unlock. */

	if (prebuilt->select_lock_type == LOCK_NONE) {
		DBUG_VOID_RETURN;
	}

	/* Ideally, this assert must be in the beginning of the function.
	But there are some calls to this function from the SQL layer when the
	transaction is in state TRX_STATE_NOT_STARTED.  The check on
	prebuilt->select_lock_type above gets around this issue. */
	ut_ad(trx_state_eq(prebuilt->trx, TRX_STATE_ACTIVE));

	switch (prebuilt->row_read_type) {
	case ROW_READ_WITH_LOCKS:
		if (!srv_locks_unsafe_for_binlog
		    && prebuilt->trx->isolation_level
		    > TRX_ISO_READ_COMMITTED) {
			break;
		}
		/* fall through */
	case ROW_READ_TRY_SEMI_CONSISTENT:
		row_unlock_for_mysql(prebuilt, FALSE);
		break;
	case ROW_READ_DID_SEMI_CONSISTENT:
		prebuilt->row_read_type = ROW_READ_TRY_SEMI_CONSISTENT;
		break;
	}

	DBUG_VOID_RETURN;
}

/* See handler.h and row0mysql.h for docs on this function. */
UNIV_INTERN
bool
ha_innobase::was_semi_consistent_read(void)
/*=======================================*/
{
	return(prebuilt->row_read_type == ROW_READ_DID_SEMI_CONSISTENT);
}

/* See handler.h and row0mysql.h for docs on this function. */
UNIV_INTERN
void
ha_innobase::try_semi_consistent_read(bool yes)
/*===========================================*/
{
	ut_a(prebuilt->trx == thd_to_trx(ha_thd()));

	/* Row read type is set to semi consistent read if this was
	requested by the MySQL and either innodb_locks_unsafe_for_binlog
	option is used or this session is using READ COMMITTED isolation
	level. */

	if (yes
	    && (srv_locks_unsafe_for_binlog
		|| prebuilt->trx->isolation_level <= TRX_ISO_READ_COMMITTED)) {
		prebuilt->row_read_type = ROW_READ_TRY_SEMI_CONSISTENT;
	} else {
		prebuilt->row_read_type = ROW_READ_WITH_LOCKS;
	}
}

/******************************************************************//**
Initializes a handle to use an index.
@return	0 or error number */
UNIV_INTERN
int
ha_innobase::index_init(
/*====================*/
	uint	keynr,	/*!< in: key (index) number */
	bool sorted)	/*!< in: 1 if result MUST be sorted according to index */
{
	DBUG_ENTER("index_init");

	DBUG_RETURN(change_active_index(keynr));
}

/******************************************************************//**
Currently does nothing.
@return	0 */
UNIV_INTERN
int
ha_innobase::index_end(void)
/*========================*/
{
	int	error	= 0;
	DBUG_ENTER("index_end");
	active_index = MAX_KEY;
	in_range_check_pushed_down = FALSE;
	ds_mrr.dsmrr_close();
	DBUG_RETURN(error);
}

/*********************************************************************//**
Converts a search mode flag understood by MySQL to a flag understood
by InnoDB. */
static inline
ulint
convert_search_mode_to_innobase(
/*============================*/
	enum ha_rkey_function	find_flag)
{
	switch (find_flag) {
	case HA_READ_KEY_EXACT:
		/* this does not require the index to be UNIQUE */
		return(PAGE_CUR_GE);
	case HA_READ_KEY_OR_NEXT:
		return(PAGE_CUR_GE);
	case HA_READ_KEY_OR_PREV:
		return(PAGE_CUR_LE);
	case HA_READ_AFTER_KEY:
		return(PAGE_CUR_G);
	case HA_READ_BEFORE_KEY:
		return(PAGE_CUR_L);
	case HA_READ_PREFIX:
		return(PAGE_CUR_GE);
	case HA_READ_PREFIX_LAST:
		return(PAGE_CUR_LE);
	case HA_READ_PREFIX_LAST_OR_PREV:
		return(PAGE_CUR_LE);
		/* In MySQL-4.0 HA_READ_PREFIX and HA_READ_PREFIX_LAST always
		pass a complete-field prefix of a key value as the search
		tuple. I.e., it is not allowed that the last field would
		just contain n first bytes of the full field value.
		MySQL uses a 'padding' trick to convert LIKE 'abc%'
		type queries so that it can use as a search tuple
		a complete-field-prefix of a key value. Thus, the InnoDB
		search mode PAGE_CUR_LE_OR_EXTENDS is never used.
		TODO: when/if MySQL starts to use also partial-field
		prefixes, we have to deal with stripping of spaces
		and comparison of non-latin1 char type fields in
		innobase_mysql_cmp() to get PAGE_CUR_LE_OR_EXTENDS to
		work correctly. */
	case HA_READ_MBR_CONTAIN:
	case HA_READ_MBR_INTERSECT:
	case HA_READ_MBR_WITHIN:
	case HA_READ_MBR_DISJOINT:
	case HA_READ_MBR_EQUAL:
		return(PAGE_CUR_UNSUPP);
	/* do not use "default:" in order to produce a gcc warning:
	enumeration value '...' not handled in switch
	(if -Wswitch or -Wall is used) */
	}

	my_error(ER_CHECK_NOT_IMPLEMENTED, MYF(0), "this functionality");

	return(PAGE_CUR_UNSUPP);
}

/*
   BACKGROUND INFO: HOW A SELECT SQL QUERY IS EXECUTED
   ---------------------------------------------------
The following does not cover all the details, but explains how we determine
the start of a new SQL statement, and what is associated with it.

For each table in the database the MySQL interpreter may have several
table handle instances in use, also in a single SQL query. For each table
handle instance there is an InnoDB  'prebuilt' struct which contains most
of the InnoDB data associated with this table handle instance.

  A) if the user has not explicitly set any MySQL table level locks:

  1) MySQL calls ::external_lock to set an 'intention' table level lock on
the table of the handle instance. There we set
prebuilt->sql_stat_start = TRUE. The flag sql_stat_start should be set
true if we are taking this table handle instance to use in a new SQL
statement issued by the user. We also increment trx->n_mysql_tables_in_use.

  2) If prebuilt->sql_stat_start == TRUE we 'pre-compile' the MySQL search
instructions to prebuilt->template of the table handle instance in
::index_read. The template is used to save CPU time in large joins.

  3) In row_search_for_mysql, if prebuilt->sql_stat_start is true, we
allocate a new consistent read view for the trx if it does not yet have one,
or in the case of a locking read, set an InnoDB 'intention' table level
lock on the table.

  4) We do the SELECT. MySQL may repeatedly call ::index_read for the
same table handle instance, if it is a join.

  5) When the SELECT ends, MySQL removes its intention table level locks
in ::external_lock. When trx->n_mysql_tables_in_use drops to zero,
 (a) we execute a COMMIT there if the autocommit is on,
 (b) we also release possible 'SQL statement level resources' InnoDB may
have for this SQL statement. The MySQL interpreter does NOT execute
autocommit for pure read transactions, though it should. That is why the
table handler in that case has to execute the COMMIT in ::external_lock.

  B) If the user has explicitly set MySQL table level locks, then MySQL
does NOT call ::external_lock at the start of the statement. To determine
when we are at the start of a new SQL statement we at the start of
::index_read also compare the query id to the latest query id where the
table handle instance was used. If it has changed, we know we are at the
start of a new SQL statement. Since the query id can theoretically
overwrap, we use this test only as a secondary way of determining the
start of a new SQL statement. */


/**********************************************************************//**
Positions an index cursor to the index specified in the handle. Fetches the
row if any.
@return	0, HA_ERR_KEY_NOT_FOUND, or error number */
UNIV_INTERN
int
ha_innobase::index_read(
/*====================*/
	uchar*		buf,		/*!< in/out: buffer for the returned
					row */
	const uchar*	key_ptr,	/*!< in: key value; if this is NULL
					we position the cursor at the
					start or end of index; this can
					also contain an InnoDB row id, in
					which case key_len is the InnoDB
					row id length; the key value can
					also be a prefix of a full key value,
					and the last column can be a prefix
					of a full column */
	uint			key_len,/*!< in: key value length */
	enum ha_rkey_function find_flag)/*!< in: search flags from my_base.h */
{
	ulint		mode;
	dict_index_t*	index;
	ulint		match_mode	= 0;
	int		error;
	dberr_t		ret;

	DBUG_ENTER("index_read");
	DEBUG_SYNC_C("ha_innobase_index_read_begin");

	ut_a(prebuilt->trx == thd_to_trx(user_thd));
	ut_ad(key_len != 0 || find_flag != HA_READ_KEY_EXACT);

	ha_statistic_increment(&SSV::ha_read_key_count);

	index = prebuilt->index;

	if (UNIV_UNLIKELY(index == NULL) || dict_index_is_corrupted(index)) {
		prebuilt->index_usable = FALSE;
		DBUG_RETURN(HA_ERR_CRASHED);
	}
	if (UNIV_UNLIKELY(!prebuilt->index_usable)) {
		DBUG_RETURN(dict_index_is_corrupted(index)
			    ? HA_ERR_INDEX_CORRUPT
			    : HA_ERR_TABLE_DEF_CHANGED);
	}

	if (index->type & DICT_FTS) {
		DBUG_RETURN(HA_ERR_KEY_NOT_FOUND);
	}

	/* Note that if the index for which the search template is built is not
	necessarily prebuilt->index, but can also be the clustered index */

	if (prebuilt->sql_stat_start) {
		build_template(false);
	}

	if (key_ptr) {
		/* Convert the search key value to InnoDB format into
		prebuilt->search_tuple */

		row_sel_convert_mysql_key_to_innobase(
			prebuilt->search_tuple,
			srch_key_val1, sizeof(srch_key_val1),
			index,
			(byte*) key_ptr,
			(ulint) key_len,
			prebuilt->trx);
		DBUG_ASSERT(prebuilt->search_tuple->n_fields > 0);
	} else {
		/* We position the cursor to the last or the first entry
		in the index */

		dtuple_set_n_fields(prebuilt->search_tuple, 0);
	}

	mode = convert_search_mode_to_innobase(find_flag);

	match_mode = 0;

	if (find_flag == HA_READ_KEY_EXACT) {

		match_mode = ROW_SEL_EXACT;

	} else if (find_flag == HA_READ_PREFIX
		   || find_flag == HA_READ_PREFIX_LAST) {

		match_mode = ROW_SEL_EXACT_PREFIX;
	}

	last_match_mode = (uint) match_mode;

	if (mode != PAGE_CUR_UNSUPP) {

		innobase_srv_conc_enter_innodb(prebuilt->trx);

		ret = row_search_for_mysql((byte*) buf, mode, prebuilt,
					   match_mode, 0);

		innobase_srv_conc_exit_innodb(prebuilt->trx);
	} else {

		ret = DB_UNSUPPORTED;
	}

	switch (ret) {
	case DB_SUCCESS:
		error = 0;
		table->status = 0;
		srv_stats.n_rows_read.add((size_t) prebuilt->trx->id, 1);
		break;
	case DB_RECORD_NOT_FOUND:
		error = HA_ERR_KEY_NOT_FOUND;
		table->status = STATUS_NOT_FOUND;
		break;
	case DB_END_OF_INDEX:
		error = HA_ERR_KEY_NOT_FOUND;
		table->status = STATUS_NOT_FOUND;
		break;
	case DB_TABLESPACE_DELETED:

		ib_senderrf(
			prebuilt->trx->mysql_thd, IB_LOG_LEVEL_ERROR,
			ER_TABLESPACE_DISCARDED,
			table->s->table_name.str);

		table->status = STATUS_NOT_FOUND;
		error = HA_ERR_NO_SUCH_TABLE;
		break;
	case DB_TABLESPACE_NOT_FOUND:

		ib_senderrf(
			prebuilt->trx->mysql_thd, IB_LOG_LEVEL_ERROR,
			ER_TABLESPACE_MISSING, MYF(0),
			table->s->table_name.str);

		table->status = STATUS_NOT_FOUND;
		error = HA_ERR_NO_SUCH_TABLE;
		break;
	default:
		error = convert_error_code_to_mysql(
			ret, prebuilt->table->flags, user_thd);

		table->status = STATUS_NOT_FOUND;
		break;
	}

	DBUG_RETURN(error);
}

/*******************************************************************//**
The following functions works like index_read, but it find the last
row with the current key value or prefix.
@return	0, HA_ERR_KEY_NOT_FOUND, or an error code */
UNIV_INTERN
int
ha_innobase::index_read_last(
/*=========================*/
	uchar*		buf,	/*!< out: fetched row */
	const uchar*	key_ptr,/*!< in: key value, or a prefix of a full
				key value */
	uint		key_len)/*!< in: length of the key val or prefix
				in bytes */
{
	return(index_read(buf, key_ptr, key_len, HA_READ_PREFIX_LAST));
}

/********************************************************************//**
Get the index for a handle. Does not change active index.
@return	NULL or index instance. */
UNIV_INTERN
dict_index_t*
ha_innobase::innobase_get_index(
/*============================*/
	uint		keynr)	/*!< in: use this index; MAX_KEY means always
				clustered index, even if it was internally
				generated by InnoDB */
{
	KEY*		key = 0;
	dict_index_t*	index = 0;

	DBUG_ENTER("innobase_get_index");

	if (keynr != MAX_KEY && table->s->keys > 0) {
		key = table->key_info + keynr;

		index = innobase_index_lookup(share, keynr);

		if (index) {
			ut_a(ut_strcmp(index->name, key->name) == 0);
		} else {
			/* Can't find index with keynr in the translation
			table. Only print message if the index translation
			table exists */
			if (share->idx_trans_tbl.index_mapping) {
				sql_print_warning("InnoDB could not find "
						  "index %s key no %u for "
						  "table %s through its "
						  "index translation table",
						  key ? key->name : "NULL",
						  keynr,
						  prebuilt->table->name);
			}

			index = dict_table_get_index_on_name(prebuilt->table,
							     key->name);
		}
	} else {
		index = dict_table_get_first_index(prebuilt->table);
	}

	if (!index) {
		sql_print_error(
			"Innodb could not find key n:o %u with name %s "
			"from dict cache for table %s",
			keynr, key ? key->name : "NULL",
			prebuilt->table->name);
	}

	DBUG_RETURN(index);
}

/********************************************************************//**
Changes the active index of a handle.
@return	0 or error code */
UNIV_INTERN
int
ha_innobase::change_active_index(
/*=============================*/
	uint	keynr)	/*!< in: use this index; MAX_KEY means always clustered
			index, even if it was internally generated by
			InnoDB */
{
	DBUG_ENTER("change_active_index");

	ut_ad(user_thd == ha_thd());
	ut_a(prebuilt->trx == thd_to_trx(user_thd));

	active_index = keynr;

	prebuilt->index = innobase_get_index(keynr);

	if (UNIV_UNLIKELY(!prebuilt->index)) {
		sql_print_warning("InnoDB: change_active_index(%u) failed",
				  keynr);
		prebuilt->index_usable = FALSE;
		DBUG_RETURN(1);
	}

	prebuilt->index_usable = row_merge_is_index_usable(prebuilt->trx,
							   prebuilt->index);

	if (UNIV_UNLIKELY(!prebuilt->index_usable)) {
		if (dict_index_is_corrupted(prebuilt->index)) {
			char index_name[MAX_FULL_NAME_LEN + 1];
			char table_name[MAX_FULL_NAME_LEN + 1];

			innobase_format_name(
				index_name, sizeof index_name,
				prebuilt->index->name, TRUE);

			innobase_format_name(
				table_name, sizeof table_name,
				prebuilt->index->table->name, FALSE);

			push_warning_printf(
				user_thd, Sql_condition::WARN_LEVEL_WARN,
				HA_ERR_INDEX_CORRUPT,
				"InnoDB: Index %s for table %s is"
				" marked as corrupted",
				index_name, table_name);
			DBUG_RETURN(HA_ERR_INDEX_CORRUPT);
		} else {
			push_warning_printf(
				user_thd, Sql_condition::WARN_LEVEL_WARN,
				HA_ERR_TABLE_DEF_CHANGED,
				"InnoDB: insufficient history for index %u",
				keynr);
		}

		/* The caller seems to ignore this.  Thus, we must check
		this again in row_search_for_mysql(). */
		DBUG_RETURN(HA_ERR_TABLE_DEF_CHANGED);
	}

	ut_a(prebuilt->search_tuple != 0);

	dtuple_set_n_fields(prebuilt->search_tuple, prebuilt->index->n_fields);

	dict_index_copy_types(prebuilt->search_tuple, prebuilt->index,
			      prebuilt->index->n_fields);

	/* MySQL changes the active index for a handle also during some
	queries, for example SELECT MAX(a), SUM(a) first retrieves the MAX()
	and then calculates the sum. Previously we played safe and used
	the flag ROW_MYSQL_WHOLE_ROW below, but that caused unnecessary
	copying. Starting from MySQL-4.1 we use a more efficient flag here. */

	build_template(false);

	DBUG_RETURN(0);
}

/**********************************************************************//**
Positions an index cursor to the index specified in keynr. Fetches the
row if any.
??? This is only used to read whole keys ???
@return	error number or 0 */
UNIV_INTERN
int
ha_innobase::index_read_idx(
/*========================*/
	uchar*		buf,		/*!< in/out: buffer for the returned
					row */
	uint		keynr,		/*!< in: use this index */
	const uchar*	key,		/*!< in: key value; if this is NULL
					we position the cursor at the
					start or end of index */
	uint		key_len,	/*!< in: key value length */
	enum ha_rkey_function find_flag)/*!< in: search flags from my_base.h */
{
	if (change_active_index(keynr)) {

		return(1);
	}

	return(index_read(buf, key, key_len, find_flag));
}

/***********************************************************************//**
Reads the next or previous row from a cursor, which must have previously been
positioned using index_read.
@return	0, HA_ERR_END_OF_FILE, or error number */
UNIV_INTERN
int
ha_innobase::general_fetch(
/*=======================*/
	uchar*	buf,		/*!< in/out: buffer for next row in MySQL
				format */
	uint	direction,	/*!< in: ROW_SEL_NEXT or ROW_SEL_PREV */
	uint	match_mode)	/*!< in: 0, ROW_SEL_EXACT, or
				ROW_SEL_EXACT_PREFIX */
{
	dberr_t	ret;
	int	error;

	DBUG_ENTER("general_fetch");

	ut_a(prebuilt->trx == thd_to_trx(user_thd));

	innobase_srv_conc_enter_innodb(prebuilt->trx);

	ret = row_search_for_mysql(
		(byte*) buf, 0, prebuilt, match_mode, direction);

	innobase_srv_conc_exit_innodb(prebuilt->trx);

	switch (ret) {
	case DB_SUCCESS:
		error = 0;
		table->status = 0;
		srv_stats.n_rows_read.add((size_t) prebuilt->trx->id, 1);
		break;
	case DB_RECORD_NOT_FOUND:
		error = HA_ERR_END_OF_FILE;
		table->status = STATUS_NOT_FOUND;
		break;
	case DB_END_OF_INDEX:
		error = HA_ERR_END_OF_FILE;
		table->status = STATUS_NOT_FOUND;
		break;
	case DB_TABLESPACE_DELETED:

		ib_senderrf(
			prebuilt->trx->mysql_thd, IB_LOG_LEVEL_ERROR,
			ER_TABLESPACE_DISCARDED,
			table->s->table_name.str);

		table->status = STATUS_NOT_FOUND;
		error = HA_ERR_NO_SUCH_TABLE;
		break;
	case DB_TABLESPACE_NOT_FOUND:

		ib_senderrf(
			prebuilt->trx->mysql_thd, IB_LOG_LEVEL_ERROR,
			ER_TABLESPACE_MISSING,
			table->s->table_name.str);

		table->status = STATUS_NOT_FOUND;
		error = HA_ERR_NO_SUCH_TABLE;
		break;
	default:
		error = convert_error_code_to_mysql(
			ret, prebuilt->table->flags, user_thd);

		table->status = STATUS_NOT_FOUND;
		break;
	}

	DBUG_RETURN(error);
}

/***********************************************************************//**
Reads the next row from a cursor, which must have previously been
positioned using index_read.
@return	0, HA_ERR_END_OF_FILE, or error number */
UNIV_INTERN
int
ha_innobase::index_next(
/*====================*/
	uchar*		buf)	/*!< in/out: buffer for next row in MySQL
				format */
{
	ha_statistic_increment(&SSV::ha_read_next_count);

	return(general_fetch(buf, ROW_SEL_NEXT, 0));
}

/*******************************************************************//**
Reads the next row matching to the key value given as the parameter.
@return	0, HA_ERR_END_OF_FILE, or error number */
UNIV_INTERN
int
ha_innobase::index_next_same(
/*=========================*/
	uchar*		buf,	/*!< in/out: buffer for the row */
	const uchar*	key,	/*!< in: key value */
	uint		keylen)	/*!< in: key value length */
{
	ha_statistic_increment(&SSV::ha_read_next_count);

	return(general_fetch(buf, ROW_SEL_NEXT, last_match_mode));
}

/***********************************************************************//**
Reads the previous row from a cursor, which must have previously been
positioned using index_read.
@return	0, HA_ERR_END_OF_FILE, or error number */
UNIV_INTERN
int
ha_innobase::index_prev(
/*====================*/
	uchar*	buf)	/*!< in/out: buffer for previous row in MySQL format */
{
	ha_statistic_increment(&SSV::ha_read_prev_count);

	return(general_fetch(buf, ROW_SEL_PREV, 0));
}

/********************************************************************//**
Positions a cursor on the first record in an index and reads the
corresponding row to buf.
@return	0, HA_ERR_END_OF_FILE, or error code */
UNIV_INTERN
int
ha_innobase::index_first(
/*=====================*/
	uchar*	buf)	/*!< in/out: buffer for the row */
{
	int	error;

	DBUG_ENTER("index_first");
	ha_statistic_increment(&SSV::ha_read_first_count);

	error = index_read(buf, NULL, 0, HA_READ_AFTER_KEY);

	/* MySQL does not seem to allow this to return HA_ERR_KEY_NOT_FOUND */

	if (error == HA_ERR_KEY_NOT_FOUND) {
		error = HA_ERR_END_OF_FILE;
	}

	DBUG_RETURN(error);
}

/********************************************************************//**
Positions a cursor on the last record in an index and reads the
corresponding row to buf.
@return	0, HA_ERR_END_OF_FILE, or error code */
UNIV_INTERN
int
ha_innobase::index_last(
/*====================*/
	uchar*	buf)	/*!< in/out: buffer for the row */
{
	int	error;

	DBUG_ENTER("index_last");
	ha_statistic_increment(&SSV::ha_read_last_count);

	error = index_read(buf, NULL, 0, HA_READ_BEFORE_KEY);

	/* MySQL does not seem to allow this to return HA_ERR_KEY_NOT_FOUND */

	if (error == HA_ERR_KEY_NOT_FOUND) {
		error = HA_ERR_END_OF_FILE;
	}

	DBUG_RETURN(error);
}

/****************************************************************//**
Initialize a table scan.
@return	0 or error number */
UNIV_INTERN
int
ha_innobase::rnd_init(
/*==================*/
	bool	scan)	/*!< in: TRUE if table/index scan FALSE otherwise */
{
	int	err;

	/* Store the active index value so that we can restore the original
	value after a scan */

	if (prebuilt->clust_index_was_generated) {
		err = change_active_index(MAX_KEY);
	} else {
		err = change_active_index(primary_key);
	}

	/* Don't use semi-consistent read in random row reads (by position).
	This means we must disable semi_consistent_read if scan is false */

	if (!scan) {
		try_semi_consistent_read(0);
	}

	start_of_scan = 1;

	return(err);
}

/*****************************************************************//**
Ends a table scan.
@return	0 or error number */
UNIV_INTERN
int
ha_innobase::rnd_end(void)
/*======================*/
{
	return(index_end());
}

/*****************************************************************//**
Reads the next row in a table scan (also used to read the FIRST row
in a table scan).
@return	0, HA_ERR_END_OF_FILE, or error number */
UNIV_INTERN
int
ha_innobase::rnd_next(
/*==================*/
	uchar*	buf)	/*!< in/out: returns the row in this buffer,
			in MySQL format */
{
	int	error;

	DBUG_ENTER("rnd_next");
	ha_statistic_increment(&SSV::ha_read_rnd_next_count);

	if (start_of_scan) {
		error = index_first(buf);

		if (error == HA_ERR_KEY_NOT_FOUND) {
			error = HA_ERR_END_OF_FILE;
		}

		start_of_scan = 0;
	} else {
		error = general_fetch(buf, ROW_SEL_NEXT, 0);
	}

	DBUG_RETURN(error);
}

/**********************************************************************//**
Fetches a row from the table based on a row reference.
@return	0, HA_ERR_KEY_NOT_FOUND, or error code */
UNIV_INTERN
int
ha_innobase::rnd_pos(
/*=================*/
	uchar*	buf,	/*!< in/out: buffer for the row */
	uchar*	pos)	/*!< in: primary key value of the row in the
			MySQL format, or the row id if the clustered
			index was internally generated by InnoDB; the
			length of data in pos has to be ref_length */
{
	int		error;
	DBUG_ENTER("rnd_pos");
	DBUG_DUMP("key", pos, ref_length);

	ha_statistic_increment(&SSV::ha_read_rnd_count);

	ut_a(prebuilt->trx == thd_to_trx(ha_thd()));

	/* Note that we assume the length of the row reference is fixed
	for the table, and it is == ref_length */

	error = index_read(buf, pos, ref_length, HA_READ_KEY_EXACT);

	if (error) {
		DBUG_PRINT("error", ("Got error: %d", error));
	}

	DBUG_RETURN(error);
}

/**********************************************************************//**
Initialize FT index scan
@return 0 or error number */
UNIV_INTERN
int
ha_innobase::ft_init()
/*==================*/
{
	DBUG_ENTER("ft_init");

	trx_t*	trx = check_trx_exists(ha_thd());

	/* FTS queries are not treated as autocommit non-locking selects.
	This is because the FTS implementation can acquire locks behind
	the scenes. This has not been verified but it is safer to treat
	them as regular read only transactions for now. */

	if (!trx_is_started(trx)) {
		++trx->will_lock;
	}

	DBUG_RETURN(rnd_init(false));
}

/**********************************************************************//**
Initialize FT index scan
@return FT_INFO structure if successful or NULL */
UNIV_INTERN
FT_INFO*
ha_innobase::ft_init_ext(
/*=====================*/
	uint			flags,	/* in: */
	uint			keynr,	/* in: */
	String*			key)	/* in: */
{
	trx_t*			trx;
	dict_table_t*		table;
	ulint			error;
	byte*			query = (byte*) key->ptr();
	ulint			query_len = key->length();
	const CHARSET_INFO*	char_set = key->charset();
	NEW_FT_INFO*		fts_hdl = NULL;
	dict_index_t*		index;
	fts_result_t*		result;
	char			buf_tmp[8192];
	ulint			buf_tmp_used;
	uint			num_errors;

	if (fts_enable_diag_print) {
		fprintf(stderr, "keynr=%u, '%.*s'\n",
			keynr, (int) key->length(), (byte*) key->ptr());

		if (flags & FT_BOOL) {
			fprintf(stderr, "BOOL search\n");
		} else {
			fprintf(stderr, "NL search\n");
		}
	}

	/* FIXME: utf32 and utf16 are not compatible with some
	string function used. So to convert them to uft8 before
	proceed. */
	if (strcmp(char_set->csname, "utf32") == 0
	    || strcmp(char_set->csname, "utf16") == 0) {
		buf_tmp_used = innobase_convert_string(
			buf_tmp, sizeof(buf_tmp) - 1,
			&my_charset_utf8_general_ci,
			query, query_len, (CHARSET_INFO*) char_set,
			&num_errors);

		query = (byte*) buf_tmp;
		query_len = buf_tmp_used;
		query[query_len] = 0;
	}

	trx = prebuilt->trx;

	/* FTS queries are not treated as autocommit non-locking selects.
	This is because the FTS implementation can acquire locks behind
	the scenes. This has not been verified but it is safer to treat
	them as regular read only transactions for now. */

	if (!trx_is_started(trx)) {
		++trx->will_lock;
	}

	table = prebuilt->table;

	/* Table does not have an FTS index */
	if (!table->fts || ib_vector_is_empty(table->fts->indexes)) {
		my_error(ER_TABLE_HAS_NO_FT, MYF(0));
		return(NULL);
	}

	if (keynr == NO_SUCH_KEY) {
		/* FIXME: Investigate the NO_SUCH_KEY usage */
		index = (dict_index_t*) ib_vector_getp(table->fts->indexes, 0);
	} else {
		index = innobase_get_index(keynr);
	}

	if (!index || index->type != DICT_FTS) {
		my_error(ER_TABLE_HAS_NO_FT, MYF(0));
		return(NULL);
	}

	if (!(table->fts->fts_status & ADDED_TABLE_SYNCED)) {
		fts_init_index(table, FALSE);

		table->fts->fts_status |= ADDED_TABLE_SYNCED;
	}

	error = fts_query(trx, index, flags, query, query_len, &result);

	// FIXME: Proper error handling and diagnostic
	if (error != DB_SUCCESS) {
		fprintf(stderr, "Error processing query\n");
	} else {
		/* Allocate FTS handler, and instantiate it before return */
		fts_hdl = (NEW_FT_INFO*) my_malloc(sizeof(NEW_FT_INFO),
						   MYF(0));

		fts_hdl->please = (struct _ft_vft*)(&ft_vft_result);
		fts_hdl->could_you = (struct _ft_vft_ext*)(&ft_vft_ext_result);
		fts_hdl->ft_prebuilt = prebuilt;
		fts_hdl->ft_result = result;

		/* FIXME: Re-evluate the condition when Bug 14469540
		is resolved */
		prebuilt->in_fts_query = true;
	}

	return((FT_INFO*) fts_hdl);
}

/*****************************************************************//**
Set up search tuple for a query through FTS_DOC_ID_INDEX on
supplied Doc ID. This is used by MySQL to retrieve the documents
once the search result (Doc IDs) is available */
static
void
innobase_fts_create_doc_id_key(
/*===========================*/
	dtuple_t*	tuple,		/* in/out: prebuilt->search_tuple */
	const dict_index_t*
			index,		/* in: index (FTS_DOC_ID_INDEX) */
	doc_id_t*	doc_id)		/* in/out: doc id to search, value
					could be changed to storage format
					used for search. */
{
	doc_id_t	temp_doc_id;
	dfield_t*	dfield = dtuple_get_nth_field(tuple, 0);

	ut_a(dict_index_get_n_unique(index) == 1);

	dtuple_set_n_fields(tuple, index->n_fields);
	dict_index_copy_types(tuple, index, index->n_fields);

#ifdef UNIV_DEBUG
	/* The unique Doc ID field should be an eight-bytes integer */
	dict_field_t*	field = dict_index_get_nth_field(index, 0);
        ut_a(field->col->mtype == DATA_INT);
	ut_ad(sizeof(*doc_id) == field->fixed_len);
	ut_ad(innobase_strcasecmp(index->name, FTS_DOC_ID_INDEX_NAME) == 0);
#endif /* UNIV_DEBUG */

	/* Convert to storage byte order */
	mach_write_to_8(reinterpret_cast<byte*>(&temp_doc_id), *doc_id);
	*doc_id = temp_doc_id;
	dfield_set_data(dfield, doc_id, sizeof(*doc_id));

        dtuple_set_n_fields_cmp(tuple, 1);

	for (ulint i = 1; i < index->n_fields; i++) {
		dfield = dtuple_get_nth_field(tuple, i);
		dfield_set_null(dfield);
	}
}

/**********************************************************************//**
Fetch next result from the FT result set
@return error code */
UNIV_INTERN
int
ha_innobase::ft_read(
/*=================*/
	uchar*		buf)		/*!< in/out: buf contain result row */
{
	fts_result_t*	result;
	int		error;
	row_prebuilt_t*	ft_prebuilt;

	ft_prebuilt = ((NEW_FT_INFO*) ft_handler)->ft_prebuilt;

	ut_a(ft_prebuilt == prebuilt);

	result = ((NEW_FT_INFO*) ft_handler)->ft_result;

	if (result->current == NULL) {
		/* This is the case where the FTS query did not
		contain and matching documents. */
		if (result->rankings_by_id != NULL) {
			/* Now that we have the complete result, we
			need to sort the document ids on their rank
			calculation. */

			fts_query_sort_result_on_rank(result);

			result->current = const_cast<ib_rbt_node_t*>(
				rbt_first(result->rankings_by_rank));
		} else {
			ut_a(result->current == NULL);
		}
	} else {
		result->current = const_cast<ib_rbt_node_t*>(
			rbt_next(result->rankings_by_rank, result->current));
	}

next_record:

	if (result->current != NULL) {
		dict_index_t*	index;
		dtuple_t*	tuple = prebuilt->search_tuple;
		doc_id_t	search_doc_id;

		/* If we only need information from result we can return
		   without fetching the table row */
		if (ft_prebuilt->read_just_key) {
			table->status= 0;
			return(0);
		}

		index = dict_table_get_index_on_name(
			prebuilt->table, FTS_DOC_ID_INDEX_NAME);

		/* Must find the index */
		ut_a(index);

		/* Switch to the FTS doc id index */
		prebuilt->index = index;

		fts_ranking_t*	ranking = rbt_value(
			fts_ranking_t, result->current);

		search_doc_id = ranking->doc_id;

		/* We pass a pointer of search_doc_id because it will be
		converted to storage byte order used in the search
		tuple. */
		innobase_fts_create_doc_id_key(tuple, index, &search_doc_id);

		innobase_srv_conc_enter_innodb(prebuilt->trx);

		dberr_t ret = row_search_for_mysql(
			(byte*) buf, PAGE_CUR_GE, prebuilt, ROW_SEL_EXACT, 0);

		innobase_srv_conc_exit_innodb(prebuilt->trx);

		switch (ret) {
		case DB_SUCCESS:
			error = 0;
			table->status = 0;
			break;
		case DB_RECORD_NOT_FOUND:
			result->current = const_cast<ib_rbt_node_t*>(
				rbt_next(result->rankings_by_rank,
					 result->current));

			if (!result->current) {
				/* exhaust the result set, should return
				HA_ERR_END_OF_FILE just like
				ha_innobase::general_fetch() and/or
				ha_innobase::index_first() etc. */
				error = HA_ERR_END_OF_FILE;
				table->status = STATUS_NOT_FOUND;
			} else {
				goto next_record;
			}
			break;
		case DB_END_OF_INDEX:
			error = HA_ERR_END_OF_FILE;
			table->status = STATUS_NOT_FOUND;
			break;
		case DB_TABLESPACE_DELETED:

			ib_senderrf(
				prebuilt->trx->mysql_thd, IB_LOG_LEVEL_ERROR,
				ER_TABLESPACE_DISCARDED,
				table->s->table_name.str);

			table->status = STATUS_NOT_FOUND;
			error = HA_ERR_NO_SUCH_TABLE;
			break;
		case DB_TABLESPACE_NOT_FOUND:

			ib_senderrf(
				prebuilt->trx->mysql_thd, IB_LOG_LEVEL_ERROR,
				ER_TABLESPACE_MISSING,
				table->s->table_name.str);

			table->status = STATUS_NOT_FOUND;
			error = HA_ERR_NO_SUCH_TABLE;
			break;
		default:
			error = convert_error_code_to_mysql(
				ret, 0, user_thd);

			table->status = STATUS_NOT_FOUND;
			break;
		}

		return(error);
	}

	return(HA_ERR_END_OF_FILE);
}

/*************************************************************************
*/

void
ha_innobase::ft_end()
{
	fprintf(stderr, "ft_end()\n");

	rnd_end();
}

/*********************************************************************//**
Stores a reference to the current row to 'ref' field of the handle. Note
that in the case where we have generated the clustered index for the
table, the function parameter is illogical: we MUST ASSUME that 'record'
is the current 'position' of the handle, because if row ref is actually
the row id internally generated in InnoDB, then 'record' does not contain
it. We just guess that the row id must be for the record where the handle
was positioned the last time. */
UNIV_INTERN
void
ha_innobase::position(
/*==================*/
	const uchar*	record)	/*!< in: row in MySQL format */
{
	uint		len;

	ut_a(prebuilt->trx == thd_to_trx(ha_thd()));

	if (prebuilt->clust_index_was_generated) {
		/* No primary key was defined for the table and we
		generated the clustered index from row id: the
		row reference will be the row id, not any key value
		that MySQL knows of */

		len = DATA_ROW_ID_LEN;

		memcpy(ref, prebuilt->row_id, len);
	} else {
		len = store_key_val_for_row(primary_key, (char*) ref,
							 ref_length, record);
	}

	/* We assume that the 'ref' value len is always fixed for the same
	table. */

	if (len != ref_length) {
		sql_print_error("Stored ref len is %lu, but table ref len is "
				"%lu", (ulong) len, (ulong) ref_length);
	}
}

/* limit innodb monitor access to users with PROCESS privilege.
See http://bugs.mysql.com/32710 for expl. why we choose PROCESS. */
#define IS_MAGIC_TABLE_AND_USER_DENIED_ACCESS(table_name, thd) \
	(row_is_magic_monitor_table(table_name) \
	 && check_global_access(thd, PROCESS_ACL))

/*****************************************************************//**
Check whether there exist a column named as "FTS_DOC_ID", which is
reserved for InnoDB FTS Doc ID
@return true if there exist a "FTS_DOC_ID" column */
static
bool
create_table_check_doc_id_col(
/*==========================*/
	trx_t*		trx,		/*!< in: InnoDB transaction handle */
	const TABLE*	form,		/*!< in: information on table
					columns and indexes */
	ulint*		doc_id_col)	/*!< out: Doc ID column number if
					there exist a FTS_DOC_ID column,
					ULINT_UNDEFINED if column is of the
					wrong type/name/size */
{
	for (ulint i = 0; i < form->s->fields; i++) {
		const Field*	field;
		ulint		col_type;
		ulint		col_len;
		ulint		unsigned_type;

		field = form->field[i];

		col_type = get_innobase_type_from_mysql_type(&unsigned_type,
							     field);

		col_len = field->pack_length();

		if (innobase_strcasecmp(field->field_name,
					FTS_DOC_ID_COL_NAME) == 0) {

			/* Note the name is case sensitive due to
			our internal query parser */
			if (col_type == DATA_INT
			    && !field->real_maybe_null()
			    && col_len == sizeof(doc_id_t)
			    && (strcmp(field->field_name,
				      FTS_DOC_ID_COL_NAME) == 0)) {
				*doc_id_col = i;
			} else {
				push_warning_printf(
					trx->mysql_thd,
					Sql_condition::WARN_LEVEL_WARN,
					ER_ILLEGAL_HA_CREATE_OPTION,
					"InnoDB: FTS_DOC_ID column must be "
					"of BIGINT NOT NULL type, and named "
					"in all capitalized characters");
				my_error(ER_WRONG_COLUMN_NAME, MYF(0),
					 field->field_name);
				*doc_id_col = ULINT_UNDEFINED;
			}

			return(true);
		}
	}

	return(false);
}

/*****************************************************************//**
Creates a table definition to an InnoDB database. */
static __attribute__((nonnull, warn_unused_result))
int
create_table_def(
/*=============*/
	trx_t*		trx,		/*!< in: InnoDB transaction handle */
	const TABLE*	form,		/*!< in: information on table
					columns and indexes */
	const char*	table_name,	/*!< in: table name */
	const char*	temp_path,	/*!< in: if this is a table explicitly
					created by the user with the
					TEMPORARY keyword, then this
					parameter is the dir path where the
					table should be placed if we create
					an .ibd file for it (no .ibd extension
					in the path, though). Otherwise this
					is a zero length-string */
	const char*	remote_path,	/*!< in: Remote path or zero length-string */
	ulint		flags,		/*!< in: table flags */
	ulint		flags2)		/*!< in: table flags2 */
{
	THD*		thd = trx->mysql_thd;
	dict_table_t*	table;
	ulint		n_cols;
	dberr_t		err;
	ulint		col_type;
	ulint		col_len;
	ulint		nulls_allowed;
	ulint		unsigned_type;
	ulint		binary_type;
	ulint		long_true_varchar;
	ulint		charset_no;
	ulint		i;
	ulint		doc_id_col = 0;
	ibool		has_doc_id_col = FALSE;
	mem_heap_t*	heap;

	DBUG_ENTER("create_table_def");
	DBUG_PRINT("enter", ("table_name: %s", table_name));

	DBUG_ASSERT(thd != NULL);

	/* MySQL does the name length check. But we do additional check
	on the name length here */
	if (strlen(table_name) > MAX_FULL_NAME_LEN) {
		push_warning_printf(
			thd, Sql_condition::WARN_LEVEL_WARN,
			ER_TABLE_NAME,
			"InnoDB: Table Name or Database Name is too long");

		DBUG_RETURN(ER_TABLE_NAME);
	}

	/* table_name must contain '/'. Later in the code we assert if it
	does not */
	if (strcmp(strchr(table_name, '/') + 1,
		   "innodb_table_monitor") == 0) {
		push_warning(
			thd, Sql_condition::WARN_LEVEL_WARN,
			HA_ERR_WRONG_COMMAND,
			DEPRECATED_MSG_INNODB_TABLE_MONITOR);
	}

	n_cols = form->s->fields;

	/* Check whether there already exists a FTS_DOC_ID column */
	if (create_table_check_doc_id_col(trx, form, &doc_id_col)){

		/* Raise error if the Doc ID column is of wrong type or name */
		if (doc_id_col == ULINT_UNDEFINED) {
			trx_commit_for_mysql(trx);

			err = DB_ERROR;
			goto error_ret;
		} else {
			has_doc_id_col = TRUE;
		}
	}

	/* We pass 0 as the space id, and determine at a lower level the space
	id where to store the table */

	if (flags2 & DICT_TF2_FTS) {
		/* Adjust for the FTS hidden field */
		if (!has_doc_id_col) {
			table = dict_mem_table_create(table_name, 0, n_cols + 1,
						      flags, flags2);

			/* Set the hidden doc_id column. */
			table->fts->doc_col = n_cols;
		} else {
			table = dict_mem_table_create(table_name, 0, n_cols,
						      flags, flags2);
			table->fts->doc_col = doc_id_col;
		}
	} else {
		table = dict_mem_table_create(table_name, 0, n_cols,
					      flags, flags2);
	}

	if (flags2 & DICT_TF2_TEMPORARY) {
		ut_a(strlen(temp_path));
		table->dir_path_of_temp_table =
			mem_heap_strdup(table->heap, temp_path);
	}

	if (DICT_TF_HAS_DATA_DIR(flags)) {
		ut_a(strlen(remote_path));
		table->data_dir_path = mem_heap_strdup(table->heap, remote_path);
	} else {
		table->data_dir_path = NULL;
	}
	heap = mem_heap_create(1000);

	for (i = 0; i < n_cols; i++) {
		Field*	field = form->field[i];

		col_type = get_innobase_type_from_mysql_type(&unsigned_type,
							     field);

		if (!col_type) {
			push_warning_printf(
				thd, Sql_condition::WARN_LEVEL_WARN,
				ER_CANT_CREATE_TABLE,
				"Error creating table '%s' with "
				"column '%s'. Please check its "
				"column type and try to re-create "
				"the table with an appropriate "
				"column type.",
				table->name, field->field_name);
			goto err_col;
		}

		nulls_allowed = field->real_maybe_null() ? 0 : DATA_NOT_NULL;
		binary_type = field->binary() ? DATA_BINARY_TYPE : 0;

		charset_no = 0;

		if (dtype_is_string_type(col_type)) {

			charset_no = (ulint) field->charset()->number;

			if (UNIV_UNLIKELY(charset_no > MAX_CHAR_COLL_NUM)) {
				/* in data0type.h we assume that the
				number fits in one byte in prtype */
				push_warning_printf(
					thd, Sql_condition::WARN_LEVEL_WARN,
					ER_CANT_CREATE_TABLE,
					"In InnoDB, charset-collation codes"
					" must be below 256."
					" Unsupported code %lu.",
					(ulong) charset_no);
				mem_heap_free(heap);
				DBUG_RETURN(ER_CANT_CREATE_TABLE);
			}
		}

		/* we assume in dtype_form_prtype() that this fits in
		two bytes */
		ut_a(field->type() <= MAX_CHAR_COLL_NUM);
		col_len = field->pack_length();

		/* The MySQL pack length contains 1 or 2 bytes length field
		for a true VARCHAR. Let us subtract that, so that the InnoDB
		column length in the InnoDB data dictionary is the real
		maximum byte length of the actual data. */

		long_true_varchar = 0;

		if (field->type() == MYSQL_TYPE_VARCHAR) {
			col_len -= ((Field_varstring*) field)->length_bytes;

			if (((Field_varstring*) field)->length_bytes == 2) {
				long_true_varchar = DATA_LONG_TRUE_VARCHAR;
			}
		}

		/* First check whether the column to be added has a
		system reserved name. */
		if (dict_col_name_is_reserved(field->field_name)){
			my_error(ER_WRONG_COLUMN_NAME, MYF(0),
				 field->field_name);
err_col:
			dict_mem_table_free(table);
			mem_heap_free(heap);
			trx_commit_for_mysql(trx);

			err = DB_ERROR;
			goto error_ret;
		}

		dict_mem_table_add_col(table, heap,
			field->field_name,
			col_type,
			dtype_form_prtype(
				(ulint) field->type()
				| nulls_allowed | unsigned_type
				| binary_type | long_true_varchar,
				charset_no),
			col_len);
	}

	/* Add the FTS doc_id hidden column. */
	if (flags2 & DICT_TF2_FTS && !has_doc_id_col) {
		fts_add_doc_id_column(table, heap);
	}

	err = row_create_table_for_mysql(table, trx, false);

	mem_heap_free(heap);

	if (err == DB_DUPLICATE_KEY || err == DB_TABLESPACE_EXISTS) {
		char display_name[FN_REFLEN];
		char* buf_end = innobase_convert_identifier(
			display_name, sizeof(display_name) - 1,
			table_name, strlen(table_name),
			thd, TRUE);

		*buf_end = '\0';

		my_error(err == DB_DUPLICATE_KEY
			 ? ER_TABLE_EXISTS_ERROR
			 : ER_TABLESPACE_EXISTS, MYF(0), display_name);
	}

	if (err == DB_SUCCESS && (flags2 & DICT_TF2_FTS)) {
		fts_optimize_add_table(table);
	}

error_ret:
	DBUG_RETURN(convert_error_code_to_mysql(err, flags, thd));
}

/*****************************************************************//**
Creates an index in an InnoDB database. */
static
int
create_index(
/*=========*/
	trx_t*		trx,		/*!< in: InnoDB transaction handle */
	const TABLE*	form,		/*!< in: information on table
					columns and indexes */
	ulint		flags,		/*!< in: InnoDB table flags */
	const char*	table_name,	/*!< in: table name */
	uint		key_num)	/*!< in: index number */
{
	dict_index_t*	index;
	int		error;
	const KEY*	key;
	ulint		ind_type;
	ulint*		field_lengths;

	DBUG_ENTER("create_index");

	key = form->key_info + key_num;

	/* Assert that "GEN_CLUST_INDEX" cannot be used as non-primary index */
	ut_a(innobase_strcasecmp(key->name, innobase_index_reserve_name) != 0);

	if (key->flags & HA_FULLTEXT) {
		index = dict_mem_index_create(table_name, key->name, 0,
					      DICT_FTS,
					      key->user_defined_key_parts);

		for (ulint i = 0; i < key->user_defined_key_parts; i++) {
			KEY_PART_INFO*	key_part = key->key_part + i;
			dict_mem_index_add_field(
				index, key_part->field->field_name, 0);
		}

		DBUG_RETURN(convert_error_code_to_mysql(
				    row_create_index_for_mysql(
					    index, trx, NULL),
				    flags, NULL));

	}

	ind_type = 0;

	if (key_num == form->s->primary_key) {
		ind_type |= DICT_CLUSTERED;
	}

	if (key->flags & HA_NOSAME) {
		ind_type |= DICT_UNIQUE;
	}

	field_lengths = (ulint*) my_malloc(
		key->user_defined_key_parts * sizeof *
				field_lengths, MYF(MY_FAE));

	/* We pass 0 as the space id, and determine at a lower level the space
	id where to store the table */

	index = dict_mem_index_create(table_name, key->name, 0,
				      ind_type, key->user_defined_key_parts);

	for (ulint i = 0; i < key->user_defined_key_parts; i++) {
		KEY_PART_INFO*	key_part = key->key_part + i;
		ulint		prefix_len;
		ulint		col_type;
		ulint		is_unsigned;


		/* (The flag HA_PART_KEY_SEG denotes in MySQL a
		column prefix field in an index: we only store a
		specified number of first bytes of the column to
		the index field.) The flag does not seem to be
		properly set by MySQL. Let us fall back on testing
		the length of the key part versus the column. */

		Field*	field = NULL;

		for (ulint j = 0; j < form->s->fields; j++) {

			field = form->field[j];

			if (0 == innobase_strcasecmp(
				    field->field_name,
				    key_part->field->field_name)) {
				/* Found the corresponding column */

				goto found;
			}
		}

		ut_error;
found:
		col_type = get_innobase_type_from_mysql_type(
			&is_unsigned, key_part->field);

		if (DATA_BLOB == col_type
		    || (key_part->length < field->pack_length()
			&& field->type() != MYSQL_TYPE_VARCHAR)
		    || (field->type() == MYSQL_TYPE_VARCHAR
			&& key_part->length < field->pack_length()
			- ((Field_varstring*) field)->length_bytes)) {

			switch (col_type) {
			default:
				prefix_len = key_part->length;
				break;
			case DATA_INT:
			case DATA_FLOAT:
			case DATA_DOUBLE:
			case DATA_DECIMAL:
				sql_print_error(
					"MySQL is trying to create a column "
					"prefix index field, on an "
					"inappropriate data type. Table "
					"name %s, column name %s.",
					table_name,
					key_part->field->field_name);

				prefix_len = 0;
			}
		} else {
			prefix_len = 0;
		}

		field_lengths[i] = key_part->length;

		dict_mem_index_add_field(
			index, key_part->field->field_name, prefix_len);
	}

	ut_ad(key->flags & HA_FULLTEXT || !(index->type & DICT_FTS));

	/* Even though we've defined max_supported_key_part_length, we
	still do our own checking using field_lengths to be absolutely
	sure we don't create too long indexes. */

	error = convert_error_code_to_mysql(
		row_create_index_for_mysql(index, trx, field_lengths),
		flags, NULL);

	my_free(field_lengths);

	DBUG_RETURN(error);
}

/*****************************************************************//**
Creates an index to an InnoDB table when the user has defined no
primary index. */
static
int
create_clustered_index_when_no_primary(
/*===================================*/
	trx_t*		trx,		/*!< in: InnoDB transaction handle */
	ulint		flags,		/*!< in: InnoDB table flags */
	const char*	table_name)	/*!< in: table name */
{
	dict_index_t*	index;
	dberr_t		error;

	/* We pass 0 as the space id, and determine at a lower level the space
	id where to store the table */
	index = dict_mem_index_create(table_name,
				      innobase_index_reserve_name,
				      0, DICT_CLUSTERED, 0);

	error = row_create_index_for_mysql(index, trx, NULL);

	return(convert_error_code_to_mysql(error, flags, NULL));
}

/*****************************************************************//**
Return a display name for the row format
@return row format name */
UNIV_INTERN
const char*
get_row_format_name(
/*================*/
	enum row_type	row_format)		/*!< in: Row Format */
{
	switch (row_format) {
	case ROW_TYPE_COMPACT:
		return("COMPACT");
	case ROW_TYPE_COMPRESSED:
		return("COMPRESSED");
	case ROW_TYPE_DYNAMIC:
		return("DYNAMIC");
	case ROW_TYPE_REDUNDANT:
		return("REDUNDANT");
	case ROW_TYPE_DEFAULT:
		return("DEFAULT");
	case ROW_TYPE_FIXED:
		return("FIXED");
	case ROW_TYPE_PAGE:
	case ROW_TYPE_NOT_USED:
		break;
	}
	return("NOT USED");
}

/** If file-per-table is missing, issue warning and set ret false */
#define CHECK_ERROR_ROW_TYPE_NEEDS_FILE_PER_TABLE(use_tablespace)\
	if (!use_tablespace) {					\
		push_warning_printf(				\
			thd, Sql_condition::WARN_LEVEL_WARN,	\
			ER_ILLEGAL_HA_CREATE_OPTION,		\
			"InnoDB: ROW_FORMAT=%s requires"	\
			" innodb_file_per_table.",		\
			get_row_format_name(row_format));	\
		ret = "ROW_FORMAT";					\
	}

/** If file-format is Antelope, issue warning and set ret false */
#define CHECK_ERROR_ROW_TYPE_NEEDS_GT_ANTELOPE			\
	if (srv_file_format < UNIV_FORMAT_B) {		\
		push_warning_printf(				\
			thd, Sql_condition::WARN_LEVEL_WARN,	\
			ER_ILLEGAL_HA_CREATE_OPTION,		\
			"InnoDB: ROW_FORMAT=%s requires"	\
			" innodb_file_format > Antelope.",	\
			get_row_format_name(row_format));	\
		ret = "ROW_FORMAT";				\
	}


/*****************************************************************//**
Validates the create options. We may build on this function
in future. For now, it checks two specifiers:
KEY_BLOCK_SIZE and ROW_FORMAT
If innodb_strict_mode is not set then this function is a no-op
@return	NULL if valid, string if not. */
UNIV_INTERN
const char*
create_options_are_invalid(
/*=======================*/
	THD*		thd,		/*!< in: connection thread. */
	TABLE*		form,		/*!< in: information on table
					columns and indexes */
	HA_CREATE_INFO*	create_info,	/*!< in: create info. */
	bool		use_tablespace)	/*!< in: srv_file_per_table */
{
	ibool	kbs_specified	= FALSE;
	const char*	ret	= NULL;
	enum row_type	row_format	= form->s->row_type;

	ut_ad(thd != NULL);

	/* If innodb_strict_mode is not set don't do any validation. */
	if (!(THDVAR(thd, strict_mode))) {
		return(NULL);
	}

	ut_ad(form != NULL);
	ut_ad(create_info != NULL);

	/* First check if a non-zero KEY_BLOCK_SIZE was specified. */
	if (create_info->key_block_size) {
		kbs_specified = TRUE;
		switch (create_info->key_block_size) {
			ulint	kbs_max;
		case 1:
		case 2:
		case 4:
		case 8:
		case 16:
			/* Valid KEY_BLOCK_SIZE, check its dependencies. */
			if (!use_tablespace) {
				push_warning(
					thd, Sql_condition::WARN_LEVEL_WARN,
					ER_ILLEGAL_HA_CREATE_OPTION,
					"InnoDB: KEY_BLOCK_SIZE requires"
					" innodb_file_per_table.");
				ret = "KEY_BLOCK_SIZE";
			}
			if (srv_file_format < UNIV_FORMAT_B) {
				push_warning(
					thd, Sql_condition::WARN_LEVEL_WARN,
					ER_ILLEGAL_HA_CREATE_OPTION,
					"InnoDB: KEY_BLOCK_SIZE requires"
					" innodb_file_format > Antelope.");
				ret = "KEY_BLOCK_SIZE";
			}

			/* The maximum KEY_BLOCK_SIZE (KBS) is 16. But if
			UNIV_PAGE_SIZE is smaller than 16k, the maximum
			KBS is also smaller. */
			kbs_max = ut_min(
				1 << (UNIV_PAGE_SSIZE_MAX - 1),
				1 << (PAGE_ZIP_SSIZE_MAX - 1));
			if (create_info->key_block_size > kbs_max) {
				push_warning_printf(
					thd, Sql_condition::WARN_LEVEL_WARN,
					ER_ILLEGAL_HA_CREATE_OPTION,
					"InnoDB: KEY_BLOCK_SIZE=%ld"
					" cannot be larger than %ld.",
					create_info->key_block_size,
					kbs_max);
				ret = "KEY_BLOCK_SIZE";
			}
			break;
		default:
			push_warning_printf(
				thd, Sql_condition::WARN_LEVEL_WARN,
				ER_ILLEGAL_HA_CREATE_OPTION,
				"InnoDB: invalid KEY_BLOCK_SIZE = %lu."
				" Valid values are [1, 2, 4, 8, 16]",
				create_info->key_block_size);
			ret = "KEY_BLOCK_SIZE";
			break;
		}
	}

	/* Check for a valid Innodb ROW_FORMAT specifier and
	other incompatibilities. */
	switch (row_format) {
	case ROW_TYPE_COMPRESSED:
		CHECK_ERROR_ROW_TYPE_NEEDS_FILE_PER_TABLE(use_tablespace);
		CHECK_ERROR_ROW_TYPE_NEEDS_GT_ANTELOPE;
		break;
	case ROW_TYPE_DYNAMIC:
		CHECK_ERROR_ROW_TYPE_NEEDS_FILE_PER_TABLE(use_tablespace);
		CHECK_ERROR_ROW_TYPE_NEEDS_GT_ANTELOPE;
		/* fall through since dynamic also shuns KBS */
	case ROW_TYPE_COMPACT:
	case ROW_TYPE_REDUNDANT:
		if (kbs_specified) {
			push_warning_printf(
				thd, Sql_condition::WARN_LEVEL_WARN,
				ER_ILLEGAL_HA_CREATE_OPTION,
				"InnoDB: cannot specify ROW_FORMAT = %s"
				" with KEY_BLOCK_SIZE.",
				get_row_format_name(row_format));
			ret = "KEY_BLOCK_SIZE";
		}
		break;
	case ROW_TYPE_DEFAULT:
		break;
	case ROW_TYPE_FIXED:
	case ROW_TYPE_PAGE:
	case ROW_TYPE_NOT_USED:
		push_warning(
			thd, Sql_condition::WARN_LEVEL_WARN,
			ER_ILLEGAL_HA_CREATE_OPTION,		\
			"InnoDB: invalid ROW_FORMAT specifier.");
		ret = "ROW_TYPE";
		break;
	}

	/* Use DATA DIRECTORY only with file-per-table. */
	if (create_info->data_file_name && !use_tablespace) {
		push_warning(
			thd, Sql_condition::WARN_LEVEL_WARN,
			ER_ILLEGAL_HA_CREATE_OPTION,
			"InnoDB: DATA DIRECTORY requires"
			" innodb_file_per_table.");
		ret = "DATA DIRECTORY";
	}

	/* Do not use DATA DIRECTORY with TEMPORARY TABLE. */
	if (create_info->data_file_name
	    && create_info->options & HA_LEX_CREATE_TMP_TABLE) {
		push_warning(
			thd, Sql_condition::WARN_LEVEL_WARN,
			ER_ILLEGAL_HA_CREATE_OPTION,
			"InnoDB: DATA DIRECTORY cannot be used"
			" for TEMPORARY tables.");
		ret = "DATA DIRECTORY";
	}

	/* Do not allow INDEX_DIRECTORY */
	if (create_info->index_file_name) {
		push_warning_printf(
			thd, Sql_condition::WARN_LEVEL_WARN,
			ER_ILLEGAL_HA_CREATE_OPTION,
			"InnoDB: INDEX DIRECTORY is not supported");
		ret = "INDEX DIRECTORY";
	}

	return(ret);
}

/*****************************************************************//**
Update create_info.  Used in SHOW CREATE TABLE et al. */
UNIV_INTERN
void
ha_innobase::update_create_info(
/*============================*/
	HA_CREATE_INFO*	create_info)	/*!< in/out: create info */
{
	if (!(create_info->used_fields & HA_CREATE_USED_AUTO)) {
		ha_innobase::info(HA_STATUS_AUTO);
		create_info->auto_increment_value = stats.auto_increment_value;
	}

	/* Update the DATA DIRECTORY name from SYS_DATAFILES. */
	dict_get_and_save_data_dir_path(prebuilt->table, false);

	if (prebuilt->table->data_dir_path) {
		create_info->data_file_name = prebuilt->table->data_dir_path;
	}
}

/*****************************************************************//**
Initialize the table FTS stopword list
@return TRUE if success */
UNIV_INTERN
ibool
innobase_fts_load_stopword(
/*=======================*/
	dict_table_t*	table,	/*!< in: Table has the FTS */
	trx_t*		trx,	/*!< in: transaction */
	THD*		thd)	/*!< in: current thread */
{
	return(fts_load_stopword(table, trx,
				 fts_server_stopword_table,
				 THDVAR(thd, ft_user_stopword_table),
				 THDVAR(thd, ft_enable_stopword), FALSE));
}

/*****************************************************************//**
Parses the table name into normal name and either temp path or remote path
if needed.
@return	0 if successful, otherwise, error number */
UNIV_INTERN
int
ha_innobase::parse_table_name(
/*==========================*/
	const char*	name,		/*!< in/out: table name provided*/
	HA_CREATE_INFO*	create_info,	/*!< in: more information of the
					created table, contains also the
					create statement string */
	ulint		flags,		/*!< in: flags*/
	ulint		flags2,		/*!< in: flags2*/
	char*		norm_name,	/*!< out: normalized table name */
	char*		temp_path,	/*!< out: absolute path of table */
	char*		remote_path)	/*!< out: remote path of table */
{
	THD*		thd = ha_thd();
	bool		use_tablespace = flags2 & DICT_TF2_USE_TABLESPACE;
	DBUG_ENTER("ha_innobase::parse_table_name");

#ifdef __WIN__
	/* Names passed in from server are in two formats:
	1. <database_name>/<table_name>: for normal table creation
	2. full path: for temp table creation, or DATA DIRECTORY.

	When srv_file_per_table is on and mysqld_embedded is off,
	check for full path pattern, i.e.
	X:\dir\...,		X is a driver letter, or
	\\dir1\dir2\...,	UNC path
	returns error if it is in full path format, but not creating a temp.
	table. Currently InnoDB does not support symbolic link on Windows. */

	if (use_tablespace
	    && !mysqld_embedded
	    && !(create_info->options & HA_LEX_CREATE_TMP_TABLE)) {

		if ((name[1] == ':')
		    || (name[0] == '\\' && name[1] == '\\')) {
			sql_print_error("Cannot create table %s\n", name);
			DBUG_RETURN(HA_ERR_GENERIC);
		}
	}
#endif

	normalize_table_name(norm_name, name);
	temp_path[0] = '\0';
	remote_path[0] = '\0';

	/* A full path is used for TEMPORARY TABLE and DATA DIRECTORY.
	In the case of;
	  CREATE TEMPORARY TABLE ... DATA DIRECTORY={path} ... ;
	We ignore the DATA DIRECTORY. */
	if (create_info->options & HA_LEX_CREATE_TMP_TABLE) {
		strncpy(temp_path, name, FN_REFLEN - 1);
	}

	if (create_info->data_file_name) {
		bool ignore = false;

		/* Use DATA DIRECTORY only with file-per-table. */
		if (!use_tablespace) {
			push_warning(
				thd, Sql_condition::WARN_LEVEL_WARN,
				ER_ILLEGAL_HA_CREATE_OPTION,
				"InnoDB: DATA DIRECTORY requires"
				" innodb_file_per_table.");
			ignore = true;
		}

		/* Do not use DATA DIRECTORY with TEMPORARY TABLE. */
		if (create_info->options & HA_LEX_CREATE_TMP_TABLE) {
			push_warning(
				thd, Sql_condition::WARN_LEVEL_WARN,
				ER_ILLEGAL_HA_CREATE_OPTION,
				"InnoDB: DATA DIRECTORY cannot be"
				" used for TEMPORARY tables.");
			ignore = true;
		}

		if (ignore) {
			push_warning_printf(
				thd, Sql_condition::WARN_LEVEL_WARN,
				WARN_OPTION_IGNORED,
				ER_DEFAULT(WARN_OPTION_IGNORED),
				"DATA DIRECTORY");
		} else {
			strncpy(remote_path, create_info->data_file_name,
				FN_REFLEN - 1);
		}
	}

	if (create_info->index_file_name) {
		push_warning_printf(
			thd, Sql_condition::WARN_LEVEL_WARN,
			WARN_OPTION_IGNORED,
			ER_DEFAULT(WARN_OPTION_IGNORED),
			"INDEX DIRECTORY");
	}

	DBUG_RETURN(0);
}

/*****************************************************************//**
Determines InnoDB table flags.
@retval true if successful, false if error */
UNIV_INTERN
bool
innobase_table_flags(
/*=================*/
	const TABLE*		form,		/*!< in: table */
	const HA_CREATE_INFO*	create_info,	/*!< in: information
						on table columns and indexes */
	THD*			thd,		/*!< in: connection */
	bool			use_tablespace,	/*!< in: whether to create
						outside system tablespace */
	ulint*			flags,		/*!< out: DICT_TF flags */
	ulint*			flags2)		/*!< out: DICT_TF2 flags */
{
	DBUG_ENTER("innobase_table_flags");

	const char*	fts_doc_id_index_bad = NULL;
	bool		zip_allowed = true;
	ulint		zip_ssize = 0;
	enum row_type	row_format;
	rec_format_t	innodb_row_format = REC_FORMAT_COMPACT;
	bool		use_data_dir;

	/* Cache the value of innodb_file_format, in case it is
	modified by another thread while the table is being created. */
	const ulint	file_format_allowed = srv_file_format;

	*flags = 0;
	*flags2 = 0;

	/* Check if there are any FTS indexes defined on this table. */
	for (uint i = 0; i < form->s->keys; i++) {
		const KEY*	key = &form->key_info[i];

		if (key->flags & HA_FULLTEXT) {
			*flags2 |= DICT_TF2_FTS;

			/* We don't support FTS indexes in temporary
			tables. */
			if (create_info->options & HA_LEX_CREATE_TMP_TABLE) {

				my_error(ER_INNODB_NO_FT_TEMP_TABLE, MYF(0));
				DBUG_RETURN(false);
			}

			if (key->flags & HA_USES_PARSER) {
				my_error(ER_INNODB_NO_FT_USES_PARSER, MYF(0));
                                DBUG_RETURN(false);
			}

			if (fts_doc_id_index_bad) {
				goto index_bad;
			}
		}

		if (innobase_strcasecmp(key->name, FTS_DOC_ID_INDEX_NAME)) {
			continue;
		}

		/* Do a pre-check on FTS DOC ID index */
		if (!(key->flags & HA_NOSAME)
		    || strcmp(key->name, FTS_DOC_ID_INDEX_NAME)
		    || strcmp(key->key_part[0].field->field_name,
			      FTS_DOC_ID_COL_NAME)) {
			fts_doc_id_index_bad = key->name;
		}

		if (fts_doc_id_index_bad && (*flags2 & DICT_TF2_FTS)) {
index_bad:
			my_error(ER_INNODB_FT_WRONG_DOCID_INDEX, MYF(0),
				 fts_doc_id_index_bad);
			DBUG_RETURN(false);
		}
	}

	if (create_info->key_block_size) {
		/* The requested compressed page size (key_block_size)
		is given in kilobytes. If it is a valid number, store
		that value as the number of log2 shifts from 512 in
		zip_ssize. Zero means it is not compressed. */
		ulint zssize;		/* Zip Shift Size */
		ulint kbsize;		/* Key Block Size */
		for (zssize = kbsize = 1;
		     zssize <= ut_min(UNIV_PAGE_SSIZE_MAX,
				      PAGE_ZIP_SSIZE_MAX);
		     zssize++, kbsize <<= 1) {
			if (kbsize == create_info->key_block_size) {
				zip_ssize = zssize;
				break;
			}
		}

		/* Make sure compressed row format is allowed. */
		if (!use_tablespace) {
			push_warning(
				thd, Sql_condition::WARN_LEVEL_WARN,
				ER_ILLEGAL_HA_CREATE_OPTION,
				"InnoDB: KEY_BLOCK_SIZE requires"
				" innodb_file_per_table.");
			zip_allowed = FALSE;
		}

		if (file_format_allowed < UNIV_FORMAT_B) {
			push_warning(
				thd, Sql_condition::WARN_LEVEL_WARN,
				ER_ILLEGAL_HA_CREATE_OPTION,
				"InnoDB: KEY_BLOCK_SIZE requires"
				" innodb_file_format > Antelope.");
			zip_allowed = FALSE;
		}

		if (!zip_allowed
		    || zssize > ut_min(UNIV_PAGE_SSIZE_MAX,
				       PAGE_ZIP_SSIZE_MAX)) {
			push_warning_printf(
				thd, Sql_condition::WARN_LEVEL_WARN,
				ER_ILLEGAL_HA_CREATE_OPTION,
				"InnoDB: ignoring KEY_BLOCK_SIZE=%lu.",
				create_info->key_block_size);
		}
	}

	row_format = form->s->row_type;

	if (zip_ssize && zip_allowed) {
		/* if ROW_FORMAT is set to default,
		automatically change it to COMPRESSED.*/
		if (row_format == ROW_TYPE_DEFAULT) {
			row_format = ROW_TYPE_COMPRESSED;
		} else if (row_format != ROW_TYPE_COMPRESSED) {
			/* ROW_FORMAT other than COMPRESSED
			ignores KEY_BLOCK_SIZE.  It does not
			make sense to reject conflicting
			KEY_BLOCK_SIZE and ROW_FORMAT, because
			such combinations can be obtained
			with ALTER TABLE anyway. */
			push_warning_printf(
				thd, Sql_condition::WARN_LEVEL_WARN,
				ER_ILLEGAL_HA_CREATE_OPTION,
				"InnoDB: ignoring KEY_BLOCK_SIZE=%lu"
				" unless ROW_FORMAT=COMPRESSED.",
				create_info->key_block_size);
			zip_allowed = FALSE;
		}
	} else {
		/* zip_ssize == 0 means no KEY_BLOCK_SIZE.*/
		if (row_format == ROW_TYPE_COMPRESSED && zip_allowed) {
			/* ROW_FORMAT=COMPRESSED without KEY_BLOCK_SIZE
			implies half the maximum KEY_BLOCK_SIZE(*1k) or
			UNIV_PAGE_SIZE, whichever is less. */
			zip_ssize = ut_min(UNIV_PAGE_SSIZE_MAX,
					   PAGE_ZIP_SSIZE_MAX) - 1;
		}
	}

	/* Validate the row format.  Correct it if necessary */
	switch (row_format) {
	case ROW_TYPE_REDUNDANT:
		innodb_row_format = REC_FORMAT_REDUNDANT;
		break;

	case ROW_TYPE_COMPRESSED:
	case ROW_TYPE_DYNAMIC:
		if (!use_tablespace) {
			push_warning_printf(
				thd, Sql_condition::WARN_LEVEL_WARN,
				ER_ILLEGAL_HA_CREATE_OPTION,
				"InnoDB: ROW_FORMAT=%s requires"
				" innodb_file_per_table.",
				get_row_format_name(row_format));
		} else if (file_format_allowed == UNIV_FORMAT_A) {
			push_warning_printf(
				thd, Sql_condition::WARN_LEVEL_WARN,
				ER_ILLEGAL_HA_CREATE_OPTION,
				"InnoDB: ROW_FORMAT=%s requires"
				" innodb_file_format > Antelope.",
				get_row_format_name(row_format));
		} else {
			innodb_row_format = (row_format == ROW_TYPE_DYNAMIC
					     ? REC_FORMAT_DYNAMIC
					     : REC_FORMAT_COMPRESSED);
			break;
		}
		zip_allowed = FALSE;
		/* fall through to set row_format = COMPACT */
	case ROW_TYPE_NOT_USED:
	case ROW_TYPE_FIXED:
	case ROW_TYPE_PAGE:
		push_warning(
			thd, Sql_condition::WARN_LEVEL_WARN,
			ER_ILLEGAL_HA_CREATE_OPTION,
			"InnoDB: assuming ROW_FORMAT=COMPACT.");
	case ROW_TYPE_DEFAULT:
		/* If we fell through, set row format to Compact. */
		row_format = ROW_TYPE_COMPACT;
	case ROW_TYPE_COMPACT:
		break;
	}

	/* Set the table flags */
	if (!zip_allowed) {
		zip_ssize = 0;
	}

	use_data_dir = use_tablespace
		       && ((create_info->data_file_name != NULL)
		       && !(create_info->options & HA_LEX_CREATE_TMP_TABLE));

	dict_tf_set(flags, innodb_row_format, zip_ssize, use_data_dir);

	if (create_info->options & HA_LEX_CREATE_TMP_TABLE) {
		*flags2 |= DICT_TF2_TEMPORARY;
	}

	if (use_tablespace) {
		*flags2 |= DICT_TF2_USE_TABLESPACE;
	}

	DBUG_RETURN(true);
}

/*****************************************************************//**
Creates a new table to an InnoDB database.
@return	error number */
UNIV_INTERN
int
ha_innobase::create(
/*================*/
	const char*	name,		/*!< in: table name */
	TABLE*		form,		/*!< in: information on table
					columns and indexes */
	HA_CREATE_INFO*	create_info)	/*!< in: more information of the
					created table, contains also the
					create statement string */
{
	int		error;
	trx_t*		parent_trx;
	trx_t*		trx;
	int		primary_key_no;
	uint		i;
	char		norm_name[FN_REFLEN];	/* {database}/{tablename} */
	char		temp_path[FN_REFLEN];	/* absolute path of temp frm */
	char		remote_path[FN_REFLEN];	/* absolute path of table */
	THD*		thd = ha_thd();
	ib_int64_t	auto_inc_value;

	/* Cache the global variable "srv_file_per_table" to a local
	variable before using it. Note that "srv_file_per_table"
	is not under dict_sys mutex protection, and could be changed
	while creating the table. So we read the current value here
	and make all further decisions based on this. */
	bool		use_tablespace = srv_file_per_table;

	/* Zip Shift Size - log2 - 9 of compressed page size,
	zero for uncompressed */
	ulint		flags;
	ulint		flags2;
	dict_table_t*	innobase_table = NULL;

	const char*	stmt;
	size_t		stmt_len;

	DBUG_ENTER("ha_innobase::create");

	DBUG_ASSERT(thd != NULL);
	DBUG_ASSERT(create_info != NULL);

	if (form->s->fields > REC_MAX_N_USER_FIELDS) {
		DBUG_RETURN(HA_ERR_TOO_MANY_FIELDS);
	} else if (srv_read_only_mode) {
		DBUG_RETURN(HA_ERR_TABLE_READONLY);
	}

	/* Create the table definition in InnoDB */

	/* Validate create options if innodb_strict_mode is set. */
	if (create_options_are_invalid(
			thd, form, create_info, use_tablespace)) {
		DBUG_RETURN(HA_WRONG_CREATE_OPTION);
	}

	if (!innobase_table_flags(form, create_info,
				  thd, use_tablespace,
				  &flags, &flags2)) {
		DBUG_RETURN(-1);
	}

	error = parse_table_name(name, create_info, flags, flags2,
				 norm_name, temp_path, remote_path);
	if (error) {
		DBUG_RETURN(error);
	}

	/* Look for a primary key */
	primary_key_no = (form->s->primary_key != MAX_KEY ?
			  (int) form->s->primary_key :
			  -1);

	/* Our function innobase_get_mysql_key_number_for_index assumes
	the primary key is always number 0, if it exists */
	ut_a(primary_key_no == -1 || primary_key_no == 0);

	/* Check for name conflicts (with reserved name) for
	any user indices to be created. */
	if (innobase_index_name_is_reserved(thd, form->key_info,
					    form->s->keys)) {
		DBUG_RETURN(-1);
	}

	if (IS_MAGIC_TABLE_AND_USER_DENIED_ACCESS(norm_name, thd)) {
		DBUG_RETURN(HA_ERR_GENERIC);
	}

	/* Get the transaction associated with the current thd, or create one
	if not yet created */

	parent_trx = check_trx_exists(thd);

	/* In case MySQL calls this in the middle of a SELECT query, release
	possible adaptive hash latch to avoid deadlocks of threads */

	trx_search_latch_release_if_reserved(parent_trx);

	trx = innobase_trx_allocate(thd);

	/* Latch the InnoDB data dictionary exclusively so that no deadlocks
	or lock waits can happen in it during a table create operation.
	Drop table etc. do this latching in row0mysql.cc. */

	row_mysql_lock_data_dictionary(trx);

	error = create_table_def(trx, form, norm_name, temp_path,
				 remote_path, flags, flags2);
	if (error) {
		goto cleanup;
	}

	/* Create the keys */

	if (form->s->keys == 0 || primary_key_no == -1) {
		/* Create an index which is used as the clustered index;
		order the rows by their row id which is internally generated
		by InnoDB */

		error = create_clustered_index_when_no_primary(
			trx, flags, norm_name);
		if (error) {
			goto cleanup;
		}
	}

	if (primary_key_no != -1) {
		/* In InnoDB the clustered index must always be created
		first */
		if ((error = create_index(trx, form, flags, norm_name,
					  (uint) primary_key_no))) {
			goto cleanup;
		}
	}

	/* Create the ancillary tables that are common to all FTS indexes on
	this table. */
	if (flags2 & DICT_TF2_FTS) {
		enum fts_doc_id_index_enum	ret;

		innobase_table = dict_table_open_on_name(
			norm_name, TRUE, FALSE, DICT_ERR_IGNORE_NONE);

		ut_a(innobase_table);

		/* Check whether there already exists FTS_DOC_ID_INDEX */
		ret = innobase_fts_check_doc_id_index_in_def(
			form->s->keys, form->key_info);

		switch (ret) {
		case FTS_INCORRECT_DOC_ID_INDEX:
			push_warning_printf(thd,
					    Sql_condition::WARN_LEVEL_WARN,
					    ER_WRONG_NAME_FOR_INDEX,
					    " InnoDB: Index name %s is reserved"
					    " for the unique index on"
					    " FTS_DOC_ID column for FTS"
					    " Document ID indexing"
					    " on table %s. Please check"
					    " the index definition to"
					    " make sure it is of correct"
					    " type\n",
					    FTS_DOC_ID_INDEX_NAME,
					    innobase_table->name);

			if (innobase_table->fts) {
				fts_free(innobase_table);
			}

			dict_table_close(innobase_table, TRUE, FALSE);
			my_error(ER_WRONG_NAME_FOR_INDEX, MYF(0),
				 FTS_DOC_ID_INDEX_NAME);
			error = -1;
			goto cleanup;
		case FTS_EXIST_DOC_ID_INDEX:
		case FTS_NOT_EXIST_DOC_ID_INDEX:
			break;
		}

		dberr_t	err = fts_create_common_tables(
			trx, innobase_table, norm_name,
			(ret == FTS_EXIST_DOC_ID_INDEX));

		error = convert_error_code_to_mysql(err, 0, NULL);

		dict_table_close(innobase_table, TRUE, FALSE);

		if (error) {
			goto cleanup;
		}
	}

	for (i = 0; i < form->s->keys; i++) {

		if (i != static_cast<uint>(primary_key_no)) {

			if ((error = create_index(trx, form, flags,
						  norm_name, i))) {
				goto cleanup;
			}
		}
	}

	/* Cache all the FTS indexes on this table in the FTS specific
	structure. They are used for FTS indexed column update handling. */
	if (flags2 & DICT_TF2_FTS) {
		fts_t*          fts = innobase_table->fts;

		ut_a(fts != NULL);

		dict_table_get_all_fts_indexes(innobase_table, fts->indexes);
	}

	stmt = innobase_get_stmt(thd, &stmt_len);

	if (stmt) {
		dberr_t	err = row_table_add_foreign_constraints(
			trx, stmt, stmt_len, norm_name,
			create_info->options & HA_LEX_CREATE_TMP_TABLE);

		switch (err) {

		case DB_PARENT_NO_INDEX:
			push_warning_printf(
				thd, Sql_condition::WARN_LEVEL_WARN,
				HA_ERR_CANNOT_ADD_FOREIGN,
				"Create table '%s' with foreign key constraint"
				" failed. There is no index in the referenced"
				" table where the referenced columns appear"
				" as the first columns.\n", norm_name);
			break;

		case DB_CHILD_NO_INDEX:
			push_warning_printf(
				thd, Sql_condition::WARN_LEVEL_WARN,
				HA_ERR_CANNOT_ADD_FOREIGN,
				"Create table '%s' with foreign key constraint"
				" failed. There is no index in the referencing"
				" table where referencing columns appear"
				" as the first columns.\n", norm_name);
			break;
		default:
			break;
		}

		error = convert_error_code_to_mysql(err, flags, NULL);

		if (error) {
			goto cleanup;
		}
	}

	innobase_commit_low(trx);

	row_mysql_unlock_data_dictionary(trx);

	/* Flush the log to reduce probability that the .frm files and
	the InnoDB data dictionary get out-of-sync if the user runs
	with innodb_flush_log_at_trx_commit = 0 */

	log_buffer_flush_to_disk();

	innobase_table = dict_table_open_on_name(
		norm_name, FALSE, FALSE, DICT_ERR_IGNORE_NONE);

	DBUG_ASSERT(innobase_table != 0);

	innobase_copy_frm_flags_from_create_info(innobase_table, create_info);

	dict_stats_update(innobase_table, DICT_STATS_EMPTY_TABLE);

	if (innobase_table) {
		/* We update the highest file format in the system table
		space, if this table has higher file format setting. */

		trx_sys_file_format_max_upgrade(
			(const char**) &innobase_file_format_max,
			dict_table_get_format(innobase_table));
	}

	/* Load server stopword into FTS cache */
	if (flags2 & DICT_TF2_FTS) {
		if (!innobase_fts_load_stopword(innobase_table, NULL, thd)) {
			dict_table_close(innobase_table, FALSE, FALSE);
			srv_active_wake_master_thread();
			trx_free_for_mysql(trx);
			DBUG_RETURN(-1);
		}
	}

	/* Note: We can't call update_thd() as prebuilt will not be
	setup at this stage and so we use thd. */

	/* We need to copy the AUTOINC value from the old table if
	this is an ALTER|OPTIMIZE TABLE or CREATE INDEX because CREATE INDEX
	does a table copy too. If query was one of :

		CREATE TABLE ...AUTO_INCREMENT = x; or
		ALTER TABLE...AUTO_INCREMENT = x;   or
		OPTIMIZE TABLE t; or
		CREATE INDEX x on t(...);

	Find out a table definition from the dictionary and get
	the current value of the auto increment field. Set a new
	value to the auto increment field if the value is greater
	than the maximum value in the column. */

	if (((create_info->used_fields & HA_CREATE_USED_AUTO)
	    || thd_sql_command(thd) == SQLCOM_ALTER_TABLE
	    || thd_sql_command(thd) == SQLCOM_OPTIMIZE
	    || thd_sql_command(thd) == SQLCOM_CREATE_INDEX)
	    && create_info->auto_increment_value > 0) {

		auto_inc_value = create_info->auto_increment_value;

		dict_table_autoinc_lock(innobase_table);
		dict_table_autoinc_initialize(innobase_table, auto_inc_value);
		dict_table_autoinc_unlock(innobase_table);
	}

	dict_table_close(innobase_table, FALSE, FALSE);

	/* Tell the InnoDB server that there might be work for
	utility threads: */

	srv_active_wake_master_thread();

	trx_free_for_mysql(trx);

	DBUG_RETURN(0);

cleanup:
	trx_rollback_for_mysql(trx);

	row_mysql_unlock_data_dictionary(trx);

	trx_free_for_mysql(trx);

	DBUG_RETURN(error);
}

/*****************************************************************//**
Discards or imports an InnoDB tablespace.
@return	0 == success, -1 == error */
UNIV_INTERN
int
ha_innobase::discard_or_import_tablespace(
/*======================================*/
	my_bool discard)	/*!< in: TRUE if discard, else import */
{
	dberr_t		err;
	dict_table_t*	dict_table;

	DBUG_ENTER("ha_innobase::discard_or_import_tablespace");

	ut_a(prebuilt->trx);
	ut_a(prebuilt->trx->magic_n == TRX_MAGIC_N);
	ut_a(prebuilt->trx == thd_to_trx(ha_thd()));

	if (srv_read_only_mode) {
		DBUG_RETURN(HA_ERR_TABLE_READONLY);
	}

	dict_table = prebuilt->table;

	if (dict_table->space == TRX_SYS_SPACE) {

		ib_senderrf(
			prebuilt->trx->mysql_thd, IB_LOG_LEVEL_ERROR,
			ER_TABLE_IN_SYSTEM_TABLESPACE,
			table->s->table_name.str);

		DBUG_RETURN(HA_ERR_TABLE_NEEDS_UPGRADE);
	}

	trx_start_if_not_started(prebuilt->trx);

	/* In case MySQL calls this in the middle of a SELECT query, release
	possible adaptive hash latch to avoid deadlocks of threads. */
	trx_search_latch_release_if_reserved(prebuilt->trx);

	/* Obtain an exclusive lock on the table. */
	err = row_mysql_lock_table(
		prebuilt->trx, dict_table, LOCK_X,
		discard ? "setting table lock for DISCARD TABLESPACE"
			: "setting table lock for IMPORT TABLESPACE");

	if (err != DB_SUCCESS) {
		/* unable to lock the table: do nothing */
	} else if (discard) {

		/* Discarding an already discarded tablespace should be an
		idempotent operation. Also, if the .ibd file is missing the
		user may want to set the DISCARD flag in order to IMPORT
		a new tablespace. */

		if (dict_table->ibd_file_missing) {
			ib_senderrf(
				prebuilt->trx->mysql_thd,
				IB_LOG_LEVEL_WARN, ER_TABLESPACE_MISSING,
				table->s->table_name.str);
		}

		err = row_discard_tablespace_for_mysql(
			dict_table->name, prebuilt->trx);

	} else if (!dict_table->ibd_file_missing) {
		/* Commit the transaction in order to
		release the table lock. */
		trx_commit_for_mysql(prebuilt->trx);

		ib_senderrf(
			prebuilt->trx->mysql_thd, IB_LOG_LEVEL_ERROR,
			ER_TABLESPACE_EXISTS, table->s->table_name.str);

		DBUG_RETURN(HA_ERR_TABLE_EXIST);
	} else {
		err = row_import_for_mysql(dict_table, prebuilt);

		if (err == DB_SUCCESS) {

			if (table->found_next_number_field) {
				dict_table_autoinc_lock(dict_table);
				innobase_initialize_autoinc();
				dict_table_autoinc_unlock(dict_table);
			}

			info(HA_STATUS_TIME
			     | HA_STATUS_CONST
			     | HA_STATUS_VARIABLE
			     | HA_STATUS_AUTO);
		}
	}

	/* Commit the transaction in order to release the table lock. */
	trx_commit_for_mysql(prebuilt->trx);

	DBUG_RETURN(convert_error_code_to_mysql(err, dict_table->flags, NULL));
}

/*****************************************************************//**
Deletes all rows of an InnoDB table.
@return	error number */
UNIV_INTERN
int
ha_innobase::truncate()
/*===================*/
{
	dberr_t		err;
	int		error;

	DBUG_ENTER("ha_innobase::truncate");

	if (srv_read_only_mode) {
		DBUG_RETURN(HA_ERR_TABLE_READONLY);
	}

	/* Get the transaction associated with the current thd, or create one
	if not yet created, and update prebuilt->trx */

	update_thd(ha_thd());

	if (!trx_is_started(prebuilt->trx)) {
		++prebuilt->trx->will_lock;
	}
	/* Truncate the table in InnoDB */

	err = row_truncate_table_for_mysql(prebuilt->table, prebuilt->trx);

	switch (err) {

	case DB_TABLESPACE_DELETED:
	case DB_TABLESPACE_NOT_FOUND:
		ib_senderrf(
			prebuilt->trx->mysql_thd, IB_LOG_LEVEL_ERROR,
			(err == DB_TABLESPACE_DELETED ?
			ER_TABLESPACE_DISCARDED : ER_TABLESPACE_MISSING),
			table->s->table_name.str);
		table->status = STATUS_NOT_FOUND;
		error = HA_ERR_NO_SUCH_TABLE;
		break;

	default:
		error = convert_error_code_to_mysql(
			err, prebuilt->table->flags,
			prebuilt->trx->mysql_thd);
		table->status = STATUS_NOT_FOUND;
		break;
	}
	DBUG_RETURN(error);
}

/*****************************************************************//**
Drops a table from an InnoDB database. Before calling this function,
MySQL calls innobase_commit to commit the transaction of the current user.
Then the current user cannot have locks set on the table. Drop table
operation inside InnoDB will remove all locks any user has on the table
inside InnoDB.
@return	error number */
UNIV_INTERN
int
ha_innobase::delete_table(
/*======================*/
	const char*	name)	/*!< in: table name */
{
	ulint	name_len;
	dberr_t	err;
	trx_t*	parent_trx;
	trx_t*	trx;
	THD*	thd = ha_thd();
	char	norm_name[FN_REFLEN];

	DBUG_ENTER("ha_innobase::delete_table");

	DBUG_EXECUTE_IF(
		"test_normalize_table_name_low",
		test_normalize_table_name_low();
	);
	DBUG_EXECUTE_IF(
		"test_ut_format_name",
		test_ut_format_name();
	);

	/* Strangely, MySQL passes the table name without the '.frm'
	extension, in contrast to ::create */
	normalize_table_name(norm_name, name);

	if (srv_read_only_mode) {
		DBUG_RETURN(HA_ERR_TABLE_READONLY);
	} else if (IS_MAGIC_TABLE_AND_USER_DENIED_ACCESS(norm_name, thd)) {
		DBUG_RETURN(HA_ERR_GENERIC);
	}

	parent_trx = check_trx_exists(thd);

	/* In case MySQL calls this in the middle of a SELECT query, release
	possible adaptive hash latch to avoid deadlocks of threads */

	trx_search_latch_release_if_reserved(parent_trx);

	trx = innobase_trx_allocate(thd);

	name_len = strlen(name);

	ut_a(name_len < 1000);

	/* Either the transaction is already flagged as a locking transaction
	or it hasn't been started yet. */

	ut_a(!trx_is_started(trx) || trx->will_lock > 0);

	/* We are doing a DDL operation. */
	++trx->will_lock;
	trx->ddl = true;

	/* Drop the table in InnoDB */
	err = row_drop_table_for_mysql(
		norm_name, trx, thd_sql_command(thd) == SQLCOM_DROP_DB);


	if (err == DB_TABLE_NOT_FOUND
	    && innobase_get_lower_case_table_names() == 1) {
		char*	is_part = NULL;
#ifdef __WIN__
		is_part = strstr(norm_name, "#p#");
#else
		is_part = strstr(norm_name, "#P#");
#endif /* __WIN__ */

		if (is_part) {
			char	par_case_name[FN_REFLEN];

#ifndef __WIN__
			/* Check for the table using lower
			case name, including the partition
			separator "P" */
			strcpy(par_case_name, norm_name);
			innobase_casedn_str(par_case_name);
#else
			/* On Windows platfrom, check
			whether there exists table name in
			system table whose name is
			not being normalized to lower case */
			normalize_table_name_low(
				par_case_name, name, FALSE);
#endif
			err = row_drop_table_for_mysql(
				par_case_name, trx,
				thd_sql_command(thd) == SQLCOM_DROP_DB);
		}
	}

	/* Flush the log to reduce probability that the .frm files and
	the InnoDB data dictionary get out-of-sync if the user runs
	with innodb_flush_log_at_trx_commit = 0 */

	log_buffer_flush_to_disk();

	/* Tell the InnoDB server that there might be work for
	utility threads: */

	srv_active_wake_master_thread();

	innobase_commit_low(trx);

	trx_free_for_mysql(trx);

	DBUG_RETURN(convert_error_code_to_mysql(err, 0, NULL));
}

/*****************************************************************//**
Removes all tables in the named database inside InnoDB. */
static
void
innobase_drop_database(
/*===================*/
	handlerton*	hton,	/*!< in: handlerton of Innodb */
	char*		path)	/*!< in: database path; inside InnoDB the name
				of the last directory in the path is used as
				the database name: for example, in
				'mysql/data/test' the database name is 'test' */
{
	ulint	len		= 0;
	trx_t*	trx;
	char*	ptr;
	char*	namebuf;
	THD*	thd		= current_thd;

	/* Get the transaction associated with the current thd, or create one
	if not yet created */

	DBUG_ASSERT(hton == innodb_hton_ptr);

	if (srv_read_only_mode) {
		return;
	}

	/* In the Windows plugin, thd = current_thd is always NULL */
	if (thd) {
		trx_t*	parent_trx = check_trx_exists(thd);

		/* In case MySQL calls this in the middle of a SELECT
		query, release possible adaptive hash latch to avoid
		deadlocks of threads */

		trx_search_latch_release_if_reserved(parent_trx);
	}

	ptr = strend(path) - 2;

	while (ptr >= path && *ptr != '\\' && *ptr != '/') {
		ptr--;
		len++;
	}

	ptr++;
	namebuf = (char*) my_malloc((uint) len + 2, MYF(0));

	memcpy(namebuf, ptr, len);
	namebuf[len] = '/';
	namebuf[len + 1] = '\0';
#ifdef	__WIN__
	innobase_casedn_str(namebuf);
#endif
	trx = innobase_trx_allocate(thd);

	/* Either the transaction is already flagged as a locking transaction
	or it hasn't been started yet. */

	ut_a(!trx_is_started(trx) || trx->will_lock > 0);

	/* We are doing a DDL operation. */
	++trx->will_lock;

	row_drop_database_for_mysql(namebuf, trx);

	my_free(namebuf);

	/* Flush the log to reduce probability that the .frm files and
	the InnoDB data dictionary get out-of-sync if the user runs
	with innodb_flush_log_at_trx_commit = 0 */

	log_buffer_flush_to_disk();

	/* Tell the InnoDB server that there might be work for
	utility threads: */

	srv_active_wake_master_thread();

	innobase_commit_low(trx);
	trx_free_for_mysql(trx);
}

/*********************************************************************//**
Renames an InnoDB table.
@return DB_SUCCESS or error code */
static __attribute__((nonnull, warn_unused_result))
dberr_t
innobase_rename_table(
/*==================*/
	trx_t*		trx,	/*!< in: transaction */
	const char*	from,	/*!< in: old name of the table */
	const char*	to)	/*!< in: new name of the table */
{
	dberr_t	error;
	char	norm_to[FN_REFLEN];
	char	norm_from[FN_REFLEN];

	DBUG_ENTER("innobase_rename_table");
	DBUG_ASSERT(trx_get_dict_operation(trx) == TRX_DICT_OP_INDEX);

	ut_ad(!srv_read_only_mode);

	normalize_table_name(norm_to, to);
	normalize_table_name(norm_from, from);

	DEBUG_SYNC_C("innodb_rename_table_ready");

	trx_start_if_not_started(trx);

	/* Serialize data dictionary operations with dictionary mutex:
	no deadlocks can occur then in these operations. */

	row_mysql_lock_data_dictionary(trx);

	/* Transaction must be flagged as a locking transaction or it hasn't
	been started yet. */

	ut_a(trx->will_lock > 0);

	error = row_rename_table_for_mysql(
		norm_from, norm_to, trx, TRUE);

	if (error != DB_SUCCESS) {
		if (error == DB_TABLE_NOT_FOUND
		    && innobase_get_lower_case_table_names() == 1) {
			char*	is_part = NULL;
#ifdef __WIN__
			is_part = strstr(norm_from, "#p#");
#else
			is_part = strstr(norm_from, "#P#");
#endif /* __WIN__ */

			if (is_part) {
				char	par_case_name[FN_REFLEN];
#ifndef __WIN__
				/* Check for the table using lower
				case name, including the partition
				separator "P" */
				strcpy(par_case_name, norm_from);
				innobase_casedn_str(par_case_name);
#else
				/* On Windows platfrom, check
				whether there exists table name in
				system table whose name is
				not being normalized to lower case */
				normalize_table_name_low(
					par_case_name, from, FALSE);
#endif
				trx_start_if_not_started(trx);
				error = row_rename_table_for_mysql(
					par_case_name, norm_to, trx, TRUE);
			}
		}

		if (error != DB_SUCCESS) {
			if (!srv_read_only_mode) {
				FILE* ef = dict_foreign_err_file;

				fputs("InnoDB: Renaming table ", ef);
				ut_print_name(ef, trx, TRUE, norm_from);
				fputs(" to ", ef);
				ut_print_name(ef, trx, TRUE, norm_to);
				fputs(" failed!\n", ef);
			}
		} else {
#ifndef __WIN__
			sql_print_warning("Rename partition table %s "
					  "succeeds after converting to lower "
					  "case. The table may have "
					  "been moved from a case "
					  "in-sensitive file system.\n",
					  norm_from);
#else
			sql_print_warning("Rename partition table %s "
					  "succeeds after skipping the step to "
					  "lower case the table name. "
					  "The table may have been "
					  "moved from a case sensitive "
					  "file system.\n",
					  norm_from);
#endif /* __WIN__ */
		}
	}

	row_mysql_unlock_data_dictionary(trx);

	/* Flush the log to reduce probability that the .frm
	files and the InnoDB data dictionary get out-of-sync
	if the user runs with innodb_flush_log_at_trx_commit = 0 */

	log_buffer_flush_to_disk();

	DBUG_RETURN(error);
}

/*********************************************************************//**
Renames an InnoDB table.
@return	0 or error code */
UNIV_INTERN
int
ha_innobase::rename_table(
/*======================*/
	const char*	from,	/*!< in: old name of the table */
	const char*	to)	/*!< in: new name of the table */
{
	trx_t*	trx;
	dberr_t	error;
	trx_t*	parent_trx;
	THD*	thd		= ha_thd();

	DBUG_ENTER("ha_innobase::rename_table");

	if (srv_read_only_mode) {
		ib_senderrf(thd, IB_LOG_LEVEL_WARN, ER_READ_ONLY_MODE);
		DBUG_RETURN(HA_ERR_TABLE_READONLY);
	}

	/* Get the transaction associated with the current thd, or create one
	if not yet created */

	parent_trx = check_trx_exists(thd);

	/* In case MySQL calls this in the middle of a SELECT query, release
	possible adaptive hash latch to avoid deadlocks of threads */

	trx_search_latch_release_if_reserved(parent_trx);

	trx = innobase_trx_allocate(thd);

	/* We are doing a DDL operation. */
	++trx->will_lock;
	trx_set_dict_operation(trx, TRX_DICT_OP_INDEX);

	error = innobase_rename_table(trx, from, to);

	DEBUG_SYNC(thd, "after_innobase_rename_table");

	/* Tell the InnoDB server that there might be work for
	utility threads: */

	srv_active_wake_master_thread();

	innobase_commit_low(trx);
	trx_free_for_mysql(trx);

	if (error == DB_SUCCESS) {
		char	norm_from[MAX_FULL_NAME_LEN];
		char	norm_to[MAX_FULL_NAME_LEN];
		char	errstr[512];
		dberr_t	ret;

		normalize_table_name(norm_from, from);
		normalize_table_name(norm_to, to);

		ret = dict_stats_rename_table(norm_from, norm_to,
					      errstr, sizeof(errstr));

		if (ret != DB_SUCCESS) {
			ut_print_timestamp(stderr);
			fprintf(stderr, " InnoDB: %s\n", errstr);

			push_warning(thd, Sql_condition::WARN_LEVEL_WARN,
				     ER_LOCK_WAIT_TIMEOUT, errstr);
		}
	}

	/* Add a special case to handle the Duplicated Key error
	and return DB_ERROR instead.
	This is to avoid a possible SIGSEGV error from mysql error
	handling code. Currently, mysql handles the Duplicated Key
	error by re-entering the storage layer and getting dup key
	info by calling get_dup_key(). This operation requires a valid
	table handle ('row_prebuilt_t' structure) which could no
	longer be available in the error handling stage. The suggested
	solution is to report a 'table exists' error message (since
	the dup key error here is due to an existing table whose name
	is the one we are trying to rename to) and return the generic
	error code. */
	if (error == DB_DUPLICATE_KEY) {
		my_error(ER_TABLE_EXISTS_ERROR, MYF(0), to);

		error = DB_ERROR;
	}

	DBUG_RETURN(convert_error_code_to_mysql(error, 0, NULL));
}

/*********************************************************************//**
Estimates the number of index records in a range.
@return	estimated number of rows */
UNIV_INTERN
ha_rows
ha_innobase::records_in_range(
/*==========================*/
	uint			keynr,		/*!< in: index number */
	key_range		*min_key,	/*!< in: start key value of the
						range, may also be 0 */
	key_range		*max_key)	/*!< in: range end key val, may
						also be 0 */
{
	KEY*		key;
	dict_index_t*	index;
	dtuple_t*	range_start;
	dtuple_t*	range_end;
	ib_int64_t	n_rows;
	ulint		mode1;
	ulint		mode2;
	mem_heap_t*	heap;

	DBUG_ENTER("records_in_range");

	ut_a(prebuilt->trx == thd_to_trx(ha_thd()));

	prebuilt->trx->op_info = (char*)"estimating records in index range";

	/* In case MySQL calls this in the middle of a SELECT query, release
	possible adaptive hash latch to avoid deadlocks of threads */

	trx_search_latch_release_if_reserved(prebuilt->trx);

	active_index = keynr;

	key = table->key_info + active_index;

	index = innobase_get_index(keynr);

	/* There exists possibility of not being able to find requested
	index due to inconsistency between MySQL and InoDB dictionary info.
	Necessary message should have been printed in innobase_get_index() */
	if (UNIV_UNLIKELY(!index)) {
		n_rows = HA_POS_ERROR;
		goto func_exit;
	}
	if (dict_index_is_corrupted(index)) {
		n_rows = HA_ERR_INDEX_CORRUPT;
		goto func_exit;
	}
	if (UNIV_UNLIKELY(!row_merge_is_index_usable(prebuilt->trx, index))) {
		n_rows = HA_ERR_TABLE_DEF_CHANGED;
		goto func_exit;
	}

	heap = mem_heap_create(2 * (key->actual_key_parts * sizeof(dfield_t)
				    + sizeof(dtuple_t)));

	range_start = dtuple_create(heap, key->actual_key_parts);
	dict_index_copy_types(range_start, index, key->actual_key_parts);

	range_end = dtuple_create(heap, key->actual_key_parts);
	dict_index_copy_types(range_end, index, key->actual_key_parts);

	row_sel_convert_mysql_key_to_innobase(
				range_start,
				srch_key_val1, sizeof(srch_key_val1),
				index,
				(byte*) (min_key ? min_key->key :
					 (const uchar*) 0),
				(ulint) (min_key ? min_key->length : 0),
				prebuilt->trx);
	DBUG_ASSERT(min_key
		    ? range_start->n_fields > 0
		    : range_start->n_fields == 0);

	row_sel_convert_mysql_key_to_innobase(
				range_end,
				srch_key_val2, sizeof(srch_key_val2),
				index,
				(byte*) (max_key ? max_key->key :
					 (const uchar*) 0),
				(ulint) (max_key ? max_key->length : 0),
				prebuilt->trx);
	DBUG_ASSERT(max_key
		    ? range_end->n_fields > 0
		    : range_end->n_fields == 0);

	mode1 = convert_search_mode_to_innobase(min_key ? min_key->flag :
						HA_READ_KEY_EXACT);
	mode2 = convert_search_mode_to_innobase(max_key ? max_key->flag :
						HA_READ_KEY_EXACT);

	if (mode1 != PAGE_CUR_UNSUPP && mode2 != PAGE_CUR_UNSUPP) {

		n_rows = btr_estimate_n_rows_in_range(index, range_start,
						      mode1, range_end,
						      mode2);
	} else {

		n_rows = HA_POS_ERROR;
	}

	mem_heap_free(heap);

func_exit:

	prebuilt->trx->op_info = (char*)"";

	/* The MySQL optimizer seems to believe an estimate of 0 rows is
	always accurate and may return the result 'Empty set' based on that.
	The accuracy is not guaranteed, and even if it were, for a locking
	read we should anyway perform the search to set the next-key lock.
	Add 1 to the value to make sure MySQL does not make the assumption! */

	if (n_rows == 0) {
		n_rows = 1;
	}

	DBUG_RETURN((ha_rows) n_rows);
}

/*********************************************************************//**
Gives an UPPER BOUND to the number of rows in a table. This is used in
filesort.cc.
@return	upper bound of rows */
UNIV_INTERN
ha_rows
ha_innobase::estimate_rows_upper_bound()
/*====================================*/
{
	const dict_index_t*	index;
	ulonglong		estimate;
	ulonglong		local_data_file_length;
	ulint			stat_n_leaf_pages;

	DBUG_ENTER("estimate_rows_upper_bound");

	/* We do not know if MySQL can call this function before calling
	external_lock(). To be safe, update the thd of the current table
	handle. */

	update_thd(ha_thd());

	prebuilt->trx->op_info = "calculating upper bound for table rows";

	/* In case MySQL calls this in the middle of a SELECT query, release
	possible adaptive hash latch to avoid deadlocks of threads */

	trx_search_latch_release_if_reserved(prebuilt->trx);

	index = dict_table_get_first_index(prebuilt->table);

	stat_n_leaf_pages = index->stat_n_leaf_pages;

	ut_a(stat_n_leaf_pages > 0);

	local_data_file_length =
		((ulonglong) stat_n_leaf_pages) * UNIV_PAGE_SIZE;

	/* Calculate a minimum length for a clustered index record and from
	that an upper bound for the number of rows. Since we only calculate
	new statistics in row0mysql.cc when a table has grown by a threshold
	factor, we must add a safety factor 2 in front of the formula below. */

	estimate = 2 * local_data_file_length
		/ dict_index_calc_min_rec_len(index);

	prebuilt->trx->op_info = "";

	DBUG_RETURN((ha_rows) estimate);
}

/*********************************************************************//**
How many seeks it will take to read through the table. This is to be
comparable to the number returned by records_in_range so that we can
decide if we should scan the table or use keys.
@return	estimated time measured in disk seeks */
UNIV_INTERN
double
ha_innobase::scan_time()
/*====================*/
{
	/* Since MySQL seems to favor table scans too much over index
	searches, we pretend that a sequential read takes the same time
	as a random disk read, that is, we do not divide the following
	by 10, which would be physically realistic. */

	/* The locking below is disabled for performance reasons. Without
	it we could end up returning uninitialized value to the caller,
	which in the worst case could make some query plan go bogus or
	issue a Valgrind warning. */
#if 0
	/* avoid potential lock order violation with dict_table_stats_lock()
	below */
	update_thd(ha_thd());
	trx_search_latch_release_if_reserved(prebuilt->trx);
#endif

	ulint	stat_clustered_index_size;

#if 0
	dict_table_stats_lock(prebuilt->table, RW_S_LATCH);
#endif

	ut_a(prebuilt->table->stat_initialized);

	stat_clustered_index_size = prebuilt->table->stat_clustered_index_size;

#if 0
	dict_table_stats_unlock(prebuilt->table, RW_S_LATCH);
#endif

	return((double) stat_clustered_index_size);
}

/******************************************************************//**
Calculate the time it takes to read a set of ranges through an index
This enables us to optimise reads for clustered indexes.
@return	estimated time measured in disk seeks */
UNIV_INTERN
double
ha_innobase::read_time(
/*===================*/
	uint	index,	/*!< in: key number */
	uint	ranges,	/*!< in: how many ranges */
	ha_rows rows)	/*!< in: estimated number of rows in the ranges */
{
	ha_rows total_rows;
	double	time_for_scan;

	if (index != table->s->primary_key) {
		/* Not clustered */
		return(handler::read_time(index, ranges, rows));
	}

	if (rows <= 2) {

		return((double) rows);
	}

	/* Assume that the read time is proportional to the scan time for all
	rows + at most one seek per range. */

	time_for_scan = scan_time();

	if ((total_rows = estimate_rows_upper_bound()) < rows) {

		return(time_for_scan);
	}

	return(ranges + (double) rows / (double) total_rows * time_for_scan);
}

/******************************************************************//**
Return the size of the InnoDB memory buffer. */
UNIV_INTERN
longlong
ha_innobase::get_memory_buffer_size() const
/*=======================================*/
{
	return(innobase_buffer_pool_size);
}

/*********************************************************************//**
Calculates the key number used inside MySQL for an Innobase index. We will
first check the "index translation table" for a match of the index to get
the index number. If there does not exist an "index translation table",
or not able to find the index in the translation table, then we will fall back
to the traditional way of looping through dict_index_t list to find a
match. In this case, we have to take into account if we generated a
default clustered index for the table
@return the key number used inside MySQL */
static
int
innobase_get_mysql_key_number_for_index(
/*====================================*/
	INNOBASE_SHARE*		share,	/*!< in: share structure for index
					translation table. */
	const TABLE*		table,	/*!< in: table in MySQL data
					dictionary */
	dict_table_t*		ib_table,/*!< in: table in Innodb data
					dictionary */
	const dict_index_t*	index)	/*!< in: index */
{
	const dict_index_t*	ind;
	unsigned int		i;

 	ut_a(index);

	/* If index does not belong to the table object of share structure
	(ib_table comes from the share structure) search the index->table
	object instead */
	if (index->table != ib_table) {
		i = 0;
		ind = dict_table_get_first_index(index->table);

		while (index != ind) {
			ind = dict_table_get_next_index(ind);
			i++;
		}

		if (row_table_got_default_clust_index(index->table)) {
			ut_a(i > 0);
			i--;
		}

		return(i);
	}

	/* If index translation table exists, we will first check
	the index through index translation table for a match. */
	if (share->idx_trans_tbl.index_mapping) {
		for (i = 0; i < share->idx_trans_tbl.index_count; i++) {
			if (share->idx_trans_tbl.index_mapping[i] == index) {
				return(i);
			}
		}

		/* Print an error message if we cannot find the index
		in the "index translation table". */
		if (*index->name != TEMP_INDEX_PREFIX) {
			sql_print_error("Cannot find index %s in InnoDB index "
					"translation table.", index->name);
		}
	}

	/* If we do not have an "index translation table", or not able
	to find the index in the translation table, we'll directly find
	matching index with information from mysql TABLE structure and
	InnoDB dict_index_t list */
	for (i = 0; i < table->s->keys; i++) {
		ind = dict_table_get_index_on_name(
			ib_table, table->key_info[i].name);

		if (index == ind) {
			return(i);
		}
	}

	/* Loop through each index of the table and lock them */
	for (ind = dict_table_get_first_index(ib_table);
	     ind != NULL;
	     ind = dict_table_get_next_index(ind)) {
		if (index == ind) {
			/* Temp index is internal to InnoDB, that is
			not present in the MySQL index list, so no
			need to print such mismatch warning. */
			if (*(index->name) != TEMP_INDEX_PREFIX) {
				sql_print_warning(
					"Find index %s in InnoDB index list "
					"but not its MySQL index number "
					"It could be an InnoDB internal index.",
					index->name);
			}
			return(-1);
		}
	}

	ut_error;

	return(-1);
}

/*********************************************************************//**
Calculate Record Per Key value. Need to exclude the NULL value if
innodb_stats_method is set to "nulls_ignored"
@return estimated record per key value */
static
ha_rows
innodb_rec_per_key(
/*===============*/
	dict_index_t*	index,		/*!< in: dict_index_t structure */
	ulint		i,		/*!< in: the column we are
					calculating rec per key */
	ha_rows		records)	/*!< in: estimated total records */
{
	ha_rows		rec_per_key;
	ib_uint64_t	n_diff;

	ut_a(index->table->stat_initialized);

	ut_ad(i < dict_index_get_n_unique(index));

	n_diff = index->stat_n_diff_key_vals[i];

	if (n_diff == 0) {

		rec_per_key = records;
	} else if (srv_innodb_stats_method == SRV_STATS_NULLS_IGNORED) {
		ib_uint64_t	n_null;
		ib_uint64_t	n_non_null;

		n_non_null = index->stat_n_non_null_key_vals[i];

		/* In theory, index->stat_n_non_null_key_vals[i]
		should always be less than the number of records.
		Since this is statistics value, the value could
		have slight discrepancy. But we will make sure
		the number of null values is not a negative number. */
		if (records < n_non_null) {
			n_null = 0;
		} else {
			n_null = records - n_non_null;
		}

		/* If the number of NULL values is the same as or
		large than that of the distinct values, we could
		consider that the table consists mostly of NULL value.
		Set rec_per_key to 1. */
		if (n_diff <= n_null) {
			rec_per_key = 1;
		} else {
			/* Need to exclude rows with NULL values from
			rec_per_key calculation */
			rec_per_key = (ha_rows)
				((records - n_null) / (n_diff - n_null));
		}
	} else {
		DEBUG_SYNC_C("after_checking_for_0");
		rec_per_key = (ha_rows) (records / n_diff);
	}

	return(rec_per_key);
}

/*********************************************************************//**
Returns statistics information of the table to the MySQL interpreter,
in various fields of the handle object.
@return HA_ERR_* error code or 0 */
UNIV_INTERN
int
ha_innobase::info_low(
/*==================*/
	uint	flag,	/*!< in: what information is requested */
	bool	is_analyze)
{
	dict_table_t*	ib_table;
	ha_rows		rec_per_key;
	ib_uint64_t	n_rows;
	char		path[FN_REFLEN];
	os_file_stat_t	stat_info;

	DBUG_ENTER("info");

	/* If we are forcing recovery at a high level, we will suppress
	statistics calculation on tables, because that may crash the
	server if an index is badly corrupted. */

	/* We do not know if MySQL can call this function before calling
	external_lock(). To be safe, update the thd of the current table
	handle. */

	update_thd(ha_thd());

	/* In case MySQL calls this in the middle of a SELECT query, release
	possible adaptive hash latch to avoid deadlocks of threads */

	prebuilt->trx->op_info = (char*)"returning various info to MySQL";

	trx_search_latch_release_if_reserved(prebuilt->trx);

	ib_table = prebuilt->table;
	DBUG_ASSERT(ib_table->n_ref_count > 0);

	if (flag & HA_STATUS_TIME) {
		if (is_analyze || innobase_stats_on_metadata) {

			dict_stats_upd_option_t	opt;
			dberr_t			ret;

			prebuilt->trx->op_info = "updating table statistics";

			if (dict_stats_is_persistent_enabled(ib_table)) {

				ut_ad(!srv_read_only_mode);

				if (is_analyze) {
					opt = DICT_STATS_RECALC_PERSISTENT;
				} else {
					/* This is e.g. 'SHOW INDEXES', fetch
					the persistent stats from disk. */
					opt = DICT_STATS_FETCH_ONLY_IF_NOT_IN_MEMORY;
				}
			} else {
				opt = DICT_STATS_RECALC_TRANSIENT;
			}

			ut_ad(!mutex_own(&dict_sys->mutex));
			ret = dict_stats_update(ib_table, opt);

			if (ret != DB_SUCCESS) {
				prebuilt->trx->op_info = "";
				DBUG_RETURN(HA_ERR_GENERIC);
			}

			prebuilt->trx->op_info =
				"returning various info to MySQL";
		}

		my_snprintf(path, sizeof(path), "%s/%s%s",
			    mysql_data_home, ib_table->name, reg_ext);

		unpack_filename(path,path);

		/* Note that we do not know the access time of the table,
		nor the CHECK TABLE time, nor the UPDATE or INSERT time. */

		if (os_file_get_status(path, &stat_info, false) == DB_SUCCESS) {
			stats.create_time = (ulong) stat_info.ctime;
		}
	}

	if (flag & HA_STATUS_VARIABLE) {

		ulint	page_size;
		ulint	stat_clustered_index_size;
		ulint	stat_sum_of_other_index_sizes;

		if (!(flag & HA_STATUS_NO_LOCK)) {
			dict_table_stats_lock(ib_table, RW_S_LATCH);
		}

		ut_a(ib_table->stat_initialized);

		n_rows = ib_table->stat_n_rows;

		stat_clustered_index_size
			= ib_table->stat_clustered_index_size;

		stat_sum_of_other_index_sizes
			= ib_table->stat_sum_of_other_index_sizes;

		if (!(flag & HA_STATUS_NO_LOCK)) {
			dict_table_stats_unlock(ib_table, RW_S_LATCH);
		}

		/*
		The MySQL optimizer seems to assume in a left join that n_rows
		is an accurate estimate if it is zero. Of course, it is not,
		since we do not have any locks on the rows yet at this phase.
		Since SHOW TABLE STATUS seems to call this function with the
		HA_STATUS_TIME flag set, while the left join optimizer does not
		set that flag, we add one to a zero value if the flag is not
		set. That way SHOW TABLE STATUS will show the best estimate,
		while the optimizer never sees the table empty. */

		if (n_rows == 0 && !(flag & HA_STATUS_TIME)) {
			n_rows++;
		}

		/* Fix bug#40386: Not flushing query cache after truncate.
		n_rows can not be 0 unless the table is empty, set to 1
		instead. The original problem of bug#29507 is actually
		fixed in the server code. */
		if (thd_sql_command(user_thd) == SQLCOM_TRUNCATE) {

			n_rows = 1;

			/* We need to reset the prebuilt value too, otherwise
			checks for values greater than the last value written
			to the table will fail and the autoinc counter will
			not be updated. This will force write_row() into
			attempting an update of the table's AUTOINC counter. */

			prebuilt->autoinc_last_value = 0;
		}

		page_size = dict_table_zip_size(ib_table);
		if (page_size == 0) {
			page_size = UNIV_PAGE_SIZE;
		}

		stats.records = (ha_rows) n_rows;
		stats.deleted = 0;
		stats.data_file_length
			= ((ulonglong) stat_clustered_index_size)
			* page_size;
		stats.index_file_length
			= ((ulonglong) stat_sum_of_other_index_sizes)
			* page_size;

		/* Since fsp_get_available_space_in_free_extents() is
		acquiring latches inside InnoDB, we do not call it if we
		are asked by MySQL to avoid locking. Another reason to
		avoid the call is that it uses quite a lot of CPU.
		See Bug#38185. */
		if (flag & HA_STATUS_NO_LOCK
		    || !(flag & HA_STATUS_VARIABLE_EXTRA)) {
			/* We do not update delete_length if no
			locking is requested so the "old" value can
			remain. delete_length is initialized to 0 in
			the ha_statistics' constructor. Also we only
			need delete_length to be set when
			HA_STATUS_VARIABLE_EXTRA is set */
		} else if (UNIV_UNLIKELY
			   (srv_force_recovery >= SRV_FORCE_NO_IBUF_MERGE)) {
			/* Avoid accessing the tablespace if
			innodb_crash_recovery is set to a high value. */
			stats.delete_length = 0;
		} else {
			ullint	avail_space;

			avail_space = fsp_get_available_space_in_free_extents(
				ib_table->space);

			if (avail_space == ULLINT_UNDEFINED) {
				THD*	thd;
				char	errbuf[MYSYS_STRERROR_SIZE];

				thd = ha_thd();

				push_warning_printf(
					thd,
					Sql_condition::WARN_LEVEL_WARN,
					ER_CANT_GET_STAT,
					"InnoDB: Trying to get the free "
					"space for table %s but its "
					"tablespace has been discarded or "
					"the .ibd file is missing. Setting "
					"the free space to zero. "
					"(errno: %d - %s)",
					ib_table->name, errno,
					my_strerror(errbuf, sizeof(errbuf),
						    errno));

				stats.delete_length = 0;
			} else {
				stats.delete_length = avail_space * 1024;
			}
		}

		stats.check_time = 0;
		stats.mrr_length_per_rec = ref_length + sizeof(void*);

		if (stats.records == 0) {
			stats.mean_rec_length = 0;
		} else {
			stats.mean_rec_length = (ulong)
				(stats.data_file_length / stats.records);
		}
	}

	if (flag & HA_STATUS_CONST) {
		ulong	i;
		/* Verify the number of index in InnoDB and MySQL
		matches up. If prebuilt->clust_index_was_generated
		holds, InnoDB defines GEN_CLUST_INDEX internally */
		ulint	num_innodb_index = UT_LIST_GET_LEN(ib_table->indexes)
			- prebuilt->clust_index_was_generated;
		if (table->s->keys < num_innodb_index) {
			/* If there are too many indexes defined
			inside InnoDB, ignore those that are being
			created, because MySQL will only consider
			the fully built indexes here. */

			for (const dict_index_t* index
				     = UT_LIST_GET_FIRST(ib_table->indexes);
			     index != NULL;
			     index = UT_LIST_GET_NEXT(indexes, index)) {

				/* First, online index creation is
				completed inside InnoDB, and then
				MySQL attempts to upgrade the
				meta-data lock so that it can rebuild
				the .frm file. If we get here in that
				time frame, dict_index_is_online_ddl()
				would not hold and the index would
				still not be included in TABLE_SHARE. */
				if (*index->name == TEMP_INDEX_PREFIX) {
					num_innodb_index--;
				}
			}

			if (table->s->keys < num_innodb_index
			    && innobase_fts_check_doc_id_index(
				    ib_table, NULL, NULL)
			    == FTS_EXIST_DOC_ID_INDEX) {
				num_innodb_index--;
			}
		}

		if (table->s->keys != num_innodb_index) {
			sql_print_error("InnoDB: Table %s contains %lu "
					"indexes inside InnoDB, which "
					"is different from the number of "
					"indexes %u defined in the MySQL ",
					ib_table->name, num_innodb_index,
					table->s->keys);
		}

		if (!(flag & HA_STATUS_NO_LOCK)) {
			dict_table_stats_lock(ib_table, RW_S_LATCH);
		}

		ut_a(ib_table->stat_initialized);

		for (i = 0; i < table->s->keys; i++) {
			ulong	j;
			/* We could get index quickly through internal
			index mapping with the index translation table.
			The identity of index (match up index name with
			that of table->key_info[i]) is already verified in
			innobase_get_index().  */
			dict_index_t* index = innobase_get_index(i);

			if (index == NULL) {
				sql_print_error("Table %s contains fewer "
						"indexes inside InnoDB than "
						"are defined in the MySQL "
						".frm file. Have you mixed up "
						".frm files from different "
						"installations? See "
						REFMAN
						"innodb-troubleshooting.html\n",
						ib_table->name);
				break;
			}

			for (j = 0; j < table->key_info[i].actual_key_parts; j++) {

				if (table->key_info[i].flags & HA_FULLTEXT) {
					/* The whole concept has no validity
					for FTS indexes. */
					table->key_info[i].rec_per_key[j] = 1;
					continue;
				}

				if (j + 1 > index->n_uniq) {
					sql_print_error(
						"Index %s of %s has %lu columns"
					        " unique inside InnoDB, but "
						"MySQL is asking statistics for"
					        " %lu columns. Have you mixed "
						"up .frm files from different "
					       	"installations? "
						"See " REFMAN
						"innodb-troubleshooting.html\n",
						index->name,
						ib_table->name,
						(unsigned long)
						index->n_uniq, j + 1);
					break;
				}

				rec_per_key = innodb_rec_per_key(
					index, j, stats.records);

				/* Since MySQL seems to favor table scans
				too much over index searches, we pretend
				index selectivity is 2 times better than
				our estimate: */

				rec_per_key = rec_per_key / 2;

				if (rec_per_key == 0) {
					rec_per_key = 1;
				}

				table->key_info[i].rec_per_key[j] =
				  rec_per_key >= ~(ulong) 0 ? ~(ulong) 0 :
				  (ulong) rec_per_key;
			}
		}

		if (!(flag & HA_STATUS_NO_LOCK)) {
			dict_table_stats_unlock(ib_table, RW_S_LATCH);
		}
	}

	if (srv_force_recovery >= SRV_FORCE_NO_IBUF_MERGE) {

		goto func_exit;
	}

	if (flag & HA_STATUS_ERRKEY) {
		const dict_index_t*	err_index;

		ut_a(prebuilt->trx);
		ut_a(prebuilt->trx->magic_n == TRX_MAGIC_N);

		err_index = trx_get_error_info(prebuilt->trx);

		if (err_index) {
			errkey = innobase_get_mysql_key_number_for_index(
					share, table, ib_table, err_index);
		} else {
			errkey = (unsigned int) (
				(prebuilt->trx->error_key_num
				 == ULINT_UNDEFINED)
					? ~0
					: prebuilt->trx->error_key_num);
		}
	}

	if ((flag & HA_STATUS_AUTO) && table->found_next_number_field) {
		stats.auto_increment_value = innobase_peek_autoinc();
	}

func_exit:
	prebuilt->trx->op_info = (char*)"";

	DBUG_RETURN(0);
}

/*********************************************************************//**
Returns statistics information of the table to the MySQL interpreter,
in various fields of the handle object.
@return HA_ERR_* error code or 0 */
UNIV_INTERN
int
ha_innobase::info(
/*==============*/
	uint	flag)	/*!< in: what information is requested */
{
	return(this->info_low(flag, false /* not ANALYZE */));
}

/**********************************************************************//**
Updates index cardinalities of the table, based on random dives into
each index tree. This does NOT calculate exact statistics on the table.
@return	HA_ADMIN_* error code or HA_ADMIN_OK */
UNIV_INTERN
int
ha_innobase::analyze(
/*=================*/
	THD*		thd,		/*!< in: connection thread handle */
	HA_CHECK_OPT*	check_opt)	/*!< in: currently ignored */
{
	int	ret;

	/* Simply call this->info_low() with all the flags
	and request recalculation of the statistics */
	ret = this->info_low(
		HA_STATUS_TIME | HA_STATUS_CONST | HA_STATUS_VARIABLE,
		true /* this is ANALYZE */);

	if (ret != 0) {
		return(HA_ADMIN_FAILED);
	}

	return(HA_ADMIN_OK);
}

/**********************************************************************//**
This is mapped to "ALTER TABLE tablename ENGINE=InnoDB", which rebuilds
the table in MySQL. */
UNIV_INTERN
int
ha_innobase::optimize(
/*==================*/
	THD*		thd,		/*!< in: connection thread handle */
	HA_CHECK_OPT*	check_opt)	/*!< in: currently ignored */
{
	/*FTS-FIXME: Since MySQL doesn't support engine-specific commands,
	we have to hijack some existing command in order to be able to test
	the new admin commands added in InnoDB's FTS support. For now, we
	use MySQL's OPTIMIZE command, normally mapped to ALTER TABLE in
	InnoDB (so it recreates the table anew), and map it to OPTIMIZE.

	This works OK otherwise, but MySQL locks the entire table during
	calls to OPTIMIZE, which is undesirable. */

	if (innodb_optimize_fulltext_only) {
		if (prebuilt->table->fts && prebuilt->table->fts->cache) {
			fts_sync_table(prebuilt->table);
			fts_optimize_table(prebuilt->table);
		}
		return(HA_ADMIN_OK);
	} else {

		return(HA_ADMIN_TRY_ALTER);
	}
}

/*******************************************************************//**
Tries to check that an InnoDB table is not corrupted. If corruption is
noticed, prints to stderr information about it. In case of corruption
may also assert a failure and crash the server.
@return	HA_ADMIN_CORRUPT or HA_ADMIN_OK */
UNIV_INTERN
int
ha_innobase::check(
/*===============*/
	THD*		thd,		/*!< in: user thread handle */
	HA_CHECK_OPT*	check_opt)	/*!< in: check options, currently
					ignored */
{
	dict_index_t*	index;
	ulint		n_rows;
	ulint		n_rows_in_table	= ULINT_UNDEFINED;
	ibool		is_ok		= TRUE;
	ulint		old_isolation_level;
	ibool		table_corrupted;

	DBUG_ENTER("ha_innobase::check");
	DBUG_ASSERT(thd == ha_thd());
	ut_a(prebuilt->trx);
	ut_a(prebuilt->trx->magic_n == TRX_MAGIC_N);
	ut_a(prebuilt->trx == thd_to_trx(thd));

	if (prebuilt->mysql_template == NULL) {
		/* Build the template; we will use a dummy template
		in index scans done in checking */

		build_template(true);
	}

	if (dict_table_is_discarded(prebuilt->table)) {

		ib_senderrf(
			thd,
			IB_LOG_LEVEL_ERROR,
			ER_TABLESPACE_DISCARDED,
			table->s->table_name.str);

		DBUG_RETURN(HA_ADMIN_CORRUPT);

	} else if (prebuilt->table->ibd_file_missing) {

		ib_senderrf(
			thd, IB_LOG_LEVEL_ERROR,
			ER_TABLESPACE_MISSING,
			table->s->table_name.str);

		DBUG_RETURN(HA_ADMIN_CORRUPT);
	}

	prebuilt->trx->op_info = "checking table";

	old_isolation_level = prebuilt->trx->isolation_level;

	/* We must run the index record counts at an isolation level
	>= READ COMMITTED, because a dirty read can see a wrong number
	of records in some index; to play safe, we use always
	REPEATABLE READ here */

	prebuilt->trx->isolation_level = TRX_ISO_REPEATABLE_READ;

	/* Check whether the table is already marked as corrupted
	before running the check table */
	table_corrupted = prebuilt->table->corrupted;

	/* Reset table->corrupted bit so that check table can proceed to
	do additional check */
	prebuilt->table->corrupted = FALSE;

	/* Enlarge the fatal lock wait timeout during CHECK TABLE. */
	os_increment_counter_by_amount(
		server_mutex,
		srv_fatal_semaphore_wait_threshold,
		SRV_SEMAPHORE_WAIT_EXTENSION);

	for (index = dict_table_get_first_index(prebuilt->table);
	     index != NULL;
	     index = dict_table_get_next_index(index)) {
		char	index_name[MAX_FULL_NAME_LEN + 1];

		/* If this is an index being created or dropped, break */
		if (*index->name == TEMP_INDEX_PREFIX) {
			break;
		} else if (!btr_validate_index(index, prebuilt->trx)) {
			is_ok = FALSE;

			innobase_format_name(
				index_name, sizeof index_name,
				index->name, TRUE);

			push_warning_printf(thd, Sql_condition::WARN_LEVEL_WARN,
					    ER_NOT_KEYFILE,
					    "InnoDB: The B-tree of"
					    " index %s is corrupted.",
					    index_name);
			continue;
		}

		/* Instead of invoking change_active_index(), set up
		a dummy template for non-locking reads, disabling
		access to the clustered index. */
		prebuilt->index = index;

		prebuilt->index_usable = row_merge_is_index_usable(
			prebuilt->trx, prebuilt->index);

		if (UNIV_UNLIKELY(!prebuilt->index_usable)) {
			innobase_format_name(
				index_name, sizeof index_name,
				prebuilt->index->name, TRUE);

			if (dict_index_is_corrupted(prebuilt->index)) {
				push_warning_printf(
					user_thd,
					Sql_condition::WARN_LEVEL_WARN,
					HA_ERR_INDEX_CORRUPT,
					"InnoDB: Index %s is marked as"
					" corrupted",
					index_name);
				is_ok = FALSE;
			} else {
				push_warning_printf(
					thd,
					Sql_condition::WARN_LEVEL_WARN,
					HA_ERR_TABLE_DEF_CHANGED,
					"InnoDB: Insufficient history for"
					" index %s",
					index_name);
			}
			continue;
		}

		prebuilt->sql_stat_start = TRUE;
		prebuilt->template_type = ROW_MYSQL_DUMMY_TEMPLATE;
		prebuilt->n_template = 0;
		prebuilt->need_to_access_clustered = FALSE;

		dtuple_set_n_fields(prebuilt->search_tuple, 0);

		prebuilt->select_lock_type = LOCK_NONE;

		if (!row_check_index_for_mysql(prebuilt, index, &n_rows)) {
			innobase_format_name(
				index_name, sizeof index_name,
				index->name, TRUE);

			push_warning_printf(thd, Sql_condition::WARN_LEVEL_WARN,
					    ER_NOT_KEYFILE,
					    "InnoDB: The B-tree of"
					    " index %s is corrupted.",
					    index_name);
			is_ok = FALSE;
			dict_set_corrupted(
				index, prebuilt->trx, "CHECK TABLE");
		}

		if (thd_killed(user_thd)) {
			break;
		}

#if 0
		fprintf(stderr, "%lu entries in index %s\n", n_rows,
			index->name);
#endif

		if (index == dict_table_get_first_index(prebuilt->table)) {
			n_rows_in_table = n_rows;
		} else if (!(index->type & DICT_FTS)
			   && (n_rows != n_rows_in_table)) {
			push_warning_printf(thd, Sql_condition::WARN_LEVEL_WARN,
					    ER_NOT_KEYFILE,
					    "InnoDB: Index '%-.200s'"
					    " contains %lu entries,"
					    " should be %lu.",
					    index->name,
					    (ulong) n_rows,
					    (ulong) n_rows_in_table);
			is_ok = FALSE;
		}
	}

	if (table_corrupted) {
		/* If some previous operation has marked the table as
		corrupted in memory, and has not propagated such to
		clustered index, we will do so here */
		index = dict_table_get_first_index(prebuilt->table);

		if (!dict_index_is_corrupted(index)) {
			dict_set_corrupted(
				index, prebuilt->trx, "CHECK TABLE");
		}
		prebuilt->table->corrupted = TRUE;
	}

	/* Restore the original isolation level */
	prebuilt->trx->isolation_level = old_isolation_level;

	/* We validate also the whole adaptive hash index for all tables
	at every CHECK TABLE */

	if (!btr_search_validate()) {
		push_warning(thd, Sql_condition::WARN_LEVEL_WARN,
			     ER_NOT_KEYFILE,
			     "InnoDB: The adaptive hash index is corrupted.");
		is_ok = FALSE;
	}

	/* Restore the fatal lock wait timeout after CHECK TABLE. */
	os_decrement_counter_by_amount(
		server_mutex,
		srv_fatal_semaphore_wait_threshold,
		SRV_SEMAPHORE_WAIT_EXTENSION);

	prebuilt->trx->op_info = "";
	if (thd_killed(user_thd)) {
		my_error(ER_QUERY_INTERRUPTED, MYF(0));
	}

	DBUG_RETURN(is_ok ? HA_ADMIN_OK : HA_ADMIN_CORRUPT);
}

/*************************************************************//**
Adds information about free space in the InnoDB tablespace to a table comment
which is printed out when a user calls SHOW TABLE STATUS. Adds also info on
foreign keys.
@return	table comment + InnoDB free space + info on foreign keys */
UNIV_INTERN
char*
ha_innobase::update_table_comment(
/*==============================*/
	const char*	comment)/*!< in: table comment defined by user */
{
	uint	length = (uint) strlen(comment);
	char*	str;
	long	flen;

	/* We do not know if MySQL can call this function before calling
	external_lock(). To be safe, update the thd of the current table
	handle. */

	if (length > 64000 - 3) {
		return((char*) comment); /* string too long */
	}

	update_thd(ha_thd());

	prebuilt->trx->op_info = (char*)"returning table comment";

	/* In case MySQL calls this in the middle of a SELECT query, release
	possible adaptive hash latch to avoid deadlocks of threads */

	trx_search_latch_release_if_reserved(prebuilt->trx);
	str = NULL;

	/* output the data to a temporary file */

	if (!srv_read_only_mode) {

		mutex_enter(&srv_dict_tmpfile_mutex);

		rewind(srv_dict_tmpfile);

		fprintf(srv_dict_tmpfile, "InnoDB free: %llu kB",
			fsp_get_available_space_in_free_extents(
				prebuilt->table->space));

		dict_print_info_on_foreign_keys(
			FALSE, srv_dict_tmpfile, prebuilt->trx,
			prebuilt->table);

		flen = ftell(srv_dict_tmpfile);

		if (flen < 0) {
			flen = 0;
		} else if (length + flen + 3 > 64000) {
			flen = 64000 - 3 - length;
		}

		/* allocate buffer for the full string, and
		read the contents of the temporary file */

		str = (char*) my_malloc(length + flen + 3, MYF(0));

		if (str) {
			char* pos	= str + length;
			if (length) {
				memcpy(str, comment, length);
				*pos++ = ';';
				*pos++ = ' ';
			}
			rewind(srv_dict_tmpfile);
			flen = (uint) fread(pos, 1, flen, srv_dict_tmpfile);
			pos[flen] = 0;
		}

		mutex_exit(&srv_dict_tmpfile_mutex);
	}

	prebuilt->trx->op_info = (char*)"";

	return(str ? str : (char*) comment);
}

/*******************************************************************//**
Gets the foreign key create info for a table stored in InnoDB.
@return own: character string in the form which can be inserted to the
CREATE TABLE statement, MUST be freed with
ha_innobase::free_foreign_key_create_info */
UNIV_INTERN
char*
ha_innobase::get_foreign_key_create_info(void)
/*==========================================*/
{
	long	flen;
	char*	str	= 0;

	ut_a(prebuilt != NULL);

	/* We do not know if MySQL can call this function before calling
	external_lock(). To be safe, update the thd of the current table
	handle. */

	update_thd(ha_thd());

	prebuilt->trx->op_info = (char*)"getting info on foreign keys";

	/* In case MySQL calls this in the middle of a SELECT query,
	release possible adaptive hash latch to avoid
	deadlocks of threads */

	trx_search_latch_release_if_reserved(prebuilt->trx);

	if (!srv_read_only_mode) {
		mutex_enter(&srv_dict_tmpfile_mutex);
		rewind(srv_dict_tmpfile);

		/* Output the data to a temporary file */
		dict_print_info_on_foreign_keys(
			TRUE, srv_dict_tmpfile, prebuilt->trx,
			prebuilt->table);

		prebuilt->trx->op_info = (char*)"";

		flen = ftell(srv_dict_tmpfile);

		if (flen < 0) {
			flen = 0;
		}

		/* Allocate buffer for the string, and
		read the contents of the temporary file */

		str = (char*) my_malloc(flen + 1, MYF(0));

		if (str) {
			rewind(srv_dict_tmpfile);
			flen = (uint) fread(str, 1, flen, srv_dict_tmpfile);
			str[flen] = 0;
		}

		mutex_exit(&srv_dict_tmpfile_mutex);
	}

	return(str);
}


/***********************************************************************//**
Maps a InnoDB foreign key constraint to a equivalent MySQL foreign key info.
@return pointer to foreign key info */
static
FOREIGN_KEY_INFO*
get_foreign_key_info(
/*=================*/
	THD*			thd,		/*!< in: user thread handle */
	dict_foreign_t*		foreign)	/*!< in: foreign key constraint */
{
	FOREIGN_KEY_INFO	f_key_info;
	FOREIGN_KEY_INFO*	pf_key_info;
	uint			i = 0;
	ulint			len;
	char			tmp_buff[NAME_LEN+1];
	char			name_buff[NAME_LEN+1];
	const char*		ptr;
	LEX_STRING*		referenced_key_name;
	LEX_STRING*		name = NULL;

	ptr = dict_remove_db_name(foreign->id);
	f_key_info.foreign_id = thd_make_lex_string(thd, 0, ptr,
						    (uint) strlen(ptr), 1);

	/* Name format: database name, '/', table name, '\0' */

	/* Referenced (parent) database name */
	len = dict_get_db_name_len(foreign->referenced_table_name);
	ut_a(len < sizeof(tmp_buff));
	ut_memcpy(tmp_buff, foreign->referenced_table_name, len);
	tmp_buff[len] = 0;

	len = filename_to_tablename(tmp_buff, name_buff, sizeof(name_buff));
	f_key_info.referenced_db = thd_make_lex_string(thd, 0, name_buff, len, 1);

	/* Referenced (parent) table name */
	ptr = dict_remove_db_name(foreign->referenced_table_name);
	len = filename_to_tablename(ptr, name_buff, sizeof(name_buff));
	f_key_info.referenced_table = thd_make_lex_string(thd, 0, name_buff, len, 1);

	/* Dependent (child) database name */
	len = dict_get_db_name_len(foreign->foreign_table_name);
	ut_a(len < sizeof(tmp_buff));
	ut_memcpy(tmp_buff, foreign->foreign_table_name, len);
	tmp_buff[len] = 0;

	len = filename_to_tablename(tmp_buff, name_buff, sizeof(name_buff));
	f_key_info.foreign_db = thd_make_lex_string(thd, 0, name_buff, len, 1);

	/* Dependent (child) table name */
	ptr = dict_remove_db_name(foreign->foreign_table_name);
	len = filename_to_tablename(ptr, name_buff, sizeof(name_buff));
	f_key_info.foreign_table = thd_make_lex_string(thd, 0, name_buff, len, 1);

	do {
		ptr = foreign->foreign_col_names[i];
		name = thd_make_lex_string(thd, name, ptr,
					   (uint) strlen(ptr), 1);
		f_key_info.foreign_fields.push_back(name);
		ptr = foreign->referenced_col_names[i];
		name = thd_make_lex_string(thd, name, ptr,
					   (uint) strlen(ptr), 1);
		f_key_info.referenced_fields.push_back(name);
	} while (++i < foreign->n_fields);

	if (foreign->type & DICT_FOREIGN_ON_DELETE_CASCADE) {
		len = 7;
		ptr = "CASCADE";
	} else if (foreign->type & DICT_FOREIGN_ON_DELETE_SET_NULL) {
		len = 8;
		ptr = "SET NULL";
	} else if (foreign->type & DICT_FOREIGN_ON_DELETE_NO_ACTION) {
		len = 9;
		ptr = "NO ACTION";
	} else {
		len = 8;
		ptr = "RESTRICT";
	}

	f_key_info.delete_method = thd_make_lex_string(thd,
						       f_key_info.delete_method,
						       ptr, len, 1);

	if (foreign->type & DICT_FOREIGN_ON_UPDATE_CASCADE) {
		len = 7;
		ptr = "CASCADE";
	} else if (foreign->type & DICT_FOREIGN_ON_UPDATE_SET_NULL) {
		len = 8;
		ptr = "SET NULL";
	} else if (foreign->type & DICT_FOREIGN_ON_UPDATE_NO_ACTION) {
		len = 9;
		ptr = "NO ACTION";
	} else {
		len = 8;
		ptr = "RESTRICT";
	}

	f_key_info.update_method = thd_make_lex_string(thd,
						       f_key_info.update_method,
						       ptr, len, 1);

	if (foreign->referenced_index && foreign->referenced_index->name) {
		referenced_key_name = thd_make_lex_string(thd,
					f_key_info.referenced_key_name,
					foreign->referenced_index->name,
					 (uint) strlen(foreign->referenced_index->name),
					1);
	} else {
		referenced_key_name = NULL;
	}

	f_key_info.referenced_key_name = referenced_key_name;

	pf_key_info = (FOREIGN_KEY_INFO*) thd_memdup(thd, &f_key_info,
						      sizeof(FOREIGN_KEY_INFO));

	return(pf_key_info);
}

/*******************************************************************//**
Gets the list of foreign keys in this table.
@return always 0, that is, always succeeds */
UNIV_INTERN
int
ha_innobase::get_foreign_key_list(
/*==============================*/
	THD*			thd,		/*!< in: user thread handle */
	List<FOREIGN_KEY_INFO>*	f_key_list)	/*!< out: foreign key list */
{
	FOREIGN_KEY_INFO*	pf_key_info;
	dict_foreign_t*		foreign;

	ut_a(prebuilt != NULL);
	update_thd(ha_thd());

	prebuilt->trx->op_info = "getting list of foreign keys";

	trx_search_latch_release_if_reserved(prebuilt->trx);

	mutex_enter(&(dict_sys->mutex));

	for (foreign = UT_LIST_GET_FIRST(prebuilt->table->foreign_list);
	     foreign != NULL;
	     foreign = UT_LIST_GET_NEXT(foreign_list, foreign)) {
		pf_key_info = get_foreign_key_info(thd, foreign);
		if (pf_key_info) {
			f_key_list->push_back(pf_key_info);
		}
	}

	mutex_exit(&(dict_sys->mutex));

	prebuilt->trx->op_info = "";

	return(0);
}

/*******************************************************************//**
Gets the set of foreign keys where this table is the referenced table.
@return always 0, that is, always succeeds */
UNIV_INTERN
int
ha_innobase::get_parent_foreign_key_list(
/*=====================================*/
	THD*			thd,		/*!< in: user thread handle */
	List<FOREIGN_KEY_INFO>*	f_key_list)	/*!< out: foreign key list */
{
	FOREIGN_KEY_INFO*	pf_key_info;
	dict_foreign_t*		foreign;

	ut_a(prebuilt != NULL);
	update_thd(ha_thd());

	prebuilt->trx->op_info = "getting list of referencing foreign keys";

	trx_search_latch_release_if_reserved(prebuilt->trx);

	mutex_enter(&(dict_sys->mutex));

	for (foreign = UT_LIST_GET_FIRST(prebuilt->table->referenced_list);
	     foreign != NULL;
	     foreign = UT_LIST_GET_NEXT(referenced_list, foreign)) {
		pf_key_info = get_foreign_key_info(thd, foreign);
		if (pf_key_info) {
			f_key_list->push_back(pf_key_info);
		}
	}

	mutex_exit(&(dict_sys->mutex));

	prebuilt->trx->op_info = "";

	return(0);
}

/*****************************************************************//**
Checks if ALTER TABLE may change the storage engine of the table.
Changing storage engines is not allowed for tables for which there
are foreign key constraints (parent or child tables).
@return	TRUE if can switch engines */
UNIV_INTERN
bool
ha_innobase::can_switch_engines(void)
/*=================================*/
{
	bool	can_switch;

	DBUG_ENTER("ha_innobase::can_switch_engines");
	update_thd();

	prebuilt->trx->op_info =
			"determining if there are foreign key constraints";
	row_mysql_freeze_data_dictionary(prebuilt->trx);

	can_switch = !UT_LIST_GET_FIRST(prebuilt->table->referenced_list)
			&& !UT_LIST_GET_FIRST(prebuilt->table->foreign_list);

	row_mysql_unfreeze_data_dictionary(prebuilt->trx);
	prebuilt->trx->op_info = "";

	DBUG_RETURN(can_switch);
}

/*******************************************************************//**
Checks if a table is referenced by a foreign key. The MySQL manual states that
a REPLACE is either equivalent to an INSERT, or DELETE(s) + INSERT. Only a
delete is then allowed internally to resolve a duplicate key conflict in
REPLACE, not an update.
@return	> 0 if referenced by a FOREIGN KEY */
UNIV_INTERN
uint
ha_innobase::referenced_by_foreign_key(void)
/*========================================*/
{
	if (dict_table_is_referenced_by_foreign_key(prebuilt->table)) {

		return(1);
	}

	return(0);
}

/*******************************************************************//**
Frees the foreign key create info for a table stored in InnoDB, if it is
non-NULL. */
UNIV_INTERN
void
ha_innobase::free_foreign_key_create_info(
/*======================================*/
	char*	str)	/*!< in, own: create info string to free */
{
	if (str) {
		my_free(str);
	}
}

/*******************************************************************//**
Tells something additional to the handler about how to do things.
@return	0 or error number */
UNIV_INTERN
int
ha_innobase::extra(
/*===============*/
	enum ha_extra_function operation)
			   /*!< in: HA_EXTRA_FLUSH or some other flag */
{
	check_trx_exists(ha_thd());

	/* Warning: since it is not sure that MySQL calls external_lock
	before calling this function, the trx field in prebuilt can be
	obsolete! */

	switch (operation) {
	case HA_EXTRA_FLUSH:
		if (prebuilt->blob_heap) {
			row_mysql_prebuilt_free_blob_heap(prebuilt);
		}
		break;
	case HA_EXTRA_RESET_STATE:
		reset_template();
		thd_to_trx(ha_thd())->duplicates = 0;
		break;
	case HA_EXTRA_NO_KEYREAD:
		prebuilt->read_just_key = 0;
		break;
	case HA_EXTRA_KEYREAD:
		prebuilt->read_just_key = 1;
		break;
	case HA_EXTRA_KEYREAD_PRESERVE_FIELDS:
		prebuilt->keep_other_fields_on_keyread = 1;
		break;

		/* IMPORTANT: prebuilt->trx can be obsolete in
		this method, because it is not sure that MySQL
		calls external_lock before this method with the
		parameters below.  We must not invoke update_thd()
		either, because the calling threads may change.
		CAREFUL HERE, OR MEMORY CORRUPTION MAY OCCUR! */
	case HA_EXTRA_INSERT_WITH_UPDATE:
		thd_to_trx(ha_thd())->duplicates |= TRX_DUP_IGNORE;
		break;
	case HA_EXTRA_NO_IGNORE_DUP_KEY:
		thd_to_trx(ha_thd())->duplicates &= ~TRX_DUP_IGNORE;
		break;
	case HA_EXTRA_WRITE_CAN_REPLACE:
		thd_to_trx(ha_thd())->duplicates |= TRX_DUP_REPLACE;
		break;
	case HA_EXTRA_WRITE_CANNOT_REPLACE:
		thd_to_trx(ha_thd())->duplicates &= ~TRX_DUP_REPLACE;
		break;
	default:/* Do nothing */
		;
	}

	return(0);
}

/******************************************************************//**
*/
UNIV_INTERN
int
ha_innobase::reset()
/*================*/
{
	if (prebuilt->blob_heap) {
		row_mysql_prebuilt_free_blob_heap(prebuilt);
	}

	reset_template();
	ds_mrr.reset();

	/* TODO: This should really be reset in reset_template() but for now
	it's safer to do it explicitly here. */

	/* This is a statement level counter. */
	prebuilt->autoinc_last_value = 0;

	return(0);
}

/******************************************************************//**
MySQL calls this function at the start of each SQL statement inside LOCK
TABLES. Inside LOCK TABLES the ::external_lock method does not work to
mark SQL statement borders. Note also a special case: if a temporary table
is created inside LOCK TABLES, MySQL has not called external_lock() at all
on that table.
MySQL-5.0 also calls this before each statement in an execution of a stored
procedure. To make the execution more deterministic for binlogging, MySQL-5.0
locks all tables involved in a stored procedure with full explicit table
locks (thd_in_lock_tables(thd) holds in store_lock()) before executing the
procedure.
@return	0 or error code */
UNIV_INTERN
int
ha_innobase::start_stmt(
/*====================*/
	THD*		thd,	/*!< in: handle to the user thread */
	thr_lock_type	lock_type)
{
	trx_t*		trx;

	update_thd(thd);

	trx = prebuilt->trx;

	/* Here we release the search latch and the InnoDB thread FIFO ticket
	if they were reserved. They should have been released already at the
	end of the previous statement, but because inside LOCK TABLES the
	lock count method does not work to mark the end of a SELECT statement,
	that may not be the case. We MUST release the search latch before an
	INSERT, for example. */

	trx_search_latch_release_if_reserved(trx);

	innobase_srv_conc_force_exit_innodb(trx);

	/* Reset the AUTOINC statement level counter for multi-row INSERTs. */
	trx->n_autoinc_rows = 0;

	prebuilt->sql_stat_start = TRUE;
	prebuilt->hint_need_to_fetch_extra_cols = 0;
	reset_template();

	if (!prebuilt->mysql_has_locked) {
		/* This handle is for a temporary table created inside
		this same LOCK TABLES; since MySQL does NOT call external_lock
		in this case, we must use x-row locks inside InnoDB to be
		prepared for an update of a row */

		prebuilt->select_lock_type = LOCK_X;

	} else if (trx->isolation_level != TRX_ISO_SERIALIZABLE
		   && thd_sql_command(thd) == SQLCOM_SELECT
		   && lock_type == TL_READ) {

		/* For other than temporary tables, we obtain
		no lock for consistent read (plain SELECT). */

		prebuilt->select_lock_type = LOCK_NONE;
	} else {
		/* Not a consistent read: restore the
		select_lock_type value. The value of
		stored_select_lock_type was decided in:
		1) ::store_lock(),
		2) ::external_lock(),
		3) ::init_table_handle_for_HANDLER(), and
		4) ::transactional_table_lock(). */

		ut_a(prebuilt->stored_select_lock_type != LOCK_NONE_UNSET);
		prebuilt->select_lock_type = prebuilt->stored_select_lock_type;
	}

	*trx->detailed_error = 0;

	innobase_register_trx(ht, thd, trx);

	if (!trx_is_started(trx)) {
		++trx->will_lock;
	}

	return(0);
}

/******************************************************************//**
Maps a MySQL trx isolation level code to the InnoDB isolation level code
@return	InnoDB isolation level */
static inline
ulint
innobase_map_isolation_level(
/*=========================*/
	enum_tx_isolation	iso)	/*!< in: MySQL isolation level code */
{
	switch (iso) {
	case ISO_REPEATABLE_READ:	return(TRX_ISO_REPEATABLE_READ);
	case ISO_READ_COMMITTED:	return(TRX_ISO_READ_COMMITTED);
	case ISO_SERIALIZABLE:		return(TRX_ISO_SERIALIZABLE);
	case ISO_READ_UNCOMMITTED:	return(TRX_ISO_READ_UNCOMMITTED);
	}

	ut_error;

	return(0);
}

/******************************************************************//**
As MySQL will execute an external lock for every new table it uses when it
starts to process an SQL statement (an exception is when MySQL calls
start_stmt for the handle) we can use this function to store the pointer to
the THD in the handle. We will also use this function to communicate
to InnoDB that a new SQL statement has started and that we must store a
savepoint to our transaction handle, so that we are able to roll back
the SQL statement in case of an error.
@return	0 */
UNIV_INTERN
int
ha_innobase::external_lock(
/*=======================*/
	THD*	thd,		/*!< in: handle to the user thread */
	int	lock_type)	/*!< in: lock type */
{
	trx_t*		trx;

	DBUG_ENTER("ha_innobase::external_lock");
	DBUG_PRINT("enter",("lock_type: %d", lock_type));

	update_thd(thd);

	/* Statement based binlogging does not work in isolation level
	READ UNCOMMITTED and READ COMMITTED since the necessary
	locks cannot be taken. In this case, we print an
	informative error message and return with an error.
	Note: decide_logging_format would give the same error message,
	except it cannot give the extra details. */

	if (lock_type == F_WRLCK
	    && !(table_flags() & HA_BINLOG_STMT_CAPABLE)
	    && thd_binlog_format(thd) == BINLOG_FORMAT_STMT
	    && thd_binlog_filter_ok(thd)
	    && thd_sqlcom_can_generate_row_events(thd))
	{
		int skip = 0;
		/* used by test case */
		DBUG_EXECUTE_IF("no_innodb_binlog_errors", skip = 1;);
		if (!skip) {
			my_error(ER_BINLOG_STMT_MODE_AND_ROW_ENGINE, MYF(0),
			         " InnoDB is limited to row-logging when "
			         "transaction isolation level is "
			         "READ COMMITTED or READ UNCOMMITTED.");
			DBUG_RETURN(HA_ERR_LOGGING_IMPOSSIBLE);
		}
	}

	/* Check for UPDATEs in read-only mode. */
	if (srv_read_only_mode
	    && (thd_sql_command(thd) == SQLCOM_UPDATE
		|| thd_sql_command(thd) == SQLCOM_INSERT
		|| thd_sql_command(thd) == SQLCOM_REPLACE
		|| thd_sql_command(thd) == SQLCOM_DROP_TABLE
		|| thd_sql_command(thd) == SQLCOM_ALTER_TABLE
		|| thd_sql_command(thd) == SQLCOM_OPTIMIZE
		|| thd_sql_command(thd) == SQLCOM_CREATE_TABLE
		|| thd_sql_command(thd) == SQLCOM_CREATE_INDEX
		|| thd_sql_command(thd) == SQLCOM_DROP_INDEX
		|| thd_sql_command(thd) == SQLCOM_DELETE)) {

		ib_senderrf(thd, IB_LOG_LEVEL_WARN, ER_READ_ONLY_MODE);

		DBUG_RETURN(HA_ERR_TABLE_READONLY);
	}

	trx = prebuilt->trx;

	prebuilt->sql_stat_start = TRUE;
	prebuilt->hint_need_to_fetch_extra_cols = 0;

	reset_template();

	switch (prebuilt->table->quiesce) {
	case QUIESCE_START:
		/* Check for FLUSH TABLE t WITH READ LOCK; */
		if (!srv_read_only_mode
		    && thd_sql_command(thd) == SQLCOM_FLUSH
		    && lock_type == F_RDLCK) {

			row_quiesce_table_start(prebuilt->table, trx);

			/* Use the transaction instance to track UNLOCK
			TABLES. It can be done via START TRANSACTION; too
			implicitly. */

			++trx->flush_tables;
		}
		break;

	case QUIESCE_COMPLETE:
		/* Check for UNLOCK TABLES; implicit or explicit
		or trx interruption. */
		if (trx->flush_tables > 0
		    && (lock_type == F_UNLCK || trx_is_interrupted(trx))) {

			row_quiesce_table_complete(prebuilt->table, trx);

			ut_a(trx->flush_tables > 0);
			--trx->flush_tables;
		}

		break;

	case QUIESCE_NONE:
		break;
	}

	if (lock_type == F_WRLCK) {

		/* If this is a SELECT, then it is in UPDATE TABLE ...
		or SELECT ... FOR UPDATE */
		prebuilt->select_lock_type = LOCK_X;
		prebuilt->stored_select_lock_type = LOCK_X;
	}

	if (lock_type != F_UNLCK) {
		/* MySQL is setting a new table lock */

		*trx->detailed_error = 0;

		innobase_register_trx(ht, thd, trx);

		if (trx->isolation_level == TRX_ISO_SERIALIZABLE
		    && prebuilt->select_lock_type == LOCK_NONE
		    && thd_test_options(
			    thd, OPTION_NOT_AUTOCOMMIT | OPTION_BEGIN)) {

			/* To get serializable execution, we let InnoDB
			conceptually add 'LOCK IN SHARE MODE' to all SELECTs
			which otherwise would have been consistent reads. An
			exception is consistent reads in the AUTOCOMMIT=1 mode:
			we know that they are read-only transactions, and they
			can be serialized also if performed as consistent
			reads. */

			prebuilt->select_lock_type = LOCK_S;
			prebuilt->stored_select_lock_type = LOCK_S;
		}

		/* Starting from 4.1.9, no InnoDB table lock is taken in LOCK
		TABLES if AUTOCOMMIT=1. It does not make much sense to acquire
		an InnoDB table lock if it is released immediately at the end
		of LOCK TABLES, and InnoDB's table locks in that case cause
		VERY easily deadlocks.

		We do not set InnoDB table locks if user has not explicitly
		requested a table lock. Note that thd_in_lock_tables(thd)
		can hold in some cases, e.g., at the start of a stored
		procedure call (SQLCOM_CALL). */

		if (prebuilt->select_lock_type != LOCK_NONE) {

			if (thd_sql_command(thd) == SQLCOM_LOCK_TABLES
			    && THDVAR(thd, table_locks)
			    && thd_test_options(thd, OPTION_NOT_AUTOCOMMIT)
			    && thd_in_lock_tables(thd)) {

				dberr_t	error = row_lock_table_for_mysql(
					prebuilt, NULL, 0);

				if (error != DB_SUCCESS) {
					DBUG_RETURN(
						convert_error_code_to_mysql(
							error, 0, thd));
				}
			}

			trx->mysql_n_tables_locked++;
		}

		trx->n_mysql_tables_in_use++;
		prebuilt->mysql_has_locked = TRUE;

		if (!trx_is_started(trx)
		    && (prebuilt->select_lock_type != LOCK_NONE
			|| prebuilt->stored_select_lock_type != LOCK_NONE)) {

			++trx->will_lock;
		}

		DBUG_RETURN(0);
	}

	/* MySQL is releasing a table lock */

	trx->n_mysql_tables_in_use--;
	prebuilt->mysql_has_locked = FALSE;

	/* Release a possible FIFO ticket and search latch. Since we
	may reserve the trx_sys->mutex, we have to release the search
	system latch first to obey the latching order. */

	trx_search_latch_release_if_reserved(trx);

	innobase_srv_conc_force_exit_innodb(trx);

	/* If the MySQL lock count drops to zero we know that the current SQL
	statement has ended */

	if (trx->n_mysql_tables_in_use == 0) {

		trx->mysql_n_tables_locked = 0;
		prebuilt->used_in_HANDLER = FALSE;

		if (!thd_test_options(
				thd, OPTION_NOT_AUTOCOMMIT | OPTION_BEGIN)) {

			if (trx_is_started(trx)) {
				innobase_commit(ht, thd, TRUE);
			}

		} else if (trx->isolation_level <= TRX_ISO_READ_COMMITTED
			   && trx->global_read_view) {

			/* At low transaction isolation levels we let
			each consistent read set its own snapshot */

			read_view_close_for_mysql(trx);
		}
	}

	if (!trx_is_started(trx)
	    && (prebuilt->select_lock_type != LOCK_NONE
		|| prebuilt->stored_select_lock_type != LOCK_NONE)) {

		++trx->will_lock;
	}

	DBUG_RETURN(0);
}

/******************************************************************//**
With this function MySQL request a transactional lock to a table when
user issued query LOCK TABLES..WHERE ENGINE = InnoDB.
@return	error code */
UNIV_INTERN
int
ha_innobase::transactional_table_lock(
/*==================================*/
	THD*	thd,		/*!< in: handle to the user thread */
	int	lock_type)	/*!< in: lock type */
{
	trx_t*		trx;

	DBUG_ENTER("ha_innobase::transactional_table_lock");
	DBUG_PRINT("enter",("lock_type: %d", lock_type));

	/* We do not know if MySQL can call this function before calling
	external_lock(). To be safe, update the thd of the current table
	handle. */

	update_thd(thd);

	if (!thd_tablespace_op(thd)) {

		if (dict_table_is_discarded(prebuilt->table)) {

			ib_senderrf(
				thd, IB_LOG_LEVEL_ERROR,
				ER_TABLESPACE_DISCARDED,
				table->s->table_name.str);

		} else if (prebuilt->table->ibd_file_missing) {

			ib_senderrf(
				thd, IB_LOG_LEVEL_ERROR,
				ER_TABLESPACE_MISSING,
				table->s->table_name.str);
		}

		DBUG_RETURN(HA_ERR_CRASHED);
	}

	trx = prebuilt->trx;

	prebuilt->sql_stat_start = TRUE;
	prebuilt->hint_need_to_fetch_extra_cols = 0;

	reset_template();

	if (lock_type == F_WRLCK) {
		prebuilt->select_lock_type = LOCK_X;
		prebuilt->stored_select_lock_type = LOCK_X;
	} else if (lock_type == F_RDLCK) {
		prebuilt->select_lock_type = LOCK_S;
		prebuilt->stored_select_lock_type = LOCK_S;
	} else {
		ib_logf(IB_LOG_LEVEL_ERROR,
			"MySQL is trying to set transactional table lock "
			"with corrupted lock type to table %s, lock type "
			"%d does not exist.",
			table->s->table_name.str, lock_type);

		DBUG_RETURN(HA_ERR_CRASHED);
	}

	/* MySQL is setting a new transactional table lock */

	innobase_register_trx(ht, thd, trx);

	if (THDVAR(thd, table_locks) && thd_in_lock_tables(thd)) {
		dberr_t	error;

		error = row_lock_table_for_mysql(prebuilt, NULL, 0);

		if (error != DB_SUCCESS) {
			DBUG_RETURN(
				convert_error_code_to_mysql(
					error, prebuilt->table->flags, thd));
		}

		if (thd_test_options(
			thd, OPTION_NOT_AUTOCOMMIT | OPTION_BEGIN)) {

			/* Store the current undo_no of the transaction
			so that we know where to roll back if we have
			to roll back the next SQL statement */

			trx_mark_sql_stat_end(trx);
		}
	}

	DBUG_RETURN(0);
}

/************************************************************************//**
Here we export InnoDB status variables to MySQL. */
static
void
innodb_export_status()
/*==================*/
{
	if (innodb_inited) {
		srv_export_innodb_status();
	}
}

/************************************************************************//**
Implements the SHOW ENGINE INNODB STATUS command. Sends the output of the
InnoDB Monitor to the client.
@return 0 on success */
static
int
innodb_show_status(
/*===============*/
	handlerton*	hton,	/*!< in: the innodb handlerton */
	THD*		thd,	/*!< in: the MySQL query thread of the caller */
	stat_print_fn*	stat_print)
{
	trx_t*			trx;
	static const char	truncated_msg[] = "... truncated...\n";
	const long		MAX_STATUS_SIZE = 1048576;
	ulint			trx_list_start = ULINT_UNDEFINED;
	ulint			trx_list_end = ULINT_UNDEFINED;

	DBUG_ENTER("innodb_show_status");
	DBUG_ASSERT(hton == innodb_hton_ptr);

	/* We don't create the temp files or associated
	mutexes in read-only-mode */

	if (srv_read_only_mode) {
		DBUG_RETURN(0);
	}

	trx = check_trx_exists(thd);

	trx_search_latch_release_if_reserved(trx);

	innobase_srv_conc_force_exit_innodb(trx);

	/* We let the InnoDB Monitor to output at most MAX_STATUS_SIZE
	bytes of text. */

	char*	str;
	ssize_t	flen, usable_len;

	mutex_enter(&srv_monitor_file_mutex);
	rewind(srv_monitor_file);

	srv_printf_innodb_monitor(srv_monitor_file, FALSE,
				  &trx_list_start, &trx_list_end);

	os_file_set_eof(srv_monitor_file);

	if ((flen = ftell(srv_monitor_file)) < 0) {
		flen = 0;
	}

	if (flen > MAX_STATUS_SIZE) {
		usable_len = MAX_STATUS_SIZE;
		srv_truncated_status_writes++;
	} else {
		usable_len = flen;
	}

	/* allocate buffer for the string, and
	read the contents of the temporary file */

	if (!(str = (char*) my_malloc(usable_len + 1, MYF(0)))) {
		mutex_exit(&srv_monitor_file_mutex);
		DBUG_RETURN(1);
	}

	rewind(srv_monitor_file);

	if (flen < MAX_STATUS_SIZE) {
		/* Display the entire output. */
		flen = fread(str, 1, flen, srv_monitor_file);
	} else if (trx_list_end < (ulint) flen
		   && trx_list_start < trx_list_end
		   && trx_list_start + (flen - trx_list_end)
		   < MAX_STATUS_SIZE - sizeof truncated_msg - 1) {

		/* Omit the beginning of the list of active transactions. */
		ssize_t	len = fread(str, 1, trx_list_start, srv_monitor_file);

		memcpy(str + len, truncated_msg, sizeof truncated_msg - 1);
		len += sizeof truncated_msg - 1;
		usable_len = (MAX_STATUS_SIZE - 1) - len;
		fseek(srv_monitor_file, flen - usable_len, SEEK_SET);
		len += fread(str + len, 1, usable_len, srv_monitor_file);
		flen = len;
	} else {
		/* Omit the end of the output. */
		flen = fread(str, 1, MAX_STATUS_SIZE - 1, srv_monitor_file);
	}

	mutex_exit(&srv_monitor_file_mutex);

	stat_print(thd, innobase_hton_name, (uint) strlen(innobase_hton_name),
		   STRING_WITH_LEN(""), str, flen);

	my_free(str);

	DBUG_RETURN(0);
}

/************************************************************************//**
Implements the SHOW MUTEX STATUS command.
@return 0 on success. */
static
int
innodb_mutex_show_status(
/*=====================*/
	handlerton*	hton,		/*!< in: the innodb handlerton */
	THD*		thd,		/*!< in: the MySQL query thread of the
					caller */
	stat_print_fn*	stat_print)	/*!< in: function for printing
					statistics */
{
	char		buf1[IO_SIZE];
	char		buf2[IO_SIZE];
	ib_mutex_t*	mutex;
	rw_lock_t*	lock;
	ulint		block_mutex_oswait_count = 0;
	ulint		block_lock_oswait_count = 0;
	ib_mutex_t*	block_mutex = NULL;
	rw_lock_t*	block_lock = NULL;
#ifdef UNIV_DEBUG
	ulint		rw_lock_count= 0;
	ulint		rw_lock_count_spin_loop= 0;
	ulint		rw_lock_count_spin_rounds= 0;
	ulint		rw_lock_count_os_wait= 0;
	ulint		rw_lock_count_os_yield= 0;
	ulonglong	rw_lock_wait_time= 0;
#endif /* UNIV_DEBUG */
	uint		buf1len;
	uint		buf2len;
	uint		hton_name_len;

	hton_name_len = (uint) strlen(innobase_hton_name);

	DBUG_ENTER("innodb_mutex_show_status");
	DBUG_ASSERT(hton == innodb_hton_ptr);

	mutex_enter(&mutex_list_mutex);

	for (mutex = UT_LIST_GET_FIRST(mutex_list); mutex != NULL;
	     mutex = UT_LIST_GET_NEXT(list, mutex)) {
		if (mutex->count_os_wait == 0) {
			continue;
		}

		if (buf_pool_is_block_mutex(mutex)) {
			block_mutex = mutex;
			block_mutex_oswait_count += mutex->count_os_wait;
			continue;
		}

		buf1len= (uint) my_snprintf(buf1, sizeof(buf1), "%s:%lu",
				     innobase_basename(mutex->cfile_name),
				     (ulong) mutex->cline);
		buf2len= (uint) my_snprintf(buf2, sizeof(buf2), "os_waits=%lu",
				     (ulong) mutex->count_os_wait);

		if (stat_print(thd, innobase_hton_name,
			       hton_name_len, buf1, buf1len,
			       buf2, buf2len)) {
			mutex_exit(&mutex_list_mutex);
			DBUG_RETURN(1);
		}
	}

	if (block_mutex) {
		buf1len = (uint) my_snprintf(buf1, sizeof buf1,
					     "combined %s:%lu",
					     innobase_basename(
						block_mutex->cfile_name),
					     (ulong) block_mutex->cline);
		buf2len = (uint) my_snprintf(buf2, sizeof buf2,
					     "os_waits=%lu",
					     (ulong) block_mutex_oswait_count);

		if (stat_print(thd, innobase_hton_name,
			       hton_name_len, buf1, buf1len,
			       buf2, buf2len)) {
			mutex_exit(&mutex_list_mutex);
			DBUG_RETURN(1);
		}
	}

	mutex_exit(&mutex_list_mutex);

	mutex_enter(&rw_lock_list_mutex);

	for (lock = UT_LIST_GET_FIRST(rw_lock_list); lock != NULL;
	     lock = UT_LIST_GET_NEXT(list, lock)) {
		if (lock->count_os_wait == 0) {
			continue;
		}

		if (buf_pool_is_block_lock(lock)) {
			block_lock = lock;
			block_lock_oswait_count += lock->count_os_wait;
			continue;
		}

		buf1len = my_snprintf(buf1, sizeof buf1, "%s:%lu",
				     innobase_basename(lock->cfile_name),
				     (ulong) lock->cline);
		buf2len = my_snprintf(buf2, sizeof buf2, "os_waits=%lu",
				      (ulong) lock->count_os_wait);

		if (stat_print(thd, innobase_hton_name,
			       hton_name_len, buf1, buf1len,
			       buf2, buf2len)) {
			mutex_exit(&rw_lock_list_mutex);
			DBUG_RETURN(1);
		}
	}

	if (block_lock) {
		buf1len = (uint) my_snprintf(buf1, sizeof buf1,
					     "combined %s:%lu",
					     innobase_basename(
						block_lock->cfile_name),
					     (ulong) block_lock->cline);
		buf2len = (uint) my_snprintf(buf2, sizeof buf2,
					     "os_waits=%lu",
					     (ulong) block_lock_oswait_count);

		if (stat_print(thd, innobase_hton_name,
			       hton_name_len, buf1, buf1len,
			       buf2, buf2len)) {
			mutex_exit(&rw_lock_list_mutex);
			DBUG_RETURN(1);
		}
	}

	mutex_exit(&rw_lock_list_mutex);

#ifdef UNIV_DEBUG
	buf2len = my_snprintf(buf2, sizeof buf2,
			     "count=%lu, spin_waits=%lu, spin_rounds=%lu, "
			     "os_waits=%lu, os_yields=%lu, os_wait_times=%lu",
			      (ulong) rw_lock_count,
			      (ulong) rw_lock_count_spin_loop,
			      (ulong) rw_lock_count_spin_rounds,
			      (ulong) rw_lock_count_os_wait,
			      (ulong) rw_lock_count_os_yield,
			      (ulong) (rw_lock_wait_time / 1000));

	if (stat_print(thd, innobase_hton_name, hton_name_len,
			STRING_WITH_LEN("rw_lock_mutexes"), buf2, buf2len)) {
		DBUG_RETURN(1);
	}
#endif /* UNIV_DEBUG */

	/* Success */
	DBUG_RETURN(0);
}

/************************************************************************//**
Return 0 on success and non-zero on failure. Note: the bool return type
seems to be abused here, should be an int. */
static
bool
innobase_show_status(
/*=================*/
	handlerton*		hton,	/*!< in: the innodb handlerton */
	THD*			thd,	/*!< in: the MySQL query thread
					of the caller */
	stat_print_fn*		stat_print,
	enum ha_stat_type	stat_type)
{
	DBUG_ASSERT(hton == innodb_hton_ptr);

	switch (stat_type) {
	case HA_ENGINE_STATUS:
		/* Non-zero return value means there was an error. */
		return(innodb_show_status(hton, thd, stat_print) != 0);

	case HA_ENGINE_MUTEX:
		/* Non-zero return value means there was an error. */
		return(innodb_mutex_show_status(hton, thd, stat_print) != 0);

	case HA_ENGINE_LOGS:
		/* Not handled */
		break;
	}

	/* Success */
	return(false);
}

/************************************************************************//**
Handling the shared INNOBASE_SHARE structure that is needed to provide table
locking. Register the table name if it doesn't exist in the hash table. */
static
INNOBASE_SHARE*
get_share(
/*======*/
	const char*	table_name)
{
	INNOBASE_SHARE*	share;

	mysql_mutex_lock(&innobase_share_mutex);

	ulint	fold = ut_fold_string(table_name);

	HASH_SEARCH(table_name_hash, innobase_open_tables, fold,
		    INNOBASE_SHARE*, share,
		    ut_ad(share->use_count > 0),
		    !strcmp(share->table_name, table_name));

	if (!share) {

		uint length = (uint) strlen(table_name);

		/* TODO: invoke HASH_MIGRATE if innobase_open_tables
		grows too big */

		share = (INNOBASE_SHARE*) my_malloc(sizeof(*share)+length+1,
			MYF(MY_FAE | MY_ZEROFILL));

		share->table_name = (char*) memcpy(share + 1,
						   table_name, length + 1);

		HASH_INSERT(INNOBASE_SHARE, table_name_hash,
			    innobase_open_tables, fold, share);

		thr_lock_init(&share->lock);

		/* Index translation table initialization */
		share->idx_trans_tbl.index_mapping = NULL;
		share->idx_trans_tbl.index_count = 0;
		share->idx_trans_tbl.array_size = 0;
	}

	share->use_count++;
	mysql_mutex_unlock(&innobase_share_mutex);

	return(share);
}

/************************************************************************//**
Free the shared object that was registered with get_share(). */
static
void
free_share(
/*=======*/
	INNOBASE_SHARE*	share)	/*!< in/own: table share to free */
{
	mysql_mutex_lock(&innobase_share_mutex);

#ifdef UNIV_DEBUG
	INNOBASE_SHARE* share2;
	ulint	fold = ut_fold_string(share->table_name);

	HASH_SEARCH(table_name_hash, innobase_open_tables, fold,
		    INNOBASE_SHARE*, share2,
		    ut_ad(share->use_count > 0),
		    !strcmp(share->table_name, share2->table_name));

	ut_a(share2 == share);
#endif /* UNIV_DEBUG */

	if (!--share->use_count) {
		ulint	fold = ut_fold_string(share->table_name);

		HASH_DELETE(INNOBASE_SHARE, table_name_hash,
			    innobase_open_tables, fold, share);
		thr_lock_delete(&share->lock);

		/* Free any memory from index translation table */
		my_free(share->idx_trans_tbl.index_mapping);

		my_free(share);

		/* TODO: invoke HASH_MIGRATE if innobase_open_tables
		shrinks too much */
	}

	mysql_mutex_unlock(&innobase_share_mutex);
}

/*****************************************************************//**
Converts a MySQL table lock stored in the 'lock' field of the handle to
a proper type before storing pointer to the lock into an array of pointers.
MySQL also calls this if it wants to reset some table locks to a not-locked
state during the processing of an SQL query. An example is that during a
SELECT the read lock is released early on the 'const' tables where we only
fetch one row. MySQL does not call this when it releases all locks at the
end of an SQL statement.
@return	pointer to the next element in the 'to' array */
UNIV_INTERN
THR_LOCK_DATA**
ha_innobase::store_lock(
/*====================*/
	THD*			thd,		/*!< in: user thread handle */
	THR_LOCK_DATA**		to,		/*!< in: pointer to an array
						of pointers to lock structs;
						pointer to the 'lock' field
						of current handle is stored
						next to this array */
	enum thr_lock_type	lock_type)	/*!< in: lock type to store in
						'lock'; this may also be
						TL_IGNORE */
{
	trx_t*		trx;

	/* Note that trx in this function is NOT necessarily prebuilt->trx
	because we call update_thd() later, in ::external_lock()! Failure to
	understand this caused a serious memory corruption bug in 5.1.11. */

	trx = check_trx_exists(thd);

	/* NOTE: MySQL can call this function with lock 'type' TL_IGNORE!
	Be careful to ignore TL_IGNORE if we are going to do something with
	only 'real' locks! */

	/* If no MySQL table is in use, we need to set the isolation level
	of the transaction. */

	if (lock_type != TL_IGNORE
	    && trx->n_mysql_tables_in_use == 0) {
		trx->isolation_level = innobase_map_isolation_level(
			(enum_tx_isolation) thd_tx_isolation(thd));

		if (trx->isolation_level <= TRX_ISO_READ_COMMITTED
		    && trx->global_read_view) {

			/* At low transaction isolation levels we let
			each consistent read set its own snapshot */

			read_view_close_for_mysql(trx);
		}
	}

	DBUG_ASSERT(EQ_CURRENT_THD(thd));
	const bool in_lock_tables = thd_in_lock_tables(thd);
	const uint sql_command = thd_sql_command(thd);

	if (srv_read_only_mode
	    && (sql_command == SQLCOM_UPDATE
		|| sql_command == SQLCOM_INSERT
		|| sql_command == SQLCOM_REPLACE
		|| sql_command == SQLCOM_DROP_TABLE
		|| sql_command == SQLCOM_ALTER_TABLE
		|| sql_command == SQLCOM_OPTIMIZE
		|| sql_command == SQLCOM_CREATE_TABLE
		|| sql_command == SQLCOM_CREATE_INDEX
		|| sql_command == SQLCOM_DROP_INDEX
		|| sql_command == SQLCOM_DELETE)) {

		ib_senderrf(trx->mysql_thd,
			    IB_LOG_LEVEL_WARN, ER_READ_ONLY_MODE);

	} else if (sql_command == SQLCOM_FLUSH
		   && lock_type == TL_READ_NO_INSERT) {

		/* Check for FLUSH TABLES ... WITH READ LOCK */

		/* Note: This call can fail, but there is no way to return
		the error to the caller. We simply ignore it for now here
		and push the error code to the caller where the error is
		detected in the function. */

		dberr_t	err = row_quiesce_set_state(
			prebuilt->table, QUIESCE_START, trx);

		ut_a(err == DB_SUCCESS || err == DB_UNSUPPORTED);

		if (trx->isolation_level == TRX_ISO_SERIALIZABLE) {
			prebuilt->select_lock_type = LOCK_S;
			prebuilt->stored_select_lock_type = LOCK_S;
		} else {
			prebuilt->select_lock_type = LOCK_NONE;
			prebuilt->stored_select_lock_type = LOCK_NONE;
		}

	/* Check for DROP TABLE */
	} else if (sql_command == SQLCOM_DROP_TABLE) {

		/* MySQL calls this function in DROP TABLE though this table
		handle may belong to another thd that is running a query. Let
		us in that case skip any changes to the prebuilt struct. */

	/* Check for LOCK TABLE t1,...,tn WITH SHARED LOCKS */
	} else if ((lock_type == TL_READ && in_lock_tables)
		   || (lock_type == TL_READ_HIGH_PRIORITY && in_lock_tables)
		   || lock_type == TL_READ_WITH_SHARED_LOCKS
		   || lock_type == TL_READ_NO_INSERT
		   || (lock_type != TL_IGNORE
		       && sql_command != SQLCOM_SELECT)) {

		/* The OR cases above are in this order:
		1) MySQL is doing LOCK TABLES ... READ LOCAL, or we
		are processing a stored procedure or function, or
		2) (we do not know when TL_READ_HIGH_PRIORITY is used), or
		3) this is a SELECT ... IN SHARE MODE, or
		4) we are doing a complex SQL statement like
		INSERT INTO ... SELECT ... and the logical logging (MySQL
		binlog) requires the use of a locking read, or
		MySQL is doing LOCK TABLES ... READ.
		5) we let InnoDB do locking reads for all SQL statements that
		are not simple SELECTs; note that select_lock_type in this
		case may get strengthened in ::external_lock() to LOCK_X.
		Note that we MUST use a locking read in all data modifying
		SQL statements, because otherwise the execution would not be
		serializable, and also the results from the update could be
		unexpected if an obsolete consistent read view would be
		used. */

		/* Use consistent read for checksum table */

		if (sql_command == SQLCOM_CHECKSUM
		    || ((srv_locks_unsafe_for_binlog
			|| trx->isolation_level <= TRX_ISO_READ_COMMITTED)
			&& trx->isolation_level != TRX_ISO_SERIALIZABLE
			&& (lock_type == TL_READ
			    || lock_type == TL_READ_NO_INSERT)
			&& (sql_command == SQLCOM_INSERT_SELECT
			    || sql_command == SQLCOM_REPLACE_SELECT
			    || sql_command == SQLCOM_UPDATE
			    || sql_command == SQLCOM_CREATE_TABLE))) {

			/* If we either have innobase_locks_unsafe_for_binlog
			option set or this session is using READ COMMITTED
			isolation level and isolation level of the transaction
			is not set to serializable and MySQL is doing
			INSERT INTO...SELECT or REPLACE INTO...SELECT
			or UPDATE ... = (SELECT ...) or CREATE  ...
			SELECT... without FOR UPDATE or IN SHARE
			MODE in select, then we use consistent read
			for select. */

			prebuilt->select_lock_type = LOCK_NONE;
			prebuilt->stored_select_lock_type = LOCK_NONE;
		} else {
			prebuilt->select_lock_type = LOCK_S;
			prebuilt->stored_select_lock_type = LOCK_S;
		}

	} else if (lock_type != TL_IGNORE) {

		/* We set possible LOCK_X value in external_lock, not yet
		here even if this would be SELECT ... FOR UPDATE */

		prebuilt->select_lock_type = LOCK_NONE;
		prebuilt->stored_select_lock_type = LOCK_NONE;
	}

	if (lock_type != TL_IGNORE && lock.type == TL_UNLOCK) {

		/* Starting from 5.0.7, we weaken also the table locks
		set at the start of a MySQL stored procedure call, just like
		we weaken the locks set at the start of an SQL statement.
		MySQL does set in_lock_tables TRUE there, but in reality
		we do not need table locks to make the execution of a
		single transaction stored procedure call deterministic
		(if it does not use a consistent read). */

		if (lock_type == TL_READ
		    && sql_command == SQLCOM_LOCK_TABLES) {
			/* We come here if MySQL is processing LOCK TABLES
			... READ LOCAL. MyISAM under that table lock type
			reads the table as it was at the time the lock was
			granted (new inserts are allowed, but not seen by the
			reader). To get a similar effect on an InnoDB table,
			we must use LOCK TABLES ... READ. We convert the lock
			type here, so that for InnoDB, READ LOCAL is
			equivalent to READ. This will change the InnoDB
			behavior in mysqldump, so that dumps of InnoDB tables
			are consistent with dumps of MyISAM tables. */

			lock_type = TL_READ_NO_INSERT;
		}

		/* If we are not doing a LOCK TABLE, DISCARD/IMPORT
		TABLESPACE or TRUNCATE TABLE then allow multiple
		writers. Note that ALTER TABLE uses a TL_WRITE_ALLOW_READ
		< TL_WRITE_CONCURRENT_INSERT.

		We especially allow multiple writers if MySQL is at the
		start of a stored procedure call (SQLCOM_CALL) or a
		stored function call (MySQL does have in_lock_tables
		TRUE there). */

		if ((lock_type >= TL_WRITE_CONCURRENT_INSERT
		     && lock_type <= TL_WRITE)
		    && !(in_lock_tables
			 && sql_command == SQLCOM_LOCK_TABLES)
		    && !thd_tablespace_op(thd)
		    && sql_command != SQLCOM_TRUNCATE
		    && sql_command != SQLCOM_OPTIMIZE
		    && sql_command != SQLCOM_CREATE_TABLE) {

			lock_type = TL_WRITE_ALLOW_WRITE;
		}

		/* In queries of type INSERT INTO t1 SELECT ... FROM t2 ...
		MySQL would use the lock TL_READ_NO_INSERT on t2, and that
		would conflict with TL_WRITE_ALLOW_WRITE, blocking all inserts
		to t2. Convert the lock to a normal read lock to allow
		concurrent inserts to t2.

		We especially allow concurrent inserts if MySQL is at the
		start of a stored procedure call (SQLCOM_CALL)
		(MySQL does have thd_in_lock_tables() TRUE there). */

		if (lock_type == TL_READ_NO_INSERT
		    && sql_command != SQLCOM_LOCK_TABLES) {

			lock_type = TL_READ;
		}

		lock.type = lock_type;
	}

	*to++= &lock;

	if (!trx_is_started(trx)
	    && (prebuilt->select_lock_type != LOCK_NONE
	        || prebuilt->stored_select_lock_type != LOCK_NONE)) {

		++trx->will_lock;
	}

	return(to);
}

/*********************************************************************//**
Read the next autoinc value. Acquire the relevant locks before reading
the AUTOINC value. If SUCCESS then the table AUTOINC mutex will be locked
on return and all relevant locks acquired.
@return	DB_SUCCESS or error code */
UNIV_INTERN
dberr_t
ha_innobase::innobase_get_autoinc(
/*==============================*/
	ulonglong*	value)		/*!< out: autoinc value */
{
	*value = 0;

	prebuilt->autoinc_error = innobase_lock_autoinc();

	if (prebuilt->autoinc_error == DB_SUCCESS) {

		/* Determine the first value of the interval */
		*value = dict_table_autoinc_read(prebuilt->table);

		/* It should have been initialized during open. */
		if (*value == 0) {
			prebuilt->autoinc_error = DB_UNSUPPORTED;
			dict_table_autoinc_unlock(prebuilt->table);
		}
	}

	return(prebuilt->autoinc_error);
}

/*******************************************************************//**
This function reads the global auto-inc counter. It doesn't use the
AUTOINC lock even if the lock mode is set to TRADITIONAL.
@return	the autoinc value */
UNIV_INTERN
ulonglong
ha_innobase::innobase_peek_autoinc(void)
/*====================================*/
{
	ulonglong	auto_inc;
	dict_table_t*	innodb_table;

	ut_a(prebuilt != NULL);
	ut_a(prebuilt->table != NULL);

	innodb_table = prebuilt->table;

	dict_table_autoinc_lock(innodb_table);

	auto_inc = dict_table_autoinc_read(innodb_table);

	if (auto_inc == 0) {
		ut_print_timestamp(stderr);
		fprintf(stderr, "  InnoDB: AUTOINC next value generation "
			"is disabled for '%s'\n", innodb_table->name);
	}

	dict_table_autoinc_unlock(innodb_table);

	return(auto_inc);
}

/*********************************************************************//**
Returns the value of the auto-inc counter in *first_value and ~0 on failure. */
UNIV_INTERN
void
ha_innobase::get_auto_increment(
/*============================*/
	ulonglong	offset,			/*!< in: table autoinc offset */
	ulonglong	increment,		/*!< in: table autoinc
						increment */
	ulonglong	nb_desired_values,	/*!< in: number of values
						reqd */
	ulonglong*	first_value,		/*!< out: the autoinc value */
	ulonglong*	nb_reserved_values)	/*!< out: count of reserved
						values */
{
	trx_t*		trx;
	dberr_t		error;
	ulonglong	autoinc = 0;

	/* Prepare prebuilt->trx in the table handle */
	update_thd(ha_thd());

	error = innobase_get_autoinc(&autoinc);

	if (error != DB_SUCCESS) {
		*first_value = (~(ulonglong) 0);
		return;
	}

	/* This is a hack, since nb_desired_values seems to be accurate only
	for the first call to get_auto_increment() for multi-row INSERT and
	meaningless for other statements e.g, LOAD etc. Subsequent calls to
	this method for the same statement results in different values which
	don't make sense. Therefore we store the value the first time we are
	called and count down from that as rows are written (see write_row()).
	*/

	trx = prebuilt->trx;

	/* Note: We can't rely on *first_value since some MySQL engines,
	in particular the partition engine, don't initialize it to 0 when
	invoking this method. So we are not sure if it's guaranteed to
	be 0 or not. */

	/* We need the upper limit of the col type to check for
	whether we update the table autoinc counter or not. */
	ulonglong	col_max_value = innobase_get_int_col_max_value(
		table->next_number_field);

	/* Called for the first time ? */
	if (trx->n_autoinc_rows == 0) {

		trx->n_autoinc_rows = (ulint) nb_desired_values;

		/* It's possible for nb_desired_values to be 0:
		e.g., INSERT INTO T1(C) SELECT C FROM T2; */
		if (nb_desired_values == 0) {

			trx->n_autoinc_rows = 1;
		}

		set_if_bigger(*first_value, autoinc);
	/* Not in the middle of a mult-row INSERT. */
	} else if (prebuilt->autoinc_last_value == 0) {
		set_if_bigger(*first_value, autoinc);
	/* Check for -ve values. */
	} else if (*first_value > col_max_value && trx->n_autoinc_rows > 0) {
		/* Set to next logical value. */
		ut_a(autoinc > trx->n_autoinc_rows);
		*first_value = (autoinc - trx->n_autoinc_rows) - 1;
	}

	*nb_reserved_values = trx->n_autoinc_rows;

	/* With old style AUTOINC locking we only update the table's
	AUTOINC counter after attempting to insert the row. */
	if (innobase_autoinc_lock_mode != AUTOINC_OLD_STYLE_LOCKING) {
		ulonglong	current;
		ulonglong	next_value;

		current = *first_value > col_max_value ? autoinc : *first_value;

		/* Compute the last value in the interval */
		next_value = innobase_next_autoinc(
			current, *nb_reserved_values, increment, offset,
			col_max_value);

		prebuilt->autoinc_last_value = next_value;

		if (prebuilt->autoinc_last_value < *first_value) {
			*first_value = (~(ulonglong) 0);
		} else {
			/* Update the table autoinc variable */
			dict_table_autoinc_update_if_greater(
				prebuilt->table, prebuilt->autoinc_last_value);
		}
	} else {
		/* This will force write_row() into attempting an update
		of the table's AUTOINC counter. */
		prebuilt->autoinc_last_value = 0;
	}

	/* The increment to be used to increase the AUTOINC value, we use
	this in write_row() and update_row() to increase the autoinc counter
	for columns that are filled by the user. We need the offset and
	the increment. */
	prebuilt->autoinc_offset = offset;
	prebuilt->autoinc_increment = increment;

	dict_table_autoinc_unlock(prebuilt->table);
}

/*******************************************************************//**
Reset the auto-increment counter to the given value, i.e. the next row
inserted will get the given value. This is called e.g. after TRUNCATE
is emulated by doing a 'DELETE FROM t'. HA_ERR_WRONG_COMMAND is
returned by storage engines that don't support this operation.
@return	0 or error code */
UNIV_INTERN
int
ha_innobase::reset_auto_increment(
/*==============================*/
	ulonglong	value)		/*!< in: new value for table autoinc */
{
	DBUG_ENTER("ha_innobase::reset_auto_increment");

	dberr_t	error;

	update_thd(ha_thd());

	error = row_lock_table_autoinc_for_mysql(prebuilt);

	if (error != DB_SUCCESS) {
		DBUG_RETURN(convert_error_code_to_mysql(
				    error, prebuilt->table->flags, user_thd));
	}

	/* The next value can never be 0. */
	if (value == 0) {
		value = 1;
	}

	innobase_reset_autoinc(value);

	DBUG_RETURN(0);
}

/*******************************************************************//**
See comment in handler.cc */
UNIV_INTERN
bool
ha_innobase::get_error_message(
/*===========================*/
	int	error,
	String*	buf)
{
	trx_t*	trx = check_trx_exists(ha_thd());

	buf->copy(trx->detailed_error, (uint) strlen(trx->detailed_error),
		system_charset_info);

	return(FALSE);
}

/*******************************************************************//**
  Retrieves the names of the table and the key for which there was a
  duplicate entry in the case of HA_ERR_FOREIGN_DUPLICATE_KEY.

  If any of the names is not available, then this method will return
  false and will not change any of child_table_name or child_key_name.

  @param child_table_name[out]    Table name
  @param child_table_name_len[in] Table name buffer size
  @param child_key_name[out]      Key name
  @param child_key_name_len[in]   Key name buffer size

  @retval  true                  table and key names were available
                                 and were written into the corresponding
                                 out parameters.
  @retval  false                 table and key names were not available,
                                 the out parameters were not touched.
*/
bool
ha_innobase::get_foreign_dup_key(
/*=============================*/
	char*	child_table_name,
	uint	child_table_name_len,
	char*	child_key_name,
	uint	child_key_name_len)
{
	const dict_index_t*	err_index;

	ut_a(prebuilt->trx != NULL);
	ut_a(prebuilt->trx->magic_n == TRX_MAGIC_N);

	err_index = trx_get_error_info(prebuilt->trx);

	if (err_index == NULL) {
		return(false);
	}
	/* else */

	/* copy table name (and convert from filename-safe encoding to
	system_charset_info) */
	char*	p;
	p = strchr(err_index->table->name, '/');
	/* strip ".../" prefix if any */
	if (p != NULL) {
		p++;
	} else {
		p = err_index->table->name;
	}
	uint	len;
	len = filename_to_tablename(p, child_table_name, child_table_name_len);
	child_table_name[len] = '\0';

	/* copy index name */
	ut_snprintf(child_key_name, child_key_name_len, "%s", err_index->name);

	return(true);
}

/*******************************************************************//**
Compares two 'refs'. A 'ref' is the (internal) primary key value of the row.
If there is no explicitly declared non-null unique key or a primary key, then
InnoDB internally uses the row id as the primary key.
@return	< 0 if ref1 < ref2, 0 if equal, else > 0 */
UNIV_INTERN
int
ha_innobase::cmp_ref(
/*=================*/
	const uchar*	ref1,	/*!< in: an (internal) primary key value in the
				MySQL key value format */
	const uchar*	ref2)	/*!< in: an (internal) primary key value in the
				MySQL key value format */
{
	enum_field_types mysql_type;
	Field*		field;
	KEY_PART_INFO*	key_part;
	KEY_PART_INFO*	key_part_end;
	uint		len1;
	uint		len2;
	int		result;

	if (prebuilt->clust_index_was_generated) {
		/* The 'ref' is an InnoDB row id */

		return(memcmp(ref1, ref2, DATA_ROW_ID_LEN));
	}

	/* Do a type-aware comparison of primary key fields. PK fields
	are always NOT NULL, so no checks for NULL are performed. */

	key_part = table->key_info[table->s->primary_key].key_part;

	key_part_end = key_part
			+ table->key_info[table->s->primary_key].user_defined_key_parts;

	for (; key_part != key_part_end; ++key_part) {
		field = key_part->field;
		mysql_type = field->type();

		if (mysql_type == MYSQL_TYPE_TINY_BLOB
			|| mysql_type == MYSQL_TYPE_MEDIUM_BLOB
			|| mysql_type == MYSQL_TYPE_BLOB
			|| mysql_type == MYSQL_TYPE_LONG_BLOB) {

			/* In the MySQL key value format, a column prefix of
			a BLOB is preceded by a 2-byte length field */

			len1 = innobase_read_from_2_little_endian(ref1);
			len2 = innobase_read_from_2_little_endian(ref2);

			ref1 += 2;
			ref2 += 2;
			result = ((Field_blob*) field)->cmp(
				ref1, len1, ref2, len2);
		} else {
			result = field->key_cmp(ref1, ref2);
		}

		if (result) {

			return(result);
		}

		ref1 += key_part->store_length;
		ref2 += key_part->store_length;
	}

	return(0);
}

/*******************************************************************//**
Ask InnoDB if a query to a table can be cached.
@return	TRUE if query caching of the table is permitted */
UNIV_INTERN
my_bool
ha_innobase::register_query_cache_table(
/*====================================*/
	THD*		thd,		/*!< in: user thread handle */
	char*		table_key,	/*!< in: normalized path to the  
					table */
	uint		key_length,	/*!< in: length of the normalized
					path to the table */
	qc_engine_callback*
			call_back,	/*!< out: pointer to function for
					checking if query caching
					is permitted */
	ulonglong	*engine_data)	/*!< in/out: data to call_back */
{
	*call_back = innobase_query_caching_of_table_permitted;
	*engine_data = 0;
	return(innobase_query_caching_of_table_permitted(thd, table_key,
							 key_length,
							 engine_data));
}

/*******************************************************************//**
Get the bin log name. */
UNIV_INTERN
const char*
ha_innobase::get_mysql_bin_log_name()
/*=================================*/
{
	return(trx_sys_mysql_bin_log_name);
}

/*******************************************************************//**
Get the bin log offset (or file position). */
UNIV_INTERN
ulonglong
ha_innobase::get_mysql_bin_log_pos()
/*================================*/
{
	/* trx... is ib_int64_t, which is a typedef for a 64-bit integer
	(__int64 or longlong) so it's ok to cast it to ulonglong. */

	return(trx_sys_mysql_bin_log_pos);
}

/******************************************************************//**
This function is used to find the storage length in bytes of the first n
characters for prefix indexes using a multibyte character set. The function
finds charset information and returns length of prefix_len characters in the
index field in bytes.
@return	number of bytes occupied by the first n characters */
UNIV_INTERN
ulint
innobase_get_at_most_n_mbchars(
/*===========================*/
	ulint charset_id,	/*!< in: character set id */
	ulint prefix_len,	/*!< in: prefix length in bytes of the index
				(this has to be divided by mbmaxlen to get the
				number of CHARACTERS n in the prefix) */
	ulint data_len,		/*!< in: length of the string in bytes */
	const char* str)	/*!< in: character string */
{
	ulint char_length;	/*!< character length in bytes */
	ulint n_chars;		/*!< number of characters in prefix */
	CHARSET_INFO* charset;	/*!< charset used in the field */

	charset = get_charset((uint) charset_id, MYF(MY_WME));

	ut_ad(charset);
	ut_ad(charset->mbmaxlen);

	/* Calculate how many characters at most the prefix index contains */

	n_chars = prefix_len / charset->mbmaxlen;

	/* If the charset is multi-byte, then we must find the length of the
	first at most n chars in the string. If the string contains less
	characters than n, then we return the length to the end of the last
	character. */

	if (charset->mbmaxlen > 1) {
		/* my_charpos() returns the byte length of the first n_chars
		characters, or a value bigger than the length of str, if
		there were not enough full characters in str.

		Why does the code below work:
		Suppose that we are looking for n UTF-8 characters.

		1) If the string is long enough, then the prefix contains at
		least n complete UTF-8 characters + maybe some extra
		characters + an incomplete UTF-8 character. No problem in
		this case. The function returns the pointer to the
		end of the nth character.

		2) If the string is not long enough, then the string contains
		the complete value of a column, that is, only complete UTF-8
		characters, and we can store in the column prefix index the
		whole string. */

		char_length = my_charpos(charset, str,
						str + data_len, (int) n_chars);
		if (char_length > data_len) {
			char_length = data_len;
		}
	} else {
		if (data_len < prefix_len) {
			char_length = data_len;
		} else {
			char_length = prefix_len;
		}
	}

	return(char_length);
}

/*******************************************************************//**
This function is used to prepare an X/Open XA distributed transaction.
@return	0 or error number */
static
int
innobase_xa_prepare(
/*================*/
	handlerton*	hton,		/*!< in: InnoDB handlerton */
	THD*		thd,		/*!< in: handle to the MySQL thread of
					the user whose XA transaction should
					be prepared */
	bool		prepare_trx)	/*!< in: true - prepare transaction
					false - the current SQL statement
					ended */
{
	int		error = 0;
	trx_t*		trx = check_trx_exists(thd);

	DBUG_ASSERT(hton == innodb_hton_ptr);

	/* we use support_xa value as it was seen at transaction start
	time, not the current session variable value. Any possible changes
	to the session variable take effect only in the next transaction */
	if (!trx->support_xa) {

		return(0);
	}

	thd_get_xid(thd, (MYSQL_XID*) &trx->xid);

	/* Release a possible FIFO ticket and search latch. Since we will
	reserve the trx_sys->mutex, we have to release the search system
	latch first to obey the latching order. */

	trx_search_latch_release_if_reserved(trx);

	innobase_srv_conc_force_exit_innodb(trx);

	if (!trx_is_registered_for_2pc(trx) && trx_is_started(trx)) {

		sql_print_error("Transaction not registered for MySQL 2PC, "
				"but transaction is active");
	}

	if (prepare_trx
	    || (!thd_test_options(thd, OPTION_NOT_AUTOCOMMIT | OPTION_BEGIN))) {

		/* We were instructed to prepare the whole transaction, or
		this is an SQL statement end and autocommit is on */

		ut_ad(trx_is_registered_for_2pc(trx));

		trx_prepare_for_mysql(trx);

		error = 0;
	} else {
		/* We just mark the SQL statement ended and do not do a
		transaction prepare */

		/* If we had reserved the auto-inc lock for some
		table in this SQL statement we release it now */

		lock_unlock_table_autoinc(trx);

		/* Store the current undo_no of the transaction so that we
		know where to roll back if we have to roll back the next
		SQL statement */

		trx_mark_sql_stat_end(trx);
	}

	/* Tell the InnoDB server that there might be work for utility
	threads: */

	srv_active_wake_master_thread();

	if (thd_sql_command(thd) != SQLCOM_XA_PREPARE
	    && (prepare_trx
		|| !thd_test_options(
			thd, OPTION_NOT_AUTOCOMMIT | OPTION_BEGIN))) {

		/* For ibbackup to work the order of transactions in binlog
		and InnoDB must be the same. Consider the situation

		  thread1> prepare; write to binlog; ...
			  <context switch>
		  thread2> prepare; write to binlog; commit
		  thread1>			     ... commit

                The server guarantees that writes to the binary log
                and commits are in the same order, so we do not have
                to handle this case. */
	}

	return(error);
}

/*******************************************************************//**
This function is used to recover X/Open XA distributed transactions.
@return	number of prepared transactions stored in xid_list */
static
int
innobase_xa_recover(
/*================*/
	handlerton*	hton,	/*!< in: InnoDB handlerton */
	XID*		xid_list,/*!< in/out: prepared transactions */
	uint		len)	/*!< in: number of slots in xid_list */
{
	DBUG_ASSERT(hton == innodb_hton_ptr);

	if (len == 0 || xid_list == NULL) {

		return(0);
	}

	return(trx_recover_for_mysql(xid_list, len));
}

/*******************************************************************//**
This function is used to commit one X/Open XA distributed transaction
which is in the prepared state
@return	0 or error number */
static
int
innobase_commit_by_xid(
/*===================*/
	handlerton*	hton,
	XID*		xid)	/*!< in: X/Open XA transaction identification */
{
	trx_t*	trx;

	DBUG_ASSERT(hton == innodb_hton_ptr);

	trx = trx_get_trx_by_xid(xid);

	if (trx) {
		innobase_commit_low(trx);
		trx_free_for_background(trx);
		return(XA_OK);
	} else {
		return(XAER_NOTA);
	}
}

/*******************************************************************//**
This function is used to rollback one X/Open XA distributed transaction
which is in the prepared state
@return	0 or error number */
static
int
innobase_rollback_by_xid(
/*=====================*/
	handlerton*	hton,	/*!< in: InnoDB handlerton */
	XID*		xid)	/*!< in: X/Open XA transaction
				identification */
{
	trx_t*	trx;

	DBUG_ASSERT(hton == innodb_hton_ptr);

	trx = trx_get_trx_by_xid(xid);

	if (trx) {
		int	ret = innobase_rollback_trx(trx);
		trx_free_for_background(trx);
		return(ret);
	} else {
		return(XAER_NOTA);
	}
}

/*******************************************************************//**
Create a consistent view for a cursor based on current transaction
which is created if the corresponding MySQL thread still lacks one.
This consistent view is then used inside of MySQL when accessing records
using a cursor.
@return	pointer to cursor view or NULL */
static
void*
innobase_create_cursor_view(
/*========================*/
	handlerton*	hton,	/*!< in: innobase hton */
	THD*		thd)	/*!< in: user thread handle */
{
	DBUG_ASSERT(hton == innodb_hton_ptr);

	return(read_cursor_view_create_for_mysql(check_trx_exists(thd)));
}

/*******************************************************************//**
Close the given consistent cursor view of a transaction and restore
global read view to a transaction read view. Transaction is created if the
corresponding MySQL thread still lacks one. */
static
void
innobase_close_cursor_view(
/*=======================*/
	handlerton*	hton,	/*!< in: innobase hton */
	THD*		thd,	/*!< in: user thread handle */
	void*		curview)/*!< in: Consistent read view to be closed */
{
	DBUG_ASSERT(hton == innodb_hton_ptr);

	read_cursor_view_close_for_mysql(check_trx_exists(thd),
					 (cursor_view_t*) curview);
}

/*******************************************************************//**
Set the given consistent cursor view to a transaction which is created
if the corresponding MySQL thread still lacks one. If the given
consistent cursor view is NULL global read view of a transaction is
restored to a transaction read view. */
static
void
innobase_set_cursor_view(
/*=====================*/
	handlerton*	hton,	/*!< in: innobase hton */
	THD*		thd,	/*!< in: user thread handle */
	void*		curview)/*!< in: Consistent cursor view to be set */
{
	DBUG_ASSERT(hton == innodb_hton_ptr);

	read_cursor_set_for_mysql(check_trx_exists(thd),
				  (cursor_view_t*) curview);
}

/*******************************************************************//**
*/
UNIV_INTERN
bool
ha_innobase::check_if_incompatible_data(
/*====================================*/
	HA_CREATE_INFO*	info,
	uint		table_changes)
{
	innobase_copy_frm_flags_from_create_info(prebuilt->table, info);

	if (table_changes != IS_EQUAL_YES) {

		return(COMPATIBLE_DATA_NO);
	}

	/* Check that auto_increment value was not changed */
	if ((info->used_fields & HA_CREATE_USED_AUTO) &&
		info->auto_increment_value != 0) {

		return(COMPATIBLE_DATA_NO);
	}

	/* Check that row format didn't change */
	if ((info->used_fields & HA_CREATE_USED_ROW_FORMAT)
	    && info->row_type != get_row_type()) {

		return(COMPATIBLE_DATA_NO);
	}

	/* Specifying KEY_BLOCK_SIZE requests a rebuild of the table. */
	if (info->used_fields & HA_CREATE_USED_KEY_BLOCK_SIZE) {
		return(COMPATIBLE_DATA_NO);
	}

	return(COMPATIBLE_DATA_YES);
}

/****************************************************************//**
Update the system variable innodb_io_capacity_max using the "saved"
value. This function is registered as a callback with MySQL. */
static
void
innodb_io_capacity_max_update(
/*===========================*/
	THD*				thd,	/*!< in: thread handle */
	struct st_mysql_sys_var*	var,	/*!< in: pointer to
						system variable */
	void*				var_ptr,/*!< out: where the
						formal string goes */
	const void*			save)	/*!< in: immediate result
						from check function */
{
	ulong	in_val = *static_cast<const ulong*>(save);
	if (in_val < srv_io_capacity) {
		in_val = srv_io_capacity;
		push_warning_printf(thd, Sql_condition::WARN_LEVEL_WARN,
				    ER_WRONG_ARGUMENTS,
				    "innodb_io_capacity_max cannot be"
				    " set lower than innodb_io_capacity.");
		push_warning_printf(thd, Sql_condition::WARN_LEVEL_WARN,
				    ER_WRONG_ARGUMENTS,
				    "Setting innodb_io_capacity_max to %lu",
				    srv_io_capacity);
	}

	srv_max_io_capacity = in_val;
}

/****************************************************************//**
Update the system variable innodb_io_capacity using the "saved"
value. This function is registered as a callback with MySQL. */
static
void
innodb_io_capacity_update(
/*======================*/
	THD*				thd,	/*!< in: thread handle */
	struct st_mysql_sys_var*	var,	/*!< in: pointer to
						system variable */
	void*				var_ptr,/*!< out: where the
						formal string goes */
	const void*			save)	/*!< in: immediate result
						from check function */
{
	ulong	in_val = *static_cast<const ulong*>(save);
	if (in_val > srv_max_io_capacity) {
		in_val = srv_max_io_capacity;
		push_warning_printf(thd, Sql_condition::WARN_LEVEL_WARN,
				    ER_WRONG_ARGUMENTS,
				    "innodb_io_capacity cannot be set"
				    " higher than innodb_io_capacity_max.");
		push_warning_printf(thd, Sql_condition::WARN_LEVEL_WARN,
				    ER_WRONG_ARGUMENTS,
				    "Setting innodb_io_capacity to %lu",
				    srv_max_io_capacity);
	}

	srv_io_capacity = in_val;
}

/****************************************************************//**
Update the system variable innodb_max_dirty_pages_pct using the "saved"
value. This function is registered as a callback with MySQL. */
static
void
innodb_max_dirty_pages_pct_update(
/*==============================*/
	THD*				thd,	/*!< in: thread handle */
	struct st_mysql_sys_var*	var,	/*!< in: pointer to
						system variable */
	void*				var_ptr,/*!< out: where the
						formal string goes */
	const void*			save)	/*!< in: immediate result
						from check function */
{
	ulong	in_val = *static_cast<const ulong*>(save);
	if (in_val < srv_max_dirty_pages_pct_lwm) {
		push_warning_printf(thd, Sql_condition::WARN_LEVEL_WARN,
				    ER_WRONG_ARGUMENTS,
				    "innodb_max_dirty_pages_pct cannot be"
				    " set lower than"
				    " innodb_max_dirty_pages_pct_lwm.");
		push_warning_printf(thd, Sql_condition::WARN_LEVEL_WARN,
				    ER_WRONG_ARGUMENTS,
				    "Lowering"
				    " innodb_max_dirty_page_pct_lwm to %lu",
				    in_val);

		srv_max_dirty_pages_pct_lwm = in_val;
	}

	srv_max_buf_pool_modified_pct = in_val;
}

/****************************************************************//**
Update the system variable innodb_max_dirty_pages_pct_lwm using the
"saved" value. This function is registered as a callback with MySQL. */
static
void
innodb_max_dirty_pages_pct_lwm_update(
/*==================================*/
	THD*				thd,	/*!< in: thread handle */
	struct st_mysql_sys_var*	var,	/*!< in: pointer to
						system variable */
	void*				var_ptr,/*!< out: where the
						formal string goes */
	const void*			save)	/*!< in: immediate result
						from check function */
{
	ulong	in_val = *static_cast<const ulong*>(save);
	if (in_val > srv_max_buf_pool_modified_pct) {
		in_val = srv_max_buf_pool_modified_pct;
		push_warning_printf(thd, Sql_condition::WARN_LEVEL_WARN,
				    ER_WRONG_ARGUMENTS,
				    "innodb_max_dirty_pages_pct_lwm"
				    " cannot be set higher than"
				    " innodb_max_dirty_pages_pct.");
		push_warning_printf(thd, Sql_condition::WARN_LEVEL_WARN,
				    ER_WRONG_ARGUMENTS,
				    "Setting innodb_max_dirty_page_pct_lwm"
				    " to %lu",
				    in_val);
	}

	srv_max_dirty_pages_pct_lwm = in_val;
}

/************************************************************//**
Validate the file format name and return its corresponding id.
@return	valid file format id */
static
uint
innobase_file_format_name_lookup(
/*=============================*/
	const char*	format_name)	/*!< in: pointer to file format name */
{
	char*	endp;
	uint	format_id;

	ut_a(format_name != NULL);

	/* The format name can contain the format id itself instead of
	the name and we check for that. */
	format_id = (uint) strtoul(format_name, &endp, 10);

	/* Check for valid parse. */
	if (*endp == '\0' && *format_name != '\0') {

		if (format_id <= UNIV_FORMAT_MAX) {

			return(format_id);
		}
	} else {

		for (format_id = 0; format_id <= UNIV_FORMAT_MAX;
		     format_id++) {
			const char*	name;

			name = trx_sys_file_format_id_to_name(format_id);

			if (!innobase_strcasecmp(format_name, name)) {

				return(format_id);
			}
		}
	}

	return(UNIV_FORMAT_MAX + 1);
}

/************************************************************//**
Validate the file format check config parameters, as a side effect it
sets the srv_max_file_format_at_startup variable.
@return the format_id if valid config value, otherwise, return -1 */
static
int
innobase_file_format_validate_and_set(
/*==================================*/
	const char*	format_max)	/*!< in: parameter value */
{
	uint		format_id;

	format_id = innobase_file_format_name_lookup(format_max);

	if (format_id < UNIV_FORMAT_MAX + 1) {
		srv_max_file_format_at_startup = format_id;

		return((int) format_id);
	} else {
		return(-1);
	}
}

/*************************************************************//**
Check if it is a valid file format. This function is registered as
a callback with MySQL.
@return	0 for valid file format */
static
int
innodb_file_format_name_validate(
/*=============================*/
	THD*				thd,	/*!< in: thread handle */
	struct st_mysql_sys_var*	var,	/*!< in: pointer to system
						variable */
	void*				save,	/*!< out: immediate result
						for update function */
	struct st_mysql_value*		value)	/*!< in: incoming string */
{
	const char*	file_format_input;
	char		buff[STRING_BUFFER_USUAL_SIZE];
	int		len = sizeof(buff);

	ut_a(save != NULL);
	ut_a(value != NULL);

	file_format_input = value->val_str(value, buff, &len);

	if (file_format_input != NULL) {
		uint	format_id;

		format_id = innobase_file_format_name_lookup(
			file_format_input);

		if (format_id <= UNIV_FORMAT_MAX) {

			/* Save a pointer to the name in the
			'file_format_name_map' constant array. */
			*static_cast<const char**>(save) =
			    trx_sys_file_format_id_to_name(format_id);

			return(0);
		}
	}

	*static_cast<const char**>(save) = NULL;
	return(1);
}

/****************************************************************//**
Update the system variable innodb_file_format using the "saved"
value. This function is registered as a callback with MySQL. */
static
void
innodb_file_format_name_update(
/*===========================*/
	THD*				thd,		/*!< in: thread handle */
	struct st_mysql_sys_var*	var,		/*!< in: pointer to
							system variable */
	void*				var_ptr,	/*!< out: where the
							formal string goes */
	const void*			save)		/*!< in: immediate result
							from check function */
{
	const char* format_name;

	ut_a(var_ptr != NULL);
	ut_a(save != NULL);

	format_name = *static_cast<const char*const*>(save);

	if (format_name) {
		uint	format_id;

		format_id = innobase_file_format_name_lookup(format_name);

		if (format_id <= UNIV_FORMAT_MAX) {
			srv_file_format = format_id;
		}
	}

	*static_cast<const char**>(var_ptr)
		= trx_sys_file_format_id_to_name(srv_file_format);
}

/*************************************************************//**
Check if valid argument to innodb_file_format_max. This function
is registered as a callback with MySQL.
@return	0 for valid file format */
static
int
innodb_file_format_max_validate(
/*============================*/
	THD*				thd,	/*!< in: thread handle */
	struct st_mysql_sys_var*	var,	/*!< in: pointer to system
						variable */
	void*				save,	/*!< out: immediate result
						for update function */
	struct st_mysql_value*		value)	/*!< in: incoming string */
{
	const char*	file_format_input;
	char		buff[STRING_BUFFER_USUAL_SIZE];
	int		len = sizeof(buff);
	int		format_id;

	ut_a(save != NULL);
	ut_a(value != NULL);

	file_format_input = value->val_str(value, buff, &len);

	if (file_format_input != NULL) {

		format_id = innobase_file_format_validate_and_set(
			file_format_input);

		if (format_id >= 0) {
			/* Save a pointer to the name in the
			'file_format_name_map' constant array. */
			*static_cast<const char**>(save) =
			    trx_sys_file_format_id_to_name(
						(uint) format_id);

			return(0);

		} else {
			push_warning_printf(thd,
			  Sql_condition::WARN_LEVEL_WARN,
			  ER_WRONG_ARGUMENTS,
			  "InnoDB: invalid innodb_file_format_max "
			  "value; can be any format up to %s "
			  "or equivalent id of %d",
			  trx_sys_file_format_id_to_name(UNIV_FORMAT_MAX),
			  UNIV_FORMAT_MAX);
		}
	}

	*static_cast<const char**>(save) = NULL;
	return(1);
}

/****************************************************************//**
Update the system variable innodb_file_format_max using the "saved"
value. This function is registered as a callback with MySQL. */
static
void
innodb_file_format_max_update(
/*==========================*/
	THD*				thd,	/*!< in: thread handle */
	struct st_mysql_sys_var*	var,	/*!< in: pointer to
						system variable */
	void*				var_ptr,/*!< out: where the
						formal string goes */
	const void*			save)	/*!< in: immediate result
						from check function */
{
	const char*	format_name_in;
	const char**	format_name_out;
	uint		format_id;

	ut_a(save != NULL);
	ut_a(var_ptr != NULL);

	format_name_in = *static_cast<const char*const*>(save);

	if (!format_name_in) {

		return;
	}

	format_id = innobase_file_format_name_lookup(format_name_in);

	if (format_id > UNIV_FORMAT_MAX) {
		/* DEFAULT is "on", which is invalid at runtime. */
		push_warning_printf(thd, Sql_condition::WARN_LEVEL_WARN,
				    ER_WRONG_ARGUMENTS,
				    "Ignoring SET innodb_file_format=%s",
				    format_name_in);
		return;
	}

	format_name_out = static_cast<const char**>(var_ptr);

	/* Update the max format id in the system tablespace. */
	if (trx_sys_file_format_max_set(format_id, format_name_out)) {
		ut_print_timestamp(stderr);
		fprintf(stderr,
			" [Info] InnoDB: the file format in the system "
			"tablespace is now set to %s.\n", *format_name_out);
	}
}

/*************************************************************//**
Check whether valid argument given to innobase_*_stopword_table.
This function is registered as a callback with MySQL.
@return 0 for valid stopword table */
static
int
innodb_stopword_table_validate(
/*===========================*/
	THD*				thd,	/*!< in: thread handle */
	struct st_mysql_sys_var*	var,	/*!< in: pointer to system
						variable */
	void*				save,	/*!< out: immediate result
						for update function */
	struct st_mysql_value*		value)	/*!< in: incoming string */
{
	const char*	stopword_table_name;
	char		buff[STRING_BUFFER_USUAL_SIZE];
	int		len = sizeof(buff);
	trx_t*		trx;
	int		ret = 1;

	ut_a(save != NULL);
	ut_a(value != NULL);

	stopword_table_name = value->val_str(value, buff, &len);

	trx = check_trx_exists(thd);

	row_mysql_lock_data_dictionary(trx);

	/* Validate the stopword table's (if supplied) existence and
	of the right format */
	if (!stopword_table_name
	    || fts_valid_stopword_table(stopword_table_name)) {
		*static_cast<const char**>(save) = stopword_table_name;
		ret = 0;
	}

	row_mysql_unlock_data_dictionary(trx);

	return(ret);
}

/****************************************************************//**
Update global variable fts_server_stopword_table with the "saved"
stopword table name value. This function is registered as a callback
with MySQL. */
static
void
innodb_stopword_table_update(
/*=========================*/
	THD*				thd,	/*!< in: thread handle */
	struct st_mysql_sys_var*	var,	/*!< in: pointer to
						system variable */
	void*				var_ptr,/*!< out: where the
						formal string goes */
	const void*			save)	/*!< in: immediate result
						from check function */
{
	const char*	stopword_table_name;
	char*		old;

	ut_a(save != NULL);
	ut_a(var_ptr != NULL);

	stopword_table_name = *static_cast<const char*const*>(save);
	old = *(char**) var_ptr;

	if (stopword_table_name) {
		*(char**) var_ptr =  my_strdup(stopword_table_name,  MYF(0));
	} else {
		*(char**) var_ptr = NULL;
	}

	if (old) {
		my_free(old);
	}

	fts_server_stopword_table = *(char**) var_ptr;
}

/*************************************************************//**
Check whether valid argument given to "innodb_fts_internal_tbl_name"
This function is registered as a callback with MySQL.
@return 0 for valid stopword table */
static
int
innodb_internal_table_validate(
/*===========================*/
	THD*				thd,	/*!< in: thread handle */
	struct st_mysql_sys_var*	var,	/*!< in: pointer to system
						variable */
	void*				save,	/*!< out: immediate result
						for update function */
	struct st_mysql_value*		value)	/*!< in: incoming string */
{
	const char*	table_name;
	char		buff[STRING_BUFFER_USUAL_SIZE];
	int		len = sizeof(buff);
	int		ret = 1;
	dict_table_t*	user_table;

	ut_a(save != NULL);
	ut_a(value != NULL);

	table_name = value->val_str(value, buff, &len);

	if (!table_name) {
		*static_cast<const char**>(save) = NULL;
		return(0);
	}

	user_table = dict_table_open_on_name(
		table_name, FALSE, TRUE, DICT_ERR_IGNORE_NONE);

	if (user_table) {
		if (dict_table_has_fts_index(user_table)) {
			*static_cast<const char**>(save) = table_name;
			ret = 0;
		}

		dict_table_close(user_table, FALSE, TRUE);
	}

	return(ret);
}

/****************************************************************//**
Update global variable "fts_internal_tbl_name" with the "saved"
stopword table name value. This function is registered as a callback
with MySQL. */
static
void
innodb_internal_table_update(
/*=========================*/
	THD*				thd,	/*!< in: thread handle */
	struct st_mysql_sys_var*	var,	/*!< in: pointer to
						system variable */
	void*				var_ptr,/*!< out: where the
						formal string goes */
	const void*			save)	/*!< in: immediate result
						from check function */
{
	const char*	table_name;
	char*		old;

	ut_a(save != NULL);
	ut_a(var_ptr != NULL);

	table_name = *static_cast<const char*const*>(save);
	old = *(char**) var_ptr;

	if (table_name) {
		*(char**) var_ptr =  my_strdup(table_name,  MYF(0));
	} else {
		*(char**) var_ptr = NULL;
	}

	if (old) {
		my_free(old);
	}

	fts_internal_tbl_name = *(char**) var_ptr;
}

/****************************************************************//**
Update the system variable innodb_adaptive_hash_index using the "saved"
value. This function is registered as a callback with MySQL. */
static
void
innodb_adaptive_hash_index_update(
/*==============================*/
	THD*				thd,	/*!< in: thread handle */
	struct st_mysql_sys_var*	var,	/*!< in: pointer to
						system variable */
	void*				var_ptr,/*!< out: where the
						formal string goes */
	const void*			save)	/*!< in: immediate result
						from check function */
{
	if (*(my_bool*) save) {
		btr_search_enable();
	} else {
		btr_search_disable();
	}
}

/****************************************************************//**
Update the system variable innodb_cmp_per_index using the "saved"
value. This function is registered as a callback with MySQL. */
static
void
innodb_cmp_per_index_update(
/*========================*/
	THD*				thd,	/*!< in: thread handle */
	struct st_mysql_sys_var*	var,	/*!< in: pointer to
						system variable */
	void*				var_ptr,/*!< out: where the
						formal string goes */
	const void*			save)	/*!< in: immediate result
						from check function */
{
	/* Reset the stats whenever we enable the table
	INFORMATION_SCHEMA.innodb_cmp_per_index. */
	if (!srv_cmp_per_index_enabled && *(my_bool*) save) {
		page_zip_reset_stat_per_index();
	}

	srv_cmp_per_index_enabled = !!(*(my_bool*) save);
}

/****************************************************************//**
Update the system variable innodb_old_blocks_pct using the "saved"
value. This function is registered as a callback with MySQL. */
static
void
innodb_old_blocks_pct_update(
/*=========================*/
	THD*				thd,	/*!< in: thread handle */
	struct st_mysql_sys_var*	var,	/*!< in: pointer to
						system variable */
	void*				var_ptr,/*!< out: where the
						formal string goes */
	const void*			save)	/*!< in: immediate result
						from check function */
{
	innobase_old_blocks_pct = buf_LRU_old_ratio_update(
		*static_cast<const uint*>(save), TRUE);
}

/****************************************************************//**
Update the system variable innodb_old_blocks_pct using the "saved"
value. This function is registered as a callback with MySQL. */
static
void
innodb_change_buffer_max_size_update(
/*=================================*/
	THD*				thd,	/*!< in: thread handle */
	struct st_mysql_sys_var*	var,	/*!< in: pointer to
						system variable */
	void*				var_ptr,/*!< out: where the
						formal string goes */
	const void*			save)	/*!< in: immediate result
						from check function */
{
	innobase_change_buffer_max_size =
			(*static_cast<const uint*>(save));
	ibuf_max_size_update(innobase_change_buffer_max_size);
}


/*************************************************************//**
Find the corresponding ibuf_use_t value that indexes into
innobase_change_buffering_values[] array for the input
change buffering option name.
@return	corresponding IBUF_USE_* value for the input variable
name, or IBUF_USE_COUNT if not able to find a match */
static
ibuf_use_t
innodb_find_change_buffering_value(
/*===============================*/
	const char*	input_name)	/*!< in: input change buffering
					option name */
{
	ulint	use;

	for (use = 0; use < UT_ARR_SIZE(innobase_change_buffering_values);
	     use++) {
		/* found a match */
		if (!innobase_strcasecmp(
			input_name, innobase_change_buffering_values[use])) {
			return((ibuf_use_t) use);
		}
	}

	/* Did not find any match */
	return(IBUF_USE_COUNT);
}

/*************************************************************//**
Check if it is a valid value of innodb_change_buffering. This function is
registered as a callback with MySQL.
@return	0 for valid innodb_change_buffering */
static
int
innodb_change_buffering_validate(
/*=============================*/
	THD*				thd,	/*!< in: thread handle */
	struct st_mysql_sys_var*	var,	/*!< in: pointer to system
						variable */
	void*				save,	/*!< out: immediate result
						for update function */
	struct st_mysql_value*		value)	/*!< in: incoming string */
{
	const char*	change_buffering_input;
	char		buff[STRING_BUFFER_USUAL_SIZE];
	int		len = sizeof(buff);

	ut_a(save != NULL);
	ut_a(value != NULL);

	change_buffering_input = value->val_str(value, buff, &len);

	if (change_buffering_input != NULL) {
		ibuf_use_t	use;

		use = innodb_find_change_buffering_value(
			change_buffering_input);

		if (use != IBUF_USE_COUNT) {
			/* Find a matching change_buffering option value. */
			*static_cast<const char**>(save) =
				innobase_change_buffering_values[use];

			return(0);
		}
	}

	/* No corresponding change buffering option for user supplied
	"change_buffering_input" */
	return(1);
}

/****************************************************************//**
Update the system variable innodb_change_buffering using the "saved"
value. This function is registered as a callback with MySQL. */
static
void
innodb_change_buffering_update(
/*===========================*/
	THD*				thd,	/*!< in: thread handle */
	struct st_mysql_sys_var*	var,	/*!< in: pointer to
						system variable */
	void*				var_ptr,/*!< out: where the
						formal string goes */
	const void*			save)	/*!< in: immediate result
						from check function */
{
	ibuf_use_t	use;

	ut_a(var_ptr != NULL);
	ut_a(save != NULL);

	use = innodb_find_change_buffering_value(
		*static_cast<const char*const*>(save));

	ut_a(use < IBUF_USE_COUNT);

	ibuf_use = use;
	*static_cast<const char**>(var_ptr) =
		 *static_cast<const char*const*>(save);
}

/*************************************************************//**
Just emit a warning that the usage of the variable is deprecated.
@return	0 */
static
void
innodb_stats_sample_pages_update(
/*=============================*/
	THD*				thd,	/*!< in: thread handle */
	struct st_mysql_sys_var*	var,	/*!< in: pointer to
						system variable */
	void*				var_ptr,/*!< out: where the
						formal string goes */
	const void*			save)	/*!< in: immediate result
						from check function */
{
#define STATS_SAMPLE_PAGES_DEPRECATED_MSG \
	"Using innodb_stats_sample_pages is deprecated and " \
	"the variable may be removed in future releases. " \
	"Please use innodb_stats_transient_sample_pages " \
	"instead."

	push_warning(thd, Sql_condition::WARN_LEVEL_WARN,
		     HA_ERR_WRONG_COMMAND, STATS_SAMPLE_PAGES_DEPRECATED_MSG);

	ut_print_timestamp(stderr);
	fprintf(stderr,
		" InnoDB: Warning: %s\n",
		STATS_SAMPLE_PAGES_DEPRECATED_MSG);

	srv_stats_transient_sample_pages =
		*static_cast<const unsigned long long*>(save);
}

/****************************************************************//**
Update the monitor counter according to the "set_option",  turn
on/off or reset specified monitor counter. */
static
void
innodb_monitor_set_option(
/*======================*/
	const monitor_info_t* monitor_info,/*!< in: monitor info for the monitor
					to set */
	mon_option_t	set_option)	/*!< in: Turn on/off reset the
					counter */
{
	monitor_id_t	monitor_id = monitor_info->monitor_id;

	/* If module type is MONITOR_GROUP_MODULE, it cannot be
	turned on/off individually. It should never use this
	function to set options */
	ut_a(!(monitor_info->monitor_type & MONITOR_GROUP_MODULE));

	switch (set_option) {
	case MONITOR_TURN_ON:
		MONITOR_ON(monitor_id);
		MONITOR_INIT(monitor_id);
		MONITOR_SET_START(monitor_id);

		/* If the monitor to be turned on uses
		exisitng monitor counter (status variable),
		make special processing to remember existing
		counter value. */
		if (monitor_info->monitor_type
		    & MONITOR_EXISTING) {
			srv_mon_process_existing_counter(
				monitor_id, MONITOR_TURN_ON);
		}
		break;

	case MONITOR_TURN_OFF:
		if (monitor_info->monitor_type & MONITOR_EXISTING) {
			srv_mon_process_existing_counter(
				monitor_id, MONITOR_TURN_OFF);
		}

		MONITOR_OFF(monitor_id);
		MONITOR_SET_OFF(monitor_id);
		break;

	case MONITOR_RESET_VALUE:
		srv_mon_reset(monitor_id);
		break;

	case MONITOR_RESET_ALL_VALUE:
		srv_mon_reset_all(monitor_id);
		break;

	default:
		ut_error;
	}
}

/****************************************************************//**
Find matching InnoDB monitor counters and update their status
according to the "set_option",  turn on/off or reset specified
monitor counter. */
static
void
innodb_monitor_update_wildcard(
/*===========================*/
	const char*	name,		/*!< in: monitor name to match */
	mon_option_t	set_option)	/*!< in: the set option, whether
					to turn on/off or reset the counter */
{
	ut_a(name);

	for (ulint use = 0; use < NUM_MONITOR; use++) {
		ulint		type;
		monitor_id_t	monitor_id = static_cast<monitor_id_t>(use);
		monitor_info_t*	monitor_info;

		if (!innobase_wildcasecmp(
			srv_mon_get_name(monitor_id), name)) {
			monitor_info = srv_mon_get_info(monitor_id);

			type = monitor_info->monitor_type;

			/* If the monitor counter is of MONITOR_MODULE
			type, skip it. Except for those also marked with
			MONITOR_GROUP_MODULE flag, which can be turned
			on only as a module. */
			if (!(type & MONITOR_MODULE)
			     && !(type & MONITOR_GROUP_MODULE)) {
				innodb_monitor_set_option(monitor_info,
							  set_option);
			}

			/* Need to special handle counters marked with
			MONITOR_GROUP_MODULE, turn on the whole module if
			any one of it comes here. Currently, only
			"module_buf_page" is marked with MONITOR_GROUP_MODULE */
			if (type & MONITOR_GROUP_MODULE) {
				if ((monitor_id >= MONITOR_MODULE_BUF_PAGE)
				     && (monitor_id < MONITOR_MODULE_OS)) {
					if (set_option == MONITOR_TURN_ON
					    && MONITOR_IS_ON(
						MONITOR_MODULE_BUF_PAGE)) {
						continue;
					}

					srv_mon_set_module_control(
						MONITOR_MODULE_BUF_PAGE,
						set_option);
				} else {
					/* If new monitor is added with
					MONITOR_GROUP_MODULE, it needs
					to be added here. */
					ut_ad(0);
				}
			}
		}
	}
}

/*************************************************************//**
Given a configuration variable name, find corresponding monitor counter
and return its monitor ID if found.
@return	monitor ID if found, MONITOR_NO_MATCH if there is no match */
static
ulint
innodb_monitor_id_by_name_get(
/*==========================*/
	const char*	name)	/*!< in: monitor counter namer */
{
	ut_a(name);

	/* Search for wild character '%' in the name, if
	found, we treat it as a wildcard match. We do not search for
	single character wildcard '_' since our monitor names already contain
	such character. To avoid confusion, we request user must include
	at least one '%' character to activate the wildcard search. */
	if (strchr(name, '%')) {
		return(MONITOR_WILDCARD_MATCH);
	}

	/* Not wildcard match, check for an exact match */
	for (ulint i = 0; i < NUM_MONITOR; i++) {
		if (!innobase_strcasecmp(
			name, srv_mon_get_name(static_cast<monitor_id_t>(i)))) {
			return(i);
		}
	}

	return(MONITOR_NO_MATCH);
}
/*************************************************************//**
Validate that the passed in monitor name matches at least one
monitor counter name with wildcard compare.
@return	TRUE if at least one monitor name matches */
static
ibool
innodb_monitor_validate_wildcard_name(
/*==================================*/
	const char*	name)	/*!< in: monitor counter namer */
{
	for (ulint i = 0; i < NUM_MONITOR; i++) {
		if (!innobase_wildcasecmp(
			srv_mon_get_name(static_cast<monitor_id_t>(i)), name)) {
			return(TRUE);
		}
	}

	return(FALSE);
}
/*************************************************************//**
Validate the passed in monitor name, find and save the
corresponding monitor name in the function parameter "save".
@return	0 if monitor name is valid */
static
int
innodb_monitor_valid_byname(
/*========================*/
	void*			save,	/*!< out: immediate result
					for update function */
	const char*		name)	/*!< in: incoming monitor name */
{
	ulint		use;
	monitor_info_t*	monitor_info;

	if (!name) {
		return(1);
	}

	use = innodb_monitor_id_by_name_get(name);

	/* No monitor name matches, nor it is wildcard match */
	if (use == MONITOR_NO_MATCH) {
		return(1);
	}

	if (use < NUM_MONITOR) {
		monitor_info = srv_mon_get_info((monitor_id_t) use);

		/* If the monitor counter is marked with
		MONITOR_GROUP_MODULE flag, then this counter
		cannot be turned on/off individually, instead
		it shall be turned on/off as a group using
		its module name */
		if ((monitor_info->monitor_type & MONITOR_GROUP_MODULE)
		    && (!(monitor_info->monitor_type & MONITOR_MODULE))) {
			sql_print_warning(
				"Monitor counter '%s' cannot"
				" be turned on/off individually."
				" Please use its module name"
				" to turn on/off the counters"
				" in the module as a group.\n",
				name);

			return(1);
		}

	} else {
		ut_a(use == MONITOR_WILDCARD_MATCH);

		/* For wildcard match, if there is not a single monitor
		counter name that matches, treat it as an invalid
		value for the system configuration variables */
		if (!innodb_monitor_validate_wildcard_name(name)) {
			return(1);
		}
	}

	/* Save the configure name for innodb_monitor_update() */
	*static_cast<const char**>(save) = name;

	return(0);
}
/*************************************************************//**
Validate passed-in "value" is a valid monitor counter name.
This function is registered as a callback with MySQL.
@return	0 for valid name */
static
int
innodb_monitor_validate(
/*====================*/
	THD*				thd,	/*!< in: thread handle */
	struct st_mysql_sys_var*	var,	/*!< in: pointer to system
						variable */
	void*				save,	/*!< out: immediate result
						for update function */
	struct st_mysql_value*		value)	/*!< in: incoming string */
{
	const char*	name;
	char*		monitor_name;
	char		buff[STRING_BUFFER_USUAL_SIZE];
	int		len = sizeof(buff);
	int		ret;

	ut_a(save != NULL);
	ut_a(value != NULL);

	name = value->val_str(value, buff, &len);

	/* monitor_name could point to memory from MySQL
	or buff[]. Always dup the name to memory allocated
	by InnoDB, so we can access it in another callback
	function innodb_monitor_update() and free it appropriately */
	if (name) {
		monitor_name = my_strdup(name, MYF(0));
	} else {
		return(1);
	}

	ret = innodb_monitor_valid_byname(save, monitor_name);

	if (ret) {
		/* Validation failed */
		my_free(monitor_name);
	} else {
		/* monitor_name will be freed in separate callback function
		innodb_monitor_update(). Assert "save" point to
		the "monitor_name" variable */
		ut_ad(*static_cast<char**>(save) == monitor_name);
	}

	return(ret);
}

/****************************************************************//**
Update the system variable innodb_enable(disable/reset/reset_all)_monitor
according to the "set_option" and turn on/off or reset specified monitor
counter. */
static
void
innodb_monitor_update(
/*==================*/
	THD*			thd,		/*!< in: thread handle */
	void*			var_ptr,	/*!< out: where the
						formal string goes */
	const void*		save,		/*!< in: immediate result
						from check function */
	mon_option_t		set_option,	/*!< in: the set option,
						whether to turn on/off or
						reset the counter */
	ibool			free_mem)	/*!< in: whether we will
						need to free the memory */
{
	monitor_info_t*	monitor_info;
	ulint		monitor_id;
	ulint		err_monitor = 0;
	const char*	name;

	ut_a(save != NULL);

	name = *static_cast<const char*const*>(save);

	if (!name) {
		monitor_id = MONITOR_DEFAULT_START;
	} else {
		monitor_id = innodb_monitor_id_by_name_get(name);

		/* Double check we have a valid monitor ID */
		if (monitor_id == MONITOR_NO_MATCH) {
			return;
		}
	}

	if (monitor_id == MONITOR_DEFAULT_START) {
		/* If user set the variable to "default", we will
		print a message and make this set operation a "noop".
		The check is being made here is because "set default"
		does not go through validation function */
		if (thd) {
			push_warning_printf(
				thd, Sql_condition::WARN_LEVEL_WARN,
				ER_NO_DEFAULT,
				"Default value is not defined for "
				"this set option. Please specify "
				"correct counter or module name.");
		} else {
			sql_print_error(
				"Default value is not defined for "
				"this set option. Please specify "
				"correct counter or module name.\n");
		}

		if (var_ptr) {
			*(const char**) var_ptr = NULL;
		}
	} else if (monitor_id == MONITOR_WILDCARD_MATCH) {
		innodb_monitor_update_wildcard(name, set_option);
	} else {
		monitor_info = srv_mon_get_info(
			static_cast<monitor_id_t>(monitor_id));

		ut_a(monitor_info);

		/* If monitor is already truned on, someone could already
		collect monitor data, exit and ask user to turn off the
		monitor before turn it on again. */
		if (set_option == MONITOR_TURN_ON
		    && MONITOR_IS_ON(monitor_id)) {
			err_monitor = monitor_id;
			goto exit;
		}

		if (var_ptr) {
			*(const char**) var_ptr = monitor_info->monitor_name;
		}

		/* Depending on the monitor name is for a module or
		a counter, process counters in the whole module or
		individual counter. */
		if (monitor_info->monitor_type & MONITOR_MODULE) {
			srv_mon_set_module_control(
				static_cast<monitor_id_t>(monitor_id),
				set_option);
		} else {
			innodb_monitor_set_option(monitor_info, set_option);
		}
	}
exit:
	/* Only if we are trying to turn on a monitor that already
	been turned on, we will set err_monitor. Print related
	information */
	if (err_monitor) {
		sql_print_warning("Monitor %s is already enabled.",
				  srv_mon_get_name((monitor_id_t) err_monitor));
	}

	if (free_mem && name) {
		my_free((void*) name);
	}

	return;
}

#ifdef __WIN__
/*************************************************************//**
Validate if passed-in "value" is a valid value for
innodb_buffer_pool_filename. On Windows, file names with colon (:)
are not allowed.

@return	0 for valid name */
static
int
innodb_srv_buf_dump_filename_validate(
/*==================================*/
	THD*				thd,	/*!< in: thread handle */
	struct st_mysql_sys_var*	var,	/*!< in: pointer to system
						variable */
	void*				save,	/*!< out: immediate result
						for update function */
	struct st_mysql_value*		value)	/*!< in: incoming string */
{
	const char*	buf_name;
	char		buff[OS_FILE_MAX_PATH];
	int		len= sizeof(buff);

	ut_a(save != NULL);
	ut_a(value != NULL);

	buf_name = value->val_str(value, buff, &len);

	if (buf_name) {
		if (is_filename_allowed(buf_name, len, FALSE)){
			*static_cast<const char**>(save) = buf_name;
			return(0);
		} else {
			push_warning_printf(thd,
				Sql_condition::WARN_LEVEL_WARN,
				ER_WRONG_ARGUMENTS,
				"InnoDB: innodb_buffer_pool_filename "
				"cannot have colon (:) in the file name.");

		}
	}

	return(1);
}
#else /* __WIN__ */
# define innodb_srv_buf_dump_filename_validate NULL
#endif /* __WIN__ */

#ifdef UNIV_DEBUG
static char* srv_buffer_pool_evict;

/****************************************************************//**
Evict all uncompressed pages of compressed tables from the buffer pool.
Keep the compressed pages in the buffer pool.
@return whether all uncompressed pages were evicted */
static __attribute__((warn_unused_result))
bool
innodb_buffer_pool_evict_uncompressed(void)
/*=======================================*/
{
	bool	all_evicted = true;

	for (ulint i = 0; i < srv_buf_pool_instances; i++) {
		buf_pool_t*	buf_pool = &buf_pool_ptr[i];

		buf_pool_mutex_enter(buf_pool);

		for (buf_block_t* block = UT_LIST_GET_LAST(
			     buf_pool->unzip_LRU);
		     block != NULL; ) {
			buf_block_t*	prev_block = UT_LIST_GET_PREV(
				unzip_LRU, block);
			ut_ad(buf_block_get_state(block)
			      == BUF_BLOCK_FILE_PAGE);
			ut_ad(block->in_unzip_LRU_list);
			ut_ad(block->page.in_LRU_list);

			if (!buf_LRU_free_page(&block->page, false)) {
				all_evicted = false;
			}

			block = prev_block;
		}

		buf_pool_mutex_exit(buf_pool);
	}

	return(all_evicted);
}

/****************************************************************//**
Called on SET GLOBAL innodb_buffer_pool_evict=...
Handles some values specially, to evict pages from the buffer pool.
SET GLOBAL innodb_buffer_pool_evict='uncompressed'
evicts all uncompressed page frames of compressed tablespaces. */
static
void
innodb_buffer_pool_evict_update(
/*============================*/
	THD*			thd,	/*!< in: thread handle */
	struct st_mysql_sys_var*var,	/*!< in: pointer to system variable */
	void*			var_ptr,/*!< out: ignored */
	const void*		save)	/*!< in: immediate result
					from check function */
{
	if (const char* op = *static_cast<const char*const*>(save)) {
		if (!strcmp(op, "uncompressed")) {
			for (uint tries = 0; tries < 10000; tries++) {
				if (innodb_buffer_pool_evict_uncompressed()) {
					return;
				}

				os_thread_sleep(10000);
			}

			/* We failed to evict all uncompressed pages. */
			ut_ad(0);
		}
	}
}
#endif /* UNIV_DEBUG */

/****************************************************************//**
Update the system variable innodb_monitor_enable and enable
specified monitor counter.
This function is registered as a callback with MySQL. */
static
void
innodb_enable_monitor_update(
/*=========================*/
	THD*				thd,	/*!< in: thread handle */
	struct st_mysql_sys_var*	var,	/*!< in: pointer to
						system variable */
	void*				var_ptr,/*!< out: where the
						formal string goes */
	const void*			save)	/*!< in: immediate result
						from check function */
{
	innodb_monitor_update(thd, var_ptr, save, MONITOR_TURN_ON, TRUE);
}

/****************************************************************//**
Update the system variable innodb_monitor_disable and turn
off specified monitor counter. */
static
void
innodb_disable_monitor_update(
/*==========================*/
	THD*				thd,	/*!< in: thread handle */
	struct st_mysql_sys_var*	var,	/*!< in: pointer to
						system variable */
	void*				var_ptr,/*!< out: where the
						formal string goes */
	const void*			save)	/*!< in: immediate result
						from check function */
{
	innodb_monitor_update(thd, var_ptr, save, MONITOR_TURN_OFF, TRUE);
}

/****************************************************************//**
Update the system variable innodb_monitor_reset and reset
specified monitor counter(s).
This function is registered as a callback with MySQL. */
static
void
innodb_reset_monitor_update(
/*========================*/
	THD*				thd,	/*!< in: thread handle */
	struct st_mysql_sys_var*	var,	/*!< in: pointer to
						system variable */
	void*				var_ptr,/*!< out: where the
						formal string goes */
	const void*			save)	/*!< in: immediate result
						from check function */
{
	innodb_monitor_update(thd, var_ptr, save, MONITOR_RESET_VALUE, TRUE);
}

/****************************************************************//**
Update the system variable innodb_monitor_reset_all and reset
all value related monitor counter.
This function is registered as a callback with MySQL. */
static
void
innodb_reset_all_monitor_update(
/*============================*/
	THD*				thd,	/*!< in: thread handle */
	struct st_mysql_sys_var*	var,	/*!< in: pointer to
						system variable */
	void*				var_ptr,/*!< out: where the
						formal string goes */
	const void*			save)	/*!< in: immediate result
						from check function */
{
	innodb_monitor_update(thd, var_ptr, save, MONITOR_RESET_ALL_VALUE,
			      TRUE);
}

/****************************************************************//**
Parse and enable InnoDB monitor counters during server startup.
User can list the monitor counters/groups to be enable by specifying
"loose-innodb_monitor_enable=monitor_name1;monitor_name2..."
in server configuration file or at the command line. The string
separate could be ";", "," or empty space. */
static
void
innodb_enable_monitor_at_startup(
/*=============================*/
	char*	str)	/*!< in/out: monitor counter enable list */
{
	static const char*	sep = " ;,";
	char*			last;

	ut_a(str);

	/* Walk through the string, and separate each monitor counter
	and/or counter group name, and calling innodb_monitor_update()
	if successfully updated. Please note that the "str" would be
	changed by strtok_r() as it walks through it. */
	for (char* option = strtok_r(str, sep, &last);
	     option;
	     option = strtok_r(NULL, sep, &last)) {
		ulint	ret;
		char*	option_name;

		ret = innodb_monitor_valid_byname(&option_name, option);

		/* The name is validated if ret == 0 */
		if (!ret) {
			innodb_monitor_update(NULL, NULL, &option,
					      MONITOR_TURN_ON, FALSE);
		} else {
			sql_print_warning("Invalid monitor counter"
					  " name: '%s'", option);
		}
	}
}

/****************************************************************//**
Callback function for accessing the InnoDB variables from MySQL:
SHOW VARIABLES. */
static
int
show_innodb_vars(
/*=============*/
	THD*		thd,
	SHOW_VAR*	var,
	char*		buff)
{
	innodb_export_status();
	var->type = SHOW_ARRAY;
	var->value = (char*) &innodb_status_variables;

	return(0);
}

/****************************************************************//**
This function checks each index name for a table against reserved
system default primary index name 'GEN_CLUST_INDEX'. If a name
matches, this function pushes an warning message to the client,
and returns true.
@return true if the index name matches the reserved name */
UNIV_INTERN
bool
innobase_index_name_is_reserved(
/*============================*/
	THD*		thd,		/*!< in/out: MySQL connection */
	const KEY*	key_info,	/*!< in: Indexes to be created */
	ulint		num_of_keys)	/*!< in: Number of indexes to
					be created. */
{
	const KEY*	key;
	uint		key_num;	/* index number */

	for (key_num = 0; key_num < num_of_keys; key_num++) {
		key = &key_info[key_num];

		if (innobase_strcasecmp(key->name,
					innobase_index_reserve_name) == 0) {
			/* Push warning to mysql */
			push_warning_printf(thd,
					    Sql_condition::WARN_LEVEL_WARN,
					    ER_WRONG_NAME_FOR_INDEX,
					    "Cannot Create Index with name "
					    "'%s'. The name is reserved "
					    "for the system default primary "
					    "index.",
					    innobase_index_reserve_name);

			my_error(ER_WRONG_NAME_FOR_INDEX, MYF(0),
				 innobase_index_reserve_name);

			return(true);
		}
	}

	return(false);
}

/***********************************************************************
Retrieve the FTS Relevance Ranking result for doc with doc_id
of prebuilt->fts_doc_id
@return the relevance ranking value */
UNIV_INTERN
float
innobase_fts_retrieve_ranking(
/*============================*/
		FT_INFO * fts_hdl)	/*!< in: FTS handler */
{
	row_prebuilt_t*	ft_prebuilt;
	fts_result_t*	result;

	result = ((NEW_FT_INFO*) fts_hdl)->ft_result;

	ft_prebuilt = ((NEW_FT_INFO*) fts_hdl)->ft_prebuilt;

	if (ft_prebuilt->read_just_key) {
		fts_ranking_t*  ranking =
			rbt_value(fts_ranking_t, result->current);
		return(ranking->rank);
	}

	/* Retrieve the ranking value for doc_id with value of
	prebuilt->fts_doc_id */
	return(fts_retrieve_ranking(result, ft_prebuilt->fts_doc_id));
}

/***********************************************************************
Free the memory for the FTS handler */
UNIV_INTERN
void
innobase_fts_close_ranking(
/*=======================*/
		FT_INFO * fts_hdl)
{
	fts_result_t*	result;

	((NEW_FT_INFO*) fts_hdl)->ft_prebuilt->in_fts_query = false;

	result = ((NEW_FT_INFO*) fts_hdl)->ft_result;

	fts_query_free_result(result);

	my_free((uchar*) fts_hdl);


	return;
}

/***********************************************************************
Find and Retrieve the FTS Relevance Ranking result for doc with doc_id
of prebuilt->fts_doc_id
@return the relevance ranking value */
UNIV_INTERN
float
innobase_fts_find_ranking(
/*======================*/
		FT_INFO*	fts_hdl,	/*!< in: FTS handler */
		uchar*		record,		/*!< in: Unused */
		uint		len)		/*!< in: Unused */
{
	row_prebuilt_t*	ft_prebuilt;
	fts_result_t*	result;

	ft_prebuilt = ((NEW_FT_INFO*) fts_hdl)->ft_prebuilt;
	result = ((NEW_FT_INFO*) fts_hdl)->ft_result;

	/* Retrieve the ranking value for doc_id with value of
	prebuilt->fts_doc_id */
	return(fts_retrieve_ranking(result, ft_prebuilt->fts_doc_id));
}

#ifdef UNIV_DEBUG
static my_bool	innodb_purge_run_now = TRUE;
static my_bool	innodb_purge_stop_now = TRUE;
static my_bool	innodb_log_checkpoint_now = TRUE;

/****************************************************************//**
Set the purge state to RUN. If purge is disabled then it
is a no-op. This function is registered as a callback with MySQL. */
static
void
purge_run_now_set(
/*==============*/
	THD*				thd	/*!< in: thread handle */
					__attribute__((unused)),
	struct st_mysql_sys_var*	var	/*!< in: pointer to system
						variable */
					__attribute__((unused)),
	void*				var_ptr	/*!< out: where the formal
						string goes */
					__attribute__((unused)),
	const void*			save)	/*!< in: immediate result from
						check function */
{
	if (*(my_bool*) save && trx_purge_state() != PURGE_STATE_DISABLED) {
		trx_purge_run();
	}
}

/****************************************************************//**
Set the purge state to STOP. If purge is disabled then it
is a no-op. This function is registered as a callback with MySQL. */
static
void
purge_stop_now_set(
/*===============*/
	THD*				thd	/*!< in: thread handle */
					__attribute__((unused)),
	struct st_mysql_sys_var*	var	/*!< in: pointer to system
						variable */
					__attribute__((unused)),
	void*				var_ptr	/*!< out: where the formal
						string goes */
					__attribute__((unused)),
	const void*			save)	/*!< in: immediate result from
						check function */
{
	if (*(my_bool*) save && trx_purge_state() != PURGE_STATE_DISABLED) {
		trx_purge_stop();
	}
}

/****************************************************************//**
Force innodb to checkpoint. */
static
void
checkpoint_now_set(
/*===============*/
	THD*				thd	/*!< in: thread handle */
					__attribute__((unused)),
	struct st_mysql_sys_var*	var	/*!< in: pointer to system
						variable */
					__attribute__((unused)),
	void*				var_ptr	/*!< out: where the formal
						string goes */
					__attribute__((unused)),
	const void*			save)	/*!< in: immediate result from
						check function */
{
	if (*(my_bool*) save) {
		while (log_sys->last_checkpoint_lsn < log_sys->lsn) {
			log_make_checkpoint_at(LSN_MAX, TRUE);
			fil_flush_file_spaces(FIL_LOG);
		}
		fil_write_flushed_lsn_to_data_files(log_sys->lsn, 0);
		fil_flush_file_spaces(FIL_TABLESPACE);
	}
}
#endif /* UNIV_DEBUG */

/***********************************************************************
@return version of the extended FTS API */
uint
innobase_fts_get_version()
/*======================*/
{
	/* Currently this doesn't make much sense as returning
	HA_CAN_FULLTEXT_EXT automatically mean this version is supported.
	This supposed to ease future extensions.  */
	return(2);
}

/***********************************************************************
@return Which part of the extended FTS API is supported */
ulonglong
innobase_fts_flags()
/*================*/
{
	return(FTS_ORDERED_RESULT | FTS_DOCID_IN_RESULT);
}


/***********************************************************************
Find and Retrieve the FTS doc_id for the current result row
@return the document ID */
ulonglong
innobase_fts_retrieve_docid(
/*========================*/
		FT_INFO_EXT * fts_hdl)	/*!< in: FTS handler */
{
	row_prebuilt_t* ft_prebuilt;
	fts_result_t*	result;

	ft_prebuilt = ((NEW_FT_INFO *)fts_hdl)->ft_prebuilt;
	result = ((NEW_FT_INFO *)fts_hdl)->ft_result;

	if (ft_prebuilt->read_just_key) {
		fts_ranking_t* ranking =
			rbt_value(fts_ranking_t, result->current);
		return(ranking->doc_id);
	}

	return(ft_prebuilt->fts_doc_id);
}

/***********************************************************************
Find and retrieve the size of the current result
@return number of matching rows */
ulonglong
innobase_fts_count_matches(
/*=======================*/
	FT_INFO_EXT* fts_hdl)	/*!< in: FTS handler */
{
	NEW_FT_INFO*	handle = (NEW_FT_INFO *) fts_hdl;

	if (handle->ft_result->rankings_by_id != 0) {
		return rbt_size(handle->ft_result->rankings_by_id);
	} else {
		return(0);
	}
}

/* These variables are never read by InnoDB or changed. They are a kind of
dummies that are needed by the MySQL infrastructure to call
buffer_pool_dump_now(), buffer_pool_load_now() and buffer_pool_load_abort()
by the user by doing:
  SET GLOBAL innodb_buffer_pool_dump_now=ON;
  SET GLOBAL innodb_buffer_pool_load_now=ON;
  SET GLOBAL innodb_buffer_pool_load_abort=ON;
Their values are read by MySQL and displayed to the user when the variables
are queried, e.g.:
  SELECT @@innodb_buffer_pool_dump_now;
  SELECT @@innodb_buffer_pool_load_now;
  SELECT @@innodb_buffer_pool_load_abort; */
static my_bool	innodb_buffer_pool_dump_now = FALSE;
static my_bool	innodb_buffer_pool_load_now = FALSE;
static my_bool	innodb_buffer_pool_load_abort = FALSE;

/****************************************************************//**
Trigger a dump of the buffer pool if innodb_buffer_pool_dump_now is set
to ON. This function is registered as a callback with MySQL. */
static
void
buffer_pool_dump_now(
/*=================*/
	THD*				thd	/*!< in: thread handle */
					__attribute__((unused)),
	struct st_mysql_sys_var*	var	/*!< in: pointer to system
						variable */
					__attribute__((unused)),
	void*				var_ptr	/*!< out: where the formal
						string goes */
					__attribute__((unused)),
	const void*			save)	/*!< in: immediate result from
						check function */
{
	if (*(my_bool*) save && !srv_read_only_mode) {
		buf_dump_start();
	}
}

/****************************************************************//**
Trigger a load of the buffer pool if innodb_buffer_pool_load_now is set
to ON. This function is registered as a callback with MySQL. */
static
void
buffer_pool_load_now(
/*=================*/
	THD*				thd	/*!< in: thread handle */
					__attribute__((unused)),
	struct st_mysql_sys_var*	var	/*!< in: pointer to system
						variable */
					__attribute__((unused)),
	void*				var_ptr	/*!< out: where the formal
						string goes */
					__attribute__((unused)),
	const void*			save)	/*!< in: immediate result from
						check function */
{
	if (*(my_bool*) save) {
		buf_load_start();
	}
}

/****************************************************************//**
Abort a load of the buffer pool if innodb_buffer_pool_load_abort
is set to ON. This function is registered as a callback with MySQL. */
static
void
buffer_pool_load_abort(
/*===================*/
	THD*				thd	/*!< in: thread handle */
					__attribute__((unused)),
	struct st_mysql_sys_var*	var	/*!< in: pointer to system
						variable */
					__attribute__((unused)),
	void*				var_ptr	/*!< out: where the formal
						string goes */
					__attribute__((unused)),
	const void*			save)	/*!< in: immediate result from
						check function */
{
	if (*(my_bool*) save) {
		buf_load_abort();
	}
}

static SHOW_VAR innodb_status_variables_export[]= {
	{"Innodb", (char*) &show_innodb_vars, SHOW_FUNC},
	{NullS, NullS, SHOW_LONG}
};

static struct st_mysql_storage_engine innobase_storage_engine=
{ MYSQL_HANDLERTON_INTERFACE_VERSION };

/* plugin options */

static MYSQL_SYSVAR_ENUM(checksum_algorithm, srv_checksum_algorithm,
  PLUGIN_VAR_RQCMDARG,
  "The algorithm InnoDB uses for page checksumming. Possible values are "
  "CRC32 (hardware accelerated if the CPU supports it) "
    "write crc32, allow any of the other checksums to match when reading; "
  "STRICT_CRC32 "
    "write crc32, do not allow other algorithms to match when reading; "
  "INNODB "
    "write a software calculated checksum, allow any other checksums "
    "to match when reading; "
  "STRICT_INNODB "
    "write a software calculated checksum, do not allow other algorithms "
    "to match when reading; "
  "NONE "
    "write a constant magic number, do not do any checksum verification "
    "when reading (same as innodb_checksums=OFF); "
  "STRICT_NONE "
    "write a constant magic number, do not allow values other than that "
    "magic number when reading; "
  "Files updated when this option is set to crc32 or strict_crc32 will "
  "not be readable by MySQL versions older than 5.6.3",
  NULL, NULL, SRV_CHECKSUM_ALGORITHM_INNODB,
  &innodb_checksum_algorithm_typelib);

static MYSQL_SYSVAR_BOOL(checksums, innobase_use_checksums,
  PLUGIN_VAR_NOCMDARG | PLUGIN_VAR_READONLY,
  "DEPRECATED. Use innodb_checksum_algorithm=NONE instead of setting "
  "this to OFF. "
  "Enable InnoDB checksums validation (enabled by default). "
  "Disable with --skip-innodb-checksums.",
  NULL, NULL, TRUE);

static MYSQL_SYSVAR_STR(data_home_dir, innobase_data_home_dir,
  PLUGIN_VAR_READONLY,
  "The common part for InnoDB table spaces.",
  NULL, NULL, NULL);

static MYSQL_SYSVAR_BOOL(doublewrite, innobase_use_doublewrite,
  PLUGIN_VAR_NOCMDARG | PLUGIN_VAR_READONLY,
  "Enable InnoDB doublewrite buffer (enabled by default). "
  "Disable with --skip-innodb-doublewrite.",
  NULL, NULL, TRUE);

static MYSQL_SYSVAR_ULONG(io_capacity, srv_io_capacity,
  PLUGIN_VAR_RQCMDARG,
  "Number of IOPs the server can do. Tunes the background IO rate",
  NULL, innodb_io_capacity_update, 200, 100, ~0UL, 0);

static MYSQL_SYSVAR_ULONG(io_capacity_max, srv_max_io_capacity,
  PLUGIN_VAR_RQCMDARG,
  "Limit to which innodb_io_capacity can be inflated.",
  NULL, innodb_io_capacity_max_update,
  SRV_MAX_IO_CAPACITY_DUMMY_DEFAULT, 100,
  SRV_MAX_IO_CAPACITY_LIMIT, 0);

#ifdef UNIV_DEBUG
static MYSQL_SYSVAR_BOOL(purge_run_now, innodb_purge_run_now,
  PLUGIN_VAR_OPCMDARG,
  "Set purge state to RUN",
  NULL, purge_run_now_set, FALSE);

static MYSQL_SYSVAR_BOOL(purge_stop_now, innodb_purge_stop_now,
  PLUGIN_VAR_OPCMDARG,
  "Set purge state to STOP",
  NULL, purge_stop_now_set, FALSE);

static MYSQL_SYSVAR_BOOL(log_checkpoint_now, innodb_log_checkpoint_now,
  PLUGIN_VAR_OPCMDARG,
  "Force checkpoint now",
  NULL, checkpoint_now_set, FALSE);
#endif /* UNIV_DEBUG */

static MYSQL_SYSVAR_ULONG(purge_batch_size, srv_purge_batch_size,
  PLUGIN_VAR_OPCMDARG,
  "Number of UNDO log pages to purge in one batch from the history list.",
  NULL, NULL,
  300,			/* Default setting */
  1,			/* Minimum value */
  5000, 0);		/* Maximum value */

static MYSQL_SYSVAR_ULONG(purge_threads, srv_n_purge_threads,
  PLUGIN_VAR_OPCMDARG | PLUGIN_VAR_READONLY,
  "Purge threads can be from 1 to 32. Default is 1.",
  NULL, NULL,
  1,			/* Default setting */
  1,			/* Minimum value */
  32, 0);		/* Maximum value */

static MYSQL_SYSVAR_ULONG(sync_array_size, srv_sync_array_size,
  PLUGIN_VAR_OPCMDARG | PLUGIN_VAR_READONLY,
  "Size of the mutex/lock wait array.",
  NULL, NULL,
  1,			/* Default setting */
  1,			/* Minimum value */
  1024, 0);		/* Maximum value */

static MYSQL_SYSVAR_ULONG(fast_shutdown, innobase_fast_shutdown,
  PLUGIN_VAR_OPCMDARG,
  "Speeds up the shutdown process of the InnoDB storage engine. Possible "
  "values are 0, 1 (faster) or 2 (fastest - crash-like).",
  NULL, NULL, 1, 0, 2, 0);

static MYSQL_SYSVAR_BOOL(file_per_table, srv_file_per_table,
  PLUGIN_VAR_NOCMDARG,
  "Stores each InnoDB table to an .ibd file in the database dir.",
  NULL, NULL, TRUE);

static MYSQL_SYSVAR_STR(file_format, innobase_file_format_name,
  PLUGIN_VAR_RQCMDARG,
  "File format to use for new tables in .ibd files.",
  innodb_file_format_name_validate,
  innodb_file_format_name_update, "Antelope");

/* "innobase_file_format_check" decides whether we would continue
booting the server if the file format stamped on the system
table space exceeds the maximum file format supported
by the server. Can be set during server startup at command
line or configure file, and a read only variable after
server startup */
static MYSQL_SYSVAR_BOOL(file_format_check, innobase_file_format_check,
  PLUGIN_VAR_NOCMDARG | PLUGIN_VAR_READONLY,
  "Whether to perform system file format check.",
  NULL, NULL, TRUE);

/* If a new file format is introduced, the file format
name needs to be updated accordingly. Please refer to
file_format_name_map[] defined in trx0sys.cc for the next
file format name. */
static MYSQL_SYSVAR_STR(file_format_max, innobase_file_format_max,
  PLUGIN_VAR_OPCMDARG,
  "The highest file format in the tablespace.",
  innodb_file_format_max_validate,
  innodb_file_format_max_update, "Antelope");

static MYSQL_SYSVAR_STR(ft_server_stopword_table, innobase_server_stopword_table,
  PLUGIN_VAR_OPCMDARG,
  "The user supplied stopword table name.",
  innodb_stopword_table_validate,
  innodb_stopword_table_update,
  NULL);

static MYSQL_SYSVAR_UINT(flush_log_at_timeout, srv_flush_log_at_timeout,
  PLUGIN_VAR_OPCMDARG,
  "Write and flush logs every (n) second.",
  NULL, NULL, 1, 0, 2700, 0);

static MYSQL_SYSVAR_ULONG(flush_log_at_trx_commit, srv_flush_log_at_trx_commit,
  PLUGIN_VAR_OPCMDARG,
  "Set to 0 (write and flush once per second),"
  " 1 (write and flush at each commit)"
  " or 2 (write at commit, flush once per second).",
  NULL, NULL, 1, 0, 2, 0);

static MYSQL_SYSVAR_STR(flush_method, innobase_file_flush_method,
  PLUGIN_VAR_RQCMDARG | PLUGIN_VAR_READONLY,
  "With which method to flush data.", NULL, NULL, NULL);

static MYSQL_SYSVAR_BOOL(large_prefix, innobase_large_prefix,
  PLUGIN_VAR_NOCMDARG,
  "Support large index prefix length of REC_VERSION_56_MAX_INDEX_COL_LEN (3072) bytes.",
  NULL, NULL, FALSE);

static MYSQL_SYSVAR_BOOL(force_load_corrupted, srv_load_corrupted,
  PLUGIN_VAR_NOCMDARG | PLUGIN_VAR_READONLY,
  "Force InnoDB to load metadata of corrupted table.",
  NULL, NULL, FALSE);

static MYSQL_SYSVAR_BOOL(locks_unsafe_for_binlog, innobase_locks_unsafe_for_binlog,
  PLUGIN_VAR_NOCMDARG | PLUGIN_VAR_READONLY,
  "DEPRECATED. This option may be removed in future releases. "
  "Please use READ COMMITTED transaction isolation level instead. "
  "Force InnoDB to not use next-key locking, to use only row-level locking.",
  NULL, NULL, FALSE);

#ifdef UNIV_LOG_ARCHIVE
static MYSQL_SYSVAR_STR(log_arch_dir, innobase_log_arch_dir,
  PLUGIN_VAR_RQCMDARG | PLUGIN_VAR_READONLY,
  "Where full logs should be archived.", NULL, NULL, NULL);

static MYSQL_SYSVAR_BOOL(log_archive, innobase_log_archive,
  PLUGIN_VAR_OPCMDARG | PLUGIN_VAR_READONLY,
  "Set to 1 if you want to have logs archived.", NULL, NULL, FALSE);
#endif /* UNIV_LOG_ARCHIVE */

static MYSQL_SYSVAR_STR(log_group_home_dir, srv_log_group_home_dir,
  PLUGIN_VAR_RQCMDARG | PLUGIN_VAR_READONLY,
  "Path to InnoDB log files.", NULL, NULL, NULL);

static MYSQL_SYSVAR_ULONG(max_dirty_pages_pct, srv_max_buf_pool_modified_pct,
  PLUGIN_VAR_RQCMDARG,
  "Percentage of dirty pages allowed in bufferpool.",
  NULL, innodb_max_dirty_pages_pct_update, 75, 0, 99, 0);

static MYSQL_SYSVAR_ULONG(max_dirty_pages_pct_lwm,
  srv_max_dirty_pages_pct_lwm,
  PLUGIN_VAR_RQCMDARG,
  "Percentage of dirty pages at which flushing kicks in.",
  NULL, innodb_max_dirty_pages_pct_lwm_update, 0, 0, 99, 0);

static MYSQL_SYSVAR_ULONG(adaptive_flushing_lwm,
  srv_adaptive_flushing_lwm,
  PLUGIN_VAR_RQCMDARG,
  "Percentage of log capacity below which no adaptive flushing happens.",
  NULL, NULL, 10, 0, 70, 0);

static MYSQL_SYSVAR_BOOL(adaptive_flushing, srv_adaptive_flushing,
  PLUGIN_VAR_NOCMDARG,
  "Attempt flushing dirty pages to avoid IO bursts at checkpoints.",
  NULL, NULL, TRUE);

static MYSQL_SYSVAR_ULONG(flushing_avg_loops,
  srv_flushing_avg_loops,
  PLUGIN_VAR_RQCMDARG,
  "Number of iterations over which the background flushing is averaged.",
  NULL, NULL, 30, 1, 1000, 0);

static MYSQL_SYSVAR_ULONG(max_purge_lag, srv_max_purge_lag,
  PLUGIN_VAR_RQCMDARG,
  "Desired maximum length of the purge queue (0 = no limit)",
  NULL, NULL, 0, 0, ~0UL, 0);

static MYSQL_SYSVAR_ULONG(max_purge_lag_delay, srv_max_purge_lag_delay,
   PLUGIN_VAR_RQCMDARG,
   "Maximum delay of user threads in micro-seconds",
   NULL, NULL,
   0L,			/* Default seting */
   0L,			/* Minimum value */
   10000000UL, 0);	/* Maximum value */

static MYSQL_SYSVAR_BOOL(rollback_on_timeout, innobase_rollback_on_timeout,
  PLUGIN_VAR_OPCMDARG | PLUGIN_VAR_READONLY,
  "Roll back the complete transaction on lock wait timeout, for 4.x compatibility (disabled by default)",
  NULL, NULL, FALSE);

static MYSQL_SYSVAR_BOOL(status_file, innobase_create_status_file,
  PLUGIN_VAR_OPCMDARG | PLUGIN_VAR_NOSYSVAR,
  "Enable SHOW ENGINE INNODB STATUS output in the innodb_status.<pid> file",
  NULL, NULL, FALSE);

static MYSQL_SYSVAR_BOOL(stats_on_metadata, innobase_stats_on_metadata,
  PLUGIN_VAR_OPCMDARG,
  "Enable statistics gathering for metadata commands such as "
  "SHOW TABLE STATUS for tables that use transient statistics (off by default)",
  NULL, NULL, FALSE);

static MYSQL_SYSVAR_ULONGLONG(stats_sample_pages, srv_stats_transient_sample_pages,
  PLUGIN_VAR_RQCMDARG,
  "Deprecated, use innodb_stats_transient_sample_pages instead",
  NULL, innodb_stats_sample_pages_update, 8, 1, ~0ULL, 0);

static MYSQL_SYSVAR_ULONGLONG(stats_transient_sample_pages,
  srv_stats_transient_sample_pages,
  PLUGIN_VAR_RQCMDARG,
  "The number of leaf index pages to sample when calculating transient "
  "statistics (if persistent statistics are not used, default 8)",
  NULL, NULL, 8, 1, ~0ULL, 0);

static MYSQL_SYSVAR_BOOL(stats_persistent, srv_stats_persistent,
  PLUGIN_VAR_OPCMDARG,
  "InnoDB persistent statistics enabled for all tables unless overridden "
  "at table level",
  NULL, NULL, TRUE);

static MYSQL_SYSVAR_BOOL(stats_auto_recalc, srv_stats_auto_recalc,
  PLUGIN_VAR_OPCMDARG,
  "InnoDB automatic recalculation of persistent statistics enabled for all "
  "tables unless overridden at table level (automatic recalculation is only "
  "done when InnoDB decides that the table has changed too much and needs a "
  "new statistics)",
  NULL, NULL, TRUE);

static MYSQL_SYSVAR_ULONGLONG(stats_persistent_sample_pages,
  srv_stats_persistent_sample_pages,
  PLUGIN_VAR_RQCMDARG,
  "The number of leaf index pages to sample when calculating persistent "
  "statistics (by ANALYZE, default 20)",
  NULL, NULL, 20, 1, ~0ULL, 0);

static MYSQL_SYSVAR_BOOL(adaptive_hash_index, btr_search_enabled,
  PLUGIN_VAR_OPCMDARG,
  "Enable InnoDB adaptive hash index (enabled by default).  "
  "Disable with --skip-innodb-adaptive-hash-index.",
  NULL, innodb_adaptive_hash_index_update, TRUE);

static MYSQL_SYSVAR_ULONG(replication_delay, srv_replication_delay,
  PLUGIN_VAR_RQCMDARG,
  "Replication thread delay (ms) on the slave server if "
  "innodb_thread_concurrency is reached (0 by default)",
  NULL, NULL, 0, 0, ~0UL, 0);

static MYSQL_SYSVAR_UINT(compression_level, page_zip_level,
  PLUGIN_VAR_RQCMDARG,
  "Compression level used for compressed row format.  0 is no compression"
  ", 1 is fastest, 9 is best compression and default is 6.",
  NULL, NULL, DEFAULT_COMPRESSION_LEVEL, 0, 9, 0);

static MYSQL_SYSVAR_BOOL(log_compressed_pages, page_zip_log_pages,
       PLUGIN_VAR_OPCMDARG,
  "Enables/disables the logging of entire compressed page images."
  " InnoDB logs the compressed pages to prevent corruption if"
  " the zlib compression algorithm changes."
  " When turned OFF, InnoDB will assume that the zlib"
  " compression algorithm doesn't change.",
  NULL, NULL, TRUE);

static MYSQL_SYSVAR_LONG(additional_mem_pool_size, innobase_additional_mem_pool_size,
  PLUGIN_VAR_RQCMDARG | PLUGIN_VAR_READONLY,
  "DEPRECATED. This option may be removed in future releases, "
  "together with the option innodb_use_sys_malloc and with the InnoDB's "
  "internal memory allocator. "
  "Size of a memory pool InnoDB uses to store data dictionary information and other internal data structures.",
  NULL, NULL, 8*1024*1024L, 512*1024L, LONG_MAX, 1024);

static MYSQL_SYSVAR_ULONG(autoextend_increment, srv_auto_extend_increment,
  PLUGIN_VAR_RQCMDARG,
  "Data file autoextend increment in megabytes",
  NULL, NULL, 64L, 1L, 1000L, 0);

static MYSQL_SYSVAR_LONGLONG(buffer_pool_size, innobase_buffer_pool_size,
  PLUGIN_VAR_RQCMDARG | PLUGIN_VAR_READONLY,
  "The size of the memory buffer InnoDB uses to cache data and indexes of its tables.",
  NULL, NULL, 128*1024*1024L, 5*1024*1024L, LONGLONG_MAX, 1024*1024L);

#if defined UNIV_DEBUG || defined UNIV_PERF_DEBUG
static MYSQL_SYSVAR_ULONG(page_hash_locks, srv_n_page_hash_locks,
  PLUGIN_VAR_OPCMDARG | PLUGIN_VAR_READONLY,
  "Number of rw_locks protecting buffer pool page_hash. Rounded up to the next power of 2",
  NULL, NULL, 16, 1, MAX_PAGE_HASH_LOCKS, 0);

static MYSQL_SYSVAR_ULONG(doublewrite_batch_size, srv_doublewrite_batch_size,
  PLUGIN_VAR_OPCMDARG | PLUGIN_VAR_READONLY,
  "Number of pages reserved in doublewrite buffer for batch flushing",
  NULL, NULL, 120, 1, 127, 0);
#endif /* defined UNIV_DEBUG || defined UNIV_PERF_DEBUG */

static MYSQL_SYSVAR_LONG(buffer_pool_instances, innobase_buffer_pool_instances,
  PLUGIN_VAR_RQCMDARG | PLUGIN_VAR_READONLY,
  "Number of buffer pool instances, set to higher value on high-end machines to increase scalability",
  NULL, NULL, 0L, 0L, MAX_BUFFER_POOLS, 1L);

static MYSQL_SYSVAR_STR(buffer_pool_filename, srv_buf_dump_filename,
  PLUGIN_VAR_RQCMDARG | PLUGIN_VAR_MEMALLOC,
  "Filename to/from which to dump/load the InnoDB buffer pool",
  innodb_srv_buf_dump_filename_validate, NULL, SRV_BUF_DUMP_FILENAME_DEFAULT);

static MYSQL_SYSVAR_BOOL(buffer_pool_dump_now, innodb_buffer_pool_dump_now,
  PLUGIN_VAR_RQCMDARG,
  "Trigger an immediate dump of the buffer pool into a file named @@innodb_buffer_pool_filename",
  NULL, buffer_pool_dump_now, FALSE);

static MYSQL_SYSVAR_BOOL(buffer_pool_dump_at_shutdown, srv_buffer_pool_dump_at_shutdown,
  PLUGIN_VAR_RQCMDARG,
  "Dump the buffer pool into a file named @@innodb_buffer_pool_filename",
  NULL, NULL, FALSE);

#ifdef UNIV_DEBUG
static MYSQL_SYSVAR_STR(buffer_pool_evict, srv_buffer_pool_evict,
  PLUGIN_VAR_RQCMDARG,
  "Evict pages from the buffer pool",
  NULL, innodb_buffer_pool_evict_update, "");
#endif /* UNIV_DEBUG */

static MYSQL_SYSVAR_BOOL(buffer_pool_load_now, innodb_buffer_pool_load_now,
  PLUGIN_VAR_RQCMDARG,
  "Trigger an immediate load of the buffer pool from a file named @@innodb_buffer_pool_filename",
  NULL, buffer_pool_load_now, FALSE);

static MYSQL_SYSVAR_BOOL(buffer_pool_load_abort, innodb_buffer_pool_load_abort,
  PLUGIN_VAR_RQCMDARG,
  "Abort a currently running load of the buffer pool",
  NULL, buffer_pool_load_abort, FALSE);

/* there is no point in changing this during runtime, thus readonly */
static MYSQL_SYSVAR_BOOL(buffer_pool_load_at_startup, srv_buffer_pool_load_at_startup,
  PLUGIN_VAR_RQCMDARG | PLUGIN_VAR_READONLY,
  "Load the buffer pool from a file named @@innodb_buffer_pool_filename",
  NULL, NULL, FALSE);

static MYSQL_SYSVAR_ULONG(lru_scan_depth, srv_LRU_scan_depth,
  PLUGIN_VAR_RQCMDARG,
  "How deep to scan LRU to keep it clean",
  NULL, NULL, 1024, 100, ~0UL, 0);

static MYSQL_SYSVAR_ULONG(flush_neighbors, srv_flush_neighbors,
  PLUGIN_VAR_OPCMDARG,
  "Set to 0 (don't flush neighbors from buffer pool),"
  " 1 (flush contiguous neighbors from buffer pool)"
  " or 2 (flush neighbors from buffer pool),"
  " when flushing a block",
  NULL, NULL, 1, 0, 2, 0);

static MYSQL_SYSVAR_ULONG(commit_concurrency, innobase_commit_concurrency,
  PLUGIN_VAR_RQCMDARG,
  "Helps in performance tuning in heavily concurrent environments.",
  innobase_commit_concurrency_validate, NULL, 0, 0, 1000, 0);

static MYSQL_SYSVAR_ULONG(concurrency_tickets, srv_n_free_tickets_to_enter,
  PLUGIN_VAR_RQCMDARG,
  "Number of times a thread is allowed to enter InnoDB within the same SQL query after it has once got the ticket",
  NULL, NULL, 5000L, 1L, ~0UL, 0);

static MYSQL_SYSVAR_LONG(file_io_threads, innobase_file_io_threads,
  PLUGIN_VAR_RQCMDARG | PLUGIN_VAR_READONLY | PLUGIN_VAR_NOSYSVAR,
  "Number of file I/O threads in InnoDB.",
  NULL, NULL, 4, 4, 64, 0);

static MYSQL_SYSVAR_BOOL(ft_enable_diag_print, fts_enable_diag_print,
  PLUGIN_VAR_OPCMDARG,
  "Whether to enable additional FTS diagnostic printout ",
  NULL, NULL, FALSE);

static MYSQL_SYSVAR_BOOL(disable_sort_file_cache, srv_disable_sort_file_cache,
  PLUGIN_VAR_OPCMDARG,
  "Whether to disable OS system file cache for sort I/O",
  NULL, NULL, FALSE);

static MYSQL_SYSVAR_STR(ft_aux_table, fts_internal_tbl_name,
  PLUGIN_VAR_NOCMDARG,
  "FTS internal auxiliary table to be checked",
  innodb_internal_table_validate,
  innodb_internal_table_update, NULL);

static MYSQL_SYSVAR_ULONG(ft_cache_size, fts_max_cache_size,
  PLUGIN_VAR_RQCMDARG | PLUGIN_VAR_READONLY,
  "InnoDB Fulltext search cache size in bytes",
  NULL, NULL, 8000000, 1600000, 80000000, 0);

static MYSQL_SYSVAR_ULONG(ft_min_token_size, fts_min_token_size,
  PLUGIN_VAR_RQCMDARG | PLUGIN_VAR_READONLY,
  "InnoDB Fulltext search minimum token size in characters",
  NULL, NULL, 3, 0, 16, 0);

static MYSQL_SYSVAR_ULONG(ft_max_token_size, fts_max_token_size,
  PLUGIN_VAR_RQCMDARG | PLUGIN_VAR_READONLY,
  "InnoDB Fulltext search maximum token size in characters",
  NULL, NULL, HA_FT_MAXCHARLEN, 10, FTS_MAX_WORD_LEN , 0);


static MYSQL_SYSVAR_ULONG(ft_num_word_optimize, fts_num_word_optimize,
  PLUGIN_VAR_OPCMDARG,
  "InnoDB Fulltext search number of words to optimize for each optimize table call ",
  NULL, NULL, 2000, 1000, 10000, 0);

static MYSQL_SYSVAR_ULONG(ft_sort_pll_degree, fts_sort_pll_degree,
  PLUGIN_VAR_RQCMDARG | PLUGIN_VAR_READONLY,
  "InnoDB Fulltext search parallel sort degree, will round up to nearest power of 2 number",
  NULL, NULL, 2, 1, 16, 0);

static MYSQL_SYSVAR_ULONG(sort_buffer_size, srv_sort_buf_size,
  PLUGIN_VAR_RQCMDARG | PLUGIN_VAR_READONLY,
  "Memory buffer size for index creation",
  NULL, NULL, 1048576, 65536, 64<<20, 0);

static MYSQL_SYSVAR_ULONGLONG(online_alter_log_max_size, srv_online_max_size,
  PLUGIN_VAR_RQCMDARG,
  "Maximum modification log file size for online index creation",
  NULL, NULL, 128<<20, 65536, ~0ULL, 0);

static MYSQL_SYSVAR_BOOL(optimize_fulltext_only, innodb_optimize_fulltext_only,
  PLUGIN_VAR_NOCMDARG,
  "Only optimize the Fulltext index of the table",
  NULL, NULL, FALSE);

static MYSQL_SYSVAR_ULONG(read_io_threads, innobase_read_io_threads,
  PLUGIN_VAR_RQCMDARG | PLUGIN_VAR_READONLY,
  "Number of background read I/O threads in InnoDB.",
  NULL, NULL, 4, 1, 64, 0);

static MYSQL_SYSVAR_ULONG(write_io_threads, innobase_write_io_threads,
  PLUGIN_VAR_RQCMDARG | PLUGIN_VAR_READONLY,
  "Number of background write I/O threads in InnoDB.",
  NULL, NULL, 4, 1, 64, 0);

static MYSQL_SYSVAR_ULONG(force_recovery, srv_force_recovery,
  PLUGIN_VAR_RQCMDARG | PLUGIN_VAR_READONLY,
  "Helps to save your data in case the disk image of the database becomes corrupt.",
  NULL, NULL, 0, 0, 6, 0);

#ifndef DBUG_OFF
static MYSQL_SYSVAR_ULONG(force_recovery_crash, srv_force_recovery_crash,
  PLUGIN_VAR_RQCMDARG | PLUGIN_VAR_READONLY,
  "Kills the server during crash recovery.",
  NULL, NULL, 0, 0, 10, 0);
#endif /* !DBUG_OFF */

static MYSQL_SYSVAR_ULONG(page_size, srv_page_size,
  PLUGIN_VAR_OPCMDARG | PLUGIN_VAR_READONLY,
  "Page size to use for all InnoDB tablespaces.",
  NULL, NULL, UNIV_PAGE_SIZE_DEF,
  UNIV_PAGE_SIZE_MIN, UNIV_PAGE_SIZE_MAX, 0);

static MYSQL_SYSVAR_LONG(log_buffer_size, innobase_log_buffer_size,
  PLUGIN_VAR_RQCMDARG | PLUGIN_VAR_READONLY,
  "The size of the buffer which InnoDB uses to write log to the log files on disk.",
  NULL, NULL, 8*1024*1024L, 256*1024L, LONG_MAX, 1024);

static MYSQL_SYSVAR_LONGLONG(log_file_size, innobase_log_file_size,
  PLUGIN_VAR_RQCMDARG | PLUGIN_VAR_READONLY,
  "Size of each log file in a log group.",
  NULL, NULL, 48*1024*1024L, 1*1024*1024L, LONGLONG_MAX, 1024*1024L);

static MYSQL_SYSVAR_ULONG(log_files_in_group, srv_n_log_files,
  PLUGIN_VAR_RQCMDARG | PLUGIN_VAR_READONLY,
  "Number of log files in the log group. InnoDB writes to the files in a circular fashion.",
  NULL, NULL, 2, 2, SRV_N_LOG_FILES_MAX, 0);

/* Note that the default and minimum values are set to 0 to
detect if the option is passed and print deprecation message */
static MYSQL_SYSVAR_LONG(mirrored_log_groups, innobase_mirrored_log_groups,
  PLUGIN_VAR_RQCMDARG | PLUGIN_VAR_READONLY,
  "Number of identical copies of log groups we keep for the database. Currently this should be set to 1.",
  NULL, NULL, 0, 0, 10, 0);

static MYSQL_SYSVAR_UINT(old_blocks_pct, innobase_old_blocks_pct,
  PLUGIN_VAR_RQCMDARG,
  "Percentage of the buffer pool to reserve for 'old' blocks.",
  NULL, innodb_old_blocks_pct_update, 100 * 3 / 8, 5, 95, 0);

static MYSQL_SYSVAR_UINT(old_blocks_time, buf_LRU_old_threshold_ms,
  PLUGIN_VAR_RQCMDARG,
  "Move blocks to the 'new' end of the buffer pool if the first access"
  " was at least this many milliseconds ago."
  " The timeout is disabled if 0.",
  NULL, NULL, 1000, 0, UINT_MAX32, 0);

static MYSQL_SYSVAR_LONG(open_files, innobase_open_files,
  PLUGIN_VAR_RQCMDARG | PLUGIN_VAR_READONLY,
  "How many files at the maximum InnoDB keeps open at the same time.",
  NULL, NULL, 0L, 0L, LONG_MAX, 0);

static MYSQL_SYSVAR_ULONG(sync_spin_loops, srv_n_spin_wait_rounds,
  PLUGIN_VAR_RQCMDARG,
  "Count of spin-loop rounds in InnoDB mutexes (30 by default)",
  NULL, NULL, 30L, 0L, ~0UL, 0);

static MYSQL_SYSVAR_ULONG(spin_wait_delay, srv_spin_wait_delay,
  PLUGIN_VAR_OPCMDARG,
  "Maximum delay between polling for a spin lock (6 by default)",
  NULL, NULL, 6L, 0L, ~0UL, 0);

static MYSQL_SYSVAR_ULONG(thread_concurrency, srv_thread_concurrency,
  PLUGIN_VAR_RQCMDARG,
  "Helps in performance tuning in heavily concurrent environments. Sets the maximum number of threads allowed inside InnoDB. Value 0 will disable the thread throttling.",
  NULL, NULL, 0, 0, 1000, 0);

#ifdef HAVE_ATOMIC_BUILTINS
static MYSQL_SYSVAR_ULONG(
  adaptive_max_sleep_delay, srv_adaptive_max_sleep_delay,
  PLUGIN_VAR_RQCMDARG,
  "The upper limit of the sleep delay in usec. Value of 0 disables it.",
  NULL, NULL,
  150000,			/* Default setting */
  0,				/* Minimum value */
  1000000, 0);			/* Maximum value */
#endif /* HAVE_ATOMIC_BUILTINS */

static MYSQL_SYSVAR_ULONG(thread_sleep_delay, srv_thread_sleep_delay,
  PLUGIN_VAR_RQCMDARG,
  "Time of innodb thread sleeping before joining InnoDB queue (usec). "
  "Value 0 disable a sleep",
  NULL, NULL,
  10000L,
  0L,
  ~0UL, 0);

static MYSQL_SYSVAR_STR(data_file_path, innobase_data_file_path,
  PLUGIN_VAR_RQCMDARG | PLUGIN_VAR_READONLY,
  "Path to individual files and their sizes.",
  NULL, NULL, NULL);

static MYSQL_SYSVAR_STR(undo_directory, srv_undo_dir,
  PLUGIN_VAR_RQCMDARG | PLUGIN_VAR_READONLY,
  "Directory where undo tablespace files live, this path can be absolute.",
  NULL, NULL, ".");

static MYSQL_SYSVAR_ULONG(undo_tablespaces, srv_undo_tablespaces,
  PLUGIN_VAR_RQCMDARG | PLUGIN_VAR_READONLY,
  "Number of undo tablespaces to use. ",
  NULL, NULL,
  0L,			/* Default seting */
  0L,			/* Minimum value */
  126L, 0);		/* Maximum value */

static MYSQL_SYSVAR_ULONG(undo_logs, srv_undo_logs,
  PLUGIN_VAR_OPCMDARG,
  "Number of undo logs to use.",
  NULL, NULL,
  TRX_SYS_N_RSEGS,	/* Default setting */
  1,			/* Minimum value */
  TRX_SYS_N_RSEGS, 0);	/* Maximum value */

/* Alias for innodb_undo_logs, this config variable is deprecated. */
static MYSQL_SYSVAR_ULONG(rollback_segments, srv_undo_logs,
  PLUGIN_VAR_OPCMDARG,
  "Number of undo logs to use (deprecated).",
  NULL, NULL,
  TRX_SYS_N_RSEGS,	/* Default setting */
  1,			/* Minimum value */
  TRX_SYS_N_RSEGS, 0);	/* Maximum value */

static MYSQL_SYSVAR_LONG(autoinc_lock_mode, innobase_autoinc_lock_mode,
  PLUGIN_VAR_RQCMDARG | PLUGIN_VAR_READONLY,
  "The AUTOINC lock modes supported by InnoDB:               "
  "0 => Old style AUTOINC locking (for backward"
  " compatibility)                                           "
  "1 => New style AUTOINC locking                            "
  "2 => No AUTOINC locking (unsafe for SBR)",
  NULL, NULL,
  AUTOINC_NEW_STYLE_LOCKING,	/* Default setting */
  AUTOINC_OLD_STYLE_LOCKING,	/* Minimum value */
  AUTOINC_NO_LOCKING, 0);	/* Maximum value */

static MYSQL_SYSVAR_STR(version, innodb_version_str,
  PLUGIN_VAR_NOCMDOPT | PLUGIN_VAR_READONLY,
  "InnoDB version", NULL, NULL, INNODB_VERSION_STR);

static MYSQL_SYSVAR_BOOL(use_sys_malloc, srv_use_sys_malloc,
  PLUGIN_VAR_NOCMDARG | PLUGIN_VAR_READONLY,
  "DEPRECATED. This option may be removed in future releases, "
  "together with the InnoDB's internal memory allocator. "
  "Use OS memory allocator instead of InnoDB's internal memory allocator",
  NULL, NULL, TRUE);

static MYSQL_SYSVAR_BOOL(use_native_aio, srv_use_native_aio,
  PLUGIN_VAR_NOCMDARG | PLUGIN_VAR_READONLY,
  "Use native AIO if supported on this platform.",
  NULL, NULL, TRUE);

static MYSQL_SYSVAR_BOOL(api_enable_binlog, ib_binlog_enabled,
  PLUGIN_VAR_NOCMDARG | PLUGIN_VAR_READONLY,
  "Enable binlog for applications direct access InnoDB through InnoDB APIs",
  NULL, NULL, FALSE);

static MYSQL_SYSVAR_BOOL(api_enable_mdl, ib_mdl_enabled,
  PLUGIN_VAR_NOCMDARG | PLUGIN_VAR_READONLY,
  "Enable MDL for applications direct access InnoDB through InnoDB APIs",
  NULL, NULL, FALSE);

static MYSQL_SYSVAR_BOOL(api_disable_rowlock, ib_disable_row_lock,
  PLUGIN_VAR_NOCMDARG | PLUGIN_VAR_READONLY,
  "Disable row lock when direct access InnoDB through InnoDB APIs",
  NULL, NULL, FALSE);

static MYSQL_SYSVAR_ULONG(api_trx_level, ib_trx_level_setting,
  PLUGIN_VAR_OPCMDARG,
  "InnoDB API transaction isolation level",
  NULL, NULL,
  0,		/* Default setting */
  0,		/* Minimum value */
  3, 0);	/* Maximum value */

static MYSQL_SYSVAR_ULONG(api_bk_commit_interval, ib_bk_commit_interval,
  PLUGIN_VAR_OPCMDARG,
  "Background commit interval in seconds",
  NULL, NULL,
  5,		/* Default setting */
  1,		/* Minimum value */
  1024 * 1024 * 1024, 0);	/* Maximum value */

static MYSQL_SYSVAR_STR(change_buffering, innobase_change_buffering,
  PLUGIN_VAR_RQCMDARG,
  "Buffer changes to reduce random access: "
  "OFF, ON, inserting, deleting, changing, or purging.",
  innodb_change_buffering_validate,
  innodb_change_buffering_update, "all");

static MYSQL_SYSVAR_UINT(change_buffer_max_size,
  innobase_change_buffer_max_size,
  PLUGIN_VAR_RQCMDARG,
  "Maximum on-disk size of change buffer in terms of percentage"
  " of the buffer pool.",
  NULL, innodb_change_buffer_max_size_update,
  CHANGE_BUFFER_DEFAULT_SIZE, 0, 50, 0);

static MYSQL_SYSVAR_ENUM(stats_method, srv_innodb_stats_method,
   PLUGIN_VAR_RQCMDARG,
  "Specifies how InnoDB index statistics collection code should "
  "treat NULLs. Possible values are NULLS_EQUAL (default), "
  "NULLS_UNEQUAL and NULLS_IGNORED",
   NULL, NULL, SRV_STATS_NULLS_EQUAL, &innodb_stats_method_typelib);

#if defined UNIV_DEBUG || defined UNIV_IBUF_DEBUG
static MYSQL_SYSVAR_UINT(change_buffering_debug, ibuf_debug,
  PLUGIN_VAR_RQCMDARG,
  "Debug flags for InnoDB change buffering (0=none, 2=crash at merge)",
  NULL, NULL, 0, 0, 2, 0);

static MYSQL_SYSVAR_BOOL(disable_background_merge,
  srv_ibuf_disable_background_merge,
  PLUGIN_VAR_NOCMDARG | PLUGIN_VAR_RQCMDARG,
  "Disable change buffering merges by the master thread",
  NULL, NULL, FALSE);
#endif /* UNIV_DEBUG || UNIV_IBUF_DEBUG */

static MYSQL_SYSVAR_BOOL(random_read_ahead, srv_random_read_ahead,
  PLUGIN_VAR_NOCMDARG,
  "Whether to use read ahead for random access within an extent.",
  NULL, NULL, FALSE);

static MYSQL_SYSVAR_ULONG(read_ahead_threshold, srv_read_ahead_threshold,
  PLUGIN_VAR_RQCMDARG,
  "Number of pages that must be accessed sequentially for InnoDB to "
  "trigger a readahead.",
  NULL, NULL, 56, 0, 64, 0);

static MYSQL_SYSVAR_STR(monitor_enable, innobase_enable_monitor_counter,
  PLUGIN_VAR_RQCMDARG,
  "Turn on a monitor counter",
  innodb_monitor_validate,
  innodb_enable_monitor_update, NULL);

static MYSQL_SYSVAR_STR(monitor_disable, innobase_disable_monitor_counter,
  PLUGIN_VAR_RQCMDARG,
  "Turn off a monitor counter",
  innodb_monitor_validate,
  innodb_disable_monitor_update, NULL);

static MYSQL_SYSVAR_STR(monitor_reset, innobase_reset_monitor_counter,
  PLUGIN_VAR_RQCMDARG,
  "Reset a monitor counter",
  innodb_monitor_validate,
  innodb_reset_monitor_update, NULL);

static MYSQL_SYSVAR_STR(monitor_reset_all, innobase_reset_all_monitor_counter,
  PLUGIN_VAR_RQCMDARG,
  "Reset all values for a monitor counter",
  innodb_monitor_validate,
  innodb_reset_all_monitor_update, NULL);

static MYSQL_SYSVAR_BOOL(print_all_deadlocks, srv_print_all_deadlocks,
  PLUGIN_VAR_OPCMDARG,
  "Print all deadlocks to MySQL error log (off by default)",
  NULL, NULL, FALSE);

static MYSQL_SYSVAR_ULONG(compression_failure_threshold_pct,
  zip_failure_threshold_pct, PLUGIN_VAR_OPCMDARG,
  "If the compression failure rate of a table is greater than this number"
  " more padding is added to the pages to reduce the failures. A value of"
  " zero implies no padding",
  NULL, NULL, 5, 0, 100, 0);

static MYSQL_SYSVAR_ULONG(compression_pad_pct_max,
  zip_pad_max, PLUGIN_VAR_OPCMDARG,
  "Percentage of empty space on a data page that can be reserved"
  " to make the page compressible.",
  NULL, NULL, 50, 0, 75, 0);

static MYSQL_SYSVAR_BOOL(read_only, srv_read_only_mode,
  PLUGIN_VAR_OPCMDARG | PLUGIN_VAR_READONLY,
  "Start InnoDB in read only mode (off by default)",
  NULL, NULL, FALSE);

static MYSQL_SYSVAR_BOOL(cmp_per_index_enabled, srv_cmp_per_index_enabled,
  PLUGIN_VAR_OPCMDARG,
  "Enable INFORMATION_SCHEMA.innodb_cmp_per_index, "
  "may have negative impact on performance (off by default)",
  NULL, innodb_cmp_per_index_update, FALSE);

#ifdef UNIV_DEBUG
static MYSQL_SYSVAR_UINT(trx_rseg_n_slots_debug, trx_rseg_n_slots_debug,
  PLUGIN_VAR_RQCMDARG,
  "Debug flags for InnoDB to limit TRX_RSEG_N_SLOTS for trx_rsegf_undo_find_free()",
  NULL, NULL, 0, 0, 1024, 0);

static MYSQL_SYSVAR_UINT(limit_optimistic_insert_debug,
  btr_cur_limit_optimistic_insert_debug, PLUGIN_VAR_RQCMDARG,
  "Artificially limit the number of records per B-tree page (0=unlimited).",
  NULL, NULL, 0, 0, UINT_MAX32, 0);

static MYSQL_SYSVAR_BOOL(trx_purge_view_update_only_debug,
  srv_purge_view_update_only_debug, PLUGIN_VAR_NOCMDARG,
  "Pause actual purging any delete-marked records, but merely update the purge view. "
  "It is to create artificially the situation the purge view have been updated "
  "but the each purges were not done yet.",
  NULL, NULL, FALSE);
#endif /* UNIV_DEBUG */

static struct st_mysql_sys_var* innobase_system_variables[]= {
  MYSQL_SYSVAR(additional_mem_pool_size),
  MYSQL_SYSVAR(api_trx_level),
  MYSQL_SYSVAR(api_bk_commit_interval),
  MYSQL_SYSVAR(autoextend_increment),
  MYSQL_SYSVAR(buffer_pool_size),
  MYSQL_SYSVAR(buffer_pool_instances),
  MYSQL_SYSVAR(buffer_pool_filename),
  MYSQL_SYSVAR(buffer_pool_dump_now),
  MYSQL_SYSVAR(buffer_pool_dump_at_shutdown),
#ifdef UNIV_DEBUG
  MYSQL_SYSVAR(buffer_pool_evict),
#endif /* UNIV_DEBUG */
  MYSQL_SYSVAR(buffer_pool_load_now),
  MYSQL_SYSVAR(buffer_pool_load_abort),
  MYSQL_SYSVAR(buffer_pool_load_at_startup),
  MYSQL_SYSVAR(lru_scan_depth),
  MYSQL_SYSVAR(flush_neighbors),
  MYSQL_SYSVAR(checksum_algorithm),
  MYSQL_SYSVAR(checksums),
  MYSQL_SYSVAR(commit_concurrency),
  MYSQL_SYSVAR(concurrency_tickets),
  MYSQL_SYSVAR(compression_level),
  MYSQL_SYSVAR(data_file_path),
  MYSQL_SYSVAR(data_home_dir),
  MYSQL_SYSVAR(doublewrite),
  MYSQL_SYSVAR(api_enable_binlog),
  MYSQL_SYSVAR(api_enable_mdl),
  MYSQL_SYSVAR(api_disable_rowlock),
  MYSQL_SYSVAR(fast_shutdown),
  MYSQL_SYSVAR(file_io_threads),
  MYSQL_SYSVAR(read_io_threads),
  MYSQL_SYSVAR(write_io_threads),
  MYSQL_SYSVAR(file_per_table),
  MYSQL_SYSVAR(file_format),
  MYSQL_SYSVAR(file_format_check),
  MYSQL_SYSVAR(file_format_max),
  MYSQL_SYSVAR(flush_log_at_timeout),
  MYSQL_SYSVAR(flush_log_at_trx_commit),
  MYSQL_SYSVAR(flush_method),
  MYSQL_SYSVAR(force_recovery),
#ifndef DBUG_OFF
  MYSQL_SYSVAR(force_recovery_crash),
#endif /* !DBUG_OFF */
  MYSQL_SYSVAR(ft_cache_size),
  MYSQL_SYSVAR(ft_enable_stopword),
  MYSQL_SYSVAR(ft_max_token_size),
  MYSQL_SYSVAR(ft_min_token_size),
  MYSQL_SYSVAR(ft_num_word_optimize),
  MYSQL_SYSVAR(ft_sort_pll_degree),
  MYSQL_SYSVAR(large_prefix),
  MYSQL_SYSVAR(force_load_corrupted),
  MYSQL_SYSVAR(locks_unsafe_for_binlog),
  MYSQL_SYSVAR(lock_wait_timeout),
#ifdef UNIV_LOG_ARCHIVE
  MYSQL_SYSVAR(log_arch_dir),
  MYSQL_SYSVAR(log_archive),
#endif /* UNIV_LOG_ARCHIVE */
  MYSQL_SYSVAR(page_size),
  MYSQL_SYSVAR(log_buffer_size),
  MYSQL_SYSVAR(log_file_size),
  MYSQL_SYSVAR(log_files_in_group),
  MYSQL_SYSVAR(log_group_home_dir),
  MYSQL_SYSVAR(log_compressed_pages),
  MYSQL_SYSVAR(max_dirty_pages_pct),
  MYSQL_SYSVAR(max_dirty_pages_pct_lwm),
  MYSQL_SYSVAR(adaptive_flushing_lwm),
  MYSQL_SYSVAR(adaptive_flushing),
  MYSQL_SYSVAR(flushing_avg_loops),
  MYSQL_SYSVAR(max_purge_lag),
  MYSQL_SYSVAR(max_purge_lag_delay),
  MYSQL_SYSVAR(mirrored_log_groups),
  MYSQL_SYSVAR(old_blocks_pct),
  MYSQL_SYSVAR(old_blocks_time),
  MYSQL_SYSVAR(open_files),
  MYSQL_SYSVAR(optimize_fulltext_only),
  MYSQL_SYSVAR(rollback_on_timeout),
  MYSQL_SYSVAR(ft_aux_table),
  MYSQL_SYSVAR(ft_enable_diag_print),
  MYSQL_SYSVAR(ft_server_stopword_table),
  MYSQL_SYSVAR(ft_user_stopword_table),
  MYSQL_SYSVAR(disable_sort_file_cache),
  MYSQL_SYSVAR(stats_on_metadata),
  MYSQL_SYSVAR(stats_sample_pages),
  MYSQL_SYSVAR(stats_transient_sample_pages),
  MYSQL_SYSVAR(stats_persistent),
  MYSQL_SYSVAR(stats_persistent_sample_pages),
  MYSQL_SYSVAR(stats_auto_recalc),
  MYSQL_SYSVAR(adaptive_hash_index),
  MYSQL_SYSVAR(stats_method),
  MYSQL_SYSVAR(replication_delay),
  MYSQL_SYSVAR(status_file),
  MYSQL_SYSVAR(strict_mode),
  MYSQL_SYSVAR(support_xa),
  MYSQL_SYSVAR(sort_buffer_size),
  MYSQL_SYSVAR(online_alter_log_max_size),
  MYSQL_SYSVAR(sync_spin_loops),
  MYSQL_SYSVAR(spin_wait_delay),
  MYSQL_SYSVAR(table_locks),
  MYSQL_SYSVAR(thread_concurrency),
#ifdef HAVE_ATOMIC_BUILTINS
  MYSQL_SYSVAR(adaptive_max_sleep_delay),
#endif /* HAVE_ATOMIC_BUILTINS */
  MYSQL_SYSVAR(thread_sleep_delay),
  MYSQL_SYSVAR(autoinc_lock_mode),
  MYSQL_SYSVAR(version),
  MYSQL_SYSVAR(use_sys_malloc),
  MYSQL_SYSVAR(use_native_aio),
  MYSQL_SYSVAR(change_buffering),
  MYSQL_SYSVAR(change_buffer_max_size),
#if defined UNIV_DEBUG || defined UNIV_IBUF_DEBUG
  MYSQL_SYSVAR(change_buffering_debug),
  MYSQL_SYSVAR(disable_background_merge),
#endif /* UNIV_DEBUG || UNIV_IBUF_DEBUG */
  MYSQL_SYSVAR(random_read_ahead),
  MYSQL_SYSVAR(read_ahead_threshold),
  MYSQL_SYSVAR(read_only),
  MYSQL_SYSVAR(io_capacity),
  MYSQL_SYSVAR(io_capacity_max),
  MYSQL_SYSVAR(monitor_enable),
  MYSQL_SYSVAR(monitor_disable),
  MYSQL_SYSVAR(monitor_reset),
  MYSQL_SYSVAR(monitor_reset_all),
  MYSQL_SYSVAR(purge_threads),
  MYSQL_SYSVAR(purge_batch_size),
#ifdef UNIV_DEBUG
  MYSQL_SYSVAR(purge_run_now),
  MYSQL_SYSVAR(purge_stop_now),
  MYSQL_SYSVAR(log_checkpoint_now),
#endif /* UNIV_DEBUG */
#if defined UNIV_DEBUG || defined UNIV_PERF_DEBUG
  MYSQL_SYSVAR(page_hash_locks),
  MYSQL_SYSVAR(doublewrite_batch_size),
#endif /* defined UNIV_DEBUG || defined UNIV_PERF_DEBUG */
  MYSQL_SYSVAR(print_all_deadlocks),
  MYSQL_SYSVAR(cmp_per_index_enabled),
  MYSQL_SYSVAR(undo_logs),
  MYSQL_SYSVAR(rollback_segments),
  MYSQL_SYSVAR(undo_directory),
  MYSQL_SYSVAR(undo_tablespaces),
  MYSQL_SYSVAR(sync_array_size),
  MYSQL_SYSVAR(compression_failure_threshold_pct),
  MYSQL_SYSVAR(compression_pad_pct_max),
#ifdef UNIV_DEBUG
  MYSQL_SYSVAR(trx_rseg_n_slots_debug),
  MYSQL_SYSVAR(limit_optimistic_insert_debug),
  MYSQL_SYSVAR(trx_purge_view_update_only_debug),
#endif /* UNIV_DEBUG */
  NULL
};

mysql_declare_plugin(innobase)
{
  MYSQL_STORAGE_ENGINE_PLUGIN,
  &innobase_storage_engine,
  innobase_hton_name,
  plugin_author,
  "Supports transactions, row-level locking, and foreign keys",
  PLUGIN_LICENSE_GPL,
  innobase_init, /* Plugin Init */
  NULL, /* Plugin Deinit */
  INNODB_VERSION_SHORT,
  innodb_status_variables_export,/* status variables             */
  innobase_system_variables, /* system variables */
  NULL, /* reserved */
  0,    /* flags */
},
i_s_innodb_trx,
i_s_innodb_locks,
i_s_innodb_lock_waits,
i_s_innodb_cmp,
i_s_innodb_cmp_reset,
i_s_innodb_cmpmem,
i_s_innodb_cmpmem_reset,
i_s_innodb_cmp_per_index,
i_s_innodb_cmp_per_index_reset,
i_s_innodb_buffer_page,
i_s_innodb_buffer_page_lru,
i_s_innodb_buffer_stats,
i_s_innodb_metrics,
i_s_innodb_ft_default_stopword,
i_s_innodb_ft_deleted,
i_s_innodb_ft_being_deleted,
i_s_innodb_ft_config,
i_s_innodb_ft_index_cache,
i_s_innodb_ft_index_table,
i_s_innodb_sys_tables,
i_s_innodb_sys_tablestats,
i_s_innodb_sys_indexes,
i_s_innodb_sys_columns,
i_s_innodb_sys_fields,
i_s_innodb_sys_foreign,
i_s_innodb_sys_foreign_cols,
i_s_innodb_sys_tablespaces,
i_s_innodb_sys_datafiles

mysql_declare_plugin_end;

/** @brief Initialize the default value of innodb_commit_concurrency.

Once InnoDB is running, the innodb_commit_concurrency must not change
from zero to nonzero. (Bug #42101)

The initial default value is 0, and without this extra initialization,
SET GLOBAL innodb_commit_concurrency=DEFAULT would set the parameter
to 0, even if it was initially set to nonzero at the command line
or configuration file. */
static
void
innobase_commit_concurrency_init_default()
/*======================================*/
{
	MYSQL_SYSVAR_NAME(commit_concurrency).def_val
		= innobase_commit_concurrency;
}

/** @brief Initialize the default and max value of innodb_undo_logs.

Once InnoDB is running, the default value and the max value of
innodb_undo_logs must be equal to the available undo logs,
given by srv_available_undo_logs. */
static
void
innobase_undo_logs_init_default_max()
/*=================================*/
{
	MYSQL_SYSVAR_NAME(undo_logs).max_val
		= MYSQL_SYSVAR_NAME(undo_logs).def_val
		= srv_available_undo_logs;
}

#ifdef UNIV_COMPILE_TEST_FUNCS

struct innobase_convert_name_test_t {
	char*		buf;
	ulint		buflen;
	const char*	id;
	ulint		idlen;
	void*		thd;
	ibool		file_id;

	const char*	expected;
};

void
test_innobase_convert_name()
{
	char	buf[1024];
	ulint	i;

	innobase_convert_name_test_t test_input[] = {
		{buf, sizeof(buf), "abcd", 4, NULL, TRUE, "\"abcd\""},
		{buf, 7, "abcd", 4, NULL, TRUE, "\"abcd\""},
		{buf, 6, "abcd", 4, NULL, TRUE, "\"abcd\""},
		{buf, 5, "abcd", 4, NULL, TRUE, "\"abc\""},
		{buf, 4, "abcd", 4, NULL, TRUE, "\"ab\""},

		{buf, sizeof(buf), "ab@0060cd", 9, NULL, TRUE, "\"ab`cd\""},
		{buf, 9, "ab@0060cd", 9, NULL, TRUE, "\"ab`cd\""},
		{buf, 8, "ab@0060cd", 9, NULL, TRUE, "\"ab`cd\""},
		{buf, 7, "ab@0060cd", 9, NULL, TRUE, "\"ab`cd\""},
		{buf, 6, "ab@0060cd", 9, NULL, TRUE, "\"ab`c\""},
		{buf, 5, "ab@0060cd", 9, NULL, TRUE, "\"ab`\""},
		{buf, 4, "ab@0060cd", 9, NULL, TRUE, "\"ab\""},

		{buf, sizeof(buf), "ab\"cd", 5, NULL, TRUE,
			"\"#mysql50#ab\"\"cd\""},
		{buf, 17, "ab\"cd", 5, NULL, TRUE,
			"\"#mysql50#ab\"\"cd\""},
		{buf, 16, "ab\"cd", 5, NULL, TRUE,
			"\"#mysql50#ab\"\"c\""},
		{buf, 15, "ab\"cd", 5, NULL, TRUE,
			"\"#mysql50#ab\"\"\""},
		{buf, 14, "ab\"cd", 5, NULL, TRUE,
			"\"#mysql50#ab\""},
		{buf, 13, "ab\"cd", 5, NULL, TRUE,
			"\"#mysql50#ab\""},
		{buf, 12, "ab\"cd", 5, NULL, TRUE,
			"\"#mysql50#a\""},
		{buf, 11, "ab\"cd", 5, NULL, TRUE,
			"\"#mysql50#\""},
		{buf, 10, "ab\"cd", 5, NULL, TRUE,
			"\"#mysql50\""},

		{buf, sizeof(buf), "ab/cd", 5, NULL, TRUE, "\"ab\".\"cd\""},
		{buf, 9, "ab/cd", 5, NULL, TRUE, "\"ab\".\"cd\""},
		{buf, 8, "ab/cd", 5, NULL, TRUE, "\"ab\".\"c\""},
		{buf, 7, "ab/cd", 5, NULL, TRUE, "\"ab\".\"\""},
		{buf, 6, "ab/cd", 5, NULL, TRUE, "\"ab\"."},
		{buf, 5, "ab/cd", 5, NULL, TRUE, "\"ab\"."},
		{buf, 4, "ab/cd", 5, NULL, TRUE, "\"ab\""},
		{buf, 3, "ab/cd", 5, NULL, TRUE, "\"a\""},
		{buf, 2, "ab/cd", 5, NULL, TRUE, "\"\""},
		/* XXX probably "" is a better result in this case
		{buf, 1, "ab/cd", 5, NULL, TRUE, "."},
		*/
		{buf, 0, "ab/cd", 5, NULL, TRUE, ""},
	};

	for (i = 0; i < sizeof(test_input) / sizeof(test_input[0]); i++) {

		char*	end;
		ibool	ok = TRUE;
		size_t	res_len;

		fprintf(stderr, "TESTING %lu, %s, %lu, %s\n",
			test_input[i].buflen,
			test_input[i].id,
			test_input[i].idlen,
			test_input[i].expected);

		end = innobase_convert_name(
			test_input[i].buf,
			test_input[i].buflen,
			test_input[i].id,
			test_input[i].idlen,
			test_input[i].thd,
			test_input[i].file_id);

		res_len = (size_t) (end - test_input[i].buf);

		if (res_len != strlen(test_input[i].expected)) {

			fprintf(stderr, "unexpected len of the result: %u, "
				"expected: %u\n", (unsigned) res_len,
				(unsigned) strlen(test_input[i].expected));
			ok = FALSE;
		}

		if (memcmp(test_input[i].buf,
			   test_input[i].expected,
			   strlen(test_input[i].expected)) != 0
		    || !ok) {

			fprintf(stderr, "unexpected result: %.*s, "
				"expected: %s\n", (int) res_len,
				test_input[i].buf,
				test_input[i].expected);
			ok = FALSE;
		}

		if (ok) {
			fprintf(stderr, "OK: res: %.*s\n\n", (int) res_len,
				buf);
		} else {
			fprintf(stderr, "FAILED\n\n");
			return;
		}
	}
}

#endif /* UNIV_COMPILE_TEST_FUNCS */

<<<<<<< HEAD
/****************************************************************************
 * DS-MRR implementation
 ***************************************************************************/

/**
 * Multi Range Read interface, DS-MRR calls
 */

int
ha_innobase::multi_range_read_init(
	RANGE_SEQ_IF*	seq,
	void*		seq_init_param,
	uint		n_ranges,
	uint		mode,
	HANDLER_BUFFER*	buf)
{
	return(ds_mrr.dsmrr_init(this, seq, seq_init_param,
				 n_ranges, mode, buf));
}

int
ha_innobase::multi_range_read_next(
	char**		range_info)
{
	return(ds_mrr.dsmrr_next(range_info));
}

ha_rows
ha_innobase::multi_range_read_info_const(
	uint		keyno,
	RANGE_SEQ_IF*	seq,
	void*		seq_init_param,
	uint		n_ranges,
	uint*		bufsz,
	uint*		flags,
	Cost_estimate*	cost)
{
	/* See comments in ha_myisam::multi_range_read_info_const */
	ds_mrr.init(this, table);
	return(ds_mrr.dsmrr_info_const(keyno, seq, seq_init_param,
				       n_ranges, bufsz, flags, cost));
}

ha_rows
ha_innobase::multi_range_read_info(
	uint		keyno,
	uint		n_ranges,
	uint		keys,
	uint*		bufsz,
	uint*		flags,
	Cost_estimate*	cost)
{
	ds_mrr.init(this, table);
	return(ds_mrr.dsmrr_info(keyno, n_ranges, keys, bufsz, flags, cost));
}


/**
 * Index Condition Pushdown interface implementation
 */

/*************************************************************//**
InnoDB index push-down condition check
@return ICP_NO_MATCH, ICP_MATCH, or ICP_OUT_OF_RANGE */
UNIV_INTERN
enum icp_result
innobase_index_cond(
/*================*/
	void*	file)	/*!< in/out: pointer to ha_innobase */
{
	DBUG_ENTER("innobase_index_cond");

	ha_innobase*	h = reinterpret_cast<class ha_innobase*>(file);

	DBUG_ASSERT(h->pushed_idx_cond);
	DBUG_ASSERT(h->pushed_idx_cond_keyno != MAX_KEY);

	if (h->end_range && h->compare_key_icp(h->end_range) > 0) {

		/* caller should return HA_ERR_END_OF_FILE already */
		DBUG_RETURN(ICP_OUT_OF_RANGE);
	}

	DBUG_RETURN(h->pushed_idx_cond->val_int() ? ICP_MATCH : ICP_NO_MATCH);
}

/** Attempt to push down an index condition.
* @param[in] keyno	MySQL key number
* @param[in] idx_cond	Index condition to be checked
* @return Part of idx_cond which the handler will not evaluate
*/
UNIV_INTERN
class Item*
ha_innobase::idx_cond_push(
	uint		keyno,
	class Item*	idx_cond)
{
	DBUG_ENTER("ha_innobase::idx_cond_push");
	DBUG_ASSERT(keyno != MAX_KEY);
	DBUG_ASSERT(idx_cond != NULL);

	pushed_idx_cond = idx_cond;
	pushed_idx_cond_keyno = keyno;
	in_range_check_pushed_down = TRUE;
	/* We will evaluate the condition entirely */
	DBUG_RETURN(NULL);
}

/******************************************************************//**
Use this when the args are passed to the format string from
errmsg-utf8.txt directly as is.

Push a warning message to the client, it is a wrapper around:

void push_warning_printf(
	THD *thd, Sql_condition::enum_warning_level level,
	uint code, const char *format, ...);
*/
UNIV_INTERN
void
ib_senderrf(
/*========*/
	THD*		thd,		/*!< in/out: session */
	ib_log_level_t	level,		/*!< in: warning level */
	ib_uint32_t	code,		/*!< MySQL error code */
	...)				/*!< Args */
{
	char*		str;
	va_list         args;
	const char*	format = innobase_get_err_msg(code);

	/* If the caller wants to push a message to the client then
	the caller must pass a valid session handle. */

	ut_a(thd != 0);

	/* The error code must exist in the errmsg-utf8.txt file. */
	ut_a(format != 0);

	va_start(args, code);

#ifdef __WIN__
	int		size = _vscprintf(format, args) + 1;
	str = static_cast<char*>(malloc(size));
	str[size - 1] = 0x0;
	vsnprintf(str, size, format, args);
#elif HAVE_VASPRINTF
	(void) vasprintf(&str, format, args);
#else
	/* Use a fixed length string. */
	str = static_cast<char*>(malloc(BUFSIZ));
	my_vsnprintf(str, BUFSIZ, format, args);
#endif /* __WIN__ */

	Sql_condition::enum_warning_level	l;

	l = Sql_condition::WARN_LEVEL_NOTE;

	switch(level) {
	case IB_LOG_LEVEL_INFO:
		break;
	case IB_LOG_LEVEL_WARN:
		l = Sql_condition::WARN_LEVEL_WARN;
		break;
	case IB_LOG_LEVEL_ERROR:
		/* We can't use push_warning_printf(), it is a hard error. */
		my_printf_error(code, "%s", MYF(0), str);
		break;
	case IB_LOG_LEVEL_FATAL:
		l = Sql_condition::WARN_LEVEL_END;
		break;
	}

	if (level != IB_LOG_LEVEL_ERROR) {
		push_warning_printf(thd, l, code, "InnoDB: %s", str);
	}

	va_end(args);
	free(str);

	if (level == IB_LOG_LEVEL_FATAL) {
		ut_error;
	}
}

/******************************************************************//**
Use this when the args are first converted to a formatted string and then
passed to the format string from errmsg-utf8.txt. The error message format
must be: "Some string ... %s".

Push a warning message to the client, it is a wrapper around:

void push_warning_printf(
	THD *thd, Sql_condition::enum_warning_level level,
	uint code, const char *format, ...);
*/
UNIV_INTERN
void
ib_errf(
/*====*/
	THD*		thd,		/*!< in/out: session */
	ib_log_level_t	level,		/*!< in: warning level */
	ib_uint32_t	code,		/*!< MySQL error code */
	const char*	format,		/*!< printf format */
	...)				/*!< Args */
{
	char*		str;
	va_list         args;

	/* If the caller wants to push a message to the client then
	the caller must pass a valid session handle. */

	ut_a(thd != 0);
	ut_a(format != 0);

	va_start(args, format);

#ifdef __WIN__
	int		size = _vscprintf(format, args) + 1;
	str = static_cast<char*>(malloc(size));
	str[size - 1] = 0x0;
	vsnprintf(str, size, format, args);
#elif HAVE_VASPRINTF
	(void) vasprintf(&str, format, args);
#else
	/* Use a fixed length string. */
	str = static_cast<char*>(malloc(BUFSIZ));
	my_vsnprintf(str, BUFSIZ, format, args);
#endif /* __WIN__ */

	ib_senderrf(thd, level, code, str);

	va_end(args);
	free(str);
}

/******************************************************************//**
Write a message to the MySQL log, prefixed with "InnoDB: " */
UNIV_INTERN
void
ib_logf(
/*====*/
	ib_log_level_t	level,		/*!< in: warning level */
	const char*	format,		/*!< printf format */
	...)				/*!< Args */
{
	char*		str;
	va_list         args;

	va_start(args, format);

#ifdef __WIN__
	int		size = _vscprintf(format, args) + 1;
	str = static_cast<char*>(malloc(size));
	str[size - 1] = 0x0;
	vsnprintf(str, size, format, args);
#elif HAVE_VASPRINTF
	(void) vasprintf(&str, format, args);
#else
	/* Use a fixed length string. */
	str = static_cast<char*>(malloc(BUFSIZ));
	my_vsnprintf(str, BUFSIZ, format, args);
#endif /* __WIN__ */

	switch(level) {
	case IB_LOG_LEVEL_INFO:
		sql_print_information("InnoDB: %s", str);
		break;
	case IB_LOG_LEVEL_WARN:
		sql_print_warning("InnoDB: %s", str);
		break;
	case IB_LOG_LEVEL_ERROR:
		sql_print_error("InnoDB: %s", str);
		break;
	case IB_LOG_LEVEL_FATAL:
		sql_print_error("InnoDB: %s", str);
		break;
	}

	va_end(args);
	free(str);

	if (level == IB_LOG_LEVEL_FATAL) {
		ut_error;
	}
=======
/**********************************************************************
Converts an identifier from my_charset_filename to UTF-8 charset. */
extern "C"
uint
innobase_convert_to_filename_charset(
/*=================================*/
	char*		to,	/* out: converted identifier */
	const char*	from,	/* in: identifier to convert */
	ulint		len)	/* in: length of 'to', in bytes */
{
	uint		errors;
	uint		rlen;
	CHARSET_INFO*	cs_to = &my_charset_filename;
	CHARSET_INFO*	cs_from = system_charset_info;

	rlen = strconvert(cs_from, from, cs_to, to, len, &errors);

	if (errors) {
		fprintf(stderr, "InnoDB: There was a problem in converting"
			"'%s' in charset %s to charset %s", from, cs_from->name,
			cs_to->name);
	}

	return(rlen);
}

/**********************************************************************
Converts an identifier from my_charset_filename to UTF-8 charset. */
extern "C"
uint
innobase_convert_to_system_charset(
/*===============================*/
	char*		to,	/* out: converted identifier */
	const char*	from,	/* in: identifier to convert */
	ulint		len,	/* in: length of 'to', in bytes */
	uint*		errors)	/* out: error return */
{
	uint		rlen;
	CHARSET_INFO*	cs1 = &my_charset_filename;
	CHARSET_INFO*	cs2 = system_charset_info;

	rlen = strconvert(cs1, from, cs2, to, len, errors);

	if (*errors) {
		fprintf(stderr, "InnoDB: There was a problem in converting"
			"'%s' in charset %s to charset %s", from, cs1->name,
			cs2->name);
	}

	return(rlen);
>>>>>>> 1e80a174
}<|MERGE_RESOLUTION|>--- conflicted
+++ resolved
@@ -1587,33 +1587,27 @@
 
 /**********************************************************************
 Check if the length of the identifier exceeds the maximum allowed.
-The input to this function is an identifier in charset my_charset_filename.
 return true when length of identifier is too long. */
 UNIV_INTERN
 my_bool
 innobase_check_identifier_length(
 /*=============================*/
-	const char*	id)	/* in: identifier to check.  it must belong
-				to charset my_charset_filename */
-{
-	char		tmp[MAX_TABLE_NAME_LEN + 10];
-	uint		errors;
-	uint		len;
+	const char*	id)	/* in: FK identifier to check excluding the
+				database portion. */
+{
 	int		well_formed_error = 0;
-	CHARSET_INFO*	cs1 = &my_charset_filename;
-	CHARSET_INFO*	cs2 = thd_charset(current_thd);
-
-	len = strconvert(cs1, id, cs2, tmp, MAX_TABLE_NAME_LEN + 10, &errors);
-
-	uint res = cs2->cset->well_formed_len(cs2, tmp, tmp + len,
-					      NAME_CHAR_LEN,
-					      &well_formed_error);
-
-	if (well_formed_error || res != len) {
-		my_error(ER_TOO_LONG_IDENT, MYF(0), tmp);
-		return(true);
-	}
-	return(false);
+	CHARSET_INFO	*cs = system_charset_info;
+	DBUG_ENTER("innobase_check_identifier_length");
+
+	uint res = cs->cset->well_formed_len(cs, id, id + strlen(id),
+					     NAME_CHAR_LEN,
+					     &well_formed_error);
+
+	if (well_formed_error || res == NAME_CHAR_LEN) {
+		my_error(ER_TOO_LONG_IDENT, MYF(0), id);
+		DBUG_RETURN(true);
+	}
+	DBUG_RETURN(false);
 }
 
 /******************************************************************//**
@@ -4385,7 +4379,6 @@
 		goto func_exit;
 	}
 
-<<<<<<< HEAD
 	/* If index entry count is non-zero, nothing has
 	changed since last update, directly return TRUE */
 	if (share->idx_trans_tbl.index_count) {
@@ -4415,32 +4408,6 @@
 
 		share->idx_trans_tbl.array_size = mysql_num_index;
 	}
-=======
-/**********************************************************************
-Check if the length of the identifier exceeds the maximum allowed.
-return true when length of identifier is too long. */
-extern "C"
-my_bool
-innobase_check_identifier_length(
-/*=============================*/
-	const char*	id)	/* in: FK identifier to check excluding the
-				database portion. */
-{
-	int		well_formed_error = 0;
-	CHARSET_INFO	*cs = system_charset_info;
-	DBUG_ENTER("innobase_check_identifier_length");
-
-	uint res = cs->cset->well_formed_len(cs, id, id + strlen(id),
-					     NAME_CHAR_LEN,
-					     &well_formed_error);
-
-	if (well_formed_error || res == NAME_CHAR_LEN) {
-		my_error(ER_TOO_LONG_IDENT, MYF(0), id);
-		DBUG_RETURN(true);
-	}
-	DBUG_RETURN(false);
-}
->>>>>>> 1e80a174
 
 	/* For each index in the mysql key_info array, fetch its
 	corresponding InnoDB index pointer into index_mapping
@@ -16598,7 +16565,6 @@
 
 #endif /* UNIV_COMPILE_TEST_FUNCS */
 
-<<<<<<< HEAD
 /****************************************************************************
  * DS-MRR implementation
  ***************************************************************************/
@@ -16884,10 +16850,10 @@
 	if (level == IB_LOG_LEVEL_FATAL) {
 		ut_error;
 	}
-=======
+}
+
 /**********************************************************************
 Converts an identifier from my_charset_filename to UTF-8 charset. */
-extern "C"
 uint
 innobase_convert_to_filename_charset(
 /*=================================*/
@@ -16896,24 +16862,14 @@
 	ulint		len)	/* in: length of 'to', in bytes */
 {
 	uint		errors;
-	uint		rlen;
 	CHARSET_INFO*	cs_to = &my_charset_filename;
 	CHARSET_INFO*	cs_from = system_charset_info;
 
-	rlen = strconvert(cs_from, from, cs_to, to, len, &errors);
-
-	if (errors) {
-		fprintf(stderr, "InnoDB: There was a problem in converting"
-			"'%s' in charset %s to charset %s", from, cs_from->name,
-			cs_to->name);
-	}
-
-	return(rlen);
+	return(strconvert(cs_from, from, cs_to, to, len, &errors));
 }
 
 /**********************************************************************
 Converts an identifier from my_charset_filename to UTF-8 charset. */
-extern "C"
 uint
 innobase_convert_to_system_charset(
 /*===============================*/
@@ -16922,18 +16878,8 @@
 	ulint		len,	/* in: length of 'to', in bytes */
 	uint*		errors)	/* out: error return */
 {
-	uint		rlen;
 	CHARSET_INFO*	cs1 = &my_charset_filename;
 	CHARSET_INFO*	cs2 = system_charset_info;
 
-	rlen = strconvert(cs1, from, cs2, to, len, errors);
-
-	if (*errors) {
-		fprintf(stderr, "InnoDB: There was a problem in converting"
-			"'%s' in charset %s to charset %s", from, cs1->name,
-			cs2->name);
-	}
-
-	return(rlen);
->>>>>>> 1e80a174
+	return(strconvert(cs1, from, cs2, to, len, errors));
 }