/*****************************************************************************

Copyright (c) 2000, 2013, Oracle and/or its affiliates. All Rights Reserved.
Copyright (c) 2008, 2009 Google Inc.
Copyright (c) 2009, Percona Inc.

Portions of this file contain modifications contributed and copyrighted by
Google, Inc. Those modifications are gratefully acknowledged and are described
briefly in the InnoDB documentation. The contributions by Google are
incorporated with their permission, and subject to the conditions contained in
the file COPYING.Google.

Portions of this file contain modifications contributed and copyrighted
by Percona Inc.. Those modifications are
gratefully acknowledged and are described briefly in the InnoDB
documentation. The contributions by Percona Inc. are incorporated with
their permission, and subject to the conditions contained in the file
COPYING.Percona.

This program is free software; you can redistribute it and/or modify it under
the terms of the GNU General Public License as published by the Free Software
Foundation; version 2 of the License.

This program is distributed in the hope that it will be useful, but WITHOUT
ANY WARRANTY; without even the implied warranty of MERCHANTABILITY or FITNESS
FOR A PARTICULAR PURPOSE. See the GNU General Public License for more details.

You should have received a copy of the GNU General Public License along with
this program; if not, write to the Free Software Foundation, Inc.,
51 Franklin Street, Suite 500, Boston, MA 02110-1335 USA

*****************************************************************************/

/* TODO list for the InnoDB handler in 5.0:
  - fix savepoint functions to use savepoint storage area
  - Find out what kind of problems the OS X case-insensitivity causes to
    table and database names; should we 'normalize' the names like we do
    in Windows?
*/

#ifdef USE_PRAGMA_IMPLEMENTATION
#pragma implementation				// gcc: Class implementation
#endif

#include <sql_table.h>	// explain_filename, nz2, EXPLAIN_PARTITIONS_AS_COMMENT,
			// EXPLAIN_FILENAME_MAX_EXTRA_LENGTH

#include <sql_acl.h>	// PROCESS_ACL
#include <m_ctype.h>
#include <debug_sync.h> // DEBUG_SYNC
#include <mysys_err.h>
#include <mysql/plugin.h>
#include <mysql/innodb_priv.h>
#include <mysql/psi/psi.h>
#include <my_sys.h>
<<<<<<< HEAD
=======
#include <my_check_opt.h>
>>>>>>> f6dfd7d7

/** @file ha_innodb.cc */

/* Include necessary InnoDB headers */
extern "C" {
#include "univ.i"
#include "buf0lru.h"
#include "btr0sea.h"
#include "os0file.h"
#include "os0thread.h"
#include "srv0start.h"
#include "srv0srv.h"
#include "trx0roll.h"
#include "trx0trx.h"
#include "trx0sys.h"
#include "mtr0mtr.h"
#include "row0ins.h"
#include "row0mysql.h"
#include "row0sel.h"
#include "row0upd.h"
#include "log0log.h"
#include "lock0lock.h"
#include "dict0crea.h"
#include "btr0cur.h"
#include "btr0btr.h"
#include "fsp0fsp.h"
#include "sync0sync.h"
#include "fil0fil.h"
#include "trx0xa.h"
#include "row0merge.h"
#include "dict0boot.h"
#include "ha_prototypes.h"
#include "ut0mem.h"
#include "ibuf0ibuf.h"

enum_tx_isolation thd_get_trx_isolation(const THD* thd);

}

#include "ha_innodb.h"
#include "i_s.h"

# ifndef MYSQL_PLUGIN_IMPORT
#  define MYSQL_PLUGIN_IMPORT /* nothing */
# endif /* MYSQL_PLUGIN_IMPORT */

/** to protect innobase_open_files */
static mysql_mutex_t innobase_share_mutex;
/** to force correct commit order in binlog */
static mysql_mutex_t prepare_commit_mutex;
static ulong commit_threads = 0;
static mysql_cond_t commit_cond;
static mysql_mutex_t commit_cond_m;
static bool innodb_inited = 0;

#define INSIDE_HA_INNOBASE_CC

/* In the Windows plugin, the return value of current_thd is
undefined.  Map it to NULL. */

#define EQ_CURRENT_THD(thd) ((thd) == current_thd)


static struct handlerton* innodb_hton_ptr;

static const long AUTOINC_OLD_STYLE_LOCKING = 0;
static const long AUTOINC_NEW_STYLE_LOCKING = 1;
static const long AUTOINC_NO_LOCKING = 2;

static long innobase_mirrored_log_groups, innobase_log_files_in_group,
	innobase_log_buffer_size,
	innobase_additional_mem_pool_size, innobase_file_io_threads,
	innobase_force_recovery, innobase_open_files,
	innobase_autoinc_lock_mode;
static ulong innobase_commit_concurrency = 0;
static ulong innobase_read_io_threads;
static ulong innobase_write_io_threads;
static long innobase_buffer_pool_instances = 1;

static long long innobase_buffer_pool_size, innobase_log_file_size;

/** Percentage of the buffer pool to reserve for 'old' blocks.
Connected to buf_LRU_old_ratio. */
static uint innobase_old_blocks_pct;

/* The default values for the following char* start-up parameters
are determined in innobase_init below: */

static char*	innobase_data_home_dir			= NULL;
static char*	innobase_data_file_path			= NULL;
static char*	innobase_log_group_home_dir		= NULL;
static char*	innobase_file_format_name		= NULL;
static char*	innobase_change_buffering		= NULL;

/* The highest file format being used in the database. The value can be
set by user, however, it will be adjusted to the newer file format if
a table of such format is created/opened. */
static char*	innobase_file_format_max		= NULL;

static char*	innobase_file_flush_method		= NULL;

/* Below we have boolean-valued start-up parameters, and their default
values */

static ulong	innobase_fast_shutdown			= 1;
static my_bool	innobase_file_format_check		= TRUE;
#ifdef UNIV_LOG_ARCHIVE
static my_bool	innobase_log_archive			= FALSE;
static char*	innobase_log_arch_dir			= NULL;
#endif /* UNIV_LOG_ARCHIVE */
static my_bool	innobase_use_doublewrite		= TRUE;
static my_bool	innobase_use_checksums			= TRUE;
static my_bool	innobase_locks_unsafe_for_binlog	= FALSE;
static my_bool	innobase_rollback_on_timeout		= FALSE;
static my_bool	innobase_create_status_file		= FALSE;
static my_bool	innobase_stats_on_metadata		= TRUE;
static my_bool	innobase_large_prefix			= FALSE;


static char*	internal_innobase_data_file_path	= NULL;

static char*	innodb_version_str = (char*) INNODB_VERSION_STR;

/** Possible values for system variable "innodb_stats_method". The values
are defined the same as its corresponding MyISAM system variable
"myisam_stats_method"(see "myisam_stats_method_names"), for better usability */
static const char* innodb_stats_method_names[] = {
	"nulls_equal",
	"nulls_unequal",
	"nulls_ignored",
	NullS
};

/** Used to define an enumerate type of the system variable innodb_stats_method.
This is the same as "myisam_stats_method_typelib" */
static TYPELIB innodb_stats_method_typelib = {
	array_elements(innodb_stats_method_names) - 1,
	"innodb_stats_method_typelib",
	innodb_stats_method_names,
	NULL
};

/* The following counter is used to convey information to InnoDB
about server activity: in selects it is not sensible to call
srv_active_wake_master_thread after each fetch or search, we only do
it every INNOBASE_WAKE_INTERVAL'th step. */

#define INNOBASE_WAKE_INTERVAL	32
static ulong	innobase_active_counter	= 0;

static hash_table_t*	innobase_open_tables;

/** Allowed values of innodb_change_buffering */
static const char* innobase_change_buffering_values[IBUF_USE_COUNT] = {
	"none",		/* IBUF_USE_NONE */
	"inserts",	/* IBUF_USE_INSERT */
	"deletes",	/* IBUF_USE_DELETE_MARK */
	"changes",	/* IBUF_USE_INSERT_DELETE_MARK */
	"purges",	/* IBUF_USE_DELETE */
	"all"		/* IBUF_USE_ALL */
};

#ifdef HAVE_PSI_INTERFACE
/* Keys to register pthread mutexes/cond in the current file with
performance schema */
static mysql_pfs_key_t	innobase_share_mutex_key;
static mysql_pfs_key_t	prepare_commit_mutex_key;
static mysql_pfs_key_t	commit_cond_mutex_key;
static mysql_pfs_key_t	commit_cond_key;

static PSI_mutex_info	all_pthread_mutexes[] = {
        {&commit_cond_mutex_key, "commit_cond_mutex", 0},
        {&innobase_share_mutex_key, "innobase_share_mutex", 0},
        {&prepare_commit_mutex_key, "prepare_commit_mutex", 0}
};

static PSI_cond_info	all_innodb_conds[] = {
	{&commit_cond_key, "commit_cond", 0}
};

# ifdef UNIV_PFS_MUTEX
/* all_innodb_mutexes array contains mutexes that are
performance schema instrumented if "UNIV_PFS_MUTEX"
is defined */
static PSI_mutex_info all_innodb_mutexes[] = {
	{&autoinc_mutex_key, "autoinc_mutex", 0},
	{&btr_search_enabled_mutex_key, "btr_search_enabled_mutex", 0},
#  ifndef PFS_SKIP_BUFFER_MUTEX_RWLOCK
	{&buffer_block_mutex_key, "buffer_block_mutex", 0},
#  endif /* !PFS_SKIP_BUFFER_MUTEX_RWLOCK */
	{&buf_pool_mutex_key, "buf_pool_mutex", 0},
	{&buf_pool_zip_mutex_key, "buf_pool_zip_mutex", 0},
	{&cache_last_read_mutex_key, "cache_last_read_mutex", 0},
	{&dict_foreign_err_mutex_key, "dict_foreign_err_mutex", 0},
	{&dict_sys_mutex_key, "dict_sys_mutex", 0},
	{&file_format_max_mutex_key, "file_format_max_mutex", 0},
	{&fil_system_mutex_key, "fil_system_mutex", 0},
	{&flush_list_mutex_key, "flush_list_mutex", 0},
	{&log_flush_order_mutex_key, "log_flush_order_mutex", 0},
	{&hash_table_mutex_key, "hash_table_mutex", 0},
	{&ibuf_bitmap_mutex_key, "ibuf_bitmap_mutex", 0},
	{&ibuf_mutex_key, "ibuf_mutex", 0},
	{&ibuf_pessimistic_insert_mutex_key,
		 "ibuf_pessimistic_insert_mutex", 0},
	{&kernel_mutex_key, "kernel_mutex", 0},
	{&log_sys_mutex_key, "log_sys_mutex", 0},
#  ifdef UNIV_MEM_DEBUG
	{&mem_hash_mutex_key, "mem_hash_mutex", 0},
#  endif /* UNIV_MEM_DEBUG */
	{&mem_pool_mutex_key, "mem_pool_mutex", 0},
	{&mutex_list_mutex_key, "mutex_list_mutex", 0},
	{&purge_sys_bh_mutex_key, "purge_sys_bh_mutex", 0},
	{&recv_sys_mutex_key, "recv_sys_mutex", 0},
	{&rseg_mutex_key, "rseg_mutex", 0},
#  ifdef UNIV_SYNC_DEBUG
	{&rw_lock_debug_mutex_key, "rw_lock_debug_mutex", 0},
#  endif /* UNIV_SYNC_DEBUG */
	{&rw_lock_list_mutex_key, "rw_lock_list_mutex", 0},
	{&rw_lock_mutex_key, "rw_lock_mutex", 0},
	{&srv_dict_tmpfile_mutex_key, "srv_dict_tmpfile_mutex", 0},
	{&srv_innodb_monitor_mutex_key, "srv_innodb_monitor_mutex", 0},
	{&srv_misc_tmpfile_mutex_key, "srv_misc_tmpfile_mutex", 0},
	{&srv_monitor_file_mutex_key, "srv_monitor_file_mutex", 0},
	{&syn_arr_mutex_key, "syn_arr_mutex", 0},
#  ifdef UNIV_SYNC_DEBUG
	{&sync_thread_mutex_key, "sync_thread_mutex", 0},
#  endif /* UNIV_SYNC_DEBUG */
	{&trx_doublewrite_mutex_key, "trx_doublewrite_mutex", 0},
	{&trx_undo_mutex_key, "trx_undo_mutex", 0}
};
# endif /* UNIV_PFS_MUTEX */

# ifdef UNIV_PFS_RWLOCK
/* all_innodb_rwlocks array contains rwlocks that are
performance schema instrumented if "UNIV_PFS_RWLOCK"
is defined */
static PSI_rwlock_info all_innodb_rwlocks[] = {
#  ifdef UNIV_LOG_ARCHIVE
	{&archive_lock_key, "archive_lock", 0},
#  endif /* UNIV_LOG_ARCHIVE */
	{&btr_search_latch_key, "btr_search_latch", 0},
#  ifndef PFS_SKIP_BUFFER_MUTEX_RWLOCK
	{&buf_block_lock_key, "buf_block_lock", 0},
#  endif /* !PFS_SKIP_BUFFER_MUTEX_RWLOCK */
#  ifdef UNIV_SYNC_DEBUG
	{&buf_block_debug_latch_key, "buf_block_debug_latch", 0},
#  endif /* UNIV_SYNC_DEBUG */
	{&dict_operation_lock_key, "dict_operation_lock", 0},
	{&fil_space_latch_key, "fil_space_latch", 0},
	{&checkpoint_lock_key, "checkpoint_lock", 0},
	{&trx_i_s_cache_lock_key, "trx_i_s_cache_lock", 0},
	{&trx_purge_latch_key, "trx_purge_latch", 0},
	{&index_tree_rw_lock_key, "index_tree_rw_lock", 0},
	{&dict_table_stats_latch_key, "dict_table_stats", 0}
};
# endif /* UNIV_PFS_RWLOCK */

# ifdef UNIV_PFS_THREAD
/* all_innodb_threads array contains threads that are
performance schema instrumented if "UNIV_PFS_THREAD"
is defined */
static PSI_thread_info	all_innodb_threads[] = {
	{&trx_rollback_clean_thread_key, "trx_rollback_clean_thread", 0},
	{&io_handler_thread_key, "io_handler_thread", 0},
	{&srv_lock_timeout_thread_key, "srv_lock_timeout_thread", 0},
	{&srv_error_monitor_thread_key, "srv_error_monitor_thread", 0},
	{&srv_monitor_thread_key, "srv_monitor_thread", 0},
	{&srv_master_thread_key, "srv_master_thread", 0},
	{&srv_purge_thread_key, "srv_purge_thread", 0}
};
# endif /* UNIV_PFS_THREAD */

# ifdef UNIV_PFS_IO
/* all_innodb_files array contains the type of files that are
performance schema instrumented if "UNIV_PFS_IO" is defined */
static PSI_file_info	all_innodb_files[] = {
	{&innodb_file_data_key, "innodb_data_file", 0},
	{&innodb_file_log_key, "innodb_log_file", 0},
	{&innodb_file_temp_key, "innodb_temp_file", 0}
};
# endif /* UNIV_PFS_IO */
#endif /* HAVE_PSI_INTERFACE */

static INNOBASE_SHARE *get_share(const char *table_name);
static void free_share(INNOBASE_SHARE *share);
static int innobase_close_connection(handlerton *hton, THD* thd);
static int innobase_commit(handlerton *hton, THD* thd, bool all);
static int innobase_rollback(handlerton *hton, THD* thd, bool all);
static int innobase_rollback_to_savepoint(handlerton *hton, THD* thd,
           void *savepoint);
static int innobase_savepoint(handlerton *hton, THD* thd, void *savepoint);
static int innobase_release_savepoint(handlerton *hton, THD* thd,
           void *savepoint);
static handler *innobase_create_handler(handlerton *hton,
                                        TABLE_SHARE *table,
                                        MEM_ROOT *mem_root);

/* "GEN_CLUST_INDEX" is the name reserved for Innodb default
system primary index. */
static const char innobase_index_reserve_name[]= "GEN_CLUST_INDEX";

/** @brief Initialize the default value of innodb_commit_concurrency.

Once InnoDB is running, the innodb_commit_concurrency must not change
from zero to nonzero. (Bug #42101)

The initial default value is 0, and without this extra initialization,
SET GLOBAL innodb_commit_concurrency=DEFAULT would set the parameter
to 0, even if it was initially set to nonzero at the command line
or configuration file. */
static
void
innobase_commit_concurrency_init_default(void);
/*==========================================*/

/************************************************************//**
Validate the file format name and return its corresponding id.
@return	valid file format id */
static
uint
innobase_file_format_name_lookup(
/*=============================*/
	const char*	format_name);		/*!< in: pointer to file format
						name */
/************************************************************//**
Validate the file format check config parameters, as a side effect it
sets the srv_max_file_format_at_startup variable.
@return	the format_id if valid config value, otherwise, return -1 */
static
int
innobase_file_format_validate_and_set(
/*==================================*/
	const char*	format_max);		/*!< in: parameter value */
/****************************************************************//**
Return alter table flags supported in an InnoDB database. */
static
uint
innobase_alter_table_flags(
/*=======================*/
	uint	flags);

/******************************************************************//**
Maps a MySQL trx isolation level code to the InnoDB isolation level code
@return	InnoDB isolation level */
static inline
ulint
innobase_map_isolation_level(
/*=========================*/
	enum_tx_isolation	iso);	/*!< in: MySQL isolation level code */

static const char innobase_hton_name[]= "InnoDB";

/*************************************************************//**
Check for a valid value of innobase_commit_concurrency.
@return	0 for valid innodb_commit_concurrency */
static
int
innobase_commit_concurrency_validate(
/*=================================*/
	THD*				thd,	/*!< in: thread handle */
	struct st_mysql_sys_var*	var,	/*!< in: pointer to system
						variable */
	void*				save,	/*!< out: immediate result
						for update function */
	struct st_mysql_value*		value)	/*!< in: incoming string */
{
	long long	intbuf;
	ulong		commit_concurrency;

	DBUG_ENTER("innobase_commit_concurrency_validate");

	if (value->val_int(value, &intbuf)) {
		/* The value is NULL. That is invalid. */
		DBUG_RETURN(1);
	}

	*reinterpret_cast<ulong*>(save) = commit_concurrency
		= static_cast<ulong>(intbuf);

	/* Allow the value to be updated, as long as it remains zero
	or nonzero. */
	DBUG_RETURN(!(!commit_concurrency == !innobase_commit_concurrency));
}

static MYSQL_THDVAR_BOOL(support_xa, PLUGIN_VAR_OPCMDARG,
  "Enable InnoDB support for the XA two-phase commit",
  /* check_func */ NULL, /* update_func */ NULL,
  /* default */ TRUE);

static MYSQL_THDVAR_BOOL(table_locks, PLUGIN_VAR_OPCMDARG,
  "Enable InnoDB locking in LOCK TABLES",
  /* check_func */ NULL, /* update_func */ NULL,
  /* default */ TRUE);

static MYSQL_THDVAR_BOOL(strict_mode, PLUGIN_VAR_OPCMDARG,
  "Use strict mode when evaluating create options.",
  NULL, NULL, FALSE);

static MYSQL_THDVAR_ULONG(lock_wait_timeout, PLUGIN_VAR_RQCMDARG,
  "Timeout in seconds an InnoDB transaction may wait for a lock before being rolled back. Values above 100000000 disable the timeout.",
  NULL, NULL, 50, 1, 1024 * 1024 * 1024, 0);


static handler *innobase_create_handler(handlerton *hton,
                                        TABLE_SHARE *table,
                                        MEM_ROOT *mem_root)
{
  return new (mem_root) ha_innobase(hton, table);
}

/*******************************************************************//**
This function is used to prepare an X/Open XA distributed transaction.
@return	0 or error number */
static
int
innobase_xa_prepare(
/*================*/
        handlerton*	hton,	/*!< in: InnoDB handlerton */
	THD*		thd,	/*!< in: handle to the MySQL thread of
				the user whose XA transaction should
				be prepared */
	bool		all);	/*!< in: TRUE - commit transaction
				FALSE - the current SQL statement
				ended */
/*******************************************************************//**
This function is used to recover X/Open XA distributed transactions.
@return	number of prepared transactions stored in xid_list */
static
int
innobase_xa_recover(
/*================*/
	handlerton*	hton,	/*!< in: InnoDB handlerton */
	XID*		xid_list,/*!< in/out: prepared transactions */
	uint		len);	/*!< in: number of slots in xid_list */
/*******************************************************************//**
This function is used to commit one X/Open XA distributed transaction
which is in the prepared state
@return	0 or error number */
static
int
innobase_commit_by_xid(
/*===================*/
	handlerton* hton,
	XID*	xid);	/*!< in: X/Open XA transaction identification */
/*******************************************************************//**
This function is used to rollback one X/Open XA distributed transaction
which is in the prepared state
@return	0 or error number */
static
int
innobase_rollback_by_xid(
/*=====================*/
	handlerton*	hton,	/*!< in: InnoDB handlerton */
	XID*		xid);	/*!< in: X/Open XA transaction
				identification */
/*******************************************************************//**
Create a consistent view for a cursor based on current transaction
which is created if the corresponding MySQL thread still lacks one.
This consistent view is then used inside of MySQL when accessing records
using a cursor.
@return	pointer to cursor view or NULL */
static
void*
innobase_create_cursor_view(
/*========================*/
	handlerton*	hton,	/*!< in: innobase hton */
	THD*		thd);	/*!< in: user thread handle */
/*******************************************************************//**
Set the given consistent cursor view to a transaction which is created
if the corresponding MySQL thread still lacks one. If the given
consistent cursor view is NULL global read view of a transaction is
restored to a transaction read view. */
static
void
innobase_set_cursor_view(
/*=====================*/
	handlerton* hton,
	THD*	thd,	/*!< in: user thread handle */
	void*	curview);/*!< in: Consistent cursor view to be set */
/*******************************************************************//**
Close the given consistent cursor view of a transaction and restore
global read view to a transaction read view. Transaction is created if the
corresponding MySQL thread still lacks one. */
static
void
innobase_close_cursor_view(
/*=======================*/
	handlerton* hton,
	THD*	thd,	/*!< in: user thread handle */
	void*	curview);/*!< in: Consistent read view to be closed */
/*****************************************************************//**
Removes all tables in the named database inside InnoDB. */
static
void
innobase_drop_database(
/*===================*/
	handlerton* hton, /*!< in: handlerton of Innodb */
	char*	path);	/*!< in: database path; inside InnoDB the name
			of the last directory in the path is used as
			the database name: for example, in 'mysql/data/test'
			the database name is 'test' */
/*******************************************************************//**
Closes an InnoDB database. */
static
int
innobase_end(handlerton *hton, ha_panic_function type);

/*****************************************************************//**
Creates an InnoDB transaction struct for the thd if it does not yet have one.
Starts a new InnoDB transaction if a transaction is not yet started. And
assigns a new snapshot for a consistent read if the transaction does not yet
have one.
@return	0 */
static
int
innobase_start_trx_and_assign_read_view(
/*====================================*/
			/* out: 0 */
	handlerton* hton, /* in: Innodb handlerton */
	THD*	thd);	/* in: MySQL thread handle of the user for whom
			the transaction should be committed */
/****************************************************************//**
Flushes InnoDB logs to disk and makes a checkpoint. Really, a commit flushes
the logs, and the name of this function should be innobase_checkpoint.
@return	TRUE if error */
static
bool
innobase_flush_logs(
/*================*/
	handlerton*	hton);	/*!< in: InnoDB handlerton */

/************************************************************************//**
Implements the SHOW INNODB STATUS command. Sends the output of the InnoDB
Monitor to the client. */
static
bool
innodb_show_status(
/*===============*/
	handlerton*	hton,	/*!< in: the innodb handlerton */
	THD*	thd,	/*!< in: the MySQL query thread of the caller */
	stat_print_fn *stat_print);
static
bool innobase_show_status(handlerton *hton, THD* thd,
                          stat_print_fn* stat_print,
                          enum ha_stat_type stat_type);

/*****************************************************************//**
Commits a transaction in an InnoDB database. */
static
void
innobase_commit_low(
/*================*/
	trx_t*	trx);	/*!< in: transaction handle */

static SHOW_VAR innodb_status_variables[]= {
  {"buffer_pool_pages_data",
  (char*) &export_vars.innodb_buffer_pool_pages_data,	  SHOW_LONG},
  {"buffer_pool_bytes_data",
  (char*) &export_vars.innodb_buffer_pool_bytes_data,	  SHOW_LONG},
  {"buffer_pool_pages_dirty",
  (char*) &export_vars.innodb_buffer_pool_pages_dirty,	  SHOW_LONG},
  {"buffer_pool_bytes_dirty",
  (char*) &export_vars.innodb_buffer_pool_bytes_dirty,	  SHOW_LONG},
  {"buffer_pool_pages_flushed",
  (char*) &export_vars.innodb_buffer_pool_pages_flushed,  SHOW_LONG},
  {"buffer_pool_pages_free",
  (char*) &export_vars.innodb_buffer_pool_pages_free,	  SHOW_LONG},
#ifdef UNIV_DEBUG
  {"buffer_pool_pages_latched",
  (char*) &export_vars.innodb_buffer_pool_pages_latched,  SHOW_LONG},
#endif /* UNIV_DEBUG */
  {"buffer_pool_pages_misc",
  (char*) &export_vars.innodb_buffer_pool_pages_misc,	  SHOW_LONG},
  {"buffer_pool_pages_total",
  (char*) &export_vars.innodb_buffer_pool_pages_total,	  SHOW_LONG},
  {"buffer_pool_read_ahead_rnd",
  (char*) &export_vars.innodb_buffer_pool_read_ahead_rnd, SHOW_LONG},
  {"buffer_pool_read_ahead",
  (char*) &export_vars.innodb_buffer_pool_read_ahead,	  SHOW_LONG},
  {"buffer_pool_read_ahead_evicted",
  (char*) &export_vars.innodb_buffer_pool_read_ahead_evicted, SHOW_LONG},
  {"buffer_pool_read_requests",
  (char*) &export_vars.innodb_buffer_pool_read_requests,  SHOW_LONG},
  {"buffer_pool_reads",
  (char*) &export_vars.innodb_buffer_pool_reads,	  SHOW_LONG},
  {"buffer_pool_wait_free",
  (char*) &export_vars.innodb_buffer_pool_wait_free,	  SHOW_LONG},
  {"buffer_pool_write_requests",
  (char*) &export_vars.innodb_buffer_pool_write_requests, SHOW_LONG},
  {"data_fsyncs",
  (char*) &export_vars.innodb_data_fsyncs,		  SHOW_LONG},
  {"data_pending_fsyncs",
  (char*) &export_vars.innodb_data_pending_fsyncs,	  SHOW_LONG},
  {"data_pending_reads",
  (char*) &export_vars.innodb_data_pending_reads,	  SHOW_LONG},
  {"data_pending_writes",
  (char*) &export_vars.innodb_data_pending_writes,	  SHOW_LONG},
  {"data_read",
  (char*) &export_vars.innodb_data_read,		  SHOW_LONG},
  {"data_reads",
  (char*) &export_vars.innodb_data_reads,		  SHOW_LONG},
  {"data_writes",
  (char*) &export_vars.innodb_data_writes,		  SHOW_LONG},
  {"data_written",
  (char*) &export_vars.innodb_data_written,		  SHOW_LONG},
  {"dblwr_pages_written",
  (char*) &export_vars.innodb_dblwr_pages_written,	  SHOW_LONG},
  {"dblwr_writes",
  (char*) &export_vars.innodb_dblwr_writes,		  SHOW_LONG},
  {"have_atomic_builtins",
  (char*) &export_vars.innodb_have_atomic_builtins,	  SHOW_BOOL},
  {"log_waits",
  (char*) &export_vars.innodb_log_waits,		  SHOW_LONG},
  {"log_write_requests",
  (char*) &export_vars.innodb_log_write_requests,	  SHOW_LONG},
  {"log_writes",
  (char*) &export_vars.innodb_log_writes,		  SHOW_LONG},
  {"os_log_fsyncs",
  (char*) &export_vars.innodb_os_log_fsyncs,		  SHOW_LONG},
  {"os_log_pending_fsyncs",
  (char*) &export_vars.innodb_os_log_pending_fsyncs,	  SHOW_LONG},
  {"os_log_pending_writes",
  (char*) &export_vars.innodb_os_log_pending_writes,	  SHOW_LONG},
  {"os_log_written",
  (char*) &export_vars.innodb_os_log_written,		  SHOW_LONG},
  {"page_size",
  (char*) &export_vars.innodb_page_size,		  SHOW_LONG},
  {"pages_created",
  (char*) &export_vars.innodb_pages_created,		  SHOW_LONG},
  {"pages_read",
  (char*) &export_vars.innodb_pages_read,		  SHOW_LONG},
  {"pages_written",
  (char*) &export_vars.innodb_pages_written,		  SHOW_LONG},
  {"row_lock_current_waits",
  (char*) &export_vars.innodb_row_lock_current_waits,	  SHOW_LONG},
  {"row_lock_time",
  (char*) &export_vars.innodb_row_lock_time,		  SHOW_LONGLONG},
  {"row_lock_time_avg",
  (char*) &export_vars.innodb_row_lock_time_avg,	  SHOW_LONG},
  {"row_lock_time_max",
  (char*) &export_vars.innodb_row_lock_time_max,	  SHOW_LONG},
  {"row_lock_waits",
  (char*) &export_vars.innodb_row_lock_waits,		  SHOW_LONG},
  {"rows_deleted",
  (char*) &export_vars.innodb_rows_deleted,		  SHOW_LONG},
  {"rows_inserted",
  (char*) &export_vars.innodb_rows_inserted,		  SHOW_LONG},
  {"rows_read",
  (char*) &export_vars.innodb_rows_read,		  SHOW_LONG},
  {"rows_updated",
  (char*) &export_vars.innodb_rows_updated,		  SHOW_LONG},
  {"truncated_status_writes",
  (char*) &export_vars.innodb_truncated_status_writes,	SHOW_LONG},
#ifdef UNIV_DEBUG
  {"purge_trx_id_age",
  (char*) &export_vars.innodb_purge_trx_id_age,		  SHOW_LONG},
  {"purge_view_trx_id_age",
  (char*) &export_vars.innodb_purge_view_trx_id_age,	  SHOW_LONG},
#endif /* UNIV_DEBUG */
  {NullS, NullS, SHOW_LONG}
};

/* General functions */

/******************************************************************//**
Returns true if the thread is the replication thread on the slave
server. Used in srv_conc_enter_innodb() to determine if the thread
should be allowed to enter InnoDB - the replication thread is treated
differently than other threads. Also used in
srv_conc_force_exit_innodb().
@return	true if thd is the replication thread */
extern "C" UNIV_INTERN
ibool
thd_is_replication_slave_thread(
/*============================*/
	void*	thd)	/*!< in: thread handle (THD*) */
{
	return((ibool) thd_slave_thread((THD*) thd));
}

/******************************************************************//**
Save some CPU by testing the value of srv_thread_concurrency in inline
functions. */
static inline
void
innodb_srv_conc_enter_innodb(
/*=========================*/
	trx_t*	trx)	/*!< in: transaction handle */
{
	if (UNIV_LIKELY(!srv_thread_concurrency)) {

		return;
	}

	srv_conc_enter_innodb(trx);
}

/******************************************************************//**
Save some CPU by testing the value of srv_thread_concurrency in inline
functions. */
static inline
void
innodb_srv_conc_exit_innodb(
/*========================*/
	trx_t*	trx)	/*!< in: transaction handle */
{
	if (UNIV_LIKELY(!trx->declared_to_be_inside_innodb)) {

		return;
	}

	srv_conc_exit_innodb(trx);
}

/******************************************************************//**
Force a thread to leave InnoDB even if it has spare tickets. */
static inline
void
innodb_srv_conc_force_exit_innodb(
/*==============================*/
	trx_t*	trx)	/*!< in: transaction handle */
{
#ifdef UNIV_SYNC_DEBUG
	ut_ad(!sync_thread_levels_nonempty_trx(trx->has_search_latch));
#endif /* UNIV_SYNC_DEBUG */

	if (trx->declared_to_be_inside_innodb) {

		srv_conc_force_exit_innodb(trx);
	}
}

/******************************************************************//**
Returns true if the transaction this thread is processing has edited
non-transactional tables. Used by the deadlock detector when deciding
which transaction to rollback in case of a deadlock - we try to avoid
rolling back transactions that have edited non-transactional tables.
@return	true if non-transactional tables have been edited */
extern "C" UNIV_INTERN
ibool
thd_has_edited_nontrans_tables(
/*===========================*/
	void*	thd)	/*!< in: thread handle (THD*) */
{
	return((ibool) thd_non_transactional_update((THD*) thd));
}

/******************************************************************//**
Returns true if the thread is executing a SELECT statement.
@return	true if thd is executing SELECT */
extern "C" UNIV_INTERN
ibool
thd_is_select(
/*==========*/
	const void*	thd)	/*!< in: thread handle (THD*) */
{
	return(thd_sql_command((const THD*) thd) == SQLCOM_SELECT);
}

/******************************************************************//**
Returns true if the thread supports XA,
global value of innodb_supports_xa if thd is NULL.
@return	true if thd has XA support */
extern "C" UNIV_INTERN
ibool
thd_supports_xa(
/*============*/
	void*	thd)	/*!< in: thread handle (THD*), or NULL to query
			the global innodb_supports_xa */
{
	return(THDVAR((THD*) thd, support_xa));
}

/******************************************************************//**
Returns the lock wait timeout for the current connection.
@return	the lock wait timeout, in seconds */
extern "C" UNIV_INTERN
ulong
thd_lock_wait_timeout(
/*==================*/
	void*	thd)	/*!< in: thread handle (THD*), or NULL to query
			the global innodb_lock_wait_timeout */
{
	/* According to <mysql/plugin.h>, passing thd == NULL
	returns the global value of the session variable. */
	return(THDVAR((THD*) thd, lock_wait_timeout));
}

/******************************************************************//**
Set the time waited for the lock for the current query. */
extern "C" UNIV_INTERN
void
thd_set_lock_wait_time(
/*===================*/
	void*	thd,	/*!< in: thread handle (THD*) */
	ulint	value)	/*!< in: time waited for the lock */
{
	if (thd) {
		thd_storage_lock_wait((THD*)thd, value);
	}
}

/********************************************************************//**
Obtain the InnoDB transaction of a MySQL thread.
@return	reference to transaction pointer */
static inline
trx_t*&
thd_to_trx(
/*=======*/
	THD*	thd)	/*!< in: MySQL thread */
{
	return(*(trx_t**) thd_ha_data(thd, innodb_hton_ptr));
}

/********************************************************************//**
Call this function when mysqld passes control to the client. That is to
avoid deadlocks on the adaptive hash S-latch possibly held by thd. For more
documentation, see handler.cc.
@return	0 */
static
int
innobase_release_temporary_latches(
/*===============================*/
	handlerton*	hton,	/*!< in: handlerton */
	THD*		thd)	/*!< in: MySQL thread */
{
	trx_t*	trx;

	DBUG_ASSERT(hton == innodb_hton_ptr);

	if (!innodb_inited) {

		return(0);
	}

	trx = thd_to_trx(thd);

	if (trx != NULL) {
		trx_search_latch_release_if_reserved(trx);
	}

	return(0);
}

/********************************************************************//**
Increments innobase_active_counter and every INNOBASE_WAKE_INTERVALth
time calls srv_active_wake_master_thread. This function should be used
when a single database operation may introduce a small need for
server utility activity, like checkpointing. */
static inline
void
innobase_active_small(void)
/*=======================*/
{
	innobase_active_counter++;

	if ((innobase_active_counter % INNOBASE_WAKE_INTERVAL) == 0) {
		srv_active_wake_master_thread();
	}
}

/********************************************************************//**
Converts an InnoDB error code to a MySQL error code and also tells to MySQL
about a possible transaction rollback inside InnoDB caused by a lock wait
timeout or a deadlock.
@return	MySQL error code */
extern "C" UNIV_INTERN
int
convert_error_code_to_mysql(
/*========================*/
	int	error,	/*!< in: InnoDB error code */
	ulint	flags,  /*!< in: InnoDB table flags, or 0 */
	THD*	thd)	/*!< in: user thread handle or NULL */
{
	switch (error) {
	case DB_SUCCESS:
		return(0);

	case DB_INTERRUPTED:
		my_error(ER_QUERY_INTERRUPTED, MYF(0));
		return(-1);

	case DB_FOREIGN_EXCEED_MAX_CASCADE:
		push_warning_printf(thd, MYSQL_ERROR::WARN_LEVEL_WARN,
				    HA_ERR_ROW_IS_REFERENCED,
				    "InnoDB: Cannot delete/update "
				    "rows with cascading foreign key "
				    "constraints that exceed max "
				    "depth of %d. Please "
				    "drop extra constraints and try "
				    "again", DICT_FK_MAX_RECURSIVE_LOAD);

		/* fall through */

	case DB_ERROR:
	default:
		return(-1); /* unspecified error */

	case DB_DUPLICATE_KEY:
		/* Be cautious with returning this error, since
		mysql could re-enter the storage layer to get
		duplicated key info, the operation requires a
		valid table handle and/or transaction information,
		which might not always be available in the error
		handling stage. */
		return(HA_ERR_FOUND_DUPP_KEY);

	case DB_FOREIGN_DUPLICATE_KEY:
		return(HA_ERR_FOREIGN_DUPLICATE_KEY);

	case DB_MISSING_HISTORY:
		return(HA_ERR_TABLE_DEF_CHANGED);

	case DB_RECORD_NOT_FOUND:
		return(HA_ERR_NO_ACTIVE_RECORD);

	case DB_DEADLOCK:
		/* Since we rolled back the whole transaction, we must
		tell it also to MySQL so that MySQL knows to empty the
		cached binlog for this transaction */

		if (thd) {
			thd_mark_transaction_to_rollback(thd, TRUE);
		}

		return(HA_ERR_LOCK_DEADLOCK);

	case DB_LOCK_WAIT_TIMEOUT:
		/* Starting from 5.0.13, we let MySQL just roll back the
		latest SQL statement in a lock wait timeout. Previously, we
		rolled back the whole transaction. */

		if (thd) {
			thd_mark_transaction_to_rollback(
				thd, (bool)row_rollback_on_timeout);
		}

		return(HA_ERR_LOCK_WAIT_TIMEOUT);

	case DB_NO_REFERENCED_ROW:
		return(HA_ERR_NO_REFERENCED_ROW);

	case DB_ROW_IS_REFERENCED:
		return(HA_ERR_ROW_IS_REFERENCED);

	case DB_CANNOT_ADD_CONSTRAINT:
	case DB_CHILD_NO_INDEX:
	case DB_PARENT_NO_INDEX:
		return(HA_ERR_CANNOT_ADD_FOREIGN);

	case DB_CANNOT_DROP_CONSTRAINT:

		return(HA_ERR_ROW_IS_REFERENCED); /* TODO: This is a bit
						misleading, a new MySQL error
						code should be introduced */

	case DB_CORRUPTION:
		return(HA_ERR_CRASHED);

	case DB_OUT_OF_FILE_SPACE:
		return(HA_ERR_RECORD_FILE_FULL);

	case DB_TABLE_IN_FK_CHECK:
		return(HA_ERR_TABLE_IN_FK_CHECK);

	case DB_TABLE_IS_BEING_USED:
		return(HA_ERR_WRONG_COMMAND);

	case DB_TABLE_NOT_FOUND:
		return(HA_ERR_NO_SUCH_TABLE);

	case DB_TOO_BIG_RECORD: {
		/* If prefix is true then a 768-byte prefix is stored
		locally for BLOB fields. Refer to dict_table_get_format() */
		bool prefix = ((flags & DICT_TF_FORMAT_MASK)
		 	       >> DICT_TF_FORMAT_SHIFT) < UNIV_FORMAT_B;
		my_printf_error(ER_TOO_BIG_ROWSIZE,
			"Row size too large (> %lu). Changing some columns "
			"to TEXT or BLOB %smay help. In current row "
			"format, BLOB prefix of %d bytes is stored inline.",
			MYF(0),
			page_get_free_space_of_empty(flags &
				DICT_TF_COMPACT) / 2,
			prefix ? "or using ROW_FORMAT=DYNAMIC "
			"or ROW_FORMAT=COMPRESSED ": "",
			prefix ? DICT_MAX_FIXED_COL_LEN : 0);
		return(HA_ERR_TO_BIG_ROW);
	}

	case DB_TOO_BIG_INDEX_COL:
		my_error(ER_INDEX_COLUMN_TOO_LONG, MYF(0),
			 DICT_MAX_FIELD_LEN_BY_FORMAT_FLAG(flags));
		return(HA_ERR_INDEX_COL_TOO_LONG);

	case DB_NO_SAVEPOINT:
		return(HA_ERR_NO_SAVEPOINT);

	case DB_LOCK_TABLE_FULL:
		/* Since we rolled back the whole transaction, we must
		tell it also to MySQL so that MySQL knows to empty the
		cached binlog for this transaction */

		if (thd) {
			thd_mark_transaction_to_rollback(thd, TRUE);
		}

		return(HA_ERR_LOCK_TABLE_FULL);

	case DB_PRIMARY_KEY_IS_NULL:
		return(ER_PRIMARY_CANT_HAVE_NULL);

	case DB_TOO_MANY_CONCURRENT_TRXS:
		/* New error code HA_ERR_TOO_MANY_CONCURRENT_TRXS is only
		available in 5.1.38 and later, but the plugin should still
		work with previous versions of MySQL. */
#ifdef HA_ERR_TOO_MANY_CONCURRENT_TRXS
		return(HA_ERR_TOO_MANY_CONCURRENT_TRXS);
#else /* HA_ERR_TOO_MANY_CONCURRENT_TRXS */
		return(HA_ERR_RECORD_FILE_FULL);
#endif /* HA_ERR_TOO_MANY_CONCURRENT_TRXS */
	case DB_UNSUPPORTED:
		return(HA_ERR_UNSUPPORTED);
	case DB_INDEX_CORRUPT:
		return(HA_ERR_INDEX_CORRUPT);
	case DB_UNDO_RECORD_TOO_BIG:
		return(HA_ERR_UNDO_REC_TOO_BIG);
	case DB_OUT_OF_MEMORY:
		return(HA_ERR_OUT_OF_MEM);
	case DB_IDENTIFIER_TOO_LONG:
		return(HA_ERR_INTERNAL_ERROR);
	}
}

/*************************************************************//**
Prints info of a THD object (== user session thread) to the given file. */
extern "C" UNIV_INTERN
void
innobase_mysql_print_thd(
/*=====================*/
	FILE*	f,		/*!< in: output stream */
	void*	thd,		/*!< in: pointer to a MySQL THD object */
	uint	max_query_len)	/*!< in: max query length to print, or 0 to
				   use the default max length */
{
	char	buffer[1024];

	fputs(thd_security_context((THD*) thd, buffer, sizeof buffer,
				   max_query_len), f);
	putc('\n', f);
}

/******************************************************************//**
Get the variable length bounds of the given character set. */
extern "C" UNIV_INTERN
void
innobase_get_cset_width(
/*====================*/
	ulint	cset,		/*!< in: MySQL charset-collation code */
	ulint*	mbminlen,	/*!< out: minimum length of a char (in bytes) */
	ulint*	mbmaxlen)	/*!< out: maximum length of a char (in bytes) */
{
	CHARSET_INFO*	cs;
	ut_ad(cset < 256);
	ut_ad(mbminlen);
	ut_ad(mbmaxlen);

	cs = all_charsets[cset];
	if (cs) {
		*mbminlen = cs->mbminlen;
		*mbmaxlen = cs->mbmaxlen;
		ut_ad(*mbminlen < DATA_MBMAX);
		ut_ad(*mbmaxlen < DATA_MBMAX);
	} else {
		THD*	thd = current_thd;

		if (thd && thd_sql_command(thd) == SQLCOM_DROP_TABLE) {

			/* Fix bug#46256: allow tables to be dropped if the
			collation is not found, but issue a warning. */
			if ((global_system_variables.log_warnings)
			    && (cset != 0)){

				sql_print_warning(
					"Unknown collation #%lu.", cset);
			}
		} else {

			ut_a(cset == 0);
		}

		*mbminlen = *mbmaxlen = 0;
	}
}

/******************************************************************//**
Converts an identifier to a table name. */
extern "C" UNIV_INTERN
void
innobase_convert_from_table_id(
/*===========================*/
	struct charset_info_st*	cs,	/*!< in: the 'from' character set */
	char*			to,	/*!< out: converted identifier */
	const char*		from,	/*!< in: identifier to convert */
	ulint			len)	/*!< in: length of 'to', in bytes */
{
	uint	errors;

	strconvert(cs, from, &my_charset_filename, to, (uint) len, &errors);
}

/**********************************************************************
Check if the length of the identifier exceeds the maximum allowed.
return true when length of identifier is too long. */
extern "C"
my_bool
innobase_check_identifier_length(
/*=============================*/
	const char*	id)	/* in: FK identifier to check excluding the
				database portion. */
{
	int		well_formed_error = 0;
	CHARSET_INFO	*cs = system_charset_info;
	DBUG_ENTER("innobase_check_identifier_length");

	uint res = cs->cset->well_formed_len(cs, id, id + strlen(id),
					     NAME_CHAR_LEN,
					     &well_formed_error);

	if (well_formed_error || res == NAME_CHAR_LEN) {
		my_error(ER_TOO_LONG_IDENT, MYF(0), id);
		DBUG_RETURN(true);
	}
	DBUG_RETURN(false);
}

/******************************************************************//**
Converts an identifier to UTF-8. */
extern "C" UNIV_INTERN
void
innobase_convert_from_id(
/*=====================*/
	struct charset_info_st*	cs,	/*!< in: the 'from' character set */
	char*			to,	/*!< out: converted identifier */
	const char*		from,	/*!< in: identifier to convert */
	ulint			len)	/*!< in: length of 'to', in bytes */
{
	uint	errors;

	strconvert(cs, from, system_charset_info, to, (uint) len, &errors);
}

/**********************************************************************
Converts an identifier from my_charset_filename to UTF-8 charset.
@return result string length, as returned by strconvert() */
extern "C"
uint
innobase_convert_to_system_charset(
/*===============================*/
	char*		to,	/* out: converted identifier */
	const char*	from,	/* in: identifier to convert */
	ulint		len,	/* in: length of 'to', in bytes */
	uint*		errors)	/* out: error return */
{
	CHARSET_INFO*	cs1 = &my_charset_filename;
	CHARSET_INFO*	cs2 = system_charset_info;

	return(strconvert(cs1, from, cs2, to, len, errors));
}

/******************************************************************//**
Compares NUL-terminated UTF-8 strings case insensitively.
@return	0 if a=b, <0 if a<b, >1 if a>b */
extern "C" UNIV_INTERN
int
innobase_strcasecmp(
/*================*/
	const char*	a,	/*!< in: first string to compare */
	const char*	b)	/*!< in: second string to compare */
{
	return(my_strcasecmp(system_charset_info, a, b));
}

/******************************************************************//**
Strip dir name from a full path name and return only the file name
@return file name or "null" if no file name */
extern "C" UNIV_INTERN
const char*
innobase_basename(
/*==============*/
	const char*	path_name)	/*!< in: full path name */
{
	const char*	name = base_name(path_name);

	return((name) ? name : "null");
}

/******************************************************************//**
Makes all characters in a NUL-terminated UTF-8 string lower case. */
extern "C" UNIV_INTERN
void
innobase_casedn_str(
/*================*/
	char*	a)	/*!< in/out: string to put in lower case */
{
	my_casedn_str(system_charset_info, a);
}

/**********************************************************************//**
Determines the connection character set.
@return	connection character set */
extern "C" UNIV_INTERN
struct charset_info_st*
innobase_get_charset(
/*=================*/
	void*	mysql_thd)	/*!< in: MySQL thread handle */
{
	return(thd_charset((THD*) mysql_thd));
}

/**********************************************************************//**
Determines the current SQL statement.
@return	SQL statement string */
extern "C" UNIV_INTERN
const char*
innobase_get_stmt(
/*==============*/
	void*	mysql_thd,	/*!< in: MySQL thread handle */
	size_t*	length)		/*!< out: length of the SQL statement */
{
	LEX_STRING* stmt;

	stmt = thd_query_string((THD*) mysql_thd);
	*length = stmt->length;
	return(stmt->str);
}

/**********************************************************************//**
Get the current setting of the lower_case_table_names global parameter from
mysqld.cc. We do a dirty read because for one there is no synchronization
object and secondly there is little harm in doing so even if we get a torn
read.
@return	value of lower_case_table_names */
extern "C" UNIV_INTERN
ulint
innobase_get_lower_case_table_names(void)
/*=====================================*/
{
	return(lower_case_table_names);
}

/*********************************************************************//**
Creates a temporary file.
@return	temporary file descriptor, or < 0 on error */
extern "C" UNIV_INTERN
int
innobase_mysql_tmpfile(void)
/*========================*/
{
	int	fd2 = -1;
	File	fd;

	DBUG_EXECUTE_IF(
		"innobase_tmpfile_creation_failure",
		return(-1);
	);

	fd = mysql_tmpfile("ib");

	if (fd >= 0) {
		/* Copy the file descriptor, so that the additional resources
		allocated by create_temp_file() can be freed by invoking
		my_close().

		Because the file descriptor returned by this function
		will be passed to fdopen(), it will be closed by invoking
		fclose(), which in turn will invoke close() instead of
		my_close(). */

#ifdef _WIN32
		/* Note that on Windows, the integer returned by mysql_tmpfile
		has no relation to C runtime file descriptor. Here, we need
		to call my_get_osfhandle to get the HANDLE and then convert it 
		to C runtime filedescriptor. */
		{
			HANDLE hFile = my_get_osfhandle(fd);
			HANDLE hDup;
			BOOL bOK = 
				DuplicateHandle(GetCurrentProcess(), hFile, GetCurrentProcess(),
								&hDup, 0, FALSE, DUPLICATE_SAME_ACCESS);
			if(bOK) {
				fd2 = _open_osfhandle((intptr_t)hDup,0);
			}
			else {
				my_osmaperr(GetLastError());
				fd2 = -1;
			}	
		}
#else
		fd2 = dup(fd);
#endif
		if (fd2 < 0) {
			DBUG_PRINT("error",("Got error %d on dup",fd2));
			my_errno=errno;
			my_error(EE_OUT_OF_FILERESOURCES,
				 MYF(ME_BELL+ME_WAITTANG),
				 "ib*", my_errno);
		}
		my_close(fd, MYF(MY_WME));
	}
	return(fd2);
}

/*********************************************************************//**
Wrapper around MySQL's copy_and_convert function.
@return	number of bytes copied to 'to' */
extern "C" UNIV_INTERN
ulint
innobase_convert_string(
/*====================*/
	void*		to,		/*!< out: converted string */
	ulint		to_length,	/*!< in: number of bytes reserved
					for the converted string */
	CHARSET_INFO*	to_cs,		/*!< in: character set to convert to */
	const void*	from,		/*!< in: string to convert */
	ulint		from_length,	/*!< in: number of bytes to convert */
	CHARSET_INFO*	from_cs,	/*!< in: character set to convert from */
	uint*		errors)		/*!< out: number of errors encountered
					during the conversion */
{
  return(copy_and_convert((char*)to, (uint32) to_length, to_cs,
                          (const char*)from, (uint32) from_length, from_cs,
                          errors));
}

/*******************************************************************//**
Formats the raw data in "data" (in InnoDB on-disk format) that is of
type DATA_(CHAR|VARCHAR|MYSQL|VARMYSQL) using "charset_coll" and writes
the result to "buf". The result is converted to "system_charset_info".
Not more than "buf_size" bytes are written to "buf".
The result is always NUL-terminated (provided buf_size > 0) and the
number of bytes that were written to "buf" is returned (including the
terminating NUL).
@return	number of bytes that were written */
extern "C" UNIV_INTERN
ulint
innobase_raw_format(
/*================*/
	const char*	data,		/*!< in: raw data */
	ulint		data_len,	/*!< in: raw data length
					in bytes */
	ulint		charset_coll,	/*!< in: charset collation */
	char*		buf,		/*!< out: output buffer */
	ulint		buf_size)	/*!< in: output buffer size
					in bytes */
{
	/* XXX we use a hard limit instead of allocating
	but_size bytes from the heap */
	CHARSET_INFO*	data_cs;
	char		buf_tmp[8192];
	ulint		buf_tmp_used;
	uint		num_errors;

	data_cs = all_charsets[charset_coll];

	buf_tmp_used = innobase_convert_string(buf_tmp, sizeof(buf_tmp),
					       system_charset_info,
					       data, data_len, data_cs,
					       &num_errors);

	return(ut_str_sql_format(buf_tmp, buf_tmp_used, buf, buf_size));
}

/*********************************************************************//**
Compute the next autoinc value.

For MySQL replication the autoincrement values can be partitioned among
the nodes. The offset is the start or origin of the autoincrement value
for a particular node. For n nodes the increment will be n and the offset
will be in the interval [1, n]. The formula tries to allocate the next
value for a particular node.

Note: This function is also called with increment set to the number of
values we want to reserve for multi-value inserts e.g.,

	INSERT INTO T VALUES(), (), ();

innobase_next_autoinc() will be called with increment set to 3 where
autoinc_lock_mode != TRADITIONAL because we want to reserve 3 values for
the multi-value INSERT above.
@return	the next value */
static
ulonglong
innobase_next_autoinc(
/*==================*/
	ulonglong	current,	/*!< in: Current value */
	ulonglong	need,		/*!< in: count of values needed */
	ulonglong	step,		/*!< in: AUTOINC increment step */
	ulonglong	offset,		/*!< in: AUTOINC offset */
	ulonglong	max_value)	/*!< in: max value for type */
{
	ulonglong	next_value;
	ulonglong	block = need * step;

	/* Should never be 0. */
	ut_a(need > 0);
	ut_a(block > 0);
	ut_a(max_value > 0);

	/* According to MySQL documentation, if the offset is greater than
	the step then the offset is ignored. */
	if (offset > block) {
		offset = 0;
	}

	/* Check for overflow. Current can be > max_value if the value is
	in reality a negative value.The visual studio compilers converts
	large double values automatically into unsigned long long datatype
	maximum value */
	if (block >= max_value
	    || offset > max_value
	    || current >= max_value
	    || max_value - offset <= offset) {

		next_value = max_value;
	} else {
		ut_a(max_value > current);

		ulonglong	free = max_value - current;

		if (free < offset || free - offset <= block) {
			next_value = max_value;
		} else {
			next_value = 0;
		}
	}

	if (next_value == 0) {
		ulonglong	next;

		if (current > offset) {
			next = (current - offset) / step;
		} else {
			next = (offset - current) / step;
		}

		ut_a(max_value > next);
		next_value = next * step;
		/* Check for multiplication overflow. */
		ut_a(next_value >= next);
		ut_a(max_value > next_value);

		/* Check for overflow */
		if (max_value - next_value >= block) {

			next_value += block;

			if (max_value - next_value >= offset) {
				next_value += offset;
			} else {
				next_value = max_value;
			}
		} else {
			next_value = max_value;
		}
	}

	ut_a(next_value != 0);
	ut_a(next_value <= max_value);

	return(next_value);
}

/*********************************************************************//**
Initializes some fields in an InnoDB transaction object. */
static
void
innobase_trx_init(
/*==============*/
	THD*	thd,	/*!< in: user thread handle */
	trx_t*	trx)	/*!< in/out: InnoDB transaction handle */
{
	DBUG_ENTER("innobase_trx_init");
	DBUG_ASSERT(EQ_CURRENT_THD(thd));
	DBUG_ASSERT(thd == trx->mysql_thd);

	trx->check_foreigns = !thd_test_options(
		thd, OPTION_NO_FOREIGN_KEY_CHECKS);

	trx->check_unique_secondary = !thd_test_options(
		thd, OPTION_RELAXED_UNIQUE_CHECKS);

	DBUG_VOID_RETURN;
}

/*********************************************************************//**
Allocates an InnoDB transaction for a MySQL handler object.
@return	InnoDB transaction handle */
extern "C" UNIV_INTERN
trx_t*
innobase_trx_allocate(
/*==================*/
	THD*	thd)	/*!< in: user thread handle */
{
	trx_t*	trx;

	DBUG_ENTER("innobase_trx_allocate");
	DBUG_ASSERT(thd != NULL);
	DBUG_ASSERT(EQ_CURRENT_THD(thd));

	trx = trx_allocate_for_mysql();

	trx->mysql_thd = thd;

	innobase_trx_init(thd, trx);

	DBUG_RETURN(trx);
}

/*********************************************************************//**
Gets the InnoDB transaction handle for a MySQL handler object, creates
an InnoDB transaction struct if the corresponding MySQL thread struct still
lacks one.
@return	InnoDB transaction handle */
static inline
trx_t*
check_trx_exists(
/*=============*/
	THD*	thd)	/*!< in: user thread handle */
{
	trx_t*&	trx = thd_to_trx(thd);

	ut_ad(EQ_CURRENT_THD(thd));

	if (trx == NULL) {
		trx = innobase_trx_allocate(thd);
	} else if (UNIV_UNLIKELY(trx->magic_n != TRX_MAGIC_N)) {
		mem_analyze_corruption(trx);
		ut_error;
	}

	innobase_trx_init(thd, trx);

	return(trx);
}

/*********************************************************************//**
Note that a transaction has been registered with MySQL.
@return true if transaction is registered with MySQL 2PC coordinator */
static inline
bool
trx_is_registered_for_2pc(
/*=========================*/
	const trx_t*	trx)	/* in: transaction */
{
	return(trx->is_registered == 1);
}

/*********************************************************************//**
Note that a transaction owns the prepare_commit_mutex. */
static inline
void
trx_owns_prepare_commit_mutex_set(
/*==============================*/
	trx_t*	trx)	/* in: transaction */
{
	ut_a(trx_is_registered_for_2pc(trx));
	trx->owns_prepare_mutex = 1;
}

/*********************************************************************//**
Note that a transaction has been registered with MySQL 2PC coordinator. */
static inline
void
trx_register_for_2pc(
/*==================*/
	trx_t*	trx)	/* in: transaction */
{
	trx->is_registered = 1;
	ut_ad(trx->owns_prepare_mutex == 0);
}

/*********************************************************************//**
Note that a transaction has been deregistered. */
static inline
void
trx_deregister_from_2pc(
/*====================*/
	trx_t*	trx)	/* in: transaction */
{
	trx->is_registered = 0;
	trx->owns_prepare_mutex = 0;
}

/*********************************************************************//**
Check whether atransaction owns the prepare_commit_mutex.
@return true if transaction owns the prepare commit mutex */
static inline
bool
trx_has_prepare_commit_mutex(
/*=========================*/
	const trx_t*	trx)	/* in: transaction */
{
	return(trx->owns_prepare_mutex == 1);
}

/*********************************************************************//**
Check if transaction is started.
@reutrn true if transaction is in state started */
static
bool
trx_is_started(
/*===========*/
	trx_t*	trx)	/* in: transaction */
{
	return(trx->conc_state != TRX_NOT_STARTED);
}

/*********************************************************************//**
Construct ha_innobase handler. */
UNIV_INTERN
ha_innobase::ha_innobase(handlerton *hton, TABLE_SHARE *table_arg)
  :handler(hton, table_arg),
  int_table_flags(HA_REC_NOT_IN_SEQ |
		  HA_NULL_IN_KEY |
		  HA_CAN_INDEX_BLOBS |
		  HA_CAN_SQL_HANDLER |
		  HA_PRIMARY_KEY_REQUIRED_FOR_POSITION |
		  HA_PRIMARY_KEY_IN_READ_INDEX |
		  HA_BINLOG_ROW_CAPABLE |
		  HA_CAN_GEOMETRY | HA_PARTIAL_COLUMN_READ |
		  HA_TABLE_SCAN_ON_INDEX),
  start_of_scan(0),
  num_write_row(0)
{}

/*********************************************************************//**
Destruct ha_innobase handler. */
UNIV_INTERN
ha_innobase::~ha_innobase()
{
}

/*********************************************************************//**
Updates the user_thd field in a handle and also allocates a new InnoDB
transaction handle if needed, and updates the transaction fields in the
prebuilt struct. */
UNIV_INTERN inline
void
ha_innobase::update_thd(
/*====================*/
	THD*	thd)	/*!< in: thd to use the handle */
{
	trx_t*		trx;

	trx = check_trx_exists(thd);

	if (prebuilt->trx != trx) {

		row_update_prebuilt_trx(prebuilt, trx);
	}

	user_thd = thd;
}

/*********************************************************************//**
Updates the user_thd field in a handle and also allocates a new InnoDB
transaction handle if needed, and updates the transaction fields in the
prebuilt struct. */
UNIV_INTERN
void
ha_innobase::update_thd()
/*=====================*/
{
	THD*	thd = ha_thd();
	ut_ad(EQ_CURRENT_THD(thd));
	update_thd(thd);
}

/*********************************************************************//**
Registers an InnoDB transaction with the MySQL 2PC coordinator, so that
the MySQL XA code knows to call the InnoDB prepare and commit, or rollback
for the transaction. This MUST be called for every transaction for which
the user may call commit or rollback. Calling this several times to register
the same transaction is allowed, too. This function also registers the
current SQL statement. */
static inline
void
innobase_register_trx(
/*==================*/
	handlerton*	hton,	/* in: Innobase handlerton */
	THD*		thd,	/* in: MySQL thd (connection) object */
	trx_t*		trx)	/* in: transaction to register */
{
	trans_register_ha(thd, FALSE, hton);

	if (!trx_is_registered_for_2pc(trx)
	    && thd_test_options(thd, OPTION_NOT_AUTOCOMMIT | OPTION_BEGIN)) {

		trans_register_ha(thd, TRUE, hton);
	}

	trx_register_for_2pc(trx);
}
  
/*   BACKGROUND INFO: HOW THE MYSQL QUERY CACHE WORKS WITH INNODB
     ------------------------------------------------------------

1) The use of the query cache for TBL is disabled when there is an
uncommitted change to TBL.

2) When a change to TBL commits, InnoDB stores the current value of
its global trx id counter, let us denote it by INV_TRX_ID, to the table object
in the InnoDB data dictionary, and does only allow such transactions whose
id <= INV_TRX_ID to use the query cache.

3) When InnoDB does an INSERT/DELETE/UPDATE to a table TBL, or an implicit
modification because an ON DELETE CASCADE, we invalidate the MySQL query cache
of TBL immediately.

How this is implemented inside InnoDB:

1) Since every modification always sets an IX type table lock on the InnoDB
table, it is easy to check if there can be uncommitted modifications for a
table: just check if there are locks in the lock list of the table.

2) When a transaction inside InnoDB commits, it reads the global trx id
counter and stores the value INV_TRX_ID to the tables on which it had a lock.

3) If there is an implicit table change from ON DELETE CASCADE or SET NULL,
InnoDB calls an invalidate method for the MySQL query cache for that table.

How this is implemented inside sql_cache.cc:

1) The query cache for an InnoDB table TBL is invalidated immediately at an
INSERT/UPDATE/DELETE, just like in the case of MyISAM. No need to delay
invalidation to the transaction commit.

2) To store or retrieve a value from the query cache of an InnoDB table TBL,
any query must first ask InnoDB's permission. We must pass the thd as a
parameter because InnoDB will look at the trx id, if any, associated with
that thd.

3) Use of the query cache for InnoDB tables is now allowed also when
AUTOCOMMIT==0 or we are inside BEGIN ... COMMIT. Thus transactions no longer
put restrictions on the use of the query cache.
*/

/******************************************************************//**
The MySQL query cache uses this to check from InnoDB if the query cache at
the moment is allowed to operate on an InnoDB table. The SQL query must
be a non-locking SELECT.

The query cache is allowed to operate on certain query only if this function
returns TRUE for all tables in the query.

If thd is not in the autocommit state, this function also starts a new
transaction for thd if there is no active trx yet, and assigns a consistent
read view to it if there is no read view yet.

Why a deadlock of threads is not possible: the query cache calls this function
at the start of a SELECT processing. Then the calling thread cannot be
holding any InnoDB semaphores. The calling thread is holding the
query cache mutex, and this function will reserver the InnoDB kernel mutex.
Thus, the 'rank' in sync0sync.h of the MySQL query cache mutex is above
the InnoDB kernel mutex.
@return TRUE if permitted, FALSE if not; note that the value FALSE
does not mean we should invalidate the query cache: invalidation is
called explicitly */
static
my_bool
innobase_query_caching_of_table_permitted(
/*======================================*/
	THD*	thd,		/*!< in: thd of the user who is trying to
				store a result to the query cache or
				retrieve it */
	char*	full_name,	/*!< in: concatenation of database name,
				the null character NUL, and the table
				name */
	uint	full_name_len,	/*!< in: length of the full name, i.e.
				len(dbname) + len(tablename) + 1 */
	ulonglong *unused)	/*!< unused for this engine */
{
	ibool	is_autocommit;
	trx_t*	trx;
	char	norm_name[1000];

	ut_a(full_name_len < 999);

	trx = check_trx_exists(thd);

	if (trx->isolation_level == TRX_ISO_SERIALIZABLE) {
		/* In the SERIALIZABLE mode we add LOCK IN SHARE MODE to every
		plain SELECT if AUTOCOMMIT is not on. */

		return((my_bool)FALSE);
	}

	if (trx->has_search_latch) {
		sql_print_error("The calling thread is holding the adaptive "
				"search, latch though calling "
				"innobase_query_caching_of_table_permitted.");

		mutex_enter(&kernel_mutex);
		trx_print(stderr, trx, 1024);
		mutex_exit(&kernel_mutex);
	}

	trx_search_latch_release_if_reserved(trx);
	innodb_srv_conc_force_exit_innodb(trx);

	if (!thd_test_options(thd, OPTION_NOT_AUTOCOMMIT | OPTION_BEGIN)) {

		is_autocommit = TRUE;
	} else {
		is_autocommit = FALSE;

	}

	if (is_autocommit && trx->n_mysql_tables_in_use == 0) {
		/* We are going to retrieve the query result from the query
		cache. This cannot be a store operation to the query cache
		because then MySQL would have locks on tables already.

		TODO: if the user has used LOCK TABLES to lock the table,
		then we open a transaction in the call of row_.. below.
		That trx can stay open until UNLOCK TABLES. The same problem
		exists even if we do not use the query cache. MySQL should be
		modified so that it ALWAYS calls some cleanup function when
		the processing of a query ends!

		We can imagine we instantaneously serialize this consistent
		read trx to the current trx id counter. If trx2 would have
		changed the tables of a query result stored in the cache, and
		trx2 would have already committed, making the result obsolete,
		then trx2 would have already invalidated the cache. Thus we
		can trust the result in the cache is ok for this query. */

		return((my_bool)TRUE);
	}

	/* Normalize the table name to InnoDB format */

	memcpy(norm_name, full_name, full_name_len);

	norm_name[strlen(norm_name)] = '/'; /* InnoDB uses '/' as the
					    separator between db and table */
	norm_name[full_name_len] = '\0';
#ifdef __WIN__
	innobase_casedn_str(norm_name);
#endif

	innobase_register_trx(innodb_hton_ptr, thd, trx);

	if (row_search_check_if_query_cache_permitted(trx, norm_name)) {

		/* printf("Query cache for %s permitted\n", norm_name); */

		return((my_bool)TRUE);
	}

	/* printf("Query cache for %s NOT permitted\n", norm_name); */

	return((my_bool)FALSE);
}

/*****************************************************************//**
Invalidates the MySQL query cache for the table. */
extern "C" UNIV_INTERN
void
innobase_invalidate_query_cache(
/*============================*/
	trx_t*		trx,		/*!< in: transaction which
					modifies the table */
	const char*	full_name,	/*!< in: concatenation of
					database name, null char NUL,
					table name, null char NUL;
					NOTE that in Windows this is
					always in LOWER CASE! */
	ulint		full_name_len)	/*!< in: full name length where
					also the null chars count */
{
	/* Note that the sync0sync.h rank of the query cache mutex is just
	above the InnoDB kernel mutex. The caller of this function must not
	have latches of a lower rank. */

	/* Argument TRUE below means we are using transactions */
#ifdef HAVE_QUERY_CACHE
	mysql_query_cache_invalidate4((THD*) trx->mysql_thd,
				      full_name,
				      (uint32) full_name_len,
				      TRUE);
#endif
}

/*****************************************************************//**
Convert an SQL identifier to the MySQL system_charset_info (UTF-8)
and quote it if needed.
@return	pointer to the end of buf */
static
char*
innobase_convert_identifier(
/*========================*/
	char*		buf,	/*!< out: buffer for converted identifier */
	ulint		buflen,	/*!< in: length of buf, in bytes */
	const char*	id,	/*!< in: identifier to convert */
	ulint		idlen,	/*!< in: length of id, in bytes */
	void*		thd,	/*!< in: MySQL connection thread, or NULL */
	ibool		file_id)/*!< in: TRUE=id is a table or database name;
				FALSE=id is an UTF-8 string */
{
	char nz[NAME_LEN + 1];
	char nz2[NAME_LEN + 1 + EXPLAIN_FILENAME_MAX_EXTRA_LENGTH];

	const char*	s	= id;
	int		q;

	if (file_id) {
		/* Decode the table name.  The MySQL function expects
		a NUL-terminated string.  The input and output strings
		buffers must not be shared. */

		if (UNIV_UNLIKELY(idlen > (sizeof nz) - 1)) {
			idlen = (sizeof nz) - 1;
		}

		memcpy(nz, id, idlen);
		nz[idlen] = 0;

		s = nz2;
		idlen = explain_filename((THD*) thd, nz, nz2, sizeof nz2,
					 EXPLAIN_PARTITIONS_AS_COMMENT);
		goto no_quote;
	}

	/* See if the identifier needs to be quoted. */
	if (UNIV_UNLIKELY(!thd)) {
		q = '"';
	} else {
		q = get_quote_char_for_identifier((THD*) thd, s, (int) idlen);
	}

	if (q == EOF) {
no_quote:
		if (UNIV_UNLIKELY(idlen > buflen)) {
			idlen = buflen;
		}
		memcpy(buf, s, idlen);
		return(buf + idlen);
	}

	/* Quote the identifier. */
	if (buflen < 2) {
		return(buf);
	}

	*buf++ = q;
	buflen--;

	for (; idlen; idlen--) {
		int	c = *s++;
		if (UNIV_UNLIKELY(c == q)) {
			if (UNIV_UNLIKELY(buflen < 3)) {
				break;
			}

			*buf++ = c;
			*buf++ = c;
			buflen -= 2;
		} else {
			if (UNIV_UNLIKELY(buflen < 2)) {
				break;
			}

			*buf++ = c;
			buflen--;
		}
	}

	*buf++ = q;
	return(buf);
}

/*****************************************************************//**
Convert a table or index name to the MySQL system_charset_info (UTF-8)
and quote it if needed.
@return	pointer to the end of buf */
extern "C" UNIV_INTERN
char*
innobase_convert_name(
/*==================*/
	char*		buf,	/*!< out: buffer for converted identifier */
	ulint		buflen,	/*!< in: length of buf, in bytes */
	const char*	id,	/*!< in: identifier to convert */
	ulint		idlen,	/*!< in: length of id, in bytes */
	void*		thd,	/*!< in: MySQL connection thread, or NULL */
	ibool		table_id)/*!< in: TRUE=id is a table or database name;
				FALSE=id is an index name */
{
	char*		s	= buf;
	const char*	bufend	= buf + buflen;

	if (table_id) {
		const char*	slash = (const char*) memchr(id, '/', idlen);
		if (!slash) {

			goto no_db_name;
		}

		/* Print the database name and table name separately. */
		s = innobase_convert_identifier(s, bufend - s, id, slash - id,
						thd, TRUE);
		if (UNIV_LIKELY(s < bufend)) {
			*s++ = '.';
			s = innobase_convert_identifier(s, bufend - s,
							slash + 1, idlen
							- (slash - id) - 1,
							thd, TRUE);
		}
	} else if (UNIV_UNLIKELY(*id == TEMP_INDEX_PREFIX)) {
		/* Temporary index name (smart ALTER TABLE) */
		const char temp_index_suffix[]= "--temporary--";

		s = innobase_convert_identifier(buf, buflen, id + 1, idlen - 1,
						thd, FALSE);
		if (s - buf + (sizeof temp_index_suffix - 1) < buflen) {
			memcpy(s, temp_index_suffix,
			       sizeof temp_index_suffix - 1);
			s += sizeof temp_index_suffix - 1;
		}
	} else {
no_db_name:
		s = innobase_convert_identifier(buf, buflen, id, idlen,
						thd, table_id);
	}

	return(s);

}

/*****************************************************************//**
A wrapper function of innobase_convert_name(), convert a table or
index name to the MySQL system_charset_info (UTF-8) and quote it if needed.
@return	pointer to the end of buf */
static inline
void
innobase_format_name(
/*==================*/
	char*		buf,	/*!< out: buffer for converted identifier */
	ulint		buflen,	/*!< in: length of buf, in bytes */
	const char*	name,	/*!< in: index or table name to format */
	ibool		is_index_name) /*!< in: index name */
{
	const char*     bufend;

	bufend = innobase_convert_name(buf, buflen, name, strlen(name),
				       NULL, !is_index_name);

	ut_ad((ulint) (bufend - buf) < buflen);

	buf[bufend - buf] = '\0';
}

/**********************************************************************//**
Determines if the currently running transaction has been interrupted.
@return	TRUE if interrupted */
extern "C" UNIV_INTERN
ibool
trx_is_interrupted(
/*===============*/
	trx_t*	trx)	/*!< in: transaction */
{
	return(trx && trx->mysql_thd && thd_killed((THD*) trx->mysql_thd));
}

/**********************************************************************//**
Determines if the currently running transaction is in strict mode.
@return	TRUE if strict */
extern "C" UNIV_INTERN
ibool
trx_is_strict(
/*==========*/
	trx_t*	trx)	/*!< in: transaction */
{
	return(trx && trx->mysql_thd
	       && THDVAR((THD*) trx->mysql_thd, strict_mode));
}

/**************************************************************//**
Resets some fields of a prebuilt struct. The template is used in fast
retrieval of just those column values MySQL needs in its processing. */
static
void
reset_template(
/*===========*/
	row_prebuilt_t*	prebuilt)	/*!< in/out: prebuilt struct */
{
	prebuilt->keep_other_fields_on_keyread = 0;
	prebuilt->read_just_key = 0;
}

/*****************************************************************//**
Call this when you have opened a new table handle in HANDLER, before you
call index_read_idx() etc. Actually, we can let the cursor stay open even
over a transaction commit! Then you should call this before every operation,
fetch next etc. This function inits the necessary things even after a
transaction commit. */
UNIV_INTERN
void
ha_innobase::init_table_handle_for_HANDLER(void)
/*============================================*/
{
	/* If current thd does not yet have a trx struct, create one.
	If the current handle does not yet have a prebuilt struct, create
	one. Update the trx pointers in the prebuilt struct. Normally
	this operation is done in external_lock. */

	update_thd(ha_thd());

	/* Initialize the prebuilt struct much like it would be inited in
	external_lock */

	trx_search_latch_release_if_reserved(prebuilt->trx);
	innodb_srv_conc_force_exit_innodb(prebuilt->trx);

	/* If the transaction is not started yet, start it */

	trx_start_if_not_started(prebuilt->trx);

	/* Assign a read view if the transaction does not have it yet */

	trx_assign_read_view(prebuilt->trx);

	innobase_register_trx(ht, user_thd, prebuilt->trx);

	/* We did the necessary inits in this function, no need to repeat them
	in row_search_for_mysql */

	prebuilt->sql_stat_start = FALSE;

	/* We let HANDLER always to do the reads as consistent reads, even
	if the trx isolation level would have been specified as SERIALIZABLE */

	prebuilt->select_lock_type = LOCK_NONE;
	prebuilt->stored_select_lock_type = LOCK_NONE;

	/* Always fetch all columns in the index record */

	prebuilt->hint_need_to_fetch_extra_cols = ROW_RETRIEVE_ALL_COLS;

	/* We want always to fetch all columns in the whole row? Or do
	we???? */

	prebuilt->used_in_HANDLER = TRUE;
	reset_template(prebuilt);
}

/*********************************************************************//**
Opens an InnoDB database.
@return	0 on success, error code on failure */
static
int
innobase_init(
/*==========*/
	void	*p)	/*!< in: InnoDB handlerton */
{
	static char	current_dir[3];		/*!< Set if using current lib */
	int		err;
	bool		ret;
	char		*default_path;
	uint		format_id;

	DBUG_ENTER("innobase_init");
        handlerton *innobase_hton= (handlerton *)p;
        innodb_hton_ptr = innobase_hton;

        innobase_hton->state = SHOW_OPTION_YES;
        innobase_hton->db_type= DB_TYPE_INNODB;
        innobase_hton->savepoint_offset=sizeof(trx_named_savept_t);
        innobase_hton->close_connection=innobase_close_connection;
        innobase_hton->savepoint_set=innobase_savepoint;
        innobase_hton->savepoint_rollback=innobase_rollback_to_savepoint;
        innobase_hton->savepoint_release=innobase_release_savepoint;
        innobase_hton->commit=innobase_commit;
        innobase_hton->rollback=innobase_rollback;
        innobase_hton->prepare=innobase_xa_prepare;
        innobase_hton->recover=innobase_xa_recover;
        innobase_hton->commit_by_xid=innobase_commit_by_xid;
        innobase_hton->rollback_by_xid=innobase_rollback_by_xid;
        innobase_hton->create_cursor_read_view=innobase_create_cursor_view;
        innobase_hton->set_cursor_read_view=innobase_set_cursor_view;
        innobase_hton->close_cursor_read_view=innobase_close_cursor_view;
        innobase_hton->create=innobase_create_handler;
        innobase_hton->drop_database=innobase_drop_database;
        innobase_hton->panic=innobase_end;
        innobase_hton->start_consistent_snapshot=innobase_start_trx_and_assign_read_view;
        innobase_hton->flush_logs=innobase_flush_logs;
        innobase_hton->show_status=innobase_show_status;
        innobase_hton->flags=HTON_NO_FLAGS;
        innobase_hton->release_temporary_latches=innobase_release_temporary_latches;
	innobase_hton->alter_table_flags = innobase_alter_table_flags;

	ut_a(DATA_MYSQL_TRUE_VARCHAR == (ulint)MYSQL_TYPE_VARCHAR);

#ifndef DBUG_OFF
	static const char	test_filename[] = "-@";
	char			test_tablename[sizeof test_filename
				+ sizeof srv_mysql50_table_name_prefix];
	if ((sizeof test_tablename) - 1
			!= filename_to_tablename(test_filename, test_tablename,
			sizeof test_tablename, true)
			|| strncmp(test_tablename,
			srv_mysql50_table_name_prefix,
			sizeof srv_mysql50_table_name_prefix)
			|| strcmp(test_tablename
			+ sizeof srv_mysql50_table_name_prefix,
			test_filename)) {
		sql_print_error("tablename encoding has been changed");
		goto error;
	}
#endif /* DBUG_OFF */

	/* Check that values don't overflow on 32-bit systems. */
	if (sizeof(ulint) == 4) {
		if (innobase_buffer_pool_size > UINT_MAX32) {
			sql_print_error(
				"innobase_buffer_pool_size can't be over 4GB"
				" on 32-bit systems");

			goto error;
		}

		if (innobase_log_file_size > UINT_MAX32) {
			sql_print_error(
				"innobase_log_file_size can't be over 4GB"
				" on 32-bit systems");

			goto error;
		}
	}

	os_innodb_umask = (ulint)my_umask;

	/* First calculate the default path for innodb_data_home_dir etc.,
	in case the user has not given any value.

	Note that when using the embedded server, the datadirectory is not
	necessarily the current directory of this program. */

	if (mysqld_embedded) {
		default_path = mysql_real_data_home;
		fil_path_to_mysql_datadir = mysql_real_data_home;
	} else {
		/* It's better to use current lib, to keep paths short */
		current_dir[0] = FN_CURLIB;
		current_dir[1] = FN_LIBCHAR;
		current_dir[2] = 0;
		default_path = current_dir;
	}

	ut_a(default_path);

	/* Set InnoDB initialization parameters according to the values
	read from MySQL .cnf file */

	/*--------------- Data files -------------------------*/

	/* The default dir for data files is the datadir of MySQL */

	srv_data_home = (innobase_data_home_dir ? innobase_data_home_dir :
			 default_path);

	/* Set default InnoDB data file size to 10 MB and let it be
	auto-extending. Thus users can use InnoDB in >= 4.0 without having
	to specify any startup options. */

	if (!innobase_data_file_path) {
		innobase_data_file_path = (char*) "ibdata1:10M:autoextend";
	}

	/* Since InnoDB edits the argument in the next call, we make another
	copy of it: */

	internal_innobase_data_file_path = my_strdup(innobase_data_file_path,
						   MYF(MY_FAE));

	ret = (bool) srv_parse_data_file_paths_and_sizes(
		internal_innobase_data_file_path);
	if (ret == FALSE) {
		sql_print_error(
			"InnoDB: syntax error in innodb_data_file_path");
mem_free_and_error:
		srv_free_paths_and_sizes();
		my_free(internal_innobase_data_file_path);
		goto error;
	}

	/* -------------- Log files ---------------------------*/

	/* The default dir for log files is the datadir of MySQL */

	if (!innobase_log_group_home_dir) {
		innobase_log_group_home_dir = default_path;
	}

#ifdef UNIV_LOG_ARCHIVE
	/* Since innodb_log_arch_dir has no relevance under MySQL,
	starting from 4.0.6 we always set it the same as
	innodb_log_group_home_dir: */

	innobase_log_arch_dir = innobase_log_group_home_dir;

	srv_arch_dir = innobase_log_arch_dir;
#endif /* UNIG_LOG_ARCHIVE */

	ret = (bool)
		srv_parse_log_group_home_dirs(innobase_log_group_home_dir);

	if (ret == FALSE || innobase_mirrored_log_groups != 1) {
	  sql_print_error("syntax error in innodb_log_group_home_dir, or a "
			  "wrong number of mirrored log groups");

		goto mem_free_and_error;
	}

	/* Validate the file format by animal name */
	if (innobase_file_format_name != NULL) {

		format_id = innobase_file_format_name_lookup(
			innobase_file_format_name);

		if (format_id > DICT_TF_FORMAT_MAX) {

			sql_print_error("InnoDB: wrong innodb_file_format.");

			goto mem_free_and_error;
		}
	} else {
		/* Set it to the default file format id. Though this
		should never happen. */
		format_id = 0;
	}

	srv_file_format = format_id;

	/* Given the type of innobase_file_format_name we have little
	choice but to cast away the constness from the returned name.
	innobase_file_format_name is used in the MySQL set variable
	interface and so can't be const. */

	innobase_file_format_name =
		(char*) trx_sys_file_format_id_to_name(format_id);

	/* Check innobase_file_format_check variable */
	if (!innobase_file_format_check) {

		/* Set the value to disable checking. */
		srv_max_file_format_at_startup = DICT_TF_FORMAT_MAX + 1;

	} else {

		/* Set the value to the lowest supported format. */
		srv_max_file_format_at_startup = DICT_TF_FORMAT_MIN;
	}

	/* Did the user specify a format name that we support?
	As a side effect it will update the variable
	srv_max_file_format_at_startup */
	if (innobase_file_format_validate_and_set(
			innobase_file_format_max) < 0) {

		sql_print_error("InnoDB: invalid "
				"innodb_file_format_max value: "
				"should be any value up to %s or its "
				"equivalent numeric id",
				trx_sys_file_format_id_to_name(
					DICT_TF_FORMAT_MAX));

		goto mem_free_and_error;
	}

	if (innobase_change_buffering) {
		ulint	use;

		for (use = 0;
		     use < UT_ARR_SIZE(innobase_change_buffering_values);
		     use++) {
			if (!innobase_strcasecmp(
				    innobase_change_buffering,
				    innobase_change_buffering_values[use])) {
				ibuf_use = (ibuf_use_t) use;
				goto innobase_change_buffering_inited_ok;
			}
		}

		sql_print_error("InnoDB: invalid value "
				"innodb_change_buffering=%s",
				innobase_change_buffering);
		goto mem_free_and_error;
	}

innobase_change_buffering_inited_ok:
	ut_a((ulint) ibuf_use < UT_ARR_SIZE(innobase_change_buffering_values));
	innobase_change_buffering = (char*)
		innobase_change_buffering_values[ibuf_use];

	/* --------------------------------------------------*/

	srv_file_flush_method_str = innobase_file_flush_method;

	srv_n_log_groups = (ulint) innobase_mirrored_log_groups;
	srv_n_log_files = (ulint) innobase_log_files_in_group;
	srv_log_file_size = (ulint) innobase_log_file_size;

#ifdef UNIV_LOG_ARCHIVE
	srv_log_archive_on = (ulint) innobase_log_archive;
#endif /* UNIV_LOG_ARCHIVE */
	srv_log_buffer_size = (ulint) innobase_log_buffer_size;

	srv_buf_pool_size = (ulint) innobase_buffer_pool_size;
	srv_buf_pool_instances = (ulint) innobase_buffer_pool_instances;

	srv_mem_pool_size = (ulint) innobase_additional_mem_pool_size;

	srv_n_file_io_threads = (ulint) innobase_file_io_threads;
	srv_n_read_io_threads = (ulint) innobase_read_io_threads;
	srv_n_write_io_threads = (ulint) innobase_write_io_threads;

	srv_force_recovery = (ulint) innobase_force_recovery;

	srv_use_doublewrite_buf = (ibool) innobase_use_doublewrite;
	srv_use_checksums = (ibool) innobase_use_checksums;

#ifdef HAVE_LARGE_PAGES
        if ((os_use_large_pages = (ibool) my_use_large_pages))
		os_large_page_size = (ulint) opt_large_page_size;
#endif

	row_rollback_on_timeout = (ibool) innobase_rollback_on_timeout;

	srv_locks_unsafe_for_binlog = (ibool) innobase_locks_unsafe_for_binlog;

	srv_max_n_open_files = (ulint) innobase_open_files;
	srv_innodb_status = (ibool) innobase_create_status_file;

	srv_print_verbose_log = mysqld_embedded ? 0 : 1;

	/* Store the default charset-collation number of this MySQL
	installation */

	data_mysql_default_charset_coll = (ulint)default_charset_info->number;

	ut_a(DATA_MYSQL_LATIN1_SWEDISH_CHARSET_COLL ==
					my_charset_latin1.number);
	ut_a(DATA_MYSQL_BINARY_CHARSET_COLL == my_charset_bin.number);

	/* Store the latin1_swedish_ci character ordering table to InnoDB. For
	non-latin1_swedish_ci charsets we use the MySQL comparison functions,
	and consequently we do not need to know the ordering internally in
	InnoDB. */

	ut_a(0 == strcmp(my_charset_latin1.name, "latin1_swedish_ci"));
	srv_latin1_ordering = my_charset_latin1.sort_order;

	innobase_commit_concurrency_init_default();

#ifdef HAVE_PSI_INTERFACE
	/* Register keys with MySQL performance schema */
	if (PSI_server) {
		int	count;

                count = array_elements(all_pthread_mutexes);
                PSI_server->register_mutex("innodb",
                                           all_pthread_mutexes, count);

# ifdef UNIV_PFS_MUTEX
		count = array_elements(all_innodb_mutexes);
		PSI_server->register_mutex("innodb",
					   all_innodb_mutexes, count);
# endif /* UNIV_PFS_MUTEX */

# ifdef UNIV_PFS_RWLOCK
		count = array_elements(all_innodb_rwlocks);
		PSI_server->register_rwlock("innodb",
					    all_innodb_rwlocks, count);
# endif /* UNIV_PFS_MUTEX */

# ifdef UNIV_PFS_THREAD
		count = array_elements(all_innodb_threads);
		PSI_server->register_thread("innodb",
					    all_innodb_threads, count);
# endif /* UNIV_PFS_THREAD */

# ifdef UNIV_PFS_IO
		count = array_elements(all_innodb_files);
		PSI_server->register_file("innodb",
					  all_innodb_files, count);
# endif /* UNIV_PFS_IO */

		count = array_elements(all_innodb_conds);
		PSI_server->register_cond("innodb",
					  all_innodb_conds, count);
	}
#endif /* HAVE_PSI_INTERFACE */

	/* Since we in this module access directly the fields of a trx
	struct, and due to different headers and flags it might happen that
	mutex_t has a different size in this module and in InnoDB
	modules, we check at run time that the size is the same in
	these compilation modules. */

	err = innobase_start_or_create_for_mysql();

	if (err != DB_SUCCESS) {
		goto mem_free_and_error;
	}

	innobase_old_blocks_pct = buf_LRU_old_ratio_update(
		innobase_old_blocks_pct, TRUE);

	innobase_open_tables = hash_create(200);
	mysql_mutex_init(innobase_share_mutex_key,
			 &innobase_share_mutex,
			 MY_MUTEX_INIT_FAST);
	mysql_mutex_init(prepare_commit_mutex_key,
			 &prepare_commit_mutex, MY_MUTEX_INIT_FAST);
	mysql_mutex_init(commit_cond_mutex_key,
			 &commit_cond_m, MY_MUTEX_INIT_FAST);
	mysql_cond_init(commit_cond_key, &commit_cond, NULL);
	innodb_inited= 1;
#ifdef MYSQL_DYNAMIC_PLUGIN
	if (innobase_hton != p) {
		innobase_hton = reinterpret_cast<handlerton*>(p);
		*innobase_hton = *innodb_hton_ptr;
	}
#endif /* MYSQL_DYNAMIC_PLUGIN */

	/* Get the current high water mark format. */
	innobase_file_format_max = (char*) trx_sys_file_format_max_get();

	DBUG_RETURN(FALSE);
error:
	DBUG_RETURN(TRUE);
}

/*******************************************************************//**
Closes an InnoDB database.
@return	TRUE if error */
static
int
innobase_end(
/*=========*/
	handlerton*		hton,	/*!< in/out: InnoDB handlerton */
	ha_panic_function	type __attribute__((unused)))
					/*!< in: ha_panic() parameter */
{
	int	err= 0;

	DBUG_ENTER("innobase_end");
	DBUG_ASSERT(hton == innodb_hton_ptr);

	if (innodb_inited) {

		srv_fast_shutdown = (ulint) innobase_fast_shutdown;
		innodb_inited = 0;
		hash_table_free(innobase_open_tables);
		innobase_open_tables = NULL;
		if (innobase_shutdown_for_mysql() != DB_SUCCESS) {
			err = 1;
		}
		srv_free_paths_and_sizes();
		my_free(internal_innobase_data_file_path);
		mysql_mutex_destroy(&innobase_share_mutex);
		mysql_mutex_destroy(&prepare_commit_mutex);
		mysql_mutex_destroy(&commit_cond_m);
		mysql_cond_destroy(&commit_cond);
	}

	DBUG_RETURN(err);
}

/****************************************************************//**
Flushes InnoDB logs to disk and makes a checkpoint. Really, a commit flushes
the logs, and the name of this function should be innobase_checkpoint.
@return	TRUE if error */
static
bool
innobase_flush_logs(
/*================*/
	handlerton*	hton)	/*!< in/out: InnoDB handlerton */
{
	bool	result = 0;

	DBUG_ENTER("innobase_flush_logs");
	DBUG_ASSERT(hton == innodb_hton_ptr);

	log_buffer_flush_to_disk();

	DBUG_RETURN(result);
}

/****************************************************************//**
Return alter table flags supported in an InnoDB database. */
static
uint
innobase_alter_table_flags(
/*=======================*/
	uint	flags)
{
	return(HA_INPLACE_ADD_INDEX_NO_READ_WRITE
		| HA_INPLACE_ADD_INDEX_NO_WRITE
		| HA_INPLACE_DROP_INDEX_NO_READ_WRITE
		| HA_INPLACE_ADD_UNIQUE_INDEX_NO_READ_WRITE
		| HA_INPLACE_ADD_UNIQUE_INDEX_NO_WRITE
		| HA_INPLACE_DROP_UNIQUE_INDEX_NO_READ_WRITE
		| HA_INPLACE_ADD_PK_INDEX_NO_READ_WRITE);
}

/*****************************************************************//**
Commits a transaction in an InnoDB database. */
static
void
innobase_commit_low(
/*================*/
	trx_t*	trx)	/*!< in: transaction handle */
{
	if (trx_is_started(trx)) {

		trx_commit_for_mysql(trx);
	}
}

/*****************************************************************//**
Creates an InnoDB transaction struct for the thd if it does not yet have one.
Starts a new InnoDB transaction if a transaction is not yet started. And
assigns a new snapshot for a consistent read if the transaction does not yet
have one.
@return	0 */
static
int
innobase_start_trx_and_assign_read_view(
/*====================================*/
        handlerton *hton, /*!< in: Innodb handlerton */
	THD*	thd)	/*!< in: MySQL thread handle of the user for whom
			the transaction should be committed */
{
	trx_t*	trx;

	DBUG_ENTER("innobase_start_trx_and_assign_read_view");
	DBUG_ASSERT(hton == innodb_hton_ptr);

	/* Create a new trx struct for thd, if it does not yet have one */

	trx = check_trx_exists(thd);

	/* This is just to play safe: release a possible FIFO ticket and
	search latch. Since we will reserve the kernel mutex, we have to
	release the search system latch first to obey the latching order. */

	trx_search_latch_release_if_reserved(trx);
	innodb_srv_conc_force_exit_innodb(trx);

	/* If the transaction is not started yet, start it */

	trx_start_if_not_started(trx);

	/* Assign a read view if the transaction does not have it yet.
	Do this only if transaction is using REPEATABLE READ isolation
	level. */
	trx->isolation_level = innobase_map_isolation_level(
		thd_get_trx_isolation(thd));

	if (trx->isolation_level == TRX_ISO_REPEATABLE_READ) {
		trx_assign_read_view(trx);
	} else {
		push_warning_printf(thd, MYSQL_ERROR::WARN_LEVEL_WARN,
				    HA_ERR_UNSUPPORTED,
				    "InnoDB: WITH CONSISTENT SNAPSHOT "
				    "was ignored because this phrase "
				    "can only be used with "
				    "REPEATABLE READ isolation level.");
	}

	/* Set the MySQL flag to mark that there is an active transaction */

	innobase_register_trx(hton, current_thd, trx);

	DBUG_RETURN(0);
}

/*****************************************************************//**
Commits a transaction in an InnoDB database or marks an SQL statement
ended.
@return	0 */
static
int
innobase_commit(
/*============*/
        handlerton *hton, /*!< in: Innodb handlerton */
	THD* 	thd,	/*!< in: MySQL thread handle of the user for whom
			the transaction should be committed */
	bool	all)	/*!< in:	TRUE - commit transaction
				FALSE - the current SQL statement ended */
{
	trx_t*		trx;

	DBUG_ENTER("innobase_commit");
	DBUG_ASSERT(hton == innodb_hton_ptr);
	DBUG_PRINT("trans", ("ending transaction"));

	trx = check_trx_exists(thd);

	/* Since we will reserve the kernel mutex, we have to release
	the search system latch first to obey the latching order. */

	if (trx->has_search_latch) {
		trx_search_latch_release_if_reserved(trx);
	}

	/* Transaction is deregistered only in a commit or a rollback. If
	it is deregistered we know there cannot be resources to be freed
	and we could return immediately.  For the time being, we play safe
	and do the cleanup though there should be nothing to clean up. */

	if (!trx_is_registered_for_2pc(trx) && trx_is_started(trx)) {

		sql_print_error("Transaction not registered for MySQL 2PC, "
				"but transaction is active");
	}

	if (all
	    || (!thd_test_options(thd, OPTION_NOT_AUTOCOMMIT | OPTION_BEGIN))) {

		/* We were instructed to commit the whole transaction, or
		this is an SQL statement end and autocommit is on */

		/* We need current binlog position for ibbackup to work.
		Note, the position is current because of
		prepare_commit_mutex */
retry:
		if (innobase_commit_concurrency > 0) {
			mysql_mutex_lock(&commit_cond_m);
			commit_threads++;

			if (commit_threads > innobase_commit_concurrency) {
				commit_threads--;
				mysql_cond_wait(&commit_cond,
					&commit_cond_m);
				mysql_mutex_unlock(&commit_cond_m);
				goto retry;
			}
			else {
				mysql_mutex_unlock(&commit_cond_m);
			}
		}

		/* The following calls to read the MySQL binary log
		file name and the position return consistent results:
		1) Other InnoDB transactions cannot intervene between
		these calls as we are holding prepare_commit_mutex.
		2) Binary logging of other engines is not relevant
		to InnoDB as all InnoDB requires is that committing
		InnoDB transactions appear in the same order in the
		MySQL binary log as they appear in InnoDB logs.
		3) A MySQL log file rotation cannot happen because
		MySQL protects against this by having a counter of
		transactions in prepared state and it only allows
		a rotation when the counter drops to zero. See
		LOCK_prep_xids and COND_prep_xids in log.cc. */
		trx->mysql_log_file_name = mysql_bin_log_file_name();
		trx->mysql_log_offset = (ib_int64_t) mysql_bin_log_file_pos();

		/* Don't do write + flush right now. For group commit
		to work we want to do the flush after releasing the
		prepare_commit_mutex. */
		trx->flush_log_later = TRUE;
		innobase_commit_low(trx);
		trx->flush_log_later = FALSE;

		if (innobase_commit_concurrency > 0) {
			mysql_mutex_lock(&commit_cond_m);
			commit_threads--;
			mysql_cond_signal(&commit_cond);
			mysql_mutex_unlock(&commit_cond_m);
		}

		if (trx_has_prepare_commit_mutex(trx)) {
  
			mysql_mutex_unlock(&prepare_commit_mutex);
  		}
  
		trx_deregister_from_2pc(trx);

		/* Now do a write + flush of logs. */
		trx_commit_complete_for_mysql(trx);
	} else {
		/* We just mark the SQL statement ended and do not do a
		transaction commit */

		/* If we had reserved the auto-inc lock for some
		table in this SQL statement we release it now */

		row_unlock_table_autoinc_for_mysql(trx);

		/* Store the current undo_no of the transaction so that we
		know where to roll back if we have to roll back the next
		SQL statement */

		trx_mark_sql_stat_end(trx);
	}

	trx->n_autoinc_rows = 0; /* Reset the number AUTO-INC rows required */

	if (trx->declared_to_be_inside_innodb) {
		/* Release our possible ticket in the FIFO */

		srv_conc_force_exit_innodb(trx);
	}

	/* Tell the InnoDB server that there might be work for utility
	threads: */
	srv_active_wake_master_thread();

	DBUG_RETURN(0);
}

/*****************************************************************//**
Rolls back a transaction or the latest SQL statement.
@return	0 or error number */
static
int
innobase_rollback(
/*==============*/
        handlerton *hton, /*!< in: Innodb handlerton */ 
	THD*	thd,	/*!< in: handle to the MySQL thread of the user
			whose transaction should be rolled back */
	bool	all)	/*!< in:	TRUE - commit transaction
				FALSE - the current SQL statement ended */
{
	int	error = 0;
	trx_t*	trx;

	DBUG_ENTER("innobase_rollback");
	DBUG_ASSERT(hton == innodb_hton_ptr);
	DBUG_PRINT("trans", ("aborting transaction"));

	trx = check_trx_exists(thd);

	/* Release a possible FIFO ticket and search latch. Since we will
	reserve the kernel mutex, we have to release the search system latch
	first to obey the latching order. */

	trx_search_latch_release_if_reserved(trx);
	innodb_srv_conc_force_exit_innodb(trx);

	trx->n_autoinc_rows = 0; /* Reset the number AUTO-INC rows required */

	/* If we had reserved the auto-inc lock for some table (if
	we come here to roll back the latest SQL statement) we
	release it now before a possibly lengthy rollback */

	row_unlock_table_autoinc_for_mysql(trx);

	if (all
	    || !thd_test_options(thd, OPTION_NOT_AUTOCOMMIT | OPTION_BEGIN)) {

		error = trx_rollback_for_mysql(trx);
                if (trx_has_prepare_commit_mutex(trx)) {
                  mysql_mutex_unlock(&prepare_commit_mutex);
                }
		trx_deregister_from_2pc(trx);
	} else {
		error = trx_rollback_last_sql_stat_for_mysql(trx);
	}

	DBUG_RETURN(convert_error_code_to_mysql(error, 0, NULL));
}

/*****************************************************************//**
Rolls back a transaction
@return	0 or error number */
static
int
innobase_rollback_trx(
/*==================*/
	trx_t*	trx)	/*!< in: transaction */
{
	int	error = 0;

	DBUG_ENTER("innobase_rollback_trx");
	DBUG_PRINT("trans", ("aborting transaction"));

	/* Release a possible FIFO ticket and search latch. Since we will
	reserve the kernel mutex, we have to release the search system latch
	first to obey the latching order. */

	trx_search_latch_release_if_reserved(trx);
	innodb_srv_conc_force_exit_innodb(trx);

	/* If we had reserved the auto-inc lock for some table (if
	we come here to roll back the latest SQL statement) we
	release it now before a possibly lengthy rollback */

	row_unlock_table_autoinc_for_mysql(trx);

	error = trx_rollback_for_mysql(trx);

	DBUG_RETURN(convert_error_code_to_mysql(error, 0, NULL));
}

/*****************************************************************//**
Rolls back a transaction to a savepoint.
@return 0 if success, HA_ERR_NO_SAVEPOINT if no savepoint with the
given name */
static
int
innobase_rollback_to_savepoint(
/*===========================*/
        handlerton *hton,       /*!< in: Innodb handlerton */ 
	THD*	thd,		/*!< in: handle to the MySQL thread of the user
				whose transaction should be rolled back */
	void*	savepoint)	/*!< in: savepoint data */
{
	ib_int64_t	mysql_binlog_cache_pos;
	int		error = 0;
	trx_t*		trx;
	char		name[64];

	DBUG_ENTER("innobase_rollback_to_savepoint");
	DBUG_ASSERT(hton == innodb_hton_ptr);

	trx = check_trx_exists(thd);

	/* Release a possible FIFO ticket and search latch. Since we will
	reserve the kernel mutex, we have to release the search system latch
	first to obey the latching order. */

	trx_search_latch_release_if_reserved(trx);
	innodb_srv_conc_force_exit_innodb(trx);

	/* TODO: use provided savepoint data area to store savepoint data */

	longlong2str((ulint)savepoint, name, 36);

	error = (int) trx_rollback_to_savepoint_for_mysql(trx, name,
						&mysql_binlog_cache_pos);
	DBUG_RETURN(convert_error_code_to_mysql(error, 0, NULL));
}

/*****************************************************************//**
Release transaction savepoint name.
@return 0 if success, HA_ERR_NO_SAVEPOINT if no savepoint with the
given name */
static
int
innobase_release_savepoint(
/*=======================*/
        handlerton*	hton,	/*!< in: handlerton for Innodb */
	THD*	thd,		/*!< in: handle to the MySQL thread of the user
				whose transaction should be rolled back */
	void*	savepoint)	/*!< in: savepoint data */
{
	int		error = 0;
	trx_t*		trx;
	char		name[64];

	DBUG_ENTER("innobase_release_savepoint");
	DBUG_ASSERT(hton == innodb_hton_ptr);

	trx = check_trx_exists(thd);

	/* TODO: use provided savepoint data area to store savepoint data */

	longlong2str((ulint)savepoint, name, 36);

	error = (int) trx_release_savepoint_for_mysql(trx, name);

	DBUG_RETURN(convert_error_code_to_mysql(error, 0, NULL));
}

/*****************************************************************//**
Sets a transaction savepoint.
@return	always 0, that is, always succeeds */
static
int
innobase_savepoint(
/*===============*/
	handlerton*	hton,   /*!< in: handle to the Innodb handlerton */
	THD*	thd,		/*!< in: handle to the MySQL thread */
	void*	savepoint)	/*!< in: savepoint data */
{
	int	error = 0;
	trx_t*	trx;

	DBUG_ENTER("innobase_savepoint");
	DBUG_ASSERT(hton == innodb_hton_ptr);

	/*
	  In the autocommit mode there is no sense to set a savepoint
	  (unless we are in sub-statement), so SQL layer ensures that
	  this method is never called in such situation.
	*/
#ifdef MYSQL_SERVER /* plugins cannot access thd->in_sub_stmt */
	DBUG_ASSERT(thd_test_options(thd, OPTION_NOT_AUTOCOMMIT | OPTION_BEGIN) ||
		thd->in_sub_stmt);
#endif /* MYSQL_SERVER */

	trx = check_trx_exists(thd);

	/* Release a possible FIFO ticket and search latch. Since we will
	reserve the kernel mutex, we have to release the search system latch
	first to obey the latching order. */

	trx_search_latch_release_if_reserved(trx);
	innodb_srv_conc_force_exit_innodb(trx);

	/* Cannot happen outside of transaction */
	DBUG_ASSERT(trx_is_registered_for_2pc(trx));

	/* TODO: use provided savepoint data area to store savepoint data */
	char name[64];
	longlong2str((ulint)savepoint,name,36);

	error = (int) trx_savepoint_for_mysql(trx, name, (ib_int64_t)0);

	DBUG_RETURN(convert_error_code_to_mysql(error, 0, NULL));
}

/*****************************************************************//**
Frees a possible InnoDB trx object associated with the current THD.
@return	0 or error number */
static
int
innobase_close_connection(
/*======================*/
        handlerton*	hton,	/*!< in:  innobase handlerton */
	THD*	thd)	/*!< in: handle to the MySQL thread of the user
			whose resources should be free'd */
{
	trx_t*	trx;

	DBUG_ENTER("innobase_close_connection");
	DBUG_ASSERT(hton == innodb_hton_ptr);
	trx = thd_to_trx(thd);

	ut_a(trx);

	if (!trx_is_registered_for_2pc(trx) && trx_is_started(trx)) {

		sql_print_error("Transaction not registered for MySQL 2PC, "
				"but transaction is active");
	}


	if (trx_is_started(trx) && global_system_variables.log_warnings) {

		sql_print_warning(
			"MySQL is closing a connection that has an active "
			"InnoDB transaction.  %llu row modifications will "
			"roll back.",
			(ullint) trx->undo_no);
	}

	innobase_rollback_trx(trx);

	trx_free_for_mysql(trx);

	DBUG_RETURN(0);
}


/*************************************************************************//**
** InnoDB database tables
*****************************************************************************/

/****************************************************************//**
Get the record format from the data dictionary.
@return one of ROW_TYPE_REDUNDANT, ROW_TYPE_COMPACT,
ROW_TYPE_COMPRESSED, ROW_TYPE_DYNAMIC */
UNIV_INTERN
enum row_type
ha_innobase::get_row_type() const
/*=============================*/
{
	if (prebuilt && prebuilt->table) {
		const ulint	flags = prebuilt->table->flags;

		if (UNIV_UNLIKELY(!flags)) {
			return(ROW_TYPE_REDUNDANT);
		}

		ut_ad(flags & DICT_TF_COMPACT);

		switch (flags & DICT_TF_FORMAT_MASK) {
		case DICT_TF_FORMAT_51 << DICT_TF_FORMAT_SHIFT:
			return(ROW_TYPE_COMPACT);
		case DICT_TF_FORMAT_ZIP << DICT_TF_FORMAT_SHIFT:
			if (flags & DICT_TF_ZSSIZE_MASK) {
				return(ROW_TYPE_COMPRESSED);
			} else {
				return(ROW_TYPE_DYNAMIC);
			}
#if DICT_TF_FORMAT_ZIP != DICT_TF_FORMAT_MAX
# error "DICT_TF_FORMAT_ZIP != DICT_TF_FORMAT_MAX"
#endif
		}
	}
	ut_ad(0);
	return(ROW_TYPE_NOT_USED);
}



/****************************************************************//**
Get the table flags to use for the statement.
@return	table flags */
UNIV_INTERN
handler::Table_flags
ha_innobase::table_flags() const
/*============================*/
{
       /* Need to use tx_isolation here since table flags is (also)
          called before prebuilt is inited. */
        ulong const tx_isolation = thd_tx_isolation(ha_thd());
        if (tx_isolation <= ISO_READ_COMMITTED)
                return int_table_flags;
        return int_table_flags | HA_BINLOG_STMT_CAPABLE;
}

/****************************************************************//**
Gives the file extension of an InnoDB single-table tablespace. */
static const char* ha_innobase_exts[] = {
  ".ibd",
  NullS
};

/****************************************************************//**
Returns the table type (storage engine name).
@return	table type */
UNIV_INTERN
const char*
ha_innobase::table_type() const
/*===========================*/
{
	return(innobase_hton_name);
}

/****************************************************************//**
Returns the index type. */
UNIV_INTERN
const char*
ha_innobase::index_type(
/*====================*/
	uint)
				/*!< out: index type */
{
	return("BTREE");
}

/****************************************************************//**
Returns the table file name extension.
@return	file extension string */
UNIV_INTERN
const char**
ha_innobase::bas_ext() const
/*========================*/
{
	return(ha_innobase_exts);
}

/****************************************************************//**
Returns the operations supported for indexes.
@return	flags of supported operations */
UNIV_INTERN
ulong
ha_innobase::index_flags(
/*=====================*/
	uint,
	uint,
	bool)
const
{
	return(HA_READ_NEXT | HA_READ_PREV | HA_READ_ORDER
	       | HA_READ_RANGE | HA_KEYREAD_ONLY);
}

/****************************************************************//**
Returns the maximum number of keys.
@return	MAX_KEY */
UNIV_INTERN
uint
ha_innobase::max_supported_keys() const
/*===================================*/
{
	return(MAX_KEY);
}

/****************************************************************//**
Returns the maximum key length.
@return	maximum supported key length, in bytes */
UNIV_INTERN
uint
ha_innobase::max_supported_key_length() const
/*=========================================*/
{
	/* An InnoDB page must store >= 2 keys; a secondary key record
	must also contain the primary key value: max key length is
	therefore set to slightly less than 1 / 4 of page size which
	is 16 kB; but currently MySQL does not work with keys whose
	size is > MAX_KEY_LENGTH */
	return(3500);
}

/****************************************************************//**
Returns the key map of keys that are usable for scanning.
@return	key_map_full */
UNIV_INTERN
const key_map*
ha_innobase::keys_to_use_for_scanning()
{
	return(&key_map_full);
}

/****************************************************************//**
Determines if table caching is supported.
@return	HA_CACHE_TBL_ASKTRANSACT */
UNIV_INTERN
uint8
ha_innobase::table_cache_type()
{
	return(HA_CACHE_TBL_ASKTRANSACT);
}

/****************************************************************//**
Determines if the primary key is clustered index.
@return	true */
UNIV_INTERN
bool
ha_innobase::primary_key_is_clustered()
{
	return(true);
}

/** Always normalize table name to lower case on Windows */
#ifdef __WIN__
#define normalize_table_name(norm_name, name)		\
	normalize_table_name_low(norm_name, name, TRUE)
#else
#define normalize_table_name(norm_name, name)           \
	normalize_table_name_low(norm_name, name, FALSE)
#endif /* __WIN__ */

/*****************************************************************//**
Normalizes a table name string. A normalized name consists of the
database name catenated to '/' and table name. An example:
test/mytable. On Windows normalization puts both the database name and the
table name always to lower case if "set_lower_case" is set to TRUE. */
static
void
normalize_table_name_low(
/*=====================*/
	char*		norm_name,	/*!< out: normalized name as a
					null-terminated string */
	const char*	name,		/*!< in: table name string */
	ibool		set_lower_case) /*!< in: TRUE if we want to set
					name to lower case */
{
	char*	name_ptr;
	char*	db_ptr;
	ulint	db_len;
	char*	ptr;

	/* Scan name from the end */

	ptr = strend(name) - 1;

	/* seek to the last path separator */
	while (ptr >= name && *ptr != '\\' && *ptr != '/') {
		ptr--;
	}

	name_ptr = ptr + 1;

	/* skip any number of path separators */
	while (ptr >= name && (*ptr == '\\' || *ptr == '/')) {
		ptr--;
	}

	DBUG_ASSERT(ptr >= name);

	/* seek to the last but one path separator or one char before
	the beginning of name */
	db_len = 0;
	while (ptr >= name && *ptr != '\\' && *ptr != '/') {
		ptr--;
		db_len++;
	}

	db_ptr = ptr + 1;

	memcpy(norm_name, db_ptr, db_len);

	norm_name[db_len] = '/';

	memcpy(norm_name + db_len + 1, name_ptr, strlen(name_ptr) + 1);

	if (set_lower_case) {
		innobase_casedn_str(norm_name);
	}
}

#if !defined(DBUG_OFF)
/*********************************************************************
Test normalize_table_name_low(). */
static
void
test_normalize_table_name_low()
/*===========================*/
{
	char		norm_name[128];
	const char*	test_data[][2] = {
		/* input, expected result */
		{"./mysqltest/t1", "mysqltest/t1"},
		{"./test/#sql-842b_2", "test/#sql-842b_2"},
		{"./test/#sql-85a3_10", "test/#sql-85a3_10"},
		{"./test/#sql2-842b-2", "test/#sql2-842b-2"},
		{"./test/bug29807", "test/bug29807"},
		{"./test/foo", "test/foo"},
		{"./test/innodb_bug52663", "test/innodb_bug52663"},
		{"./test/t", "test/t"},
		{"./test/t1", "test/t1"},
		{"./test/t10", "test/t10"},
		{"/a/b/db/table", "db/table"},
		{"/a/b/db///////table", "db/table"},
		{"/a/b////db///////table", "db/table"},
		{"/var/tmp/mysqld.1/#sql842b_2_10", "mysqld.1/#sql842b_2_10"},
		{"db/table", "db/table"},
		{"ddd/t", "ddd/t"},
		{"d/ttt", "d/ttt"},
		{"d/t", "d/t"},
		{".\\mysqltest\\t1", "mysqltest/t1"},
		{".\\test\\#sql-842b_2", "test/#sql-842b_2"},
		{".\\test\\#sql-85a3_10", "test/#sql-85a3_10"},
		{".\\test\\#sql2-842b-2", "test/#sql2-842b-2"},
		{".\\test\\bug29807", "test/bug29807"},
		{".\\test\\foo", "test/foo"},
		{".\\test\\innodb_bug52663", "test/innodb_bug52663"},
		{".\\test\\t", "test/t"},
		{".\\test\\t1", "test/t1"},
		{".\\test\\t10", "test/t10"},
		{"C:\\a\\b\\db\\table", "db/table"},
		{"C:\\a\\b\\db\\\\\\\\\\\\\\table", "db/table"},
		{"C:\\a\\b\\\\\\\\db\\\\\\\\\\\\\\table", "db/table"},
		{"C:\\var\\tmp\\mysqld.1\\#sql842b_2_10", "mysqld.1/#sql842b_2_10"},
		{"db\\table", "db/table"},
		{"ddd\\t", "ddd/t"},
		{"d\\ttt", "d/ttt"},
		{"d\\t", "d/t"},
	};

	for (size_t i = 0; i < UT_ARR_SIZE(test_data); i++) {
		printf("test_normalize_table_name_low(): "
		       "testing \"%s\", expected \"%s\"... ",
		       test_data[i][0], test_data[i][1]);

		normalize_table_name_low(norm_name, test_data[i][0], FALSE);

		if (strcmp(norm_name, test_data[i][1]) == 0) {
			printf("ok\n");
		} else {
			printf("got \"%s\"\n", norm_name);
			ut_error;
		}
	}
}
#endif /* !DBUG_OFF */

/********************************************************************//**
Get the upper limit of the MySQL integral and floating-point type.
@return maximum allowed value for the field */
static
ulonglong
innobase_get_int_col_max_value(
/*===========================*/
	const Field*	field)	/*!< in: MySQL field */
{
	ulonglong	max_value = 0;

	switch(field->key_type()) {
	/* TINY */
	case HA_KEYTYPE_BINARY:
		max_value = 0xFFULL;
		break;
	case HA_KEYTYPE_INT8:
		max_value = 0x7FULL;
		break;
	/* SHORT */
	case HA_KEYTYPE_USHORT_INT:
		max_value = 0xFFFFULL;
		break;
	case HA_KEYTYPE_SHORT_INT:
		max_value = 0x7FFFULL;
		break;
	/* MEDIUM */
	case HA_KEYTYPE_UINT24:
		max_value = 0xFFFFFFULL;
		break;
	case HA_KEYTYPE_INT24:
		max_value = 0x7FFFFFULL;
		break;
	/* LONG */
	case HA_KEYTYPE_ULONG_INT:
		max_value = 0xFFFFFFFFULL;
		break;
	case HA_KEYTYPE_LONG_INT:
		max_value = 0x7FFFFFFFULL;
		break;
	/* BIG */
	case HA_KEYTYPE_ULONGLONG:
		max_value = 0xFFFFFFFFFFFFFFFFULL;
		break;
	case HA_KEYTYPE_LONGLONG:
		max_value = 0x7FFFFFFFFFFFFFFFULL;
		break;
	case HA_KEYTYPE_FLOAT:
		/* We use the maximum as per IEEE754-2008 standard, 2^24 */
		max_value = 0x1000000ULL;
		break;
	case HA_KEYTYPE_DOUBLE:
		/* We use the maximum as per IEEE754-2008 standard, 2^53 */
		max_value = 0x20000000000000ULL;
		break;
	default:
		ut_error;
	}

	return(max_value);
}

/*******************************************************************//**
This function checks whether the index column information
is consistent between KEY info from mysql and that from innodb index.
@return TRUE if all column types match. */
static
ibool
innobase_match_index_columns(
/*=========================*/
	const KEY*		key_info,	/*!< in: Index info
						from mysql */
	const dict_index_t*	index_info)	/*!< in: Index info
						from Innodb */
{
	const KEY_PART_INFO*	key_part;
	const KEY_PART_INFO*	key_end;
	const dict_field_t*	innodb_idx_fld;
	const dict_field_t*	innodb_idx_fld_end;

	DBUG_ENTER("innobase_match_index_columns");

	/* Check whether user defined index column count matches */
	if (key_info->key_parts != index_info->n_user_defined_cols) {
		DBUG_RETURN(FALSE);
	}

	key_part = key_info->key_part;
	key_end = key_part + key_info->key_parts;
	innodb_idx_fld = index_info->fields;
	innodb_idx_fld_end = index_info->fields + index_info->n_fields;

	/* Check each index column's datatype. We do not check
	column name because there exists case that index
	column name got modified in mysql but such change does not
	propagate to InnoDB.
	One hidden assumption here is that the index column sequences
	are matched up between those in mysql and Innodb. */
	for (; key_part != key_end; ++key_part) {
		ulint	col_type;
		ibool	is_unsigned;
		ulint	mtype = innodb_idx_fld->col->mtype;

		/* Need to translate to InnoDB column type before
		comparison. */
		col_type = get_innobase_type_from_mysql_type(&is_unsigned,
							     key_part->field);

		/* Ignore Innodb specific system columns. */
		while (mtype == DATA_SYS) {
			innodb_idx_fld++;

			if (innodb_idx_fld >= innodb_idx_fld_end) {
				DBUG_RETURN(FALSE);
			}
		}

		if (col_type != mtype) {
			/* Column Type mismatches */
			DBUG_RETURN(FALSE);
		}

		innodb_idx_fld++;
	}

	DBUG_RETURN(TRUE);
}

/*******************************************************************//**
This function builds a translation table in INNOBASE_SHARE
structure for fast index location with mysql array number from its
table->key_info structure. This also provides the necessary translation
between the key order in mysql key_info and Innodb ib_table->indexes if
they are not fully matched with each other.
Note we do not have any mutex protecting the translation table
building based on the assumption that there is no concurrent
index creation/drop and DMLs that requires index lookup. All table
handle will be closed before the index creation/drop.
@return TRUE if index translation table built successfully */
static
ibool
innobase_build_index_translation(
/*=============================*/
	const TABLE*		table,	  /*!< in: table in MySQL data
					  dictionary */
	dict_table_t*		ib_table, /*!< in: table in Innodb data
					  dictionary */
	INNOBASE_SHARE*		share)	  /*!< in/out: share structure
					  where index translation table
					  will be constructed in. */
{
	ulint		mysql_num_index;
	ulint		ib_num_index;
	dict_index_t**	index_mapping;
	ibool		ret = TRUE;

	DBUG_ENTER("innobase_build_index_translation");

	mutex_enter(&dict_sys->mutex);

	mysql_num_index = table->s->keys;
	ib_num_index = UT_LIST_GET_LEN(ib_table->indexes);

	index_mapping = share->idx_trans_tbl.index_mapping;

	/* If there exists inconsistency between MySQL and InnoDB dictionary
	(metadata) information, the number of index defined in MySQL
	could exceed that in InnoDB, do not build index translation
	table in such case */
	if (UNIV_UNLIKELY(ib_num_index < mysql_num_index)) {
		ret = FALSE;
		goto func_exit;
	}

	/* If index entry count is non-zero, nothing has
	changed since last update, directly return TRUE */
	if (share->idx_trans_tbl.index_count) {
		/* Index entry count should still match mysql_num_index */
		ut_a(share->idx_trans_tbl.index_count == mysql_num_index);
		goto func_exit;
	}

	/* The number of index increased, rebuild the mapping table */
	if (mysql_num_index > share->idx_trans_tbl.array_size) {
		index_mapping = (dict_index_t**) my_realloc(index_mapping,
							mysql_num_index *
							sizeof(*index_mapping),
							MYF(MY_ALLOW_ZERO_PTR));

		if (!index_mapping) {
			/* Report an error if index_mapping continues to be
			NULL and mysql_num_index is a non-zero value */
			sql_print_error("InnoDB: fail to allocate memory for "
					"index translation table. Number of "
					"Index:%lu, array size:%lu",
					mysql_num_index,
					share->idx_trans_tbl.array_size);
			ret = FALSE;
			goto func_exit;
		}

		share->idx_trans_tbl.array_size = mysql_num_index;
	}

	/* For each index in the mysql key_info array, fetch its
	corresponding InnoDB index pointer into index_mapping
	array. */
	for (ulint count = 0; count < mysql_num_index; count++) {

		/* Fetch index pointers into index_mapping according to mysql
		index sequence */
		index_mapping[count] = dict_table_get_index_on_name(
			ib_table, table->key_info[count].name);

		if (!index_mapping[count]) {
			sql_print_error("Cannot find index %s in InnoDB "
					"index dictionary.",
					table->key_info[count].name);
			ret = FALSE;
			goto func_exit;
		}

		/* Double check fetched index has the same
		column info as those in mysql key_info. */
		if (!innobase_match_index_columns(&table->key_info[count],
					          index_mapping[count])) {
			sql_print_error("Found index %s whose column info "
					"does not match that of MySQL.",
					table->key_info[count].name);
			ret = FALSE;
			goto func_exit;
		}
	}

	/* Successfully built the translation table */
	share->idx_trans_tbl.index_count = mysql_num_index;

func_exit:
	if (!ret) {
		/* Build translation table failed. */
		my_free(index_mapping);

		share->idx_trans_tbl.array_size = 0;
		share->idx_trans_tbl.index_count = 0;
		index_mapping = NULL;
	}

	share->idx_trans_tbl.index_mapping = index_mapping;

	mutex_exit(&dict_sys->mutex);

	DBUG_RETURN(ret);
}

/*******************************************************************//**
This function uses index translation table to quickly locate the
requested index structure.
Note we do not have mutex protection for the index translatoin table
access, it is based on the assumption that there is no concurrent
translation table rebuild (fter create/drop index) and DMLs that
require index lookup.
@return dict_index_t structure for requested index. NULL if
fail to locate the index structure. */
static
dict_index_t*
innobase_index_lookup(
/*==================*/
	INNOBASE_SHARE*	share,	/*!< in: share structure for index
				translation table. */
	uint		keynr)	/*!< in: index number for the requested
				index */
{
	if (!share->idx_trans_tbl.index_mapping
	    || keynr >= share->idx_trans_tbl.index_count) {
		return(NULL);
	}

	return(share->idx_trans_tbl.index_mapping[keynr]);
}

/************************************************************************
Set the autoinc column max value. This should only be called once from
ha_innobase::open(). Therefore there's no need for a covering lock. */
UNIV_INTERN
void
ha_innobase::innobase_initialize_autoinc()
/*======================================*/
{
	ulonglong	auto_inc;
	const Field*	field = table->found_next_number_field;

	if (field != NULL) {
		auto_inc = innobase_get_int_col_max_value(field);
	} else {
		/* We have no idea what's been passed in to us as the
		autoinc column. We set it to the 0, effectively disabling
		updates to the table. */
		auto_inc = 0;

		ut_print_timestamp(stderr);
		fprintf(stderr, "  InnoDB: Unable to determine the AUTOINC "
				"column name\n");
	}

	if (srv_force_recovery >= SRV_FORCE_NO_IBUF_MERGE) {
		/* If the recovery level is set so high that writes
		are disabled we force the AUTOINC counter to 0
		value effectively disabling writes to the table.
		Secondly, we avoid reading the table in case the read
		results in failure due to a corrupted table/index.

		We will not return an error to the client, so that the
		tables can be dumped with minimal hassle.  If an error
		were returned in this case, the first attempt to read
		the table would fail and subsequent SELECTs would succeed. */
		auto_inc = 0;
	} else if (field == NULL) {
		/* This is a far more serious error, best to avoid
		opening the table and return failure. */
		my_error(ER_AUTOINC_READ_FAILED, MYF(0));
	} else {
		dict_index_t*	index;
		const char*	col_name;
		ulonglong	read_auto_inc;
		ulint		err;

		update_thd(ha_thd());

		ut_a(prebuilt->trx == thd_to_trx(user_thd));

		col_name = field->field_name;
		index = innobase_get_index(table->s->next_number_index);

		/* Execute SELECT MAX(col_name) FROM TABLE; */
		err = row_search_max_autoinc(index, col_name, &read_auto_inc);

		switch (err) {
		case DB_SUCCESS: {
			ulonglong	col_max_value;

			col_max_value = innobase_get_int_col_max_value(field);

			/* At the this stage we do not know the increment
			nor the offset, so use a default increment of 1. */

			auto_inc = innobase_next_autoinc(
				read_auto_inc, 1, 1, 0, col_max_value);

			break;
		}
		case DB_RECORD_NOT_FOUND:
			ut_print_timestamp(stderr);
			fprintf(stderr, "  InnoDB: MySQL and InnoDB data "
				"dictionaries are out of sync.\n"
				"InnoDB: Unable to find the AUTOINC column "
				"%s in the InnoDB table %s.\n"
				"InnoDB: We set the next AUTOINC column "
				"value to 0,\n"
				"InnoDB: in effect disabling the AUTOINC "
				"next value generation.\n"
				"InnoDB: You can either set the next "
				"AUTOINC value explicitly using ALTER TABLE\n"
				"InnoDB: or fix the data dictionary by "
				"recreating the table.\n",
				col_name, index->table->name);

			/* This will disable the AUTOINC generation. */
			auto_inc = 0;

			/* We want the open to succeed, so that the user can
			take corrective action. ie. reads should succeed but
			updates should fail. */
			err = DB_SUCCESS;
			break;
		default:
			/* row_search_max_autoinc() should only return
			one of DB_SUCCESS or DB_RECORD_NOT_FOUND. */
			ut_error;
		}
	}

	dict_table_autoinc_initialize(prebuilt->table, auto_inc);
}

/*****************************************************************//**
Creates and opens a handle to a table which already exists in an InnoDB
database.
@return	1 if error, 0 if success */
UNIV_INTERN
int
ha_innobase::open(
/*==============*/
	const char*		name,		/*!< in: table name */
	int			mode,		/*!< in: not used */
	uint			test_if_locked)	/*!< in: not used */
{
	dict_table_t*		ib_table;
	char			norm_name[1000];
	THD*			thd;
	char*			is_part = NULL;
	ibool			par_case_name_set = FALSE;
	char			par_case_name[MAX_FULL_NAME_LEN + 1];
	dict_err_ignore_t	ignore_err = DICT_ERR_IGNORE_NONE;

	DBUG_ENTER("ha_innobase::open");

	UT_NOT_USED(mode);
	UT_NOT_USED(test_if_locked);

	thd = ha_thd();

	/* Under some cases MySQL seems to call this function while
	holding btr_search_latch. This breaks the latching order as
	we acquire dict_sys->mutex below and leads to a deadlock. */
	if (thd != NULL) {
		innobase_release_temporary_latches(ht, thd);
	}

	normalize_table_name(norm_name, name);

	user_thd = NULL;

	if (!(share=get_share(name))) {

		DBUG_RETURN(1);
	}

	/* Will be allocated if it is needed in ::update_row() */
	upd_buf = NULL;
	upd_buf_size = 0;

	/* We look for pattern #P# to see if the table is partitioned
	MySQL table. */
#ifdef __WIN__
	is_part = strstr(norm_name, "#p#");
#else
	is_part = strstr(norm_name, "#P#");
#endif /* __WIN__ */

	/* Check whether FOREIGN_KEY_CHECKS is set to 0. If so, the table
	can be opened even if some FK indexes are missing. If not, the table
	can't be opened in the same situation */
	if (thd_test_options(thd, OPTION_NO_FOREIGN_KEY_CHECKS)) {
		ignore_err = DICT_ERR_IGNORE_FK_NOKEY;
	}

	/* Get pointer to a table object in InnoDB dictionary cache */
	ib_table = dict_table_get(norm_name, TRUE, ignore_err);

	if (NULL == ib_table) {
		if (is_part) {
			/* MySQL partition engine hard codes the file name
			separator as "#P#". The text case is fixed even if
			lower_case_table_names is set to 1 or 2. This is true
			for sub-partition names as well. InnoDB always
			normalises file names to lower case on Windows, this
			can potentially cause problems when copying/moving
			tables between platforms.

			1) If boot against an installation from Windows
			platform, then its partition table name could
			be all be in lower case in system tables. So we
			will need to check lower case name when load table.

			2) If  we boot an installation from other case
			sensitive platform in Windows, we might need to
			check the existence of table name without lowering
			case them in the system table. */
			if (innobase_get_lower_case_table_names() == 1) {

				if (!par_case_name_set) {
#ifndef __WIN__
					/* Check for the table using lower
					case name, including the partition
					separator "P" */
					memcpy(par_case_name, norm_name,
					       strlen(norm_name));
					par_case_name[strlen(norm_name)] = 0;
					innobase_casedn_str(par_case_name);
#else
					/* On Windows platfrom, check
					whether there exists table name in
					system table whose name is
					not being normalized to lower case */
					normalize_table_name_low(
						par_case_name, name, FALSE);
#endif
					par_case_name_set = TRUE;
				}

				ib_table = dict_table_get(
					par_case_name, FALSE, ignore_err);
			}
			if (ib_table) {
#ifndef __WIN__
				sql_print_warning("Partition table %s opened "
						  "after converting to lower "
						  "case. The table may have "
						  "been moved from a case "
						  "in-sensitive file system. "
						  "Please recreate table in "
						  "the current file system\n",
						  norm_name);
#else
				sql_print_warning("Partition table %s opened "
						  "after skipping the step to "
						  "lower case the table name. "
						  "The table may have been "
						  "moved from a case sensitive "
						  "file system. Please "
						  "recreate table in the "
						  "current file system\n",
						  norm_name);
#endif
				goto table_opened;
			}
		}

		if (is_part) {
			sql_print_error("Failed to open table %s.\n",
					norm_name);
		}

		sql_print_error("Cannot find or open table %s from\n"
				"the internal data dictionary of InnoDB "
				"though the .frm file for the\n"
				"table exists. Maybe you have deleted and "
				"recreated InnoDB data\n"
				"files but have forgotten to delete the "
				"corresponding .frm files\n"
				"of InnoDB tables, or you have moved .frm "
				"files to another database?\n"
				"or, the table contains indexes that this "
				"version of the engine\n"
				"doesn't support.\n"
				"See " REFMAN "innodb-troubleshooting.html\n"
				"how you can resolve the problem.\n",
				norm_name);
		free_share(share);
		my_errno = ENOENT;

		DBUG_RETURN(HA_ERR_NO_SUCH_TABLE);
	}

table_opened:

	if (ib_table->ibd_file_missing && !thd_tablespace_op(thd)) {
		sql_print_error("MySQL is trying to open a table handle but "
				"the .ibd file for\ntable %s does not exist.\n"
				"Have you deleted the .ibd file from the "
				"database directory under\nthe MySQL datadir, "
				"or have you used DISCARD TABLESPACE?\n"
				"See " REFMAN "innodb-troubleshooting.html\n"
				"how you can resolve the problem.\n",
				norm_name);
		free_share(share);
		my_errno = ENOENT;

		dict_table_decrement_handle_count(ib_table, FALSE);
		DBUG_RETURN(HA_ERR_NO_SUCH_TABLE);
	}

	prebuilt = row_create_prebuilt(ib_table, table->s->reclength);

	prebuilt->default_rec = table->s->default_values;
	ut_ad(prebuilt->default_rec);

	/* Looks like MySQL-3.23 sometimes has primary key number != 0 */

	primary_key = table->s->primary_key;
	key_used_on_scan = primary_key;

	if (!innobase_build_index_translation(table, ib_table, share)) {
		  sql_print_error("Build InnoDB index translation table for"
				  " Table %s failed", name);
	}

	/* Allocate a buffer for a 'row reference'. A row reference is
	a string of bytes of length ref_length which uniquely specifies
	a row in our table. Note that MySQL may also compare two row
	references for equality by doing a simple memcmp on the strings
	of length ref_length! */

	if (!row_table_got_default_clust_index(ib_table)) {

		prebuilt->clust_index_was_generated = FALSE;

		if (UNIV_UNLIKELY(primary_key >= MAX_KEY)) {
			sql_print_error("Table %s has a primary key in "
					"InnoDB data dictionary, but not "
					"in MySQL!", name);

			/* This mismatch could cause further problems
			if not attended, bring this to the user's attention
			by printing a warning in addition to log a message
			in the errorlog */
			push_warning_printf(thd, MYSQL_ERROR::WARN_LEVEL_WARN,
					    ER_NO_SUCH_INDEX,
					    "InnoDB: Table %s has a "
					    "primary key in InnoDB data "
					    "dictionary, but not in "
					    "MySQL!", name);

			/* If primary_key >= MAX_KEY, its (primary_key)
			value could be out of bound if continue to index
			into key_info[] array. Find InnoDB primary index,
			and assign its key_length to ref_length.
			In addition, since MySQL indexes are sorted starting
			with primary index, unique index etc., initialize
			ref_length to the first index key length in
			case we fail to find InnoDB cluster index.

			Please note, this will not resolve the primary
			index mismatch problem, other side effects are
			possible if users continue to use the table.
			However, we allow this table to be opened so
			that user can adopt necessary measures for the
			mismatch while still being accessible to the table
			date. */
			ref_length = table->key_info[0].key_length;

			/* Find correspoinding cluster index
			key length in MySQL's key_info[] array */
			for (ulint i = 0; i < table->s->keys; i++) {
				dict_index_t*	index;
				index = innobase_get_index(i);
				if (dict_index_is_clust(index)) {
					ref_length =
						 table->key_info[i].key_length;
				}
			}
		} else {
			/* MySQL allocates the buffer for ref.
			key_info->key_length includes space for all key
			columns + one byte for each column that may be
			NULL. ref_length must be as exact as possible to
			save space, because all row reference buffers are
			allocated based on ref_length. */

			ref_length = table->key_info[primary_key].key_length;
		}
	} else {
		if (primary_key != MAX_KEY) {
			sql_print_error(
				"Table %s has no primary key in InnoDB data "
				"dictionary, but has one in MySQL! If you "
				"created the table with a MySQL version < "
				"3.23.54 and did not define a primary key, "
				"but defined a unique key with all non-NULL "
				"columns, then MySQL internally treats that "
				"key as the primary key. You can fix this "
				"error by dump + DROP + CREATE + reimport "
				"of the table.", name);

			/* This mismatch could cause further problems
			if not attended, bring this to the user attention
			by printing a warning in addition to log a message
			in the errorlog */
			push_warning_printf(thd, MYSQL_ERROR::WARN_LEVEL_WARN,
					    ER_NO_SUCH_INDEX,
					    "InnoDB: Table %s has no "
					    "primary key in InnoDB data "
					    "dictionary, but has one in "
					    "MySQL!", name);
		}

		prebuilt->clust_index_was_generated = TRUE;

		ref_length = DATA_ROW_ID_LEN;

		/* If we automatically created the clustered index, then
		MySQL does not know about it, and MySQL must NOT be aware
		of the index used on scan, to make it avoid checking if we
		update the column of the index. That is why we assert below
		that key_used_on_scan is the undefined value MAX_KEY.
		The column is the row id in the automatical generation case,
		and it will never be updated anyway. */

		if (key_used_on_scan != MAX_KEY) {
			sql_print_warning(
				"Table %s key_used_on_scan is %lu even "
				"though there is no primary key inside "
				"InnoDB.", name, (ulong) key_used_on_scan);
		}
	}

	/* Index block size in InnoDB: used by MySQL in query optimization */
	stats.block_size = 16 * 1024;

	/* Init table lock structure */
	thr_lock_data_init(&share->lock,&lock,(void*) 0);

	if (prebuilt->table) {
		/* We update the highest file format in the system table
		space, if this table has higher file format setting. */

		trx_sys_file_format_max_upgrade(
			(const char**) &innobase_file_format_max,
			dict_table_get_format(prebuilt->table));
	}

	/* Only if the table has an AUTOINC column. */
	if (prebuilt->table != NULL && table->found_next_number_field != NULL) {
		dict_table_autoinc_lock(prebuilt->table);

		/* Since a table can already be "open" in InnoDB's internal
		data dictionary, we only init the autoinc counter once, the
		first time the table is loaded. We can safely reuse the
		autoinc value from a previous MySQL open. */
		if (dict_table_autoinc_read(prebuilt->table) == 0) {

			innobase_initialize_autoinc();
		}

		dict_table_autoinc_unlock(prebuilt->table);
	}

	info(HA_STATUS_NO_LOCK | HA_STATUS_VARIABLE | HA_STATUS_CONST);

	DBUG_RETURN(0);
}

UNIV_INTERN
handler*
ha_innobase::clone(
/*===============*/
	const char*	name,		/*!< in: table name */
	MEM_ROOT*	mem_root)	/*!< in: memory context */
{
	ha_innobase* new_handler;

	DBUG_ENTER("ha_innobase::clone");

	new_handler = static_cast<ha_innobase*>(handler::clone(name,
							       mem_root));
	if (new_handler) {
		DBUG_ASSERT(new_handler->prebuilt != NULL);
		DBUG_ASSERT(new_handler->user_thd == user_thd);
		DBUG_ASSERT(new_handler->prebuilt->trx == prebuilt->trx);

		new_handler->prebuilt->select_lock_type
			= prebuilt->select_lock_type;
	}

	DBUG_RETURN(new_handler);
}

UNIV_INTERN
uint
ha_innobase::max_supported_key_part_length() const
{
	/* A table format specific index column length check will be performed
	at ha_innobase::add_index() and row_create_index_for_mysql() */
	return(innobase_large_prefix
		? REC_VERSION_56_MAX_INDEX_COL_LEN
		: REC_ANTELOPE_MAX_INDEX_COL_LEN - 1);
}

/******************************************************************//**
Closes a handle to an InnoDB table.
@return	0 */
UNIV_INTERN
int
ha_innobase::close(void)
/*====================*/
{
	THD*	thd;

	DBUG_ENTER("ha_innobase::close");

	thd = ha_thd();
	if (thd != NULL) {
		innobase_release_temporary_latches(ht, thd);
	}

	row_prebuilt_free(prebuilt, FALSE);

	if (upd_buf != NULL) {
		ut_ad(upd_buf_size != 0);
		my_free(upd_buf);
		upd_buf = NULL;
		upd_buf_size = 0;
	}

	free_share(share);

	/* Tell InnoDB server that there might be work for
	utility threads: */

	srv_active_wake_master_thread();

	DBUG_RETURN(0);
}

/* The following accessor functions should really be inside MySQL code! */

/**************************************************************//**
Gets field offset for a field in a table.
@return	offset */
static inline
uint
get_field_offset(
/*=============*/
	TABLE*	table,	/*!< in: MySQL table object */
	Field*	field)	/*!< in: MySQL field object */
{
	return((uint) (field->ptr - table->record[0]));
}

/**************************************************************//**
Checks if a field in a record is SQL NULL. Uses the record format
information in table to track the null bit in record.
@return	1 if NULL, 0 otherwise */
static inline
uint
field_in_record_is_null(
/*====================*/
	TABLE*	table,	/*!< in: MySQL table object */
	Field*	field,	/*!< in: MySQL field object */
	char*	record)	/*!< in: a row in MySQL format */
{
	int	null_offset;

	if (!field->null_ptr) {

		return(0);
	}

	null_offset = (uint) ((char*) field->null_ptr
					- (char*) table->record[0]);

	if (record[null_offset] & field->null_bit) {

		return(1);
	}

	return(0);
}

/*************************************************************//**
InnoDB uses this function to compare two data fields for which the data type
is such that we must use MySQL code to compare them. NOTE that the prototype
of this function is in rem0cmp.c in InnoDB source code! If you change this
function, remember to update the prototype there!
@return	1, 0, -1, if a is greater, equal, less than b, respectively */
extern "C" UNIV_INTERN
int
innobase_mysql_cmp(
/*===============*/
	int		mysql_type,	/*!< in: MySQL type */
	uint		charset_number,	/*!< in: number of the charset */
	const unsigned char* a,		/*!< in: data field */
	unsigned int	a_length,	/*!< in: data field length,
					not UNIV_SQL_NULL */
	const unsigned char* b,		/*!< in: data field */
	unsigned int	b_length)	/*!< in: data field length,
					not UNIV_SQL_NULL */
{
	CHARSET_INFO*		charset;
	enum_field_types	mysql_tp;
	int			ret;

	DBUG_ASSERT(a_length != UNIV_SQL_NULL);
	DBUG_ASSERT(b_length != UNIV_SQL_NULL);

	mysql_tp = (enum_field_types) mysql_type;

	switch (mysql_tp) {

	case MYSQL_TYPE_BIT:
	case MYSQL_TYPE_STRING:
	case MYSQL_TYPE_VAR_STRING:
	case MYSQL_TYPE_TINY_BLOB:
	case MYSQL_TYPE_MEDIUM_BLOB:
	case MYSQL_TYPE_BLOB:
	case MYSQL_TYPE_LONG_BLOB:
	case MYSQL_TYPE_VARCHAR:
		/* Use the charset number to pick the right charset struct for
		the comparison. Since the MySQL function get_charset may be
		slow before Bar removes the mutex operation there, we first
		look at 2 common charsets directly. */

		if (charset_number == default_charset_info->number) {
			charset = default_charset_info;
		} else if (charset_number == my_charset_latin1.number) {
			charset = &my_charset_latin1;
		} else {
			charset = get_charset(charset_number, MYF(MY_WME));

			if (charset == NULL) {
			  sql_print_error("InnoDB needs charset %lu for doing "
					  "a comparison, but MySQL cannot "
					  "find that charset.",
					  (ulong) charset_number);
				ut_a(0);
			}
		}

		/* Starting from 4.1.3, we use strnncollsp() in comparisons of
		non-latin1_swedish_ci strings. NOTE that the collation order
		changes then: 'b\0\0...' is ordered BEFORE 'b  ...'. Users
		having indexes on such data need to rebuild their tables! */

		ret = charset->coll->strnncollsp(charset,
				  a, a_length,
						 b, b_length, 0);
		if (ret < 0) {
			return(-1);
		} else if (ret > 0) {
			return(1);
		} else {
			return(0);
		}
	default:
		ut_error;
	}

	return(0);
}

/**************************************************************//**
Converts a MySQL type to an InnoDB type. Note that this function returns
the 'mtype' of InnoDB. InnoDB differentiates between MySQL's old <= 4.1
VARCHAR and the new true VARCHAR in >= 5.0.3 by the 'prtype'.
@return	DATA_BINARY, DATA_VARCHAR, ... */
extern "C" UNIV_INTERN
ulint
get_innobase_type_from_mysql_type(
/*==============================*/
	ulint*		unsigned_flag,	/*!< out: DATA_UNSIGNED if an
					'unsigned type';
					at least ENUM and SET,
					and unsigned integer
					types are 'unsigned types' */
	const void*	f)		/*!< in: MySQL Field */
{
	const class Field* field = reinterpret_cast<const class Field*>(f);

	/* The following asserts try to check that the MySQL type code fits in
	8 bits: this is used in ibuf and also when DATA_NOT_NULL is ORed to
	the type */

	DBUG_ASSERT((ulint)MYSQL_TYPE_STRING < 256);
	DBUG_ASSERT((ulint)MYSQL_TYPE_VAR_STRING < 256);
	DBUG_ASSERT((ulint)MYSQL_TYPE_DOUBLE < 256);
	DBUG_ASSERT((ulint)MYSQL_TYPE_FLOAT < 256);
	DBUG_ASSERT((ulint)MYSQL_TYPE_DECIMAL < 256);

	if (field->flags & UNSIGNED_FLAG) {

		*unsigned_flag = DATA_UNSIGNED;
	} else {
		*unsigned_flag = 0;
	}

	if (field->real_type() == MYSQL_TYPE_ENUM
		|| field->real_type() == MYSQL_TYPE_SET) {

		/* MySQL has field->type() a string type for these, but the
		data is actually internally stored as an unsigned integer
		code! */

		*unsigned_flag = DATA_UNSIGNED; /* MySQL has its own unsigned
						flag set to zero, even though
						internally this is an unsigned
						integer type */
		return(DATA_INT);
	}

	switch (field->type()) {
		/* NOTE that we only allow string types in DATA_MYSQL and
		DATA_VARMYSQL */
	case MYSQL_TYPE_VAR_STRING: /* old <= 4.1 VARCHAR */
	case MYSQL_TYPE_VARCHAR:    /* new >= 5.0.3 true VARCHAR */
		if (field->binary()) {
			return(DATA_BINARY);
		} else if (strcmp(
				   field->charset()->name,
				   "latin1_swedish_ci") == 0) {
			return(DATA_VARCHAR);
		} else {
			return(DATA_VARMYSQL);
		}
	case MYSQL_TYPE_BIT:
	case MYSQL_TYPE_STRING: if (field->binary()) {

			return(DATA_FIXBINARY);
		} else if (strcmp(
				   field->charset()->name,
				   "latin1_swedish_ci") == 0) {
			return(DATA_CHAR);
		} else {
			return(DATA_MYSQL);
		}
	case MYSQL_TYPE_NEWDECIMAL:
		return(DATA_FIXBINARY);
	case MYSQL_TYPE_LONG:
	case MYSQL_TYPE_LONGLONG:
	case MYSQL_TYPE_TINY:
	case MYSQL_TYPE_SHORT:
	case MYSQL_TYPE_INT24:
	case MYSQL_TYPE_DATE:
	case MYSQL_TYPE_DATETIME:
	case MYSQL_TYPE_YEAR:
	case MYSQL_TYPE_NEWDATE:
	case MYSQL_TYPE_TIME:
	case MYSQL_TYPE_TIMESTAMP:
		return(DATA_INT);
	case MYSQL_TYPE_FLOAT:
		return(DATA_FLOAT);
	case MYSQL_TYPE_DOUBLE:
		return(DATA_DOUBLE);
	case MYSQL_TYPE_DECIMAL:
		return(DATA_DECIMAL);
	case MYSQL_TYPE_GEOMETRY:
	case MYSQL_TYPE_TINY_BLOB:
	case MYSQL_TYPE_MEDIUM_BLOB:
	case MYSQL_TYPE_BLOB:
	case MYSQL_TYPE_LONG_BLOB:
		return(DATA_BLOB);
	case MYSQL_TYPE_NULL:
		/* MySQL currently accepts "NULL" datatype, but will
		reject such datatype in the next release. We will cope
		with it and not trigger assertion failure in 5.1 */
		break;
	default:
		ut_error;
	}

	return(0);
}

/*******************************************************************//**
Writes an unsigned integer value < 64k to 2 bytes, in the little-endian
storage format. */
static inline
void
innobase_write_to_2_little_endian(
/*==============================*/
	byte*	buf,	/*!< in: where to store */
	ulint	val)	/*!< in: value to write, must be < 64k */
{
	ut_a(val < 256 * 256);

	buf[0] = (byte)(val & 0xFF);
	buf[1] = (byte)(val / 256);
}

/*******************************************************************//**
Reads an unsigned integer value < 64k from 2 bytes, in the little-endian
storage format.
@return	value */
static inline
uint
innobase_read_from_2_little_endian(
/*===============================*/
	const uchar*	buf)	/*!< in: from where to read */
{
	return (uint) ((ulint)(buf[0]) + 256 * ((ulint)(buf[1])));
}

/*******************************************************************//**
Stores a key value for a row to a buffer.
@return	key value length as stored in buff */
UNIV_INTERN
uint
ha_innobase::store_key_val_for_row(
/*===============================*/
	uint		keynr,	/*!< in: key number */
	char*		buff,	/*!< in/out: buffer for the key value (in MySQL
				format) */
	uint		buff_len,/*!< in: buffer length */
	const uchar*	record)/*!< in: row in MySQL format */
{
	KEY*		key_info	= table->key_info + keynr;
	KEY_PART_INFO*	key_part	= key_info->key_part;
	KEY_PART_INFO*	end		= key_part + key_info->key_parts;
	char*		buff_start	= buff;
	enum_field_types mysql_type;
	Field*		field;
	ibool		is_null;

	DBUG_ENTER("store_key_val_for_row");

	/* The format for storing a key field in MySQL is the following:

	1. If the column can be NULL, then in the first byte we put 1 if the
	field value is NULL, 0 otherwise.

	2. If the column is of a BLOB type (it must be a column prefix field
	in this case), then we put the length of the data in the field to the
	next 2 bytes, in the little-endian format. If the field is SQL NULL,
	then these 2 bytes are set to 0. Note that the length of data in the
	field is <= column prefix length.

	3. In a column prefix field, prefix_len next bytes are reserved for
	data. In a normal field the max field length next bytes are reserved
	for data. For a VARCHAR(n) the max field length is n. If the stored
	value is the SQL NULL then these data bytes are set to 0.

	4. We always use a 2 byte length for a true >= 5.0.3 VARCHAR. Note that
	in the MySQL row format, the length is stored in 1 or 2 bytes,
	depending on the maximum allowed length. But in the MySQL key value
	format, the length always takes 2 bytes.

	We have to zero-fill the buffer so that MySQL is able to use a
	simple memcmp to compare two key values to determine if they are
	equal. MySQL does this to compare contents of two 'ref' values. */

	bzero(buff, buff_len);

	for (; key_part != end; key_part++) {
		is_null = FALSE;

		if (key_part->null_bit) {
			if (record[key_part->null_offset]
						& key_part->null_bit) {
				*buff = 1;
				is_null = TRUE;
			} else {
				*buff = 0;
			}
			buff++;
		}

		field = key_part->field;
		mysql_type = field->type();

		if (mysql_type == MYSQL_TYPE_VARCHAR) {
						/* >= 5.0.3 true VARCHAR */
			ulint		lenlen;
			ulint		len;
			const byte*	data;
			ulint		key_len;
			ulint		true_len;
			CHARSET_INFO*	cs;
			int		error=0;

			key_len = key_part->length;

			if (is_null) {
				buff += key_len + 2;

				continue;
			}
			cs = field->charset();

			lenlen = (ulint)
				(((Field_varstring*)field)->length_bytes);

			data = row_mysql_read_true_varchar(&len,
				(byte*) (record
				+ (ulint)get_field_offset(table, field)),
				lenlen);

			true_len = len;

			/* For multi byte character sets we need to calculate
			the true length of the key */

			if (len > 0 && cs->mbmaxlen > 1) {
				true_len = (ulint) cs->cset->well_formed_len(cs,
						(const char *) data,
						(const char *) data + len,
                                                (uint) (key_len /
                                                        cs->mbmaxlen),
						&error);
			}

			/* In a column prefix index, we may need to truncate
			the stored value: */

			if (true_len > key_len) {
				true_len = key_len;
			}

			/* The length in a key value is always stored in 2
			bytes */

			row_mysql_store_true_var_len((byte*)buff, true_len, 2);
			buff += 2;

			memcpy(buff, data, true_len);

			/* Note that we always reserve the maximum possible
			length of the true VARCHAR in the key value, though
			only len first bytes after the 2 length bytes contain
			actual data. The rest of the space was reset to zero
			in the bzero() call above. */

			buff += key_len;

		} else if (mysql_type == MYSQL_TYPE_TINY_BLOB
			|| mysql_type == MYSQL_TYPE_MEDIUM_BLOB
			|| mysql_type == MYSQL_TYPE_BLOB
			|| mysql_type == MYSQL_TYPE_LONG_BLOB
			/* MYSQL_TYPE_GEOMETRY data is treated
			as BLOB data in innodb. */
			|| mysql_type == MYSQL_TYPE_GEOMETRY) {

			CHARSET_INFO*	cs;
			ulint		key_len;
			ulint		true_len;
			int		error=0;
			ulint		blob_len;
			const byte*	blob_data;

			ut_a(key_part->key_part_flag & HA_PART_KEY_SEG);

			key_len = key_part->length;

			if (is_null) {
				buff += key_len + 2;

				continue;
			}

			cs = field->charset();

			blob_data = row_mysql_read_blob_ref(&blob_len,
				(byte*) (record
				+ (ulint)get_field_offset(table, field)),
					(ulint) field->pack_length());

			true_len = blob_len;

			ut_a(get_field_offset(table, field)
				== key_part->offset);

			/* For multi byte character sets we need to calculate
			the true length of the key */

			if (blob_len > 0 && cs->mbmaxlen > 1) {
				true_len = (ulint) cs->cset->well_formed_len(cs,
						(const char *) blob_data,
						(const char *) blob_data
							+ blob_len,
                                                (uint) (key_len /
                                                        cs->mbmaxlen),
						&error);
			}

			/* All indexes on BLOB and TEXT are column prefix
			indexes, and we may need to truncate the data to be
			stored in the key value: */

			if (true_len > key_len) {
				true_len = key_len;
			}

			/* MySQL reserves 2 bytes for the length and the
			storage of the number is little-endian */

			innobase_write_to_2_little_endian(
					(byte*)buff, true_len);
			buff += 2;

			memcpy(buff, blob_data, true_len);

			/* Note that we always reserve the maximum possible
			length of the BLOB prefix in the key value. */

			buff += key_len;
		} else {
			/* Here we handle all other data types except the
			true VARCHAR, BLOB and TEXT. Note that the column
			value we store may be also in a column prefix
			index. */

			CHARSET_INFO*		cs;
			ulint			true_len;
			ulint			key_len;
			const uchar*		src_start;
			int			error=0;
			enum_field_types	real_type;

			key_len = key_part->length;

			if (is_null) {
				 buff += key_len;

				 continue;
			}

			src_start = record + key_part->offset;
			real_type = field->real_type();
			true_len = key_len;

			/* Character set for the field is defined only
			to fields whose type is string and real field
			type is not enum or set. For these fields check
			if character set is multi byte. */

			if (real_type != MYSQL_TYPE_ENUM
				&& real_type != MYSQL_TYPE_SET
				&& ( mysql_type == MYSQL_TYPE_VAR_STRING
					|| mysql_type == MYSQL_TYPE_STRING)) {

				cs = field->charset();

				/* For multi byte character sets we need to
				calculate the true length of the key */

				if (key_len > 0 && cs->mbmaxlen > 1) {

					true_len = (ulint)
						cs->cset->well_formed_len(cs,
							(const char *)src_start,
							(const char *)src_start
								+ key_len,
                                                        (uint) (key_len /
                                                                cs->mbmaxlen),
							&error);
				}
			}

			memcpy(buff, src_start, true_len);
			buff += true_len;

			/* Pad the unused space with spaces. */

			if (true_len < key_len) {
				ulint	pad_len = key_len - true_len;
				ut_a(!(pad_len % cs->mbminlen));

				cs->cset->fill(cs, buff, pad_len,
					       0x20 /* space */);
				buff += pad_len;
			}
		}
	}

	ut_a(buff <= buff_start + buff_len);

	DBUG_RETURN((uint)(buff - buff_start));
}

/**************************************************************//**
Builds a 'template' to the prebuilt struct. The template is used in fast
retrieval of just those column values MySQL needs in its processing. */
static
void
build_template(
/*===========*/
	row_prebuilt_t*	prebuilt,	/*!< in/out: prebuilt struct */
	THD*		thd,		/*!< in: current user thread, used
					only if templ_type is
					ROW_MYSQL_REC_FIELDS */
	TABLE*		table,		/*!< in: MySQL table */
	uint		templ_type)	/*!< in: ROW_MYSQL_WHOLE_ROW or
					ROW_MYSQL_REC_FIELDS */
{
	dict_index_t*	index;
	dict_index_t*	clust_index;
	mysql_row_templ_t* templ;
	Field*		field;
	ulint		n_fields;
	ulint		n_requested_fields	= 0;
	ibool		fetch_all_in_key	= FALSE;
	ibool		fetch_primary_key_cols	= FALSE;
	ulint		i;
	/* byte offset of the end of last requested column */
	ulint		mysql_prefix_len	= 0;

	if (prebuilt->select_lock_type == LOCK_X) {
		/* We always retrieve the whole clustered index record if we
		use exclusive row level locks, for example, if the read is
		done in an UPDATE statement. */

		templ_type = ROW_MYSQL_WHOLE_ROW;
	}

	if (templ_type == ROW_MYSQL_REC_FIELDS) {
		if (prebuilt->hint_need_to_fetch_extra_cols
			== ROW_RETRIEVE_ALL_COLS) {

			/* We know we must at least fetch all columns in the
			key, or all columns in the table */

			if (prebuilt->read_just_key) {
				/* MySQL has instructed us that it is enough
				to fetch the columns in the key; looks like
				MySQL can set this flag also when there is
				only a prefix of the column in the key: in
				that case we retrieve the whole column from
				the clustered index */

				fetch_all_in_key = TRUE;
			} else {
				templ_type = ROW_MYSQL_WHOLE_ROW;
			}
		} else if (prebuilt->hint_need_to_fetch_extra_cols
			== ROW_RETRIEVE_PRIMARY_KEY) {
			/* We must at least fetch all primary key cols. Note
			   that if the clustered index was internally generated
			   by InnoDB on the row id (no primary key was
			   defined), then row_search_for_mysql() will always
			   retrieve the row id to a special buffer in the
			   prebuilt struct. */

			fetch_primary_key_cols = TRUE;
		}
	}

	clust_index = dict_table_get_first_index(prebuilt->table);

	if (templ_type == ROW_MYSQL_REC_FIELDS) {
		index = prebuilt->index;
	} else {
		index = clust_index;
	}

	if (index == clust_index) {
		prebuilt->need_to_access_clustered = TRUE;
	} else {
		prebuilt->need_to_access_clustered = FALSE;
		/* Below we check column by column if we need to access
		the clustered index */
	}

	n_fields = (ulint)table->s->fields; /* number of columns */

	if (!prebuilt->mysql_template) {
		prebuilt->mysql_template = (mysql_row_templ_t*)
			mem_alloc(n_fields * sizeof(mysql_row_templ_t));
	}

	prebuilt->template_type = templ_type;
	prebuilt->null_bitmap_len = table->s->null_bytes;

	prebuilt->templ_contains_blob = FALSE;

	/* Note that in InnoDB, i is the column number. MySQL calls columns
	'fields'. */
	for (i = 0; i < n_fields; i++) {
		const dict_col_t* col = &index->table->cols[i];
		templ = prebuilt->mysql_template + n_requested_fields;
		field = table->field[i];

		if (UNIV_LIKELY(templ_type == ROW_MYSQL_REC_FIELDS)) {
			/* Decide which columns we should fetch
			and which we can skip. */
			register const ibool	index_contains_field =
				dict_index_contains_col_or_prefix(index, i);

			if (!index_contains_field && prebuilt->read_just_key) {
				/* If this is a 'key read', we do not need
				columns that are not in the key */

				goto skip_field;
			}

			if (index_contains_field && fetch_all_in_key) {
				/* This field is needed in the query */

				goto include_field;
			}

			if (bitmap_is_set(table->read_set, i) ||
			    bitmap_is_set(table->write_set, i)) {
				/* This field is needed in the query */

				goto include_field;
			}

			if (fetch_primary_key_cols
				&& dict_table_col_in_clustered_key(
					index->table, i)) {
				/* This field is needed in the query */

				goto include_field;
			}

			/* This field is not needed in the query, skip it */

			goto skip_field;
		}
include_field:
		n_requested_fields++;

		templ->col_no = i;
		templ->clust_rec_field_no = dict_col_get_clust_pos(
			col, clust_index);
		ut_ad(templ->clust_rec_field_no != ULINT_UNDEFINED);

		if (index == clust_index) {
			templ->rec_field_no = templ->clust_rec_field_no;
		} else {
			templ->rec_field_no = dict_index_get_nth_col_pos(
								index, i);
			if (templ->rec_field_no == ULINT_UNDEFINED) {
				prebuilt->need_to_access_clustered = TRUE;
			}
		}

		if (field->null_ptr) {
			templ->mysql_null_byte_offset =
				(ulint) ((char*) field->null_ptr
					- (char*) table->record[0]);

			templ->mysql_null_bit_mask = (ulint) field->null_bit;
		} else {
			templ->mysql_null_bit_mask = 0;
		}

		templ->mysql_col_offset = (ulint)
					get_field_offset(table, field);

		templ->mysql_col_len = (ulint) field->pack_length();
		if (mysql_prefix_len < templ->mysql_col_offset
				+ templ->mysql_col_len) {
			mysql_prefix_len = templ->mysql_col_offset
				+ templ->mysql_col_len;
		}
		templ->type = col->mtype;
		templ->mysql_type = (ulint)field->type();

		if (templ->mysql_type == DATA_MYSQL_TRUE_VARCHAR) {
			templ->mysql_length_bytes = (ulint)
				(((Field_varstring*)field)->length_bytes);
		}

		templ->charset = dtype_get_charset_coll(col->prtype);
		templ->mbminlen = dict_col_get_mbminlen(col);
		templ->mbmaxlen = dict_col_get_mbmaxlen(col);
		templ->is_unsigned = col->prtype & DATA_UNSIGNED;
		if (templ->type == DATA_BLOB) {
			prebuilt->templ_contains_blob = TRUE;
		}
skip_field:
		;
	}

	prebuilt->n_template = n_requested_fields;
	prebuilt->mysql_prefix_len = mysql_prefix_len;

	if (index != clust_index && prebuilt->need_to_access_clustered) {
		/* Change rec_field_no's to correspond to the clustered index
		record */
		for (i = 0; i < n_requested_fields; i++) {
			templ = prebuilt->mysql_template + i;

			templ->rec_field_no = templ->clust_rec_field_no;
		}
	}
}

/********************************************************************//**
This special handling is really to overcome the limitations of MySQL's
binlogging. We need to eliminate the non-determinism that will arise in
INSERT ... SELECT type of statements, since MySQL binlog only stores the
min value of the autoinc interval. Once that is fixed we can get rid of
the special lock handling.
@return	DB_SUCCESS if all OK else error code */
UNIV_INTERN
ulint
ha_innobase::innobase_lock_autoinc(void)
/*====================================*/
{
	ulint		error = DB_SUCCESS;

	switch (innobase_autoinc_lock_mode) {
	case AUTOINC_NO_LOCKING:
		/* Acquire only the AUTOINC mutex. */
		dict_table_autoinc_lock(prebuilt->table);
		break;

	case AUTOINC_NEW_STYLE_LOCKING:
		/* For simple (single/multi) row INSERTs, we fallback to the
		old style only if another transaction has already acquired
		the AUTOINC lock on behalf of a LOAD FILE or INSERT ... SELECT
		etc. type of statement. */
		if (thd_sql_command(user_thd) == SQLCOM_INSERT
		    || thd_sql_command(user_thd) == SQLCOM_REPLACE) {
			dict_table_t*	table = prebuilt->table;

			/* Acquire the AUTOINC mutex. */
			dict_table_autoinc_lock(table);

			/* We need to check that another transaction isn't
			already holding the AUTOINC lock on the table. */
			if (table->n_waiting_or_granted_auto_inc_locks) {
				/* Release the mutex to avoid deadlocks. */
				dict_table_autoinc_unlock(table);
			} else {
				break;
			}
		}
		/* Fall through to old style locking. */

	case AUTOINC_OLD_STYLE_LOCKING:
		error = row_lock_table_autoinc_for_mysql(prebuilt);

		if (error == DB_SUCCESS) {

			/* Acquire the AUTOINC mutex. */
			dict_table_autoinc_lock(prebuilt->table);
		}
		break;

	default:
		ut_error;
	}

	return(ulong(error));
}

/********************************************************************//**
Reset the autoinc value in the table.
@return	DB_SUCCESS if all went well else error code */
UNIV_INTERN
ulint
ha_innobase::innobase_reset_autoinc(
/*================================*/
	ulonglong	autoinc)	/*!< in: value to store */
{
	ulint		error;

	error = innobase_lock_autoinc();

	if (error == DB_SUCCESS) {

		dict_table_autoinc_initialize(prebuilt->table, autoinc);

		dict_table_autoinc_unlock(prebuilt->table);
	}

	return(ulong(error));
}

/********************************************************************//**
Store the autoinc value in the table. The autoinc value is only set if
it's greater than the existing autoinc value in the table.
@return	DB_SUCCESS if all went well else error code */
UNIV_INTERN
ulint
ha_innobase::innobase_set_max_autoinc(
/*==================================*/
	ulonglong	auto_inc)	/*!< in: value to store */
{
	ulint		error;

	error = innobase_lock_autoinc();

	if (error == DB_SUCCESS) {

		dict_table_autoinc_update_if_greater(prebuilt->table, auto_inc);

		dict_table_autoinc_unlock(prebuilt->table);
	}

	return(ulong(error));
}

/********************************************************************//**
Stores a row in an InnoDB database, to the table specified in this
handle.
@return	error code */
UNIV_INTERN
int
ha_innobase::write_row(
/*===================*/
	uchar*	record)	/*!< in: a row in MySQL format */
{
	ulint		error = 0;
        int             error_result= 0;
	ibool		auto_inc_used= FALSE;
	ulint		sql_command;
	trx_t*		trx = thd_to_trx(user_thd);

	DBUG_ENTER("ha_innobase::write_row");

	if (prebuilt->trx != trx) {
	  sql_print_error("The transaction object for the table handle is at "
			  "%p, but for the current thread it is at %p",
			  (const void*) prebuilt->trx, (const void*) trx);

		fputs("InnoDB: Dump of 200 bytes around prebuilt: ", stderr);
		ut_print_buf(stderr, ((const byte*)prebuilt) - 100, 200);
		fputs("\n"
			"InnoDB: Dump of 200 bytes around ha_data: ",
			stderr);
		ut_print_buf(stderr, ((const byte*) trx) - 100, 200);
		putc('\n', stderr);
		ut_error;
	}

	ha_statistic_increment(&SSV::ha_write_count);

	if (table->timestamp_field_type & TIMESTAMP_AUTO_SET_ON_INSERT)
		table->timestamp_field->set_time();

	sql_command = thd_sql_command(user_thd);

	if ((sql_command == SQLCOM_ALTER_TABLE
	     || sql_command == SQLCOM_OPTIMIZE
	     || sql_command == SQLCOM_CREATE_INDEX
	     || sql_command == SQLCOM_DROP_INDEX)
	    && num_write_row >= 10000) {
		/* ALTER TABLE is COMMITted at every 10000 copied rows.
		The IX table lock for the original table has to be re-issued.
		As this method will be called on a temporary table where the
		contents of the original table is being copied to, it is
		a bit tricky to determine the source table.  The cursor
		position in the source table need not be adjusted after the
		intermediate COMMIT, since writes by other transactions are
		being blocked by a MySQL table lock TL_WRITE_ALLOW_READ. */

		dict_table_t*	src_table;
		enum lock_mode	mode;

		num_write_row = 0;

		/* Commit the transaction.  This will release the table
		locks, so they have to be acquired again. */

		/* Altering an InnoDB table */
		/* Get the source table. */
		src_table = lock_get_src_table(
				prebuilt->trx, prebuilt->table, &mode);
		if (!src_table) {
no_commit:
			/* Unknown situation: do not commit */
			/*
			ut_print_timestamp(stderr);
			fprintf(stderr,
				"  InnoDB: ALTER TABLE is holding lock"
				" on %lu tables!\n",
				prebuilt->trx->mysql_n_tables_locked);
			*/
			;
		} else if (src_table == prebuilt->table) {
			/* Source table is not in InnoDB format:
			no need to re-acquire locks on it. */

			/* Altering to InnoDB format */
			innobase_commit(ht, user_thd, 1);
			/* Note that this transaction is still active. */
			trx_register_for_2pc(prebuilt->trx);
			/* We will need an IX lock on the destination table. */
			prebuilt->sql_stat_start = TRUE;
		} else {
			/* Ensure that there are no other table locks than
			LOCK_IX and LOCK_AUTO_INC on the destination table. */

			if (!lock_is_table_exclusive(prebuilt->table,
							prebuilt->trx)) {
				goto no_commit;
			}

			/* Commit the transaction.  This will release the table
			locks, so they have to be acquired again. */
			innobase_commit(ht, user_thd, 1);
			/* Note that this transaction is still active. */
			trx_register_for_2pc(prebuilt->trx);
			/* Re-acquire the table lock on the source table. */
			row_lock_table_for_mysql(prebuilt, src_table, mode);
			/* We will need an IX lock on the destination table. */
			prebuilt->sql_stat_start = TRUE;
		}
	}

	num_write_row++;

	/* This is the case where the table has an auto-increment column */
	if (table->next_number_field && record == table->record[0]) {

		/* Reset the error code before calling
		innobase_get_auto_increment(). */
		prebuilt->autoinc_error = DB_SUCCESS;

		if ((error = update_auto_increment())) {
			/* We don't want to mask autoinc overflow errors. */

			/* Handle the case where the AUTOINC sub-system
			failed during initialization. */
			if (prebuilt->autoinc_error == DB_UNSUPPORTED) {
				error_result = ER_AUTOINC_READ_FAILED;
				/* Set the error message to report too. */
				my_error(ER_AUTOINC_READ_FAILED, MYF(0));
				goto func_exit;
			} else if (prebuilt->autoinc_error != DB_SUCCESS) {
				error = (int) prebuilt->autoinc_error;
				goto report_error;
			}

			/* MySQL errors are passed straight back. */
			error_result = (int) error;
			goto func_exit;
		}

		auto_inc_used = TRUE;
	}

	if (prebuilt->mysql_template == NULL
	    || prebuilt->template_type != ROW_MYSQL_WHOLE_ROW) {

		/* Build the template used in converting quickly between
		the two database formats */

		build_template(prebuilt, NULL, table, ROW_MYSQL_WHOLE_ROW);
	}

	innodb_srv_conc_enter_innodb(prebuilt->trx);

	error = row_insert_for_mysql((byte*) record, prebuilt);

	/* Handle duplicate key errors */
	if (auto_inc_used) {
		ulint		err;
		ulonglong	auto_inc;
		ulonglong	col_max_value;

		/* Note the number of rows processed for this statement, used
		by get_auto_increment() to determine the number of AUTO-INC
		values to reserve. This is only useful for a mult-value INSERT
		and is a statement level counter.*/
		if (trx->n_autoinc_rows > 0) {
			--trx->n_autoinc_rows;
		}

		/* We need the upper limit of the col type to check for
		whether we update the table autoinc counter or not. */
		col_max_value = innobase_get_int_col_max_value(
			table->next_number_field);

		/* Get the value that MySQL attempted to store in the table.*/
		auto_inc = table->next_number_field->val_int();

		switch (error) {
		case DB_DUPLICATE_KEY:

			/* A REPLACE command and LOAD DATA INFILE REPLACE
			handle a duplicate key error themselves, but we
			must update the autoinc counter if we are performing
			those statements. */

			switch (sql_command) {
			case SQLCOM_LOAD:
				if (trx->duplicates) {

					goto set_max_autoinc;
				}
				break;

			case SQLCOM_REPLACE:
			case SQLCOM_INSERT_SELECT:
			case SQLCOM_REPLACE_SELECT:
				goto set_max_autoinc;

			default:
				break;
			}

			break;

		case DB_SUCCESS:
			/* If the actual value inserted is greater than
			the upper limit of the interval, then we try and
			update the table upper limit. Note: last_value
			will be 0 if get_auto_increment() was not called.*/

			if (auto_inc >= prebuilt->autoinc_last_value) {
set_max_autoinc:
				/* This should filter out the negative
				values set explicitly by the user. */
				if (auto_inc <= col_max_value) {
					ut_a(prebuilt->autoinc_increment > 0);

					ulonglong	offset;
					ulonglong	increment;

					offset = prebuilt->autoinc_offset;
					increment = prebuilt->autoinc_increment;

					auto_inc = innobase_next_autoinc(
						auto_inc,
						1, increment, offset,
						col_max_value);

					err = innobase_set_max_autoinc(
						auto_inc);

					if (err != DB_SUCCESS) {
						error = err;
					}
				}
			}
			break;
		}
	}

	innodb_srv_conc_exit_innodb(prebuilt->trx);

report_error:
	error_result = convert_error_code_to_mysql((int) error,
						   prebuilt->table->flags,
						   user_thd);

func_exit:
	innobase_active_small();

	DBUG_RETURN(error_result);
}

/**********************************************************************//**
Checks which fields have changed in a row and stores information
of them to an update vector.
@return	error number or 0 */
static
int
calc_row_difference(
/*================*/
	upd_t*		uvect,		/*!< in/out: update vector */
	uchar*		old_row,	/*!< in: old row in MySQL format */
	uchar*		new_row,	/*!< in: new row in MySQL format */
	TABLE*		table,		/*!< in: table in MySQL data
					dictionary */
	uchar*		upd_buff,	/*!< in: buffer to use */
	ulint		buff_len,	/*!< in: buffer length */
	row_prebuilt_t*	prebuilt,	/*!< in: InnoDB prebuilt struct */
	THD*		thd)		/*!< in: user thread */
{
	uchar*		original_upd_buff = upd_buff;
	Field*		field;
	enum_field_types field_mysql_type;
	uint		n_fields;
	ulint		o_len;
	ulint		n_len;
	ulint		col_pack_len;
	const byte*	new_mysql_row_col;
	const byte*	o_ptr;
	const byte*	n_ptr;
	byte*		buf;
	upd_field_t*	ufield;
	ulint		col_type;
	ulint		n_changed = 0;
	dfield_t	dfield;
	dict_index_t*	clust_index;
	uint		i;

	n_fields = table->s->fields;
	clust_index = dict_table_get_first_index(prebuilt->table);

	/* We use upd_buff to convert changed fields */
	buf = (byte*) upd_buff;

	for (i = 0; i < n_fields; i++) {
		field = table->field[i];

		o_ptr = (const byte*) old_row + get_field_offset(table, field);
		n_ptr = (const byte*) new_row + get_field_offset(table, field);

		/* Use new_mysql_row_col and col_pack_len save the values */

		new_mysql_row_col = n_ptr;
		col_pack_len = field->pack_length();

		o_len = col_pack_len;
		n_len = col_pack_len;

		/* We use o_ptr and n_ptr to dig up the actual data for
		comparison. */

		field_mysql_type = field->type();

		col_type = prebuilt->table->cols[i].mtype;

		switch (col_type) {

		case DATA_BLOB:
			o_ptr = row_mysql_read_blob_ref(&o_len, o_ptr, o_len);
			n_ptr = row_mysql_read_blob_ref(&n_len, n_ptr, n_len);

			break;

		case DATA_VARCHAR:
		case DATA_BINARY:
		case DATA_VARMYSQL:
			if (field_mysql_type == MYSQL_TYPE_VARCHAR) {
				/* This is a >= 5.0.3 type true VARCHAR where
				the real payload data length is stored in
				1 or 2 bytes */

				o_ptr = row_mysql_read_true_varchar(
					&o_len, o_ptr,
					(ulint)
					(((Field_varstring*)field)->length_bytes));

				n_ptr = row_mysql_read_true_varchar(
					&n_len, n_ptr,
					(ulint)
					(((Field_varstring*)field)->length_bytes));
			}

			break;
		default:
			;
		}

		if (field->null_ptr) {
			if (field_in_record_is_null(table, field,
							(char*) old_row)) {
				o_len = UNIV_SQL_NULL;
			}

			if (field_in_record_is_null(table, field,
							(char*) new_row)) {
				n_len = UNIV_SQL_NULL;
			}
		}

		if (o_len != n_len || (o_len != UNIV_SQL_NULL &&
					0 != memcmp(o_ptr, n_ptr, o_len))) {
			/* The field has changed */

			ufield = uvect->fields + n_changed;
			UNIV_MEM_INVALID(ufield, sizeof *ufield);

			/* Let us use a dummy dfield to make the conversion
			from the MySQL column format to the InnoDB format */

			if (n_len != UNIV_SQL_NULL) {
				dict_col_copy_type(prebuilt->table->cols + i,
						   dfield_get_type(&dfield));

				buf = row_mysql_store_col_in_innobase_format(
					&dfield,
					(byte*)buf,
					TRUE,
					new_mysql_row_col,
					col_pack_len,
					dict_table_is_comp(prebuilt->table));
				dfield_copy(&ufield->new_val, &dfield);
			} else {
				dfield_set_null(&ufield->new_val);
			}

			ufield->exp = NULL;
			ufield->orig_len = 0;
			ufield->field_no = dict_col_get_clust_pos(
				&prebuilt->table->cols[i], clust_index);
			n_changed++;
		}
	}

	uvect->n_fields = n_changed;
	uvect->info_bits = 0;

	ut_a(buf <= (byte*)original_upd_buff + buff_len);

	return(0);
}

/**********************************************************************//**
Updates a row given as a parameter to a new value. Note that we are given
whole rows, not just the fields which are updated: this incurs some
overhead for CPU when we check which fields are actually updated.
TODO: currently InnoDB does not prevent the 'Halloween problem':
in a searched update a single row can get updated several times
if its index columns are updated!
@return	error number or 0 */
UNIV_INTERN
int
ha_innobase::update_row(
/*====================*/
	const uchar*	old_row,	/*!< in: old row in MySQL format */
	uchar*		new_row)	/*!< in: new row in MySQL format */
{
	upd_t*		uvect;
	int		error = 0;
	trx_t*		trx = thd_to_trx(user_thd);

	DBUG_ENTER("ha_innobase::update_row");

	ut_a(prebuilt->trx == trx);

	if (upd_buf == NULL) {
		ut_ad(upd_buf_size == 0);

		/* Create a buffer for packing the fields of a record. Why
		table->reclength did not work here? Obviously, because char
		fields when packed actually became 1 byte longer, when we also
		stored the string length as the first byte. */

		upd_buf_size = table->s->reclength + table->s->max_key_length
			+ MAX_REF_PARTS * 3;
		upd_buf = (uchar*) my_malloc(upd_buf_size, MYF(MY_WME));
		if (upd_buf == NULL) {
			upd_buf_size = 0;
			DBUG_RETURN(HA_ERR_OUT_OF_MEM);
		}
	}

	ha_statistic_increment(&SSV::ha_update_count);

	if (table->timestamp_field_type & TIMESTAMP_AUTO_SET_ON_UPDATE)
		table->timestamp_field->set_time();

	if (prebuilt->upd_node) {
		uvect = prebuilt->upd_node->update;
	} else {
		uvect = row_get_prebuilt_update_vector(prebuilt);
	}

	/* Build an update vector from the modified fields in the rows
	(uses upd_buf of the handle) */

	calc_row_difference(uvect, (uchar*) old_row, new_row, table,
			    upd_buf, upd_buf_size, prebuilt, user_thd);

	/* This is not a delete */
	prebuilt->upd_node->is_delete = FALSE;

	ut_a(prebuilt->template_type == ROW_MYSQL_WHOLE_ROW);

	innodb_srv_conc_enter_innodb(trx);

	error = row_update_for_mysql((byte*) old_row, prebuilt);

	/* We need to do some special AUTOINC handling for the following case:

	INSERT INTO t (c1,c2) VALUES(x,y) ON DUPLICATE KEY UPDATE ...

	We need to use the AUTOINC counter that was actually used by
	MySQL in the UPDATE statement, which can be different from the
	value used in the INSERT statement.*/

	if (error == DB_SUCCESS
	    && table->next_number_field
	    && new_row == table->record[0]
	    && thd_sql_command(user_thd) == SQLCOM_INSERT
	    && trx->duplicates)  {

		ulonglong	auto_inc;
		ulonglong	col_max_value;

		auto_inc = table->next_number_field->val_int();

		/* We need the upper limit of the col type to check for
		whether we update the table autoinc counter or not. */
		col_max_value = innobase_get_int_col_max_value(
			table->next_number_field);

		if (auto_inc <= col_max_value && auto_inc != 0) {

			ulonglong	offset;
			ulonglong	increment;

			offset = prebuilt->autoinc_offset;
			increment = prebuilt->autoinc_increment;

			auto_inc = innobase_next_autoinc(
				auto_inc, 1, increment, offset, col_max_value);

			error = innobase_set_max_autoinc(auto_inc);
		}
	}

	innodb_srv_conc_exit_innodb(trx);

	error = convert_error_code_to_mysql(error,
					    prebuilt->table->flags, user_thd);

	if (error == 0 /* success */
	    && uvect->n_fields == 0 /* no columns were updated */) {

		/* This is the same as success, but instructs
		MySQL that the row is not really updated and it
		should not increase the count of updated rows.
		This is fix for http://bugs.mysql.com/29157 */
		error = HA_ERR_RECORD_IS_THE_SAME;
	}

	/* Tell InnoDB server that there might be work for
	utility threads: */

	innobase_active_small();

	DBUG_RETURN(error);
}

/**********************************************************************//**
Deletes a row given as the parameter.
@return	error number or 0 */
UNIV_INTERN
int
ha_innobase::delete_row(
/*====================*/
	const uchar*	record)	/*!< in: a row in MySQL format */
{
	int		error = 0;
	trx_t*		trx = thd_to_trx(user_thd);

	DBUG_ENTER("ha_innobase::delete_row");

	ut_a(prebuilt->trx == trx);

	ha_statistic_increment(&SSV::ha_delete_count);

	if (!prebuilt->upd_node) {
		row_get_prebuilt_update_vector(prebuilt);
	}

	/* This is a delete */

	prebuilt->upd_node->is_delete = TRUE;

	innodb_srv_conc_enter_innodb(trx);

	error = row_update_for_mysql((byte*) record, prebuilt);

	innodb_srv_conc_exit_innodb(trx);

	error = convert_error_code_to_mysql(
		error, prebuilt->table->flags, user_thd);

	/* Tell the InnoDB server that there might be work for
	utility threads: */

	innobase_active_small();

	DBUG_RETURN(error);
}

/**********************************************************************//**
Removes a new lock set on a row, if it was not read optimistically. This can
be called after a row has been read in the processing of an UPDATE or a DELETE
query, if the option innodb_locks_unsafe_for_binlog is set. */
UNIV_INTERN
void
ha_innobase::unlock_row(void)
/*=========================*/
{
	DBUG_ENTER("ha_innobase::unlock_row");

	ut_ad(prebuilt->trx->conc_state == TRX_ACTIVE);

	/* Consistent read does not take any locks, thus there is
	nothing to unlock. */

	if (prebuilt->select_lock_type == LOCK_NONE) {
		DBUG_VOID_RETURN;
	}

	switch (prebuilt->row_read_type) {
	case ROW_READ_WITH_LOCKS:
		if (!srv_locks_unsafe_for_binlog
		    && prebuilt->trx->isolation_level
		    > TRX_ISO_READ_COMMITTED) {
			break;
		}
		/* fall through */
	case ROW_READ_TRY_SEMI_CONSISTENT:
		row_unlock_for_mysql(prebuilt, FALSE);
		break;
	case ROW_READ_DID_SEMI_CONSISTENT:
		prebuilt->row_read_type = ROW_READ_TRY_SEMI_CONSISTENT;
		break;
	}

	DBUG_VOID_RETURN;
}

/* See handler.h and row0mysql.h for docs on this function. */
UNIV_INTERN
bool
ha_innobase::was_semi_consistent_read(void)
/*=======================================*/
{
	return(prebuilt->row_read_type == ROW_READ_DID_SEMI_CONSISTENT);
}

/* See handler.h and row0mysql.h for docs on this function. */
UNIV_INTERN
void
ha_innobase::try_semi_consistent_read(bool yes)
/*===========================================*/
{
	ut_a(prebuilt->trx == thd_to_trx(ha_thd()));

	/* Row read type is set to semi consistent read if this was
	requested by the MySQL and either innodb_locks_unsafe_for_binlog
	option is used or this session is using READ COMMITTED isolation
	level. */

	if (yes
	    && (srv_locks_unsafe_for_binlog
		|| prebuilt->trx->isolation_level <= TRX_ISO_READ_COMMITTED)) {
		prebuilt->row_read_type = ROW_READ_TRY_SEMI_CONSISTENT;
	} else {
		prebuilt->row_read_type = ROW_READ_WITH_LOCKS;
	}
}

/******************************************************************//**
Initializes a handle to use an index.
@return	0 or error number */
UNIV_INTERN
int
ha_innobase::index_init(
/*====================*/
	uint	keynr,	/*!< in: key (index) number */
	bool sorted)	/*!< in: 1 if result MUST be sorted according to index */
{
	DBUG_ENTER("index_init");

	DBUG_RETURN(change_active_index(keynr));
}

/******************************************************************//**
Currently does nothing.
@return	0 */
UNIV_INTERN
int
ha_innobase::index_end(void)
/*========================*/
{
	int	error	= 0;
	DBUG_ENTER("index_end");
	active_index=MAX_KEY;
	DBUG_RETURN(error);
}

/*********************************************************************//**
Converts a search mode flag understood by MySQL to a flag understood
by InnoDB. */
static inline
ulint
convert_search_mode_to_innobase(
/*============================*/
	enum ha_rkey_function	find_flag)
{
	switch (find_flag) {
	case HA_READ_KEY_EXACT:
		/* this does not require the index to be UNIQUE */
		return(PAGE_CUR_GE);
	case HA_READ_KEY_OR_NEXT:
		return(PAGE_CUR_GE);
	case HA_READ_KEY_OR_PREV:
		return(PAGE_CUR_LE);
	case HA_READ_AFTER_KEY:	
		return(PAGE_CUR_G);
	case HA_READ_BEFORE_KEY:
		return(PAGE_CUR_L);
	case HA_READ_PREFIX:
		return(PAGE_CUR_GE);
	case HA_READ_PREFIX_LAST:
		return(PAGE_CUR_LE);
	case HA_READ_PREFIX_LAST_OR_PREV:
		return(PAGE_CUR_LE);
		/* In MySQL-4.0 HA_READ_PREFIX and HA_READ_PREFIX_LAST always
		pass a complete-field prefix of a key value as the search
		tuple. I.e., it is not allowed that the last field would
		just contain n first bytes of the full field value.
		MySQL uses a 'padding' trick to convert LIKE 'abc%'
		type queries so that it can use as a search tuple
		a complete-field-prefix of a key value. Thus, the InnoDB
		search mode PAGE_CUR_LE_OR_EXTENDS is never used.
		TODO: when/if MySQL starts to use also partial-field
		prefixes, we have to deal with stripping of spaces
		and comparison of non-latin1 char type fields in
		innobase_mysql_cmp() to get PAGE_CUR_LE_OR_EXTENDS to
		work correctly. */
	case HA_READ_MBR_CONTAIN:
	case HA_READ_MBR_INTERSECT:
	case HA_READ_MBR_WITHIN:
	case HA_READ_MBR_DISJOINT:
	case HA_READ_MBR_EQUAL:
		return(PAGE_CUR_UNSUPP);
	/* do not use "default:" in order to produce a gcc warning:
	enumeration value '...' not handled in switch
	(if -Wswitch or -Wall is used) */
	}

	my_error(ER_CHECK_NOT_IMPLEMENTED, MYF(0), "this functionality");

	return(PAGE_CUR_UNSUPP);
}

/*
   BACKGROUND INFO: HOW A SELECT SQL QUERY IS EXECUTED
   ---------------------------------------------------
The following does not cover all the details, but explains how we determine
the start of a new SQL statement, and what is associated with it.

For each table in the database the MySQL interpreter may have several
table handle instances in use, also in a single SQL query. For each table
handle instance there is an InnoDB  'prebuilt' struct which contains most
of the InnoDB data associated with this table handle instance.

  A) if the user has not explicitly set any MySQL table level locks:

  1) MySQL calls ::external_lock to set an 'intention' table level lock on
the table of the handle instance. There we set
prebuilt->sql_stat_start = TRUE. The flag sql_stat_start should be set
true if we are taking this table handle instance to use in a new SQL
statement issued by the user. We also increment trx->n_mysql_tables_in_use.

  2) If prebuilt->sql_stat_start == TRUE we 'pre-compile' the MySQL search
instructions to prebuilt->template of the table handle instance in
::index_read. The template is used to save CPU time in large joins.

  3) In row_search_for_mysql, if prebuilt->sql_stat_start is true, we
allocate a new consistent read view for the trx if it does not yet have one,
or in the case of a locking read, set an InnoDB 'intention' table level
lock on the table.

  4) We do the SELECT. MySQL may repeatedly call ::index_read for the
same table handle instance, if it is a join.

  5) When the SELECT ends, MySQL removes its intention table level locks
in ::external_lock. When trx->n_mysql_tables_in_use drops to zero,
 (a) we execute a COMMIT there if the autocommit is on,
 (b) we also release possible 'SQL statement level resources' InnoDB may
have for this SQL statement. The MySQL interpreter does NOT execute
autocommit for pure read transactions, though it should. That is why the
table handler in that case has to execute the COMMIT in ::external_lock.

  B) If the user has explicitly set MySQL table level locks, then MySQL
does NOT call ::external_lock at the start of the statement. To determine
when we are at the start of a new SQL statement we at the start of
::index_read also compare the query id to the latest query id where the
table handle instance was used. If it has changed, we know we are at the
start of a new SQL statement. Since the query id can theoretically
overwrap, we use this test only as a secondary way of determining the
start of a new SQL statement. */


/**********************************************************************//**
Positions an index cursor to the index specified in the handle. Fetches the
row if any.
@return	0, HA_ERR_KEY_NOT_FOUND, or error number */
UNIV_INTERN
int
ha_innobase::index_read(
/*====================*/
	uchar*		buf,		/*!< in/out: buffer for the returned
					row */
	const uchar*	key_ptr,	/*!< in: key value; if this is NULL
					we position the cursor at the
					start or end of index; this can
					also contain an InnoDB row id, in
					which case key_len is the InnoDB
					row id length; the key value can
					also be a prefix of a full key value,
					and the last column can be a prefix
					of a full column */
	uint			key_len,/*!< in: key value length */
	enum ha_rkey_function find_flag)/*!< in: search flags from my_base.h */
{
	ulint		mode;
	dict_index_t*	index;
	ulint		match_mode	= 0;
	int		error;
	ulint		ret;

	DBUG_ENTER("index_read");
	DEBUG_SYNC_C("ha_innobase_index_read_begin");

	ut_a(prebuilt->trx == thd_to_trx(user_thd));
	ut_ad(key_len != 0 || find_flag != HA_READ_KEY_EXACT);

	ha_statistic_increment(&SSV::ha_read_key_count);

	index = prebuilt->index;

	if (UNIV_UNLIKELY(index == NULL) || dict_index_is_corrupted(index)) {
		prebuilt->index_usable = FALSE;
		DBUG_RETURN(HA_ERR_CRASHED);
	}
	if (UNIV_UNLIKELY(!prebuilt->index_usable)) {
		DBUG_RETURN(dict_index_is_corrupted(index)
			    ? HA_ERR_INDEX_CORRUPT
			    : HA_ERR_TABLE_DEF_CHANGED);
	}

	/* Note that if the index for which the search template is built is not
	necessarily prebuilt->index, but can also be the clustered index */

	if (prebuilt->sql_stat_start) {
		build_template(prebuilt, user_thd, table, ROW_MYSQL_REC_FIELDS);
	}

	if (key_ptr) {
		/* Convert the search key value to InnoDB format into
		prebuilt->search_tuple */

		row_sel_convert_mysql_key_to_innobase(
			prebuilt->search_tuple,
			srch_key_val1, sizeof(srch_key_val1),
			index,
			(byte*) key_ptr,
			(ulint) key_len,
			prebuilt->trx);
		DBUG_ASSERT(prebuilt->search_tuple->n_fields > 0);
	} else {
		/* We position the cursor to the last or the first entry
		in the index */

		dtuple_set_n_fields(prebuilt->search_tuple, 0);
	}

	mode = convert_search_mode_to_innobase(find_flag);

	match_mode = 0;

	if (find_flag == HA_READ_KEY_EXACT) {

		match_mode = ROW_SEL_EXACT;

	} else if (find_flag == HA_READ_PREFIX
		   || find_flag == HA_READ_PREFIX_LAST) {

		match_mode = ROW_SEL_EXACT_PREFIX;
	}

	last_match_mode = (uint) match_mode;

	if (mode != PAGE_CUR_UNSUPP) {

		innodb_srv_conc_enter_innodb(prebuilt->trx);

		ret = row_search_for_mysql((byte*) buf, mode, prebuilt,
					   match_mode, 0);

		innodb_srv_conc_exit_innodb(prebuilt->trx);
	} else {

		ret = DB_UNSUPPORTED;
	}

	switch (ret) {
	case DB_SUCCESS:
		error = 0;
		table->status = 0;
		break;
	case DB_RECORD_NOT_FOUND:
		error = HA_ERR_KEY_NOT_FOUND;
		table->status = STATUS_NOT_FOUND;
		break;
	case DB_END_OF_INDEX:
		error = HA_ERR_KEY_NOT_FOUND;
		table->status = STATUS_NOT_FOUND;
		break;
	default:
		error = convert_error_code_to_mysql((int) ret,
						    prebuilt->table->flags,
						    user_thd);
		table->status = STATUS_NOT_FOUND;
		break;
	}

	DBUG_RETURN(error);
}

/*******************************************************************//**
The following functions works like index_read, but it find the last
row with the current key value or prefix.
@return	0, HA_ERR_KEY_NOT_FOUND, or an error code */
UNIV_INTERN
int
ha_innobase::index_read_last(
/*=========================*/
	uchar*		buf,	/*!< out: fetched row */
	const uchar*	key_ptr,/*!< in: key value, or a prefix of a full
				key value */
	uint		key_len)/*!< in: length of the key val or prefix
				in bytes */
{
	return(index_read(buf, key_ptr, key_len, HA_READ_PREFIX_LAST));
}

/********************************************************************//**
Get the index for a handle. Does not change active index.
@return	NULL or index instance. */
UNIV_INTERN
dict_index_t*
ha_innobase::innobase_get_index(
/*============================*/
	uint		keynr)	/*!< in: use this index; MAX_KEY means always
				clustered index, even if it was internally
				generated by InnoDB */
{
	KEY*		key = 0;
	dict_index_t*	index = 0;

	DBUG_ENTER("innobase_get_index");

	if (keynr != MAX_KEY && table->s->keys > 0) {
		key = table->key_info + keynr;

		index = innobase_index_lookup(share, keynr);

		if (index) {
			ut_a(ut_strcmp(index->name, key->name) == 0);
		} else {
			/* Can't find index with keynr in the translation
			table. Only print message if the index translation
			table exists */
			if (share->idx_trans_tbl.index_mapping) {
				sql_print_warning("InnoDB could not find "
						  "index %s key no %u for "
						  "table %s through its "
						  "index translation table",
						  key ? key->name : "NULL",
						  keynr,
						  prebuilt->table->name);
			}

			index = dict_table_get_index_on_name(prebuilt->table,
							     key->name);
		}
	} else {
		index = dict_table_get_first_index(prebuilt->table);
	}

	if (!index) {
		sql_print_error(
			"Innodb could not find key n:o %u with name %s "
			"from dict cache for table %s",
			keynr, key ? key->name : "NULL",
			prebuilt->table->name);
	}

	DBUG_RETURN(index);
}

/********************************************************************//**
Changes the active index of a handle.
@return	0 or error code */
UNIV_INTERN
int
ha_innobase::change_active_index(
/*=============================*/
	uint	keynr)	/*!< in: use this index; MAX_KEY means always clustered
			index, even if it was internally generated by
			InnoDB */
{
	DBUG_ENTER("change_active_index");

	ut_ad(user_thd == ha_thd());
	ut_a(prebuilt->trx == thd_to_trx(user_thd));

	active_index = keynr;

	prebuilt->index = innobase_get_index(keynr);

	if (UNIV_UNLIKELY(!prebuilt->index)) {
		sql_print_warning("InnoDB: change_active_index(%u) failed",
				  keynr);
		prebuilt->index_usable = FALSE;
		DBUG_RETURN(1);
	}

	prebuilt->index_usable = row_merge_is_index_usable(prebuilt->trx,
							   prebuilt->index);

	if (UNIV_UNLIKELY(!prebuilt->index_usable)) {
		if (dict_index_is_corrupted(prebuilt->index)) {
			char	index_name[MAX_FULL_NAME_LEN + 1];
			char	table_name[MAX_FULL_NAME_LEN + 1];

			innobase_format_name(
				index_name, sizeof index_name,
				prebuilt->index->name, TRUE);

			innobase_format_name(
				table_name, sizeof table_name,
				prebuilt->index->table->name, FALSE);

			push_warning_printf(
				user_thd, MYSQL_ERROR::WARN_LEVEL_WARN,
				HA_ERR_INDEX_CORRUPT,
				"InnoDB: Index %s for table %s is"
				" marked as corrupted",
				index_name, table_name);
			DBUG_RETURN(HA_ERR_INDEX_CORRUPT);
		} else {
			push_warning_printf(
				user_thd, MYSQL_ERROR::WARN_LEVEL_WARN,
				HA_ERR_TABLE_DEF_CHANGED,
				"InnoDB: insufficient history for index %u",
				keynr);
		}

		/* The caller seems to ignore this.  Thus, we must check
		this again in row_search_for_mysql(). */
		DBUG_RETURN(HA_ERR_TABLE_DEF_CHANGED);
	}

	ut_a(prebuilt->search_tuple != 0);

	dtuple_set_n_fields(prebuilt->search_tuple, prebuilt->index->n_fields);

	dict_index_copy_types(prebuilt->search_tuple, prebuilt->index,
			      prebuilt->index->n_fields);

	/* MySQL changes the active index for a handle also during some
	queries, for example SELECT MAX(a), SUM(a) first retrieves the MAX()
	and then calculates the sum. Previously we played safe and used
	the flag ROW_MYSQL_WHOLE_ROW below, but that caused unnecessary
	copying. Starting from MySQL-4.1 we use a more efficient flag here. */

	build_template(prebuilt, user_thd, table, ROW_MYSQL_REC_FIELDS);

	DBUG_RETURN(0);
}

/**********************************************************************//**
Positions an index cursor to the index specified in keynr. Fetches the
row if any.
??? This is only used to read whole keys ???
@return	error number or 0 */
UNIV_INTERN
int
ha_innobase::index_read_idx(
/*========================*/
	uchar*		buf,		/*!< in/out: buffer for the returned
					row */
	uint		keynr,		/*!< in: use this index */
	const uchar*	key,		/*!< in: key value; if this is NULL
					we position the cursor at the
					start or end of index */
	uint		key_len,	/*!< in: key value length */
	enum ha_rkey_function find_flag)/*!< in: search flags from my_base.h */
{
	if (change_active_index(keynr)) {

		return(1);
	}

	return(index_read(buf, key, key_len, find_flag));
}

/***********************************************************************//**
Reads the next or previous row from a cursor, which must have previously been
positioned using index_read.
@return	0, HA_ERR_END_OF_FILE, or error number */
UNIV_INTERN
int
ha_innobase::general_fetch(
/*=======================*/
	uchar*	buf,		/*!< in/out: buffer for next row in MySQL
				format */
	uint	direction,	/*!< in: ROW_SEL_NEXT or ROW_SEL_PREV */
	uint	match_mode)	/*!< in: 0, ROW_SEL_EXACT, or
				ROW_SEL_EXACT_PREFIX */
{
	ulint		ret;
	int		error	= 0;

	DBUG_ENTER("general_fetch");

	ut_a(prebuilt->trx == thd_to_trx(user_thd));

	innodb_srv_conc_enter_innodb(prebuilt->trx);

	ret = row_search_for_mysql(
		(byte*)buf, 0, prebuilt, match_mode, direction);

	innodb_srv_conc_exit_innodb(prebuilt->trx);

	switch (ret) {
	case DB_SUCCESS:
		error = 0;
		table->status = 0;
		break;
	case DB_RECORD_NOT_FOUND:
		error = HA_ERR_END_OF_FILE;
		table->status = STATUS_NOT_FOUND;
		break;
	case DB_END_OF_INDEX:
		error = HA_ERR_END_OF_FILE;
		table->status = STATUS_NOT_FOUND;
		break;
	default:
		error = convert_error_code_to_mysql(
			(int) ret, prebuilt->table->flags, user_thd);
		table->status = STATUS_NOT_FOUND;
		break;
	}

	DBUG_RETURN(error);
}

/***********************************************************************//**
Reads the next row from a cursor, which must have previously been
positioned using index_read.
@return	0, HA_ERR_END_OF_FILE, or error number */
UNIV_INTERN
int
ha_innobase::index_next(
/*====================*/
	uchar*		buf)	/*!< in/out: buffer for next row in MySQL
				format */
{
	ha_statistic_increment(&SSV::ha_read_next_count);

	return(general_fetch(buf, ROW_SEL_NEXT, 0));
}

/*******************************************************************//**
Reads the next row matching to the key value given as the parameter.
@return	0, HA_ERR_END_OF_FILE, or error number */
UNIV_INTERN
int
ha_innobase::index_next_same(
/*=========================*/
	uchar*		buf,	/*!< in/out: buffer for the row */
	const uchar*	key,	/*!< in: key value */
	uint		keylen)	/*!< in: key value length */
{
	ha_statistic_increment(&SSV::ha_read_next_count);

	return(general_fetch(buf, ROW_SEL_NEXT, last_match_mode));
}

/***********************************************************************//**
Reads the previous row from a cursor, which must have previously been
positioned using index_read.
@return	0, HA_ERR_END_OF_FILE, or error number */
UNIV_INTERN
int
ha_innobase::index_prev(
/*====================*/
	uchar*	buf)	/*!< in/out: buffer for previous row in MySQL format */
{
	ha_statistic_increment(&SSV::ha_read_prev_count);

	return(general_fetch(buf, ROW_SEL_PREV, 0));
}

/********************************************************************//**
Positions a cursor on the first record in an index and reads the
corresponding row to buf.
@return	0, HA_ERR_END_OF_FILE, or error code */
UNIV_INTERN
int
ha_innobase::index_first(
/*=====================*/
	uchar*	buf)	/*!< in/out: buffer for the row */
{
	int	error;

	DBUG_ENTER("index_first");
	ha_statistic_increment(&SSV::ha_read_first_count);

	error = index_read(buf, NULL, 0, HA_READ_AFTER_KEY);

	/* MySQL does not seem to allow this to return HA_ERR_KEY_NOT_FOUND */

	if (error == HA_ERR_KEY_NOT_FOUND) {
		error = HA_ERR_END_OF_FILE;
	}

	DBUG_RETURN(error);
}

/********************************************************************//**
Positions a cursor on the last record in an index and reads the
corresponding row to buf.
@return	0, HA_ERR_END_OF_FILE, or error code */
UNIV_INTERN
int
ha_innobase::index_last(
/*====================*/
	uchar*	buf)	/*!< in/out: buffer for the row */
{
	int	error;

	DBUG_ENTER("index_last");
	ha_statistic_increment(&SSV::ha_read_last_count);

	error = index_read(buf, NULL, 0, HA_READ_BEFORE_KEY);

	/* MySQL does not seem to allow this to return HA_ERR_KEY_NOT_FOUND */

	if (error == HA_ERR_KEY_NOT_FOUND) {
		error = HA_ERR_END_OF_FILE;
	}

	DBUG_RETURN(error);
}

/****************************************************************//**
Initialize a table scan.
@return	0 or error number */
UNIV_INTERN
int
ha_innobase::rnd_init(
/*==================*/
	bool	scan)	/*!< in: TRUE if table/index scan FALSE otherwise */
{
	int	err;

	/* Store the active index value so that we can restore the original
	value after a scan */

	if (prebuilt->clust_index_was_generated) {
		err = change_active_index(MAX_KEY);
	} else {
		err = change_active_index(primary_key);
	}

	/* Don't use semi-consistent read in random row reads (by position).
	This means we must disable semi_consistent_read if scan is false */

	if (!scan) {
		try_semi_consistent_read(0);
	}

	start_of_scan = 1;

	return(err);
}

/*****************************************************************//**
Ends a table scan.
@return	0 or error number */
UNIV_INTERN
int
ha_innobase::rnd_end(void)
/*======================*/
{
	return(index_end());
}

/*****************************************************************//**
Reads the next row in a table scan (also used to read the FIRST row
in a table scan).
@return	0, HA_ERR_END_OF_FILE, or error number */
UNIV_INTERN
int
ha_innobase::rnd_next(
/*==================*/
	uchar*	buf)	/*!< in/out: returns the row in this buffer,
			in MySQL format */
{
	int	error;

	DBUG_ENTER("rnd_next");
	ha_statistic_increment(&SSV::ha_read_rnd_next_count);

	if (start_of_scan) {
		error = index_first(buf);

		if (error == HA_ERR_KEY_NOT_FOUND) {
			error = HA_ERR_END_OF_FILE;
		}

		start_of_scan = 0;
	} else {
		error = general_fetch(buf, ROW_SEL_NEXT, 0);
	}

	DBUG_RETURN(error);
}

/**********************************************************************//**
Fetches a row from the table based on a row reference.
@return	0, HA_ERR_KEY_NOT_FOUND, or error code */
UNIV_INTERN
int
ha_innobase::rnd_pos(
/*=================*/
	uchar*	buf,	/*!< in/out: buffer for the row */
	uchar*	pos)	/*!< in: primary key value of the row in the
			MySQL format, or the row id if the clustered
			index was internally generated by InnoDB; the
			length of data in pos has to be ref_length */
{
	int		error;
	uint		keynr	= active_index;
	DBUG_ENTER("rnd_pos");
	DBUG_DUMP("key", pos, ref_length);

	ha_statistic_increment(&SSV::ha_read_rnd_count);

	ut_a(prebuilt->trx == thd_to_trx(ha_thd()));

	if (prebuilt->clust_index_was_generated) {
		/* No primary key was defined for the table and we
		generated the clustered index from the row id: the
		row reference is the row id, not any key value
		that MySQL knows of */

		error = change_active_index(MAX_KEY);
	} else {
		error = change_active_index(primary_key);
	}

	if (error) {
		DBUG_PRINT("error", ("Got error: %d", error));
		DBUG_RETURN(error);
	}

	/* Note that we assume the length of the row reference is fixed
	for the table, and it is == ref_length */

	error = index_read(buf, pos, ref_length, HA_READ_KEY_EXACT);

	if (error) {
		DBUG_PRINT("error", ("Got error: %d", error));
	}

	change_active_index(keynr);

	DBUG_RETURN(error);
}

/*********************************************************************//**
Stores a reference to the current row to 'ref' field of the handle. Note
that in the case where we have generated the clustered index for the
table, the function parameter is illogical: we MUST ASSUME that 'record'
is the current 'position' of the handle, because if row ref is actually
the row id internally generated in InnoDB, then 'record' does not contain
it. We just guess that the row id must be for the record where the handle
was positioned the last time. */
UNIV_INTERN
void
ha_innobase::position(
/*==================*/
	const uchar*	record)	/*!< in: row in MySQL format */
{
	uint		len;

	ut_a(prebuilt->trx == thd_to_trx(ha_thd()));

	if (prebuilt->clust_index_was_generated) {
		/* No primary key was defined for the table and we
		generated the clustered index from row id: the
		row reference will be the row id, not any key value
		that MySQL knows of */

		len = DATA_ROW_ID_LEN;

		memcpy(ref, prebuilt->row_id, len);
	} else {
		len = store_key_val_for_row(primary_key, (char*)ref,
							 ref_length, record);
	}

	/* We assume that the 'ref' value len is always fixed for the same
	table. */

	if (len != ref_length) {
	  sql_print_error("Stored ref len is %lu, but table ref len is %lu",
			  (ulong) len, (ulong) ref_length);
	}
}

/* limit innodb monitor access to users with PROCESS privilege.
See http://bugs.mysql.com/32710 for expl. why we choose PROCESS. */
#define IS_MAGIC_TABLE_AND_USER_DENIED_ACCESS(table_name, thd) \
	(row_is_magic_monitor_table(table_name) \
	 && check_global_access(thd, PROCESS_ACL))

/*****************************************************************//**
Creates a table definition to an InnoDB database. */
static
int
create_table_def(
/*=============*/
	trx_t*		trx,		/*!< in: InnoDB transaction handle */
	TABLE*		form,		/*!< in: information on table
					columns and indexes */
	const char*	table_name,	/*!< in: table name */
	const char*	path_of_temp_table,/*!< in: if this is a table explicitly
					created by the user with the
					TEMPORARY keyword, then this
					parameter is the dir path where the
					table should be placed if we create
					an .ibd file for it (no .ibd extension
					in the path, though); otherwise this
					is NULL */
	ulint		flags)		/*!< in: table flags */
{
	Field*		field;
	dict_table_t*	table;
	ulint		n_cols;
	int		error;
	ulint		col_type;
	ulint		col_len;
	ulint		nulls_allowed;
	ulint		unsigned_type;
	ulint		binary_type;
	ulint		long_true_varchar;
	ulint		charset_no;
	ulint		i;

	DBUG_ENTER("create_table_def");
	DBUG_PRINT("enter", ("table_name: %s", table_name));

	ut_a(trx->mysql_thd != NULL);

	/* MySQL does the name length check. But we do additional check
	on the name length here */
	if (strlen(table_name) > MAX_FULL_NAME_LEN) {
		push_warning_printf(
			(THD*) trx->mysql_thd, MYSQL_ERROR::WARN_LEVEL_WARN,
			ER_TABLE_NAME,
			"InnoDB: Table Name or Database Name is too long");

		DBUG_RETURN(ER_TABLE_NAME);
	}

	n_cols = form->s->fields;

	/* We pass 0 as the space id, and determine at a lower level the space
	id where to store the table */

	table = dict_mem_table_create(table_name, 0, n_cols, flags);

	if (path_of_temp_table) {
		table->dir_path_of_temp_table =
			mem_heap_strdup(table->heap, path_of_temp_table);
	}

	for (i = 0; i < n_cols; i++) {
		field = form->field[i];

		col_type = get_innobase_type_from_mysql_type(&unsigned_type,
							     field);

		if (!col_type) {
			push_warning_printf(
				(THD*) trx->mysql_thd,
				MYSQL_ERROR::WARN_LEVEL_WARN,
				ER_CANT_CREATE_TABLE,
				"Error creating table '%s' with "
				"column '%s'. Please check its "
				"column type and try to re-create "
				"the table with an appropriate "
				"column type.",
				table->name, (char*) field->field_name);
			goto err_col;
		}

		if (field->null_ptr) {
			nulls_allowed = 0;
		} else {
			nulls_allowed = DATA_NOT_NULL;
		}

		if (field->binary()) {
			binary_type = DATA_BINARY_TYPE;
		} else {
			binary_type = 0;
		}

		charset_no = 0;

		if (dtype_is_string_type(col_type)) {

			charset_no = (ulint)field->charset()->number;

			if (UNIV_UNLIKELY(charset_no >= 256)) {
				/* in data0type.h we assume that the
				number fits in one byte in prtype */
				push_warning_printf(
					(THD*) trx->mysql_thd,
					MYSQL_ERROR::WARN_LEVEL_WARN,
					ER_CANT_CREATE_TABLE,
					"In InnoDB, charset-collation codes"
					" must be below 256."
					" Unsupported code %lu.",
					(ulong) charset_no);
				DBUG_RETURN(ER_CANT_CREATE_TABLE);
			}
		}

		ut_a(field->type() < 256); /* we assume in dtype_form_prtype()
					   that this fits in one byte */
		col_len = field->pack_length();

		/* The MySQL pack length contains 1 or 2 bytes length field
		for a true VARCHAR. Let us subtract that, so that the InnoDB
		column length in the InnoDB data dictionary is the real
		maximum byte length of the actual data. */

		long_true_varchar = 0;

		if (field->type() == MYSQL_TYPE_VARCHAR) {
			col_len -= ((Field_varstring*)field)->length_bytes;

			if (((Field_varstring*)field)->length_bytes == 2) {
				long_true_varchar = DATA_LONG_TRUE_VARCHAR;
			}
		}

		/* First check whether the column to be added has a
		system reserved name. */
		if (dict_col_name_is_reserved(field->field_name)){
			my_error(ER_WRONG_COLUMN_NAME, MYF(0),
				 field->field_name);
err_col:
			dict_mem_table_free(table);
			trx_commit_for_mysql(trx);

			error = DB_ERROR;
			goto error_ret;
		}

		dict_mem_table_add_col(table, table->heap,
			(char*) field->field_name,
			col_type,
			dtype_form_prtype(
				(ulint)field->type()
				| nulls_allowed | unsigned_type
				| binary_type | long_true_varchar,
				charset_no),
			col_len);
	}

	error = row_create_table_for_mysql(table, trx);

	if (error == DB_DUPLICATE_KEY) {
		char buf[100];
		char* buf_end = innobase_convert_identifier(
			buf, sizeof buf - 1, table_name, strlen(table_name),
			trx->mysql_thd, TRUE);

		*buf_end = '\0';
		my_error(ER_TABLE_EXISTS_ERROR, MYF(0), buf);
	}

error_ret:
	error = convert_error_code_to_mysql(error, flags, NULL);

	DBUG_RETURN(error);
}

/*****************************************************************//**
Creates an index in an InnoDB database. */
static
int
create_index(
/*=========*/
	trx_t*		trx,		/*!< in: InnoDB transaction handle */
	TABLE*		form,		/*!< in: information on table
					columns and indexes */
	ulint		flags,		/*!< in: InnoDB table flags */
	const char*	table_name,	/*!< in: table name */
	uint		key_num)	/*!< in: index number */
{
	Field*		field;
	dict_index_t*	index;
	int		error;
	ulint		n_fields;
	KEY*		key;
	KEY_PART_INFO*	key_part;
	ulint		ind_type;
	ulint		col_type;
	ulint		prefix_len;
	ulint		is_unsigned;
	ulint		i;
	ulint		j;
	ulint*		field_lengths;

	DBUG_ENTER("create_index");

	key = form->key_info + key_num;

	n_fields = key->key_parts;

	/* Assert that "GEN_CLUST_INDEX" cannot be used as non-primary index */
	ut_a(innobase_strcasecmp(key->name, innobase_index_reserve_name) != 0);

	ind_type = 0;

	if (key_num == form->s->primary_key) {
		ind_type = ind_type | DICT_CLUSTERED;
	}

	if (key->flags & HA_NOSAME ) {
		ind_type = ind_type | DICT_UNIQUE;
	}

	/* We pass 0 as the space id, and determine at a lower level the space
	id where to store the table */

	index = dict_mem_index_create(table_name, key->name, 0,
				      ind_type, n_fields);

	field_lengths = (ulint*) my_malloc(sizeof(ulint) * n_fields,
		MYF(MY_FAE));

	for (i = 0; i < n_fields; i++) {
		key_part = key->key_part + i;

		/* (The flag HA_PART_KEY_SEG denotes in MySQL a column prefix
		field in an index: we only store a specified number of first
		bytes of the column to the index field.) The flag does not
		seem to be properly set by MySQL. Let us fall back on testing
		the length of the key part versus the column. */

		field = NULL;
		for (j = 0; j < form->s->fields; j++) {

			field = form->field[j];

			if (0 == innobase_strcasecmp(
					field->field_name,
					key_part->field->field_name)) {
				/* Found the corresponding column */

				break;
			}
		}

		ut_a(j < form->s->fields);

		col_type = get_innobase_type_from_mysql_type(
					&is_unsigned, key_part->field);

		if (DATA_BLOB == col_type
			|| (key_part->length < field->pack_length()
				&& field->type() != MYSQL_TYPE_VARCHAR)
			|| (field->type() == MYSQL_TYPE_VARCHAR
				&& key_part->length < field->pack_length()
				- ((Field_varstring*)field)->length_bytes)) {

			prefix_len = key_part->length;

			if (col_type == DATA_INT
				|| col_type == DATA_FLOAT
				|| col_type == DATA_DOUBLE
				|| col_type == DATA_DECIMAL) {
				sql_print_error(
					"MySQL is trying to create a column "
					"prefix index field, on an "
					"inappropriate data type. Table "
					"name %s, column name %s.",
					table_name,
					key_part->field->field_name);

				prefix_len = 0;
			}
		} else {
			prefix_len = 0;
		}

		field_lengths[i] = key_part->length;

		dict_mem_index_add_field(index,
			(char*) key_part->field->field_name, prefix_len);
	}

	/* Even though we've defined max_supported_key_part_length, we
	still do our own checking using field_lengths to be absolutely
	sure we don't create too long indexes. */
	error = row_create_index_for_mysql(index, trx, field_lengths);

	error = convert_error_code_to_mysql(error, flags, NULL);

	my_free(field_lengths);

	DBUG_RETURN(error);
}

/*****************************************************************//**
Creates an index to an InnoDB table when the user has defined no
primary index. */
static
int
create_clustered_index_when_no_primary(
/*===================================*/
	trx_t*		trx,		/*!< in: InnoDB transaction handle */
	ulint		flags,		/*!< in: InnoDB table flags */
	const char*	table_name)	/*!< in: table name */
{
	dict_index_t*	index;
	int		error;

	/* We pass 0 as the space id, and determine at a lower level the space
	id where to store the table */
	index = dict_mem_index_create(table_name,
				      innobase_index_reserve_name,
				      0, DICT_CLUSTERED, 0);

	error = row_create_index_for_mysql(index, trx, NULL);

	error = convert_error_code_to_mysql(error, flags, NULL);

	return(error);
}

/*****************************************************************//**
Return a display name for the row format
@return row format name */
UNIV_INTERN
const char*
get_row_format_name(
/*================*/
	enum row_type	row_format)		/*!< in: Row Format */
{
	switch (row_format) {
	case ROW_TYPE_COMPACT:
		return("COMPACT");
	case ROW_TYPE_COMPRESSED:
		return("COMPRESSED");
	case ROW_TYPE_DYNAMIC:
		return("DYNAMIC");
	case ROW_TYPE_REDUNDANT:
		return("REDUNDANT");
	case ROW_TYPE_DEFAULT:
		return("DEFAULT");
	case ROW_TYPE_FIXED:
		return("FIXED");
	case ROW_TYPE_PAGE:
	case ROW_TYPE_NOT_USED:
		break;
	}
	return("NOT USED");
}

/** If file-per-table is missing, issue warning and set ret false */
#define CHECK_ERROR_ROW_TYPE_NEEDS_FILE_PER_TABLE		\
	if (!srv_file_per_table) {				\
		push_warning_printf(				\
			thd, MYSQL_ERROR::WARN_LEVEL_WARN,	\
			ER_ILLEGAL_HA_CREATE_OPTION,		\
			"InnoDB: ROW_FORMAT=%s requires"	\
			" innodb_file_per_table.",		\
			get_row_format_name(row_format));	\
		ret = FALSE;					\
	}

/** If file-format is Antelope, issue warning and set ret false */
#define CHECK_ERROR_ROW_TYPE_NEEDS_GT_ANTELOPE			\
	if (srv_file_format < DICT_TF_FORMAT_ZIP) {		\
		push_warning_printf(				\
			thd, MYSQL_ERROR::WARN_LEVEL_WARN,	\
			ER_ILLEGAL_HA_CREATE_OPTION,		\
			"InnoDB: ROW_FORMAT=%s requires"	\
			" innodb_file_format > Antelope.",	\
			get_row_format_name(row_format));	\
		ret = FALSE;					\
	}


/*****************************************************************//**
Validates the create options. We may build on this function
in future. For now, it checks two specifiers:
KEY_BLOCK_SIZE and ROW_FORMAT
If innodb_strict_mode is not set then this function is a no-op
@return	TRUE if valid. */
static
ibool
create_options_are_valid(
/*=====================*/
	THD*		thd,		/*!< in: connection thread. */
	TABLE*		form,		/*!< in: information on table
					columns and indexes */
	HA_CREATE_INFO*	create_info)	/*!< in: create info. */
{
	ibool	kbs_specified	= FALSE;
	ibool	ret		= TRUE;
	enum row_type	row_format	= form->s->row_type;

	ut_ad(thd != NULL);

	/* If innodb_strict_mode is not set don't do any validation. */
	if (!(THDVAR(thd, strict_mode))) {
		return(TRUE);
	}

	ut_ad(form != NULL);
	ut_ad(create_info != NULL);

	/* First check if a non-zero KEY_BLOCK_SIZE was specified. */
	if (create_info->key_block_size) {
		kbs_specified = TRUE;
		switch (create_info->key_block_size) {
		case 1:
		case 2:
		case 4:
		case 8:
		case 16:
			/* Valid KEY_BLOCK_SIZE, check its dependencies. */
			if (!srv_file_per_table) {
				push_warning(
					thd, MYSQL_ERROR::WARN_LEVEL_WARN,
					ER_ILLEGAL_HA_CREATE_OPTION,
					"InnoDB: KEY_BLOCK_SIZE requires"
					" innodb_file_per_table.");
				ret = FALSE;
			}
			if (srv_file_format < DICT_TF_FORMAT_ZIP) {
				push_warning(
					thd, MYSQL_ERROR::WARN_LEVEL_WARN,
					ER_ILLEGAL_HA_CREATE_OPTION,
					"InnoDB: KEY_BLOCK_SIZE requires"
					" innodb_file_format > Antelope.");
					ret = FALSE;
			}
			break;
		default:
			push_warning_printf(
				thd, MYSQL_ERROR::WARN_LEVEL_WARN,
				ER_ILLEGAL_HA_CREATE_OPTION,
				"InnoDB: invalid KEY_BLOCK_SIZE = %lu."
				" Valid values are [1, 2, 4, 8, 16]",
				create_info->key_block_size);
			ret = FALSE;
			break;
		}
	}
	
	/* Check for a valid Innodb ROW_FORMAT specifier and
	other incompatibilities. */
	switch (row_format) {
	case ROW_TYPE_COMPRESSED:
		CHECK_ERROR_ROW_TYPE_NEEDS_FILE_PER_TABLE;
		CHECK_ERROR_ROW_TYPE_NEEDS_GT_ANTELOPE;
		break;
	case ROW_TYPE_DYNAMIC:
		CHECK_ERROR_ROW_TYPE_NEEDS_FILE_PER_TABLE;
		CHECK_ERROR_ROW_TYPE_NEEDS_GT_ANTELOPE;
		/* fall through since dynamic also shuns KBS */
	case ROW_TYPE_COMPACT:
	case ROW_TYPE_REDUNDANT:
		if (kbs_specified) {
			push_warning_printf(
				thd, MYSQL_ERROR::WARN_LEVEL_WARN,
				ER_ILLEGAL_HA_CREATE_OPTION,
				"InnoDB: cannot specify ROW_FORMAT = %s"
				" with KEY_BLOCK_SIZE.",
				get_row_format_name(row_format));
			ret = FALSE;
		}
		break;
	case ROW_TYPE_DEFAULT:
		break;
	case ROW_TYPE_FIXED:
	case ROW_TYPE_PAGE:
	case ROW_TYPE_NOT_USED:
		push_warning(
			thd, MYSQL_ERROR::WARN_LEVEL_WARN,
			ER_ILLEGAL_HA_CREATE_OPTION,		\
			"InnoDB: invalid ROW_FORMAT specifier.");
		ret = FALSE;
		break;
	}

	return(ret);
}

/*****************************************************************//**
Update create_info.  Used in SHOW CREATE TABLE et al. */
UNIV_INTERN
void
ha_innobase::update_create_info(
/*============================*/
	HA_CREATE_INFO* create_info)	/*!< in/out: create info */
{
  if (!(create_info->used_fields & HA_CREATE_USED_AUTO)) {
    ha_innobase::info(HA_STATUS_AUTO);
    create_info->auto_increment_value = stats.auto_increment_value;
  }
}

/*****************************************************************//**
Creates a new table to an InnoDB database.
@return	error number */
UNIV_INTERN
int
ha_innobase::create(
/*================*/
	const char*	name,		/*!< in: table name */
	TABLE*		form,		/*!< in: information on table
					columns and indexes */
	HA_CREATE_INFO*	create_info)	/*!< in: more information of the
					created table, contains also the
					create statement string */
{
	int		error;
	dict_table_t*	innobase_table;
	trx_t*		parent_trx;
	trx_t*		trx;
	int		primary_key_no;
	uint		i;
	char		name2[FN_REFLEN];
	char		norm_name[FN_REFLEN];
	THD*		thd = ha_thd();
	ib_int64_t	auto_inc_value;
	ulint		flags;
	/* Cache the value of innodb_file_format, in case it is
	modified by another thread while the table is being created. */
	const ulint	file_format = srv_file_format;
	const char*	stmt;
	size_t		stmt_len;
	enum row_type	row_format;

	DBUG_ENTER("ha_innobase::create");

	DBUG_ASSERT(thd != NULL);
	DBUG_ASSERT(create_info != NULL);

#ifdef __WIN__
	/* Names passed in from server are in two formats:
	1. <database_name>/<table_name>: for normal table creation
	2. full path: for temp table creation, or sym link

	When srv_file_per_table is on and mysqld_embedded is off,
	check for full path pattern, i.e.
	X:\dir\...,		X is a driver letter, or
	\\dir1\dir2\...,	UNC path
	returns error if it is in full path format, but not creating a temp.
	table. Currently InnoDB does not support symbolic link on Windows. */

	if (srv_file_per_table
	    && !mysqld_embedded
	    && (!create_info->options & HA_LEX_CREATE_TMP_TABLE)) {

		if ((name[1] == ':')
		    || (name[0] == '\\' && name[1] == '\\')) {
			sql_print_error("Cannot create table %s\n", name);
			DBUG_RETURN(HA_ERR_GENERIC);
		}
	}
#endif

	if (form->s->fields > 1000) {
		/* The limit probably should be REC_MAX_N_FIELDS - 3 = 1020,
		but we play safe here */

		DBUG_RETURN(HA_ERR_TO_BIG_ROW);
	}

	ut_a(strlen(name) < sizeof(name2));

	strcpy(name2, name);

	normalize_table_name(norm_name, name2);

	/* Create the table definition in InnoDB */

	flags = 0;

	/* Validate create options if innodb_strict_mode is set. */
	if (!create_options_are_valid(thd, form, create_info)) {
		DBUG_RETURN(ER_ILLEGAL_HA_CREATE_OPTION);
	}

	if (create_info->key_block_size) {
		/* Determine the page_zip.ssize corresponding to the
		requested page size (key_block_size) in kilobytes. */

		ulint	ssize, ksize;
		ulint	key_block_size = create_info->key_block_size;

		/*  Set 'flags' to the correct key_block_size.
		It will be zero if key_block_size is an invalid number.*/
		for (ssize = ksize = 1; ssize <= DICT_TF_ZSSIZE_MAX;
		     ssize++, ksize <<= 1) {
			if (key_block_size == ksize) {
				flags = ssize << DICT_TF_ZSSIZE_SHIFT
					| DICT_TF_COMPACT
					| DICT_TF_FORMAT_ZIP
					  << DICT_TF_FORMAT_SHIFT;
				break;
			}
		}

		if (!srv_file_per_table) {
			push_warning(
				thd, MYSQL_ERROR::WARN_LEVEL_WARN,
				ER_ILLEGAL_HA_CREATE_OPTION,
				"InnoDB: KEY_BLOCK_SIZE requires"
				" innodb_file_per_table.");
			flags = 0;
		}

		if (file_format < DICT_TF_FORMAT_ZIP) {
			push_warning(
				thd, MYSQL_ERROR::WARN_LEVEL_WARN,
				ER_ILLEGAL_HA_CREATE_OPTION,
				"InnoDB: KEY_BLOCK_SIZE requires"
				" innodb_file_format > Antelope.");
			flags = 0;
		}

		if (!flags) {
			push_warning_printf(
				thd, MYSQL_ERROR::WARN_LEVEL_WARN,
				ER_ILLEGAL_HA_CREATE_OPTION,
				"InnoDB: ignoring KEY_BLOCK_SIZE=%lu.",
				create_info->key_block_size);
		}
	}

	row_format = form->s->row_type;

	if (flags) {
		/* if ROW_FORMAT is set to default,
		automatically change it to COMPRESSED.*/
		if (row_format == ROW_TYPE_DEFAULT) {
			row_format = ROW_TYPE_COMPRESSED;
		} else if (row_format != ROW_TYPE_COMPRESSED) {
			/* ROW_FORMAT other than COMPRESSED
			ignores KEY_BLOCK_SIZE.  It does not
			make sense to reject conflicting
			KEY_BLOCK_SIZE and ROW_FORMAT, because
			such combinations can be obtained
			with ALTER TABLE anyway. */
			push_warning_printf(
				thd, MYSQL_ERROR::WARN_LEVEL_WARN,
				ER_ILLEGAL_HA_CREATE_OPTION,
				"InnoDB: ignoring KEY_BLOCK_SIZE=%lu"
				" unless ROW_FORMAT=COMPRESSED.",
				create_info->key_block_size);
			flags = 0;
		}
	} else {
		/* flags == 0 means no KEY_BLOCK_SIZE.*/
		if (row_format == ROW_TYPE_COMPRESSED) {
			/* ROW_FORMAT=COMPRESSED without
			KEY_BLOCK_SIZE implies half the
			maximum KEY_BLOCK_SIZE. */
			flags = (DICT_TF_ZSSIZE_MAX - 1)
				<< DICT_TF_ZSSIZE_SHIFT
				| DICT_TF_COMPACT
				| DICT_TF_FORMAT_ZIP
				<< DICT_TF_FORMAT_SHIFT;
#if DICT_TF_ZSSIZE_MAX < 1
# error "DICT_TF_ZSSIZE_MAX < 1"
#endif
		}
	}

	switch (row_format) {
	case ROW_TYPE_REDUNDANT:
		break;
	case ROW_TYPE_COMPRESSED:
	case ROW_TYPE_DYNAMIC:
		if (!srv_file_per_table) {
			push_warning_printf(
				thd, MYSQL_ERROR::WARN_LEVEL_WARN,
				ER_ILLEGAL_HA_CREATE_OPTION,
				"InnoDB: ROW_FORMAT=%s requires"
				" innodb_file_per_table.",
				get_row_format_name(row_format));
		} else if (file_format < DICT_TF_FORMAT_ZIP) {
			push_warning_printf(
				thd, MYSQL_ERROR::WARN_LEVEL_WARN,
				ER_ILLEGAL_HA_CREATE_OPTION,
				"InnoDB: ROW_FORMAT=%s requires"
				" innodb_file_format > Antelope.",
				get_row_format_name(row_format));
		} else {
			flags |= DICT_TF_COMPACT
			         | (DICT_TF_FORMAT_ZIP
			            << DICT_TF_FORMAT_SHIFT);
			break;
		}

		/* fall through */
	case ROW_TYPE_NOT_USED:
	case ROW_TYPE_FIXED:
	case ROW_TYPE_PAGE:
		push_warning(
			thd, MYSQL_ERROR::WARN_LEVEL_WARN,
			ER_ILLEGAL_HA_CREATE_OPTION,
			"InnoDB: assuming ROW_FORMAT=COMPACT.");
	case ROW_TYPE_DEFAULT:
	case ROW_TYPE_COMPACT:
		flags = DICT_TF_COMPACT;
		break;
	}

	/* Look for a primary key */

	primary_key_no= (form->s->primary_key != MAX_KEY ?
			 (int) form->s->primary_key :
			 -1);

	/* Our function innobase_get_mysql_key_number_for_index assumes
	the primary key is always number 0, if it exists */

	ut_a(primary_key_no == -1 || primary_key_no == 0);

	/* Check for name conflicts (with reserved name) for
	any user indices to be created. */
	if (innobase_index_name_is_reserved(thd, form->key_info,
					    form->s->keys)) {
		DBUG_RETURN(-1);
	}

	if (IS_MAGIC_TABLE_AND_USER_DENIED_ACCESS(norm_name, thd)) {
		DBUG_RETURN(HA_ERR_GENERIC);
	}

	if (create_info->options & HA_LEX_CREATE_TMP_TABLE) {
		flags |= DICT_TF2_TEMPORARY << DICT_TF2_SHIFT;
	}

	/* Get the transaction associated with the current thd, or create one
	if not yet created */

	parent_trx = check_trx_exists(thd);

	/* In case MySQL calls this in the middle of a SELECT query, release
	possible adaptive hash latch to avoid deadlocks of threads */

	trx_search_latch_release_if_reserved(parent_trx);

	trx = innobase_trx_allocate(thd);

	/* Latch the InnoDB data dictionary exclusively so that no deadlocks
	or lock waits can happen in it during a table create operation.
	Drop table etc. do this latching in row0mysql.c. */

	row_mysql_lock_data_dictionary(trx);

	error = create_table_def(trx, form, norm_name,
		create_info->options & HA_LEX_CREATE_TMP_TABLE ? name2 : NULL,
		flags);

	if (error) {
		goto cleanup;
	}


	/* Create the keys */

	if (form->s->keys == 0 || primary_key_no == -1) {
		/* Create an index which is used as the clustered index;
		order the rows by their row id which is internally generated
		by InnoDB */

		error = create_clustered_index_when_no_primary(
			trx, flags, norm_name);
		if (error) {
			goto cleanup;
		}
	}

	if (primary_key_no != -1) {
		/* In InnoDB the clustered index must always be created
		first */
		if ((error = create_index(trx, form, flags, norm_name,
					  (uint) primary_key_no))) {
			goto cleanup;
		}
	}

	for (i = 0; i < form->s->keys; i++) {

		if (i != (uint) primary_key_no) {

			if ((error = create_index(trx, form, flags,
						  norm_name, i))) {
				goto cleanup;
			}
		}
	}

	stmt = innobase_get_stmt(thd, &stmt_len);

	if (stmt) {
		error = row_table_add_foreign_constraints(
			trx, stmt, stmt_len, norm_name,
			create_info->options & HA_LEX_CREATE_TMP_TABLE);

		switch (error) {

		case DB_PARENT_NO_INDEX:
			push_warning_printf(
				thd, MYSQL_ERROR::WARN_LEVEL_WARN,
				HA_ERR_CANNOT_ADD_FOREIGN,
				"Create table '%s' with foreign key constraint"
				" failed. There is no index in the referenced"
				" table where the referenced columns appear"
				" as the first columns.\n", norm_name);
			break;

		case DB_CHILD_NO_INDEX:
			push_warning_printf(
				thd, MYSQL_ERROR::WARN_LEVEL_WARN,
				HA_ERR_CANNOT_ADD_FOREIGN,
				"Create table '%s' with foreign key constraint"
				" failed. There is no index in the referencing"
				" table where referencing columns appear"
				" as the first columns.\n", norm_name);
			break;
                }

		error = convert_error_code_to_mysql(error, flags, NULL);

		if (error) {
			goto cleanup;
		}
	}

	innobase_commit_low(trx);

	row_mysql_unlock_data_dictionary(trx);

	/* Flush the log to reduce probability that the .frm files and
	the InnoDB data dictionary get out-of-sync if the user runs
	with innodb_flush_log_at_trx_commit = 0 */

	log_buffer_flush_to_disk();

	innobase_table = dict_table_get(norm_name, FALSE,
					DICT_ERR_IGNORE_NONE);

	DBUG_ASSERT(innobase_table != 0);

	if (innobase_table) {
		/* We update the highest file format in the system table
		space, if this table has higher file format setting. */

		trx_sys_file_format_max_upgrade(
			(const char**) &innobase_file_format_max,
			dict_table_get_format(innobase_table));
	}

	/* Note: We can't call update_thd() as prebuilt will not be
	setup at this stage and so we use thd. */

	/* We need to copy the AUTOINC value from the old table if
	this is an ALTER|OPTIMIZE TABLE or CREATE INDEX because CREATE INDEX
	does a table copy too. If query was one of :

		CREATE TABLE ...AUTO_INCREMENT = x; or
		ALTER TABLE...AUTO_INCREMENT = x;   or
		OPTIMIZE TABLE t; or
		CREATE INDEX x on t(...);

	Find out a table definition from the dictionary and get
	the current value of the auto increment field. Set a new
	value to the auto increment field if the value is greater
	than the maximum value in the column. */

	if (((create_info->used_fields & HA_CREATE_USED_AUTO)
	    || thd_sql_command(thd) == SQLCOM_ALTER_TABLE
	    || thd_sql_command(thd) == SQLCOM_OPTIMIZE
	    || thd_sql_command(thd) == SQLCOM_CREATE_INDEX)
	    && create_info->auto_increment_value > 0) {

		auto_inc_value = create_info->auto_increment_value;

		dict_table_autoinc_lock(innobase_table);
		dict_table_autoinc_initialize(innobase_table, auto_inc_value);
		dict_table_autoinc_unlock(innobase_table);
	}

	/* Tell the InnoDB server that there might be work for
	utility threads: */

	srv_active_wake_master_thread();

	trx_free_for_mysql(trx);

	DBUG_RETURN(0);

cleanup:
	innobase_commit_low(trx);

	row_mysql_unlock_data_dictionary(trx);

	trx_free_for_mysql(trx);

	DBUG_RETURN(error);
}

/*****************************************************************//**
Discards or imports an InnoDB tablespace.
@return	0 == success, -1 == error */
UNIV_INTERN
int
ha_innobase::discard_or_import_tablespace(
/*======================================*/
	my_bool discard)	/*!< in: TRUE if discard, else import */
{
	dict_table_t*	dict_table;
	trx_t*		trx;
	int		err;

	DBUG_ENTER("ha_innobase::discard_or_import_tablespace");

	ut_a(prebuilt->trx);
	ut_a(prebuilt->trx->magic_n == TRX_MAGIC_N);
	ut_a(prebuilt->trx == thd_to_trx(ha_thd()));

	dict_table = prebuilt->table;
	trx = prebuilt->trx;

	if (discard) {
		err = row_discard_tablespace_for_mysql(dict_table->name, trx);
	} else {
		err = row_import_tablespace_for_mysql(dict_table->name, trx);
	}

	err = convert_error_code_to_mysql(err, dict_table->flags, NULL);

	DBUG_RETURN(err);
}

/*****************************************************************//**
Deletes all rows of an InnoDB table.
@return	error number */
UNIV_INTERN
int
ha_innobase::truncate(void)
/*==============================*/
{
	int		error;

	DBUG_ENTER("ha_innobase::truncate");

	/* Get the transaction associated with the current thd, or create one
	if not yet created, and update prebuilt->trx */

	update_thd(ha_thd());

	/* Truncate the table in InnoDB */

	error = row_truncate_table_for_mysql(prebuilt->table, prebuilt->trx);

	error = convert_error_code_to_mysql(error, prebuilt->table->flags,
					    NULL);

	DBUG_RETURN(error);
}

/*****************************************************************//**
Drops a table from an InnoDB database. Before calling this function,
MySQL calls innobase_commit to commit the transaction of the current user.
Then the current user cannot have locks set on the table. Drop table
operation inside InnoDB will remove all locks any user has on the table
inside InnoDB.
@return	error number */
UNIV_INTERN
int
ha_innobase::delete_table(
/*======================*/
	const char*	name)	/*!< in: table name */
{
	ulint	name_len;
	int	error;
	trx_t*	parent_trx;
	trx_t*	trx;
	THD	*thd = ha_thd();
	char	norm_name[1000];

	DBUG_ENTER("ha_innobase::delete_table");

	DBUG_EXECUTE_IF(
		"test_normalize_table_name_low",
		test_normalize_table_name_low();
	);

	/* Strangely, MySQL passes the table name without the '.frm'
	extension, in contrast to ::create */
	normalize_table_name(norm_name, name);

	if (IS_MAGIC_TABLE_AND_USER_DENIED_ACCESS(norm_name, thd)) {
		DBUG_RETURN(HA_ERR_GENERIC);
	}

	/* Get the transaction associated with the current thd, or create one
	if not yet created */

	parent_trx = check_trx_exists(thd);

	/* In case MySQL calls this in the middle of a SELECT query, release
	possible adaptive hash latch to avoid deadlocks of threads */

	trx_search_latch_release_if_reserved(parent_trx);

	trx = innobase_trx_allocate(thd);

	name_len = strlen(name);

	ut_a(name_len < 1000);

	/* Drop the table in InnoDB */

	error = row_drop_table_for_mysql(norm_name, trx,
					 thd_sql_command(thd)
					 == SQLCOM_DROP_DB);

	/* Flush the log to reduce probability that the .frm files and
	the InnoDB data dictionary get out-of-sync if the user runs
	with innodb_flush_log_at_trx_commit = 0 */

	log_buffer_flush_to_disk();

	/* Tell the InnoDB server that there might be work for
	utility threads: */

	srv_active_wake_master_thread();

	innobase_commit_low(trx);

	trx_free_for_mysql(trx);

	error = convert_error_code_to_mysql(error, 0, NULL);

	DBUG_RETURN(error);
}

/*****************************************************************//**
Removes all tables in the named database inside InnoDB. */
static
void
innobase_drop_database(
/*===================*/
	handlerton *hton, /*!< in: handlerton of Innodb */
	char*	path)	/*!< in: database path; inside InnoDB the name
			of the last directory in the path is used as
			the database name: for example, in 'mysql/data/test'
			the database name is 'test' */
{
	ulint	len		= 0;
	trx_t*	trx;
	char*	ptr;
	char*	namebuf;
	THD*	thd		= current_thd;

	/* Get the transaction associated with the current thd, or create one
	if not yet created */

	DBUG_ASSERT(hton == innodb_hton_ptr);

	/* In the Windows plugin, thd = current_thd is always NULL */
	if (thd) {
		trx_t*	parent_trx = check_trx_exists(thd);

		/* In case MySQL calls this in the middle of a SELECT
		query, release possible adaptive hash latch to avoid
		deadlocks of threads */

		trx_search_latch_release_if_reserved(parent_trx);
	}

	ptr = strend(path) - 2;

	while (ptr >= path && *ptr != '\\' && *ptr != '/') {
		ptr--;
		len++;
	}

	ptr++;
	namebuf = (char*) my_malloc((uint) len + 2, MYF(0));

	memcpy(namebuf, ptr, len);
	namebuf[len] = '/';
	namebuf[len + 1] = '\0';
#ifdef	__WIN__
	innobase_casedn_str(namebuf);
#endif
#if defined __WIN__ && !defined MYSQL_SERVER
	/* In the Windows plugin, thd = current_thd is always NULL */
	trx = trx_allocate_for_mysql();
	trx->mysql_thd = NULL;
#else
	trx = innobase_trx_allocate(thd);
#endif
	row_drop_database_for_mysql(namebuf, trx);
	my_free(namebuf);

	/* Flush the log to reduce probability that the .frm files and
	the InnoDB data dictionary get out-of-sync if the user runs
	with innodb_flush_log_at_trx_commit = 0 */

	log_buffer_flush_to_disk();

	/* Tell the InnoDB server that there might be work for
	utility threads: */

	srv_active_wake_master_thread();

	innobase_commit_low(trx);
	trx_free_for_mysql(trx);
}
/*********************************************************************//**
Renames an InnoDB table.
@return	0 or error code */
static
int
innobase_rename_table(
/*==================*/
	trx_t*		trx,	/*!< in: transaction */
	const char*	from,	/*!< in: old name of the table */
	const char*	to,	/*!< in: new name of the table */
	ibool		lock_and_commit)
				/*!< in: TRUE=lock data dictionary and commit */
{
	int	error;
	char*	norm_to;
	char*	norm_from;

	// Magic number 64 arbitrary
	norm_to = (char*) my_malloc(strlen(to) + 64, MYF(0));
	norm_from = (char*) my_malloc(strlen(from) + 64, MYF(0));

	normalize_table_name(norm_to, to);
	normalize_table_name(norm_from, from);

	DEBUG_SYNC_C("innodb_rename_table_ready");

	/* Serialize data dictionary operations with dictionary mutex:
	no deadlocks can occur then in these operations.  Start the
	transaction first to avoid a possible deadlock in the server. */

	trx_start_if_not_started(trx);
	if (lock_and_commit) {
		row_mysql_lock_data_dictionary(trx);
	}

	/* Flag this transaction as a dictionary operation, so that
	the data dictionary will be locked in crash recovery. */
	trx_set_dict_operation(trx, TRX_DICT_OP_INDEX);

	error = row_rename_table_for_mysql(
		norm_from, norm_to, trx, lock_and_commit);

	if (error != DB_SUCCESS) {
		FILE* ef = dict_foreign_err_file;

		fputs("InnoDB: Renaming table ", ef);
		ut_print_name(ef, trx, TRUE, norm_from);
		fputs(" to ", ef);
		ut_print_name(ef, trx, TRUE, norm_to);
		fputs(" failed!\n", ef);
	}

	if (lock_and_commit) {
		row_mysql_unlock_data_dictionary(trx);

		/* Flush the log to reduce probability that the .frm
		files and the InnoDB data dictionary get out-of-sync
		if the user runs with innodb_flush_log_at_trx_commit = 0 */

		log_buffer_flush_to_disk();
	}

	my_free(norm_to);
	my_free(norm_from);

	return error;
}
/*********************************************************************//**
Renames an InnoDB table.
@return	0 or error code */
UNIV_INTERN
int
ha_innobase::rename_table(
/*======================*/
	const char*	from,	/*!< in: old name of the table */
	const char*	to)	/*!< in: new name of the table */
{
	trx_t*	trx;
	int	error;
	trx_t*	parent_trx;
	THD*	thd		= ha_thd();

	DBUG_ENTER("ha_innobase::rename_table");

	/* Get the transaction associated with the current thd, or create one
	if not yet created */

	parent_trx = check_trx_exists(thd);

	/* In case MySQL calls this in the middle of a SELECT query, release
	possible adaptive hash latch to avoid deadlocks of threads */

	trx_search_latch_release_if_reserved(parent_trx);

	trx = innobase_trx_allocate(thd);

	error = innobase_rename_table(trx, from, to, TRUE);

	DEBUG_SYNC(thd, "after_innobase_rename_table");

	/* Tell the InnoDB server that there might be work for
	utility threads: */

	srv_active_wake_master_thread();

	innobase_commit_low(trx);
	trx_free_for_mysql(trx);

	/* Add a special case to handle the Duplicated Key error
	and return DB_ERROR instead.
	This is to avoid a possible SIGSEGV error from mysql error
	handling code. Currently, mysql handles the Duplicated Key
	error by re-entering the storage layer and getting dup key
	info by calling get_dup_key(). This operation requires a valid
	table handle ('row_prebuilt_t' structure) which could no
	longer be available in the error handling stage. The suggested
	solution is to report a 'table exists' error message (since
	the dup key error here is due to an existing table whose name
	is the one we are trying to rename to) and return the generic
	error code. */
	if (error == (int) DB_DUPLICATE_KEY) {
		my_error(ER_TABLE_EXISTS_ERROR, MYF(0), to);

		error = DB_ERROR;
	}

	error = convert_error_code_to_mysql(error, 0, NULL);

	DBUG_RETURN(error);
}

/*********************************************************************//**
Estimates the number of index records in a range.
@return	estimated number of rows */
UNIV_INTERN
ha_rows
ha_innobase::records_in_range(
/*==========================*/
	uint			keynr,		/*!< in: index number */
	key_range		*min_key,	/*!< in: start key value of the
						   range, may also be 0 */
	key_range		*max_key)	/*!< in: range end key val, may
						   also be 0 */
{
	KEY*		key;
	dict_index_t*	index;
	dtuple_t*	range_start;
	dtuple_t*	range_end;
	ib_int64_t	n_rows;
	ulint		mode1;
	ulint		mode2;
	mem_heap_t*	heap;

	DBUG_ENTER("records_in_range");

	ut_a(prebuilt->trx == thd_to_trx(ha_thd()));

	prebuilt->trx->op_info = (char*)"estimating records in index range";

	/* In case MySQL calls this in the middle of a SELECT query, release
	possible adaptive hash latch to avoid deadlocks of threads */

	trx_search_latch_release_if_reserved(prebuilt->trx);

	active_index = keynr;

	key = table->key_info + active_index;

	index = innobase_get_index(keynr);

	/* There exists possibility of not being able to find requested
	index due to inconsistency between MySQL and InoDB dictionary info.
	Necessary message should have been printed in innobase_get_index() */
<<<<<<< HEAD
=======
	if (prebuilt->table->ibd_file_missing) {
		n_rows = HA_POS_ERROR;
		goto func_exit;
	}
>>>>>>> f6dfd7d7
	if (UNIV_UNLIKELY(!index)) {
		n_rows = HA_POS_ERROR;
		goto func_exit;
	}
	if (dict_index_is_corrupted(index)) {
		n_rows = HA_ERR_INDEX_CORRUPT;
		goto func_exit;
	}
	if (UNIV_UNLIKELY(!row_merge_is_index_usable(prebuilt->trx, index))) {
		n_rows = HA_ERR_TABLE_DEF_CHANGED;
		goto func_exit;
	}

	heap = mem_heap_create(2 * (key->key_parts * sizeof(dfield_t)
				    + sizeof(dtuple_t)));

	range_start = dtuple_create(heap, key->key_parts);
	dict_index_copy_types(range_start, index, key->key_parts);

	range_end = dtuple_create(heap, key->key_parts);
	dict_index_copy_types(range_end, index, key->key_parts);

	row_sel_convert_mysql_key_to_innobase(
				range_start,
				srch_key_val1, sizeof(srch_key_val1),
				index,
				(byte*) (min_key ? min_key->key :
					 (const uchar*) 0),
				(ulint) (min_key ? min_key->length : 0),
				prebuilt->trx);
	DBUG_ASSERT(min_key
		    ? range_start->n_fields > 0
		    : range_start->n_fields == 0);

	row_sel_convert_mysql_key_to_innobase(
				range_end,
				srch_key_val2, sizeof(srch_key_val2),
				index,
				(byte*) (max_key ? max_key->key :
					 (const uchar*) 0),
				(ulint) (max_key ? max_key->length : 0),
				prebuilt->trx);
	DBUG_ASSERT(max_key
		    ? range_end->n_fields > 0
		    : range_end->n_fields == 0);

	mode1 = convert_search_mode_to_innobase(min_key ? min_key->flag :
						HA_READ_KEY_EXACT);
	mode2 = convert_search_mode_to_innobase(max_key ? max_key->flag :
						HA_READ_KEY_EXACT);

	if (mode1 != PAGE_CUR_UNSUPP && mode2 != PAGE_CUR_UNSUPP) {

		n_rows = btr_estimate_n_rows_in_range(index, range_start,
						      mode1, range_end,
						      mode2);
	} else {

		n_rows = HA_POS_ERROR;
	}

	mem_heap_free(heap);

func_exit:

	prebuilt->trx->op_info = (char*)"";

	/* The MySQL optimizer seems to believe an estimate of 0 rows is
	always accurate and may return the result 'Empty set' based on that.
	The accuracy is not guaranteed, and even if it were, for a locking
	read we should anyway perform the search to set the next-key lock.
	Add 1 to the value to make sure MySQL does not make the assumption! */

	if (n_rows == 0) {
		n_rows = 1;
	}

	DBUG_RETURN((ha_rows) n_rows);
}

/*********************************************************************//**
Gives an UPPER BOUND to the number of rows in a table. This is used in
filesort.cc.
@return	upper bound of rows */
UNIV_INTERN
ha_rows
ha_innobase::estimate_rows_upper_bound(void)
/*======================================*/
{
	dict_index_t*	index;
	ulonglong	estimate;
	ulonglong	local_data_file_length;
	ulint		stat_n_leaf_pages;

	DBUG_ENTER("estimate_rows_upper_bound");

	/* We do not know if MySQL can call this function before calling
	external_lock(). To be safe, update the thd of the current table
	handle. */

	update_thd(ha_thd());

	prebuilt->trx->op_info = (char*)
				 "calculating upper bound for table rows";

	/* In case MySQL calls this in the middle of a SELECT query, release
	possible adaptive hash latch to avoid deadlocks of threads */

	trx_search_latch_release_if_reserved(prebuilt->trx);

	index = dict_table_get_first_index(prebuilt->table);

	stat_n_leaf_pages = index->stat_n_leaf_pages;

	ut_a(stat_n_leaf_pages > 0);

	local_data_file_length =
		((ulonglong) stat_n_leaf_pages) * UNIV_PAGE_SIZE;


	/* Calculate a minimum length for a clustered index record and from
	that an upper bound for the number of rows. Since we only calculate
	new statistics in row0mysql.c when a table has grown by a threshold
	factor, we must add a safety factor 2 in front of the formula below. */

	estimate = 2 * local_data_file_length /
					 dict_index_calc_min_rec_len(index);

	prebuilt->trx->op_info = (char*)"";

	DBUG_RETURN((ha_rows) estimate);
}

/*********************************************************************//**
How many seeks it will take to read through the table. This is to be
comparable to the number returned by records_in_range so that we can
decide if we should scan the table or use keys.
@return	estimated time measured in disk seeks */
UNIV_INTERN
double
ha_innobase::scan_time()
/*====================*/
{
	/* Since MySQL seems to favor table scans too much over index
	searches, we pretend that a sequential read takes the same time
	as a random disk read, that is, we do not divide the following
	by 10, which would be physically realistic. */

	return((double) (prebuilt->table->stat_clustered_index_size));
}

/******************************************************************//**
Calculate the time it takes to read a set of ranges through an index
This enables us to optimise reads for clustered indexes.
@return	estimated time measured in disk seeks */
UNIV_INTERN
double
ha_innobase::read_time(
/*===================*/
	uint	index,	/*!< in: key number */
	uint	ranges,	/*!< in: how many ranges */
	ha_rows rows)	/*!< in: estimated number of rows in the ranges */
{
	ha_rows total_rows;
	double	time_for_scan;

	if (index != table->s->primary_key) {
		/* Not clustered */
		return(handler::read_time(index, ranges, rows));
	}

	if (rows <= 2) {

		return((double) rows);
	}

	/* Assume that the read time is proportional to the scan time for all
	rows + at most one seek per range. */

	time_for_scan = scan_time();

	if ((total_rows = estimate_rows_upper_bound()) < rows) {

		return(time_for_scan);
	}

	return(ranges + (double) rows / (double) total_rows * time_for_scan);
}

/*********************************************************************//**
Calculates the key number used inside MySQL for an Innobase index. We will
first check the "index translation table" for a match of the index to get
the index number. If there does not exist an "index translation table",
or not able to find the index in the translation table, then we will fall back
to the traditional way of looping through dict_index_t list to find a
match. In this case, we have to take into account if we generated a
default clustered index for the table
@return the key number used inside MySQL */
static
unsigned int
innobase_get_mysql_key_number_for_index(
/*====================================*/
	INNOBASE_SHARE*		share,	/*!< in: share structure for index
					translation table. */
	const TABLE*		table,	/*!< in: table in MySQL data
					dictionary */
	dict_table_t*		ib_table,/*!< in: table in Innodb data
					dictionary */
        const dict_index_t*     index)	/*!< in: index */
{
	const dict_index_t*	ind;
	unsigned int		i;

        ut_a(index);

	/* If index does not belong to the table of share structure. Search
	index->table instead */
	if (index->table != ib_table) {
		i = 0;
		ind = dict_table_get_first_index(index->table);

		while (index != ind) {
			ind = dict_table_get_next_index(ind);
			i++;
		}

		if (row_table_got_default_clust_index(index->table)) {
			ut_a(i > 0);
			i--;
		}

		return(i);
	}

	/* If index translation table exists, we will first check
	the index through index translation table for a match. */
        if (share->idx_trans_tbl.index_mapping) {
		for (i = 0; i < share->idx_trans_tbl.index_count; i++) {
			if (share->idx_trans_tbl.index_mapping[i] == index) {
				return(i);
			}
		}

		/* If index_count in translation table is set to 0, it
		is possible we are in the process of rebuilding table,
		do not spit error in this case */
		if (share->idx_trans_tbl.index_count) {
			/* Print an error message if we cannot find the index
			** in the "index translation table". */
			sql_print_error("Cannot find index %s in InnoDB index "
					"translation table.", index->name);
		}
	}

	/* If we do not have an "index translation table", or not able
	to find the index in the translation table, we'll directly find
	matching index with information from mysql TABLE structure and
	InnoDB dict_index_t list */
	for (i = 0; i < table->s->keys; i++) {
		ind = dict_table_get_index_on_name(
			ib_table, table->key_info[i].name);

		if (index == ind) {
			return(i);
		}
        }

	ut_error;

        return(0);
}

/*********************************************************************//**
Calculate Record Per Key value. Need to exclude the NULL value if
innodb_stats_method is set to "nulls_ignored"
@return estimated record per key value */
static
ha_rows
innodb_rec_per_key(
/*===============*/
	dict_index_t*	index,		/*!< in: dict_index_t structure */
	ulint		i,		/*!< in: the column we are
					calculating rec per key */
	ha_rows		records)	/*!< in: estimated total records */
{
	ha_rows		rec_per_key;

	ut_ad(i < dict_index_get_n_unique(index));

	/* Note the stat_n_diff_key_vals[] stores the diff value with
	n-prefix indexing, so it is always stat_n_diff_key_vals[i + 1] */
	if (index->stat_n_diff_key_vals[i + 1] == 0) {

		rec_per_key = records;
	} else if (srv_innodb_stats_method == SRV_STATS_NULLS_IGNORED) {
		ib_int64_t	num_null;

		/* Number of rows with NULL value in this
		field */
		num_null = records - index->stat_n_non_null_key_vals[i];

		/* In theory, index->stat_n_non_null_key_vals[i]
		should always be less than the number of records.
		Since this is statistics value, the value could
		have slight discrepancy. But we will make sure
		the number of null values is not a negative number. */
		num_null = (num_null < 0) ? 0 : num_null;

		/* If the number of NULL values is the same as or
		large than that of the distinct values, we could
		consider that the table consists mostly of NULL value. 
		Set rec_per_key to 1. */
		if (index->stat_n_diff_key_vals[i + 1] <= num_null) {
			rec_per_key = 1;
		} else {
			/* Need to exclude rows with NULL values from
			rec_per_key calculation */
			rec_per_key = (ha_rows)(
				(records - num_null)
				/ (index->stat_n_diff_key_vals[i + 1]
				   - num_null));
		}
	} else {
		rec_per_key = (ha_rows)
			 (records / index->stat_n_diff_key_vals[i + 1]);
	}

	return(rec_per_key);
}

/*********************************************************************//**
Returns statistics information of the table to the MySQL interpreter,
in various fields of the handle object. */
UNIV_INTERN
int
ha_innobase::info_low(
/*==================*/
	uint	flag,			/*!< in: what information MySQL
					requests */
	bool	called_from_analyze)	/* in: TRUE if called from
					::analyze() */
{
	dict_table_t*	ib_table;
	dict_index_t*	index;
	ha_rows		rec_per_key;
	ib_int64_t	n_rows;
	char		path[FN_REFLEN];
	os_file_stat_t	stat_info;

	DBUG_ENTER("info");

	/* If we are forcing recovery at a high level, we will suppress
	statistics calculation on tables, because that may crash the
	server if an index is badly corrupted. */

	/* We do not know if MySQL can call this function before calling
	external_lock(). To be safe, update the thd of the current table
	handle. */

	update_thd(ha_thd());

	/* In case MySQL calls this in the middle of a SELECT query, release
	possible adaptive hash latch to avoid deadlocks of threads */

	prebuilt->trx->op_info = (char*)"returning various info to MySQL";

	trx_search_latch_release_if_reserved(prebuilt->trx);

	ib_table = prebuilt->table;

	if (flag & HA_STATUS_TIME) {
		if (called_from_analyze || innobase_stats_on_metadata) {
			/* In sql_show we call with this flag: update
			then statistics so that they are up-to-date */

			prebuilt->trx->op_info = "updating table statistics";

			DEBUG_SYNC_C("info_before_stats_update");

			dict_update_statistics(
				ib_table,
				FALSE, /* update even if initialized */
				FALSE /* update even if not changed too much */);

			prebuilt->trx->op_info = "returning various info to MySQL";
		}

		my_snprintf(path, sizeof(path), "%s/%s%s",
				mysql_data_home, ib_table->name, reg_ext);

		unpack_filename(path,path);

		/* Note that we do not know the access time of the table,
		nor the CHECK TABLE time, nor the UPDATE or INSERT time. */

		if (os_file_get_status(path,&stat_info)) {
			stats.create_time = (ulong) stat_info.ctime;
		}
	}

	if (flag & HA_STATUS_VARIABLE) {

		ulint	page_size;

		dict_table_stats_lock(ib_table, RW_S_LATCH);

		n_rows = ib_table->stat_n_rows;

		/* Because we do not protect stat_n_rows by any mutex in a
		delete, it is theoretically possible that the value can be
		smaller than zero! TODO: fix this race.

		The MySQL optimizer seems to assume in a left join that n_rows
		is an accurate estimate if it is zero. Of course, it is not,
		since we do not have any locks on the rows yet at this phase.
		Since SHOW TABLE STATUS seems to call this function with the
		HA_STATUS_TIME flag set, while the left join optimizer does not
		set that flag, we add one to a zero value if the flag is not
		set. That way SHOW TABLE STATUS will show the best estimate,
		while the optimizer never sees the table empty. */

		if (n_rows < 0) {
			n_rows = 0;
		}

		if (n_rows == 0 && !(flag & HA_STATUS_TIME)) {
			n_rows++;
		}

		/* Fix bug#40386: Not flushing query cache after truncate.
		n_rows can not be 0 unless the table is empty, set to 1
		instead. The original problem of bug#29507 is actually
		fixed in the server code. */
		if (thd_sql_command(user_thd) == SQLCOM_TRUNCATE) {

			n_rows = 1;

			/* We need to reset the prebuilt value too, otherwise
			checks for values greater than the last value written
			to the table will fail and the autoinc counter will
			not be updated. This will force write_row() into
			attempting an update of the table's AUTOINC counter. */

			prebuilt->autoinc_last_value = 0;
		}

		page_size = dict_table_zip_size(ib_table);
		if (page_size == 0) {
			page_size = UNIV_PAGE_SIZE;
		}

		stats.records = (ha_rows)n_rows;
		stats.deleted = 0;
		stats.data_file_length
			= ((ulonglong) ib_table->stat_clustered_index_size)
			* page_size;
		stats.index_file_length =
			((ulonglong) ib_table->stat_sum_of_other_index_sizes)
			* page_size;

		dict_table_stats_unlock(ib_table, RW_S_LATCH);

		/* Since fsp_get_available_space_in_free_extents() is
		acquiring latches inside InnoDB, we do not call it if we
		are asked by MySQL to avoid locking. Another reason to
		avoid the call is that it uses quite a lot of CPU.
		See Bug#38185. */
		if (flag & HA_STATUS_NO_LOCK
		    || !(flag & HA_STATUS_VARIABLE_EXTRA)) {
			/* We do not update delete_length if no
			locking is requested so the "old" value can
			remain. delete_length is initialized to 0 in
			the ha_statistics' constructor. Also we only
			need delete_length to be set when
			HA_STATUS_VARIABLE_EXTRA is set */
		} else if (UNIV_UNLIKELY
			   (srv_force_recovery >= SRV_FORCE_NO_IBUF_MERGE)) {
			/* Avoid accessing the tablespace if
			innodb_crash_recovery is set to a high value. */
			stats.delete_length = 0;
		} else {
			ullint	avail_space;

			avail_space = fsp_get_available_space_in_free_extents(
				ib_table->space);

			if (avail_space == ULLINT_UNDEFINED) {
				THD*	thd;

				thd = ha_thd();

				push_warning_printf(
					thd,
					MYSQL_ERROR::WARN_LEVEL_WARN,
					ER_CANT_GET_STAT,
					"InnoDB: Trying to get the free "
					"space for table %s but its "
					"tablespace has been discarded or "
					"the .ibd file is missing. Setting "
					"the free space to zero.",
					ib_table->name);

				stats.delete_length = 0;
			} else {
				stats.delete_length = avail_space * 1024;
			}
		}

		stats.check_time = 0;

		if (stats.records == 0) {
			stats.mean_rec_length = 0;
		} else {
			stats.mean_rec_length = (ulong) (stats.data_file_length / stats.records);
		}
	}

	if (flag & HA_STATUS_CONST) {
		ulong	i;
		/* Verify the number of index in InnoDB and MySQL
		matches up. If prebuilt->clust_index_was_generated
		holds, InnoDB defines GEN_CLUST_INDEX internally */
		ulint	num_innodb_index = UT_LIST_GET_LEN(ib_table->indexes)
					- prebuilt->clust_index_was_generated;

		if (table->s->keys != num_innodb_index) {
			sql_print_error("Table %s contains %lu "
					"indexes inside InnoDB, which "
					"is different from the number of "
					"indexes %u defined in the MySQL ",
					ib_table->name, num_innodb_index,
					table->s->keys);
		}

		dict_table_stats_lock(ib_table, RW_S_LATCH);

		for (i = 0; i < table->s->keys; i++) {
			ulong	j;
			/* We could get index quickly through internal
			index mapping with the index translation table.
			The identity of index (match up index name with
			that of table->key_info[i]) is already verified in
			innobase_get_index().  */
			index = innobase_get_index(i);

			if (index == NULL) {
				sql_print_error("Table %s contains fewer "
						"indexes inside InnoDB than "
						"are defined in the MySQL "
						".frm file. Have you mixed up "
						".frm files from different "
						"installations? See "
						REFMAN
						"innodb-troubleshooting.html\n",
						ib_table->name);
				break;
			}

			for (j = 0; j < table->key_info[i].key_parts; j++) {

				if (j + 1 > index->n_uniq) {
					sql_print_error(
"Index %s of %s has %lu columns unique inside InnoDB, but MySQL is asking "
"statistics for %lu columns. Have you mixed up .frm files from different "
"installations? "
"See " REFMAN "innodb-troubleshooting.html\n",
							index->name,
							ib_table->name,
							(unsigned long)
							index->n_uniq, j + 1);
					break;
				}

				rec_per_key = innodb_rec_per_key(
					index, j, stats.records);

				/* Since MySQL seems to favor table scans
				too much over index searches, we pretend
				index selectivity is 2 times better than
				our estimate: */

				rec_per_key = rec_per_key / 2;

				if (rec_per_key == 0) {
					rec_per_key = 1;
				}

				table->key_info[i].rec_per_key[j]=
				  rec_per_key >= ~(ulong) 0 ? ~(ulong) 0 :
				  (ulong) rec_per_key;
			}
		}

		dict_table_stats_unlock(ib_table, RW_S_LATCH);
	}

	if (srv_force_recovery >= SRV_FORCE_NO_IBUF_MERGE) {

		goto func_exit;
	}

	if (flag & HA_STATUS_ERRKEY) {
		const dict_index_t*	err_index;

		ut_a(prebuilt->trx);
		ut_a(prebuilt->trx->magic_n == TRX_MAGIC_N);

		err_index = trx_get_error_info(prebuilt->trx);

		if (err_index) {
			errkey = innobase_get_mysql_key_number_for_index(
					share, table, ib_table, err_index);
		} else {
			errkey = (unsigned int) prebuilt->trx->error_key_num;
		}
	}

	if ((flag & HA_STATUS_AUTO) && table->found_next_number_field) {
		stats.auto_increment_value = innobase_peek_autoinc();
	}

func_exit:
	prebuilt->trx->op_info = (char*)"";

	DBUG_RETURN(0);
}

/*********************************************************************//**
Returns statistics information of the table to the MySQL interpreter,
in various fields of the handle object. */
UNIV_INTERN
int
ha_innobase::info(
/*==============*/
	uint	flag)	/*!< in: what information MySQL requests */
{
	return(info_low(flag, false /* not called from analyze */));
}

/**********************************************************************//**
Updates index cardinalities of the table, based on 8 random dives into
each index tree. This does NOT calculate exact statistics on the table.
@return	returns always 0 (success) */
UNIV_INTERN
int
ha_innobase::analyze(
/*=================*/
	THD*		thd,		/*!< in: connection thread handle */
	HA_CHECK_OPT*	check_opt)	/*!< in: currently ignored */
{
	/* Simply call ::info() with all the flags */
	info_low(HA_STATUS_TIME | HA_STATUS_CONST | HA_STATUS_VARIABLE,
		 true /* called from analyze */);

	return(0);
}

/**********************************************************************//**
This is mapped to "ALTER TABLE tablename ENGINE=InnoDB", which rebuilds
the table in MySQL. */
UNIV_INTERN
int
ha_innobase::optimize(
/*==================*/
	THD*		thd,		/*!< in: connection thread handle */
	HA_CHECK_OPT*	check_opt)	/*!< in: currently ignored */
{
	return(HA_ADMIN_TRY_ALTER);
}

/*******************************************************************//**
Tries to check that an InnoDB table is not corrupted. If corruption is
noticed, prints to stderr information about it. In case of corruption
may also assert a failure and crash the server.
@return	HA_ADMIN_CORRUPT or HA_ADMIN_OK */
UNIV_INTERN
int
ha_innobase::check(
/*===============*/
	THD*		thd,		/*!< in: user thread handle */
<<<<<<< HEAD
	HA_CHECK_OPT*	check_opt)	/*!< in: check options, currently
					ignored */
=======
	HA_CHECK_OPT*	check_opt)	/*!< in: check options */
>>>>>>> f6dfd7d7
{
	dict_index_t*	index;
	ulint		n_rows;
	ulint		n_rows_in_table	= ULINT_UNDEFINED;
	ibool		is_ok		= TRUE;
	ulint		old_isolation_level;
	ibool		table_corrupted;

	DBUG_ENTER("ha_innobase::check");
	DBUG_ASSERT(thd == ha_thd());
	ut_a(prebuilt->trx);
	ut_a(prebuilt->trx->magic_n == TRX_MAGIC_N);
	ut_a(prebuilt->trx == thd_to_trx(thd));

	if (prebuilt->mysql_template == NULL) {
		/* Build the template; we will use a dummy template
		in index scans done in checking */

		build_template(prebuilt, NULL, table, ROW_MYSQL_WHOLE_ROW);
	}

	if (prebuilt->table->ibd_file_missing) {
		sql_print_error("InnoDB: Error:\n"
			"InnoDB: MySQL is trying to use a table handle"
			" but the .ibd file for\n"
			"InnoDB: table %s does not exist.\n"
			"InnoDB: Have you deleted the .ibd file"
			" from the database directory under\n"
			"InnoDB: the MySQL datadir, or have you"
			" used DISCARD TABLESPACE?\n"
			"InnoDB: Please refer to\n"
			"InnoDB: " REFMAN "innodb-troubleshooting.html\n"
			"InnoDB: how you can resolve the problem.\n",
			prebuilt->table->name);
		DBUG_RETURN(HA_ADMIN_CORRUPT);
<<<<<<< HEAD
	}

	prebuilt->trx->op_info = "checking table";

	old_isolation_level = prebuilt->trx->isolation_level;

	/* We must run the index record counts at an isolation level
	>= READ COMMITTED, because a dirty read can see a wrong number
	of records in some index; to play safe, we use always
	REPEATABLE READ here */

	prebuilt->trx->isolation_level = TRX_ISO_REPEATABLE_READ;

	/* Check whether the table is already marked as corrupted
	before running the check table */
	table_corrupted = prebuilt->table->corrupted;

	/* Reset table->corrupted bit so that check table can proceed to
	do additional check */
	prebuilt->table->corrupted = FALSE;

	/* Enlarge the fatal lock wait timeout during CHECK TABLE. */
	mutex_enter(&kernel_mutex);
	srv_fatal_semaphore_wait_threshold += SRV_SEMAPHORE_WAIT_EXTENSION;
	mutex_exit(&kernel_mutex);

	for (index = dict_table_get_first_index(prebuilt->table);
	     index != NULL;
	     index = dict_table_get_next_index(index)) {
		char	index_name[MAX_FULL_NAME_LEN + 1];
#if 0
		fputs("Validating index ", stderr);
		ut_print_name(stderr, trx, FALSE, index->name);
		putc('\n', stderr);
#endif

		/* If this is an index being created, break */
		if (*index->name == TEMP_INDEX_PREFIX) {
			break;
		}  else if (!btr_validate_index(index, prebuilt->trx)) {
			is_ok = FALSE;

			innobase_format_name(
				index_name, sizeof index_name,
				prebuilt->index->name, TRUE);

			push_warning_printf(thd, MYSQL_ERROR::WARN_LEVEL_WARN,
					    ER_NOT_KEYFILE,
					    "InnoDB: The B-tree of"
					    " index %s is corrupted.",
					    index_name);
			continue;
		}

		/* Instead of invoking change_active_index(), set up
		a dummy template for non-locking reads, disabling
		access to the clustered index. */
		prebuilt->index = index;

		prebuilt->index_usable = row_merge_is_index_usable(
			prebuilt->trx, prebuilt->index);

		if (UNIV_UNLIKELY(!prebuilt->index_usable)) {
			innobase_format_name(
				index_name, sizeof index_name,
				prebuilt->index->name, TRUE);

			if (dict_index_is_corrupted(prebuilt->index)) {
				push_warning_printf(
					user_thd, MYSQL_ERROR::WARN_LEVEL_WARN,
					HA_ERR_INDEX_CORRUPT,
					"InnoDB: Index %s is marked as"
					" corrupted",
					index_name);
				is_ok = FALSE;
			} else {
				push_warning_printf(
					thd, MYSQL_ERROR::WARN_LEVEL_WARN,
					HA_ERR_TABLE_DEF_CHANGED,
					"InnoDB: Insufficient history for"
					" index %s",
					index_name);
			}
			continue;
		}

		prebuilt->sql_stat_start = TRUE;
		prebuilt->template_type = ROW_MYSQL_DUMMY_TEMPLATE;
		prebuilt->n_template = 0;
		prebuilt->need_to_access_clustered = FALSE;

		dtuple_set_n_fields(prebuilt->search_tuple, 0);

		prebuilt->select_lock_type = LOCK_NONE;

		if (!row_check_index_for_mysql(prebuilt, index, &n_rows)) {
			innobase_format_name(
				index_name, sizeof index_name,
				index->name, TRUE);

			push_warning_printf(thd, MYSQL_ERROR::WARN_LEVEL_WARN,
					    ER_NOT_KEYFILE,
					    "InnoDB: The B-tree of"
					    " index %s is corrupted.",
					    index_name);
			is_ok = FALSE;
			row_mysql_lock_data_dictionary(prebuilt->trx);
			dict_set_corrupted(index);
			row_mysql_unlock_data_dictionary(prebuilt->trx);
		}

		if (thd_killed(user_thd)) {
			break;
		}

#if 0
		fprintf(stderr, "%lu entries in index %s\n", n_rows,
			index->name);
#endif

		if (index == dict_table_get_first_index(prebuilt->table)) {
			n_rows_in_table = n_rows;
		} else if (n_rows != n_rows_in_table) {
			push_warning_printf(thd, MYSQL_ERROR::WARN_LEVEL_WARN,
					    ER_NOT_KEYFILE,
					    "InnoDB: Index '%-.200s'"
					    " contains %lu entries,"
					    " should be %lu.",
					    index->name,
					    (ulong) n_rows,
					    (ulong) n_rows_in_table);
			is_ok = FALSE;
			row_mysql_lock_data_dictionary(prebuilt->trx);
			dict_set_corrupted(index);
			row_mysql_unlock_data_dictionary(prebuilt->trx);
		}
	}

	if (table_corrupted) {
		/* If some previous operation has marked the table as
		corrupted in memory, and has not propagated such to
		clustered index, we will do so here */
		index = dict_table_get_first_index(prebuilt->table);

		if (!dict_index_is_corrupted(index)) {
			mutex_enter(&dict_sys->mutex);
			dict_set_corrupted(index);
			mutex_exit(&dict_sys->mutex);
		}
		prebuilt->table->corrupted = TRUE;
	}

	/* Restore the original isolation level */
	prebuilt->trx->isolation_level = old_isolation_level;

	/* We validate also the whole adaptive hash index for all tables
	at every CHECK TABLE */

	if (!btr_search_validate()) {
		push_warning(thd, MYSQL_ERROR::WARN_LEVEL_WARN,
			     ER_NOT_KEYFILE,
			     "InnoDB: The adaptive hash index is corrupted.");
		is_ok = FALSE;
	}

	/* Restore the fatal lock wait timeout after CHECK TABLE. */
	mutex_enter(&kernel_mutex);
	srv_fatal_semaphore_wait_threshold -= SRV_SEMAPHORE_WAIT_EXTENSION;
	mutex_exit(&kernel_mutex);

	prebuilt->trx->op_info = "";
	if (thd_killed(user_thd)) {
		my_error(ER_QUERY_INTERRUPTED, MYF(0));
	}

	DBUG_RETURN(is_ok ? HA_ADMIN_OK : HA_ADMIN_CORRUPT);
}

/*************************************************************//**
Adds information about free space in the InnoDB tablespace to a table comment
which is printed out when a user calls SHOW TABLE STATUS. Adds also info on
foreign keys.
@return	table comment + InnoDB free space + info on foreign keys */
UNIV_INTERN
char*
ha_innobase::update_table_comment(
/*==============================*/
	const char*	comment)/*!< in: table comment defined by user */
{
	uint	length = (uint) strlen(comment);
	char*	str;
	long	flen;
=======
	}

	prebuilt->trx->op_info = "checking table";

	old_isolation_level = prebuilt->trx->isolation_level;

	/* We must run the index record counts at an isolation level
	>= READ COMMITTED, because a dirty read can see a wrong number
	of records in some index; to play safe, we use always
	REPEATABLE READ here */
>>>>>>> f6dfd7d7

	prebuilt->trx->isolation_level = TRX_ISO_REPEATABLE_READ;

	/* Check whether the table is already marked as corrupted
	before running the check table */
	table_corrupted = prebuilt->table->corrupted;

	/* Reset table->corrupted bit so that check table can proceed to
	do additional check */
	prebuilt->table->corrupted = FALSE;

	for (index = dict_table_get_first_index(prebuilt->table);
	     index != NULL;
	     index = dict_table_get_next_index(index)) {
		char	index_name[MAX_FULL_NAME_LEN + 1];
#if 0
		fputs("Validating index ", stderr);
		ut_print_name(stderr, trx, FALSE, index->name);
		putc('\n', stderr);
#endif

		/* If this is an index being created, break */
		if (*index->name == TEMP_INDEX_PREFIX) {
			continue;
		}
		if (!(check_opt->flags & T_QUICK)) {
			/* Enlarge the fatal lock wait timeout during
			CHECK TABLE. */
			mutex_enter(&kernel_mutex);
			srv_fatal_semaphore_wait_threshold +=
				SRV_SEMAPHORE_WAIT_EXTENSION;
			mutex_exit(&kernel_mutex);

			ibool	valid = TRUE;
			valid = btr_validate_index(index, prebuilt->trx);

			/* Restore the fatal lock wait timeout after
			CHECK TABLE. */
			mutex_enter(&kernel_mutex);
			srv_fatal_semaphore_wait_threshold -=
				SRV_SEMAPHORE_WAIT_EXTENSION;
			mutex_exit(&kernel_mutex);

			if (!valid) {
				is_ok = FALSE;

				innobase_format_name(
					index_name, sizeof index_name,
					index->name, TRUE);
				push_warning_printf(thd,
					MYSQL_ERROR::WARN_LEVEL_WARN,
					ER_NOT_KEYFILE,
					"InnoDB: The B-tree of"
					" index %s is corrupted.",
					index_name);

				continue;
			}
		}

		/* Instead of invoking change_active_index(), set up
		a dummy template for non-locking reads, disabling
		access to the clustered index. */
		prebuilt->index = index;

<<<<<<< HEAD
	mutex_enter(&srv_dict_tmpfile_mutex);
	rewind(srv_dict_tmpfile);
=======
		prebuilt->index_usable = row_merge_is_index_usable(
			prebuilt->trx, prebuilt->index);
>>>>>>> f6dfd7d7

		if (UNIV_UNLIKELY(!prebuilt->index_usable)) {
			innobase_format_name(
				index_name, sizeof index_name,
				prebuilt->index->name, TRUE);

			if (dict_index_is_corrupted(prebuilt->index)) {
				push_warning_printf(
					user_thd, MYSQL_ERROR::WARN_LEVEL_WARN,
					HA_ERR_INDEX_CORRUPT,
					"InnoDB: Index %s is marked as"
					" corrupted",
					index_name);
				is_ok = FALSE;
			} else {
				push_warning_printf(
					thd, MYSQL_ERROR::WARN_LEVEL_WARN,
					HA_ERR_TABLE_DEF_CHANGED,
					"InnoDB: Insufficient history for"
					" index %s",
					index_name);
			}
			continue;
		}

		prebuilt->sql_stat_start = TRUE;
		prebuilt->template_type = ROW_MYSQL_DUMMY_TEMPLATE;
		prebuilt->n_template = 0;
		prebuilt->need_to_access_clustered = FALSE;

		dtuple_set_n_fields(prebuilt->search_tuple, 0);

		prebuilt->select_lock_type = LOCK_NONE;

		if (!row_check_index_for_mysql(prebuilt, index, &n_rows)) {
			innobase_format_name(
				index_name, sizeof index_name,
				index->name, TRUE);

			push_warning_printf(thd, MYSQL_ERROR::WARN_LEVEL_WARN,
					    ER_NOT_KEYFILE,
					    "InnoDB: The B-tree of"
					    " index %s is corrupted.",
					    index_name);
			is_ok = FALSE;
			row_mysql_lock_data_dictionary(prebuilt->trx);
			dict_set_corrupted(index);
			row_mysql_unlock_data_dictionary(prebuilt->trx);
		}

		if (thd_killed(user_thd)) {
			break;
		}

#if 0
		fprintf(stderr, "%lu entries in index %s\n", n_rows,
			index->name);
#endif

		if (index == dict_table_get_first_index(prebuilt->table)) {
			n_rows_in_table = n_rows;
		} else if (n_rows != n_rows_in_table) {
			push_warning_printf(thd, MYSQL_ERROR::WARN_LEVEL_WARN,
					    ER_NOT_KEYFILE,
					    "InnoDB: Index '%-.200s'"
					    " contains %lu entries,"
					    " should be %lu.",
					    index->name,
					    (ulong) n_rows,
					    (ulong) n_rows_in_table);
			is_ok = FALSE;
			row_mysql_lock_data_dictionary(prebuilt->trx);
			dict_set_corrupted(index);
			row_mysql_unlock_data_dictionary(prebuilt->trx);
		}
	}

	if (table_corrupted) {
		/* If some previous operation has marked the table as
		corrupted in memory, and has not propagated such to
		clustered index, we will do so here */
		index = dict_table_get_first_index(prebuilt->table);

		if (!dict_index_is_corrupted(index)) {
			mutex_enter(&dict_sys->mutex);
			dict_set_corrupted(index);
			mutex_exit(&dict_sys->mutex);
		}
		prebuilt->table->corrupted = TRUE;
	}

	/* Restore the original isolation level */
	prebuilt->trx->isolation_level = old_isolation_level;

#if defined UNIV_AHI_DEBUG || defined UNIV_DEBUG
	/* We validate the whole adaptive hash index for all tables
	at every CHECK TABLE only when QUICK flag is not present. */

	if (!(check_opt->flags & T_QUICK) && !btr_search_validate()) {
		push_warning(thd, MYSQL_ERROR::WARN_LEVEL_WARN,
			     ER_NOT_KEYFILE,
			     "InnoDB: The adaptive hash index is corrupted.");
		is_ok = FALSE;
	}
#endif /* defined UNIV_AHI_DEBUG || defined UNIV_DEBUG */
	prebuilt->trx->op_info = "";
	if (thd_killed(user_thd)) {
		my_error(ER_QUERY_INTERRUPTED, MYF(0));
	}

	DBUG_RETURN(is_ok ? HA_ADMIN_OK : HA_ADMIN_CORRUPT);
}

/*************************************************************//**
Adds information about free space in the InnoDB tablespace to a table comment
which is printed out when a user calls SHOW TABLE STATUS. Adds also info on
foreign keys.
@return	table comment + InnoDB free space + info on foreign keys */
UNIV_INTERN
char*
ha_innobase::update_table_comment(
/*==============================*/
	const char*	comment)/*!< in: table comment defined by user */
{
	uint	length = (uint) strlen(comment);
	char*	str;
	long	flen;

	/* We do not know if MySQL can call this function before calling
	external_lock(). To be safe, update the thd of the current table
	handle. */

	if (length > 64000 - 3) {
		return((char*)comment); /* string too long */
	}

	update_thd(ha_thd());

	prebuilt->trx->op_info = (char*)"returning table comment";

	/* In case MySQL calls this in the middle of a SELECT query, release
	possible adaptive hash latch to avoid deadlocks of threads */

	trx_search_latch_release_if_reserved(prebuilt->trx);
	str = NULL;

	/* output the data to a temporary file */

	mutex_enter(&srv_dict_tmpfile_mutex);
	rewind(srv_dict_tmpfile);

	fprintf(srv_dict_tmpfile, "InnoDB free: %llu kB",
		fsp_get_available_space_in_free_extents(
			prebuilt->table->space));

	dict_print_info_on_foreign_keys(FALSE, srv_dict_tmpfile,
				prebuilt->trx, prebuilt->table);
	flen = ftell(srv_dict_tmpfile);
	if (flen < 0) {
		flen = 0;
	} else if (length + flen + 3 > 64000) {
		flen = 64000 - 3 - length;
	}

	/* allocate buffer for the full string, and
	read the contents of the temporary file */

	str = (char*) my_malloc(length + flen + 3, MYF(0));

	if (str) {
		char* pos	= str + length;
		if (length) {
			memcpy(str, comment, length);
			*pos++ = ';';
			*pos++ = ' ';
		}
		rewind(srv_dict_tmpfile);
		flen = (uint) fread(pos, 1, flen, srv_dict_tmpfile);
		pos[flen] = 0;
	}

	mutex_exit(&srv_dict_tmpfile_mutex);

	prebuilt->trx->op_info = (char*)"";

	return(str ? str : (char*) comment);
}

/*******************************************************************//**
Gets the foreign key create info for a table stored in InnoDB.
@return own: character string in the form which can be inserted to the
CREATE TABLE statement, MUST be freed with
ha_innobase::free_foreign_key_create_info */
UNIV_INTERN
char*
ha_innobase::get_foreign_key_create_info(void)
/*==========================================*/
{
	char*	str	= 0;
	long	flen;

	ut_a(prebuilt != NULL);

	/* We do not know if MySQL can call this function before calling
	external_lock(). To be safe, update the thd of the current table
	handle. */

	update_thd(ha_thd());

	prebuilt->trx->op_info = (char*)"getting info on foreign keys";

	/* In case MySQL calls this in the middle of a SELECT query,
	release possible adaptive hash latch to avoid
	deadlocks of threads */

	trx_search_latch_release_if_reserved(prebuilt->trx);

	mutex_enter(&srv_dict_tmpfile_mutex);
	rewind(srv_dict_tmpfile);

	/* output the data to a temporary file */
	dict_print_info_on_foreign_keys(TRUE, srv_dict_tmpfile,
				prebuilt->trx, prebuilt->table);
	prebuilt->trx->op_info = (char*)"";

	flen = ftell(srv_dict_tmpfile);
	if (flen < 0) {
		flen = 0;
	}

	/* allocate buffer for the string, and
	read the contents of the temporary file */

	str = (char*) my_malloc(flen + 1, MYF(0));

	if (str) {
		rewind(srv_dict_tmpfile);
		flen = (uint) fread(str, 1, flen, srv_dict_tmpfile);
		str[flen] = 0;
	}

	mutex_exit(&srv_dict_tmpfile_mutex);

	return(str);
}


/***********************************************************************//**
Maps a InnoDB foreign key constraint to a equivalent MySQL foreign key info.
@return pointer to foreign key info */
static
FOREIGN_KEY_INFO*
get_foreign_key_info(
/*=================*/
	THD*			thd,		/*!< in: user thread handle */
	dict_foreign_t*		foreign)	/*!< in: foreign key constraint */
{
	FOREIGN_KEY_INFO	f_key_info;
	FOREIGN_KEY_INFO*	pf_key_info;
	uint			i = 0;
	ulint			len;
	char			tmp_buff[NAME_LEN+1];
	char			name_buff[NAME_LEN+1];
	const char*		ptr;
	LEX_STRING*		referenced_key_name;
	LEX_STRING*		name = NULL;

	ptr = dict_remove_db_name(foreign->id);
	f_key_info.foreign_id = thd_make_lex_string(thd, 0, ptr,
						    (uint) strlen(ptr), 1);

	/* Name format: database name, '/', table name, '\0' */

	/* Referenced (parent) database name */
	len = dict_get_db_name_len(foreign->referenced_table_name);
	ut_a(len < sizeof(tmp_buff));
	ut_memcpy(tmp_buff, foreign->referenced_table_name, len);
	tmp_buff[len] = 0;

	len = filename_to_tablename(tmp_buff, name_buff, sizeof(name_buff));
	f_key_info.referenced_db = thd_make_lex_string(thd, 0, name_buff, len, 1);

	/* Referenced (parent) table name */
	ptr = dict_remove_db_name(foreign->referenced_table_name);
	len = filename_to_tablename(ptr, name_buff, sizeof(name_buff));
	f_key_info.referenced_table = thd_make_lex_string(thd, 0, name_buff, len, 1);

	/* Dependent (child) database name */
	len = dict_get_db_name_len(foreign->foreign_table_name);
	ut_a(len < sizeof(tmp_buff));
	ut_memcpy(tmp_buff, foreign->foreign_table_name, len);
	tmp_buff[len] = 0;

	len = filename_to_tablename(tmp_buff, name_buff, sizeof(name_buff));
	f_key_info.foreign_db = thd_make_lex_string(thd, 0, name_buff, len, 1);

	/* Dependent (child) table name */
	ptr = dict_remove_db_name(foreign->foreign_table_name);
	len = filename_to_tablename(ptr, name_buff, sizeof(name_buff));
	f_key_info.foreign_table = thd_make_lex_string(thd, 0, name_buff, len, 1);

	do {
		ptr = foreign->foreign_col_names[i];
		name = thd_make_lex_string(thd, name, ptr,
					   (uint) strlen(ptr), 1);
		f_key_info.foreign_fields.push_back(name);
		ptr = foreign->referenced_col_names[i];
		name = thd_make_lex_string(thd, name, ptr,
					   (uint) strlen(ptr), 1);
		f_key_info.referenced_fields.push_back(name);
	} while (++i < foreign->n_fields);

	if (foreign->type & DICT_FOREIGN_ON_DELETE_CASCADE) {
		len = 7;
		ptr = "CASCADE";
	} else if (foreign->type & DICT_FOREIGN_ON_DELETE_SET_NULL) {
		len = 8;
		ptr = "SET NULL";
	} else if (foreign->type & DICT_FOREIGN_ON_DELETE_NO_ACTION) {
		len = 9;
		ptr = "NO ACTION";
	} else {
		len = 8;
		ptr = "RESTRICT";
	}

	f_key_info.delete_method = thd_make_lex_string(thd,
						       f_key_info.delete_method,
						       ptr, len, 1);

	if (foreign->type & DICT_FOREIGN_ON_UPDATE_CASCADE) {
		len = 7;
		ptr = "CASCADE";
	} else if (foreign->type & DICT_FOREIGN_ON_UPDATE_SET_NULL) {
		len = 8;
		ptr = "SET NULL";
	} else if (foreign->type & DICT_FOREIGN_ON_UPDATE_NO_ACTION) {
		len = 9;
		ptr = "NO ACTION";
	} else {
		len = 8;
		ptr = "RESTRICT";
	}

	f_key_info.update_method = thd_make_lex_string(thd,
						       f_key_info.update_method,
						       ptr, len, 1);

	if (foreign->referenced_index && foreign->referenced_index->name) {
		referenced_key_name = thd_make_lex_string(thd,
					f_key_info.referenced_key_name,
					foreign->referenced_index->name,
					 (uint) strlen(foreign->referenced_index->name),
					1);
	} else {
		referenced_key_name = NULL;
	}

	f_key_info.referenced_key_name = referenced_key_name;

	pf_key_info = (FOREIGN_KEY_INFO *) thd_memdup(thd, &f_key_info,
						      sizeof(FOREIGN_KEY_INFO));

	return(pf_key_info);
}

/*******************************************************************//**
Gets the list of foreign keys in this table.
@return always 0, that is, always succeeds */
UNIV_INTERN
int
ha_innobase::get_foreign_key_list(
/*==============================*/
	THD*			thd,		/*!< in: user thread handle */
	List<FOREIGN_KEY_INFO>*	f_key_list)	/*!< out: foreign key list */
{
	FOREIGN_KEY_INFO*	pf_key_info;
	dict_foreign_t*		foreign;

	ut_a(prebuilt != NULL);
	update_thd(ha_thd());

	prebuilt->trx->op_info = "getting list of foreign keys";

	trx_search_latch_release_if_reserved(prebuilt->trx);

	mutex_enter(&(dict_sys->mutex));

	for (foreign = UT_LIST_GET_FIRST(prebuilt->table->foreign_list);
	     foreign != NULL;
	     foreign = UT_LIST_GET_NEXT(foreign_list, foreign)) {
		pf_key_info = get_foreign_key_info(thd, foreign);
		if (pf_key_info) {
			f_key_list->push_back(pf_key_info);
		}
	}

	mutex_exit(&(dict_sys->mutex));

	prebuilt->trx->op_info = "";

	return(0);
}

/*******************************************************************//**
Gets the set of foreign keys where this table is the referenced table.
@return always 0, that is, always succeeds */
UNIV_INTERN
int
ha_innobase::get_parent_foreign_key_list(
/*=====================================*/
	THD*			thd,		/*!< in: user thread handle */
	List<FOREIGN_KEY_INFO>*	f_key_list)	/*!< out: foreign key list */
{
	FOREIGN_KEY_INFO*	pf_key_info;
	dict_foreign_t*		foreign;

	ut_a(prebuilt != NULL);
	update_thd(ha_thd());

	prebuilt->trx->op_info = "getting list of referencing foreign keys";

	trx_search_latch_release_if_reserved(prebuilt->trx);

	mutex_enter(&(dict_sys->mutex));

	for (foreign = UT_LIST_GET_FIRST(prebuilt->table->referenced_list);
	     foreign != NULL;
	     foreign = UT_LIST_GET_NEXT(referenced_list, foreign)) {
		pf_key_info = get_foreign_key_info(thd, foreign);
		if (pf_key_info) {
			f_key_list->push_back(pf_key_info);
		}
	}

	mutex_exit(&(dict_sys->mutex));

	prebuilt->trx->op_info = "";

	return(0);
}

/*****************************************************************//**
Checks if ALTER TABLE may change the storage engine of the table.
Changing storage engines is not allowed for tables for which there
are foreign key constraints (parent or child tables).
@return	TRUE if can switch engines */
UNIV_INTERN
bool
ha_innobase::can_switch_engines(void)
/*=================================*/
{
	bool	can_switch;

	DBUG_ENTER("ha_innobase::can_switch_engines");

	ut_a(prebuilt->trx == thd_to_trx(ha_thd()));

	prebuilt->trx->op_info =
			"determining if there are foreign key constraints";
	row_mysql_lock_data_dictionary(prebuilt->trx);

	can_switch = !UT_LIST_GET_FIRST(prebuilt->table->referenced_list)
			&& !UT_LIST_GET_FIRST(prebuilt->table->foreign_list);

	row_mysql_unlock_data_dictionary(prebuilt->trx);
	prebuilt->trx->op_info = "";

	DBUG_RETURN(can_switch);
}

/*******************************************************************//**
Checks if a table is referenced by a foreign key. The MySQL manual states that
a REPLACE is either equivalent to an INSERT, or DELETE(s) + INSERT. Only a
delete is then allowed internally to resolve a duplicate key conflict in
REPLACE, not an update.
@return	> 0 if referenced by a FOREIGN KEY */
UNIV_INTERN
uint
ha_innobase::referenced_by_foreign_key(void)
/*========================================*/
{
	if (dict_table_is_referenced_by_foreign_key(prebuilt->table)) {

		return(1);
	}

	return(0);
}

/*******************************************************************//**
Frees the foreign key create info for a table stored in InnoDB, if it is
non-NULL. */
UNIV_INTERN
void
ha_innobase::free_foreign_key_create_info(
/*======================================*/
	char*	str)	/*!< in, own: create info string to free */
{
	if (str) {
		my_free(str);
	}
}

/*******************************************************************//**
Tells something additional to the handler about how to do things.
@return	0 or error number */
UNIV_INTERN
int
ha_innobase::extra(
/*===============*/
	enum ha_extra_function operation)
			   /*!< in: HA_EXTRA_FLUSH or some other flag */
{
	/* Warning: since it is not sure that MySQL calls external_lock
	before calling this function, the trx field in prebuilt can be
	obsolete! */

	switch (operation) {
		case HA_EXTRA_FLUSH:
			if (prebuilt->blob_heap) {
				row_mysql_prebuilt_free_blob_heap(prebuilt);
			}
			break;
		case HA_EXTRA_RESET_STATE:
			reset_template(prebuilt);
			thd_to_trx(ha_thd())->duplicates = 0;
			break;
		case HA_EXTRA_NO_KEYREAD:
			prebuilt->read_just_key = 0;
			break;
		case HA_EXTRA_KEYREAD:
			prebuilt->read_just_key = 1;
			break;
		case HA_EXTRA_KEYREAD_PRESERVE_FIELDS:
			prebuilt->keep_other_fields_on_keyread = 1;
			break;

			/* IMPORTANT: prebuilt->trx can be obsolete in
			this method, because it is not sure that MySQL
			calls external_lock before this method with the
			parameters below.  We must not invoke update_thd()
			either, because the calling threads may change.
			CAREFUL HERE, OR MEMORY CORRUPTION MAY OCCUR! */
		case HA_EXTRA_INSERT_WITH_UPDATE:
			thd_to_trx(ha_thd())->duplicates |= TRX_DUP_IGNORE;
			break;
		case HA_EXTRA_NO_IGNORE_DUP_KEY:
			thd_to_trx(ha_thd())->duplicates &= ~TRX_DUP_IGNORE;
			break;
		case HA_EXTRA_WRITE_CAN_REPLACE:
			thd_to_trx(ha_thd())->duplicates |= TRX_DUP_REPLACE;
			break;
		case HA_EXTRA_WRITE_CANNOT_REPLACE:
			thd_to_trx(ha_thd())->duplicates &= ~TRX_DUP_REPLACE;
			break;
		default:/* Do nothing */
			;
	}

	return(0);
}

UNIV_INTERN
int
ha_innobase::reset()
{
	if (prebuilt->blob_heap) {
		row_mysql_prebuilt_free_blob_heap(prebuilt);
	}

	reset_template(prebuilt);

	/* TODO: This should really be reset in reset_template() but for now
	it's safer to do it explicitly here. */

	/* This is a statement level counter. */
	prebuilt->autoinc_last_value = 0;

	return(0);
}

/******************************************************************//**
MySQL calls this function at the start of each SQL statement inside LOCK
TABLES. Inside LOCK TABLES the ::external_lock method does not work to
mark SQL statement borders. Note also a special case: if a temporary table
is created inside LOCK TABLES, MySQL has not called external_lock() at all
on that table.
MySQL-5.0 also calls this before each statement in an execution of a stored
procedure. To make the execution more deterministic for binlogging, MySQL-5.0
locks all tables involved in a stored procedure with full explicit table
locks (thd_in_lock_tables(thd) holds in store_lock()) before executing the
procedure.
@return	0 or error code */
UNIV_INTERN
int
ha_innobase::start_stmt(
/*====================*/
	THD*		thd,	/*!< in: handle to the user thread */
	thr_lock_type	lock_type)
{
	trx_t*		trx;

	update_thd(thd);

	trx = prebuilt->trx;

	/* Here we release the search latch and the InnoDB thread FIFO ticket
	if they were reserved. They should have been released already at the
	end of the previous statement, but because inside LOCK TABLES the
	lock count method does not work to mark the end of a SELECT statement,
	that may not be the case. We MUST release the search latch before an
	INSERT, for example. */

	trx_search_latch_release_if_reserved(trx);
	innodb_srv_conc_force_exit_innodb(trx);

	/* Reset the AUTOINC statement level counter for multi-row INSERTs. */
	trx->n_autoinc_rows = 0;

	prebuilt->sql_stat_start = TRUE;
	prebuilt->hint_need_to_fetch_extra_cols = 0;
	reset_template(prebuilt);

	if (!prebuilt->mysql_has_locked) {
		/* This handle is for a temporary table created inside
		this same LOCK TABLES; since MySQL does NOT call external_lock
		in this case, we must use x-row locks inside InnoDB to be
		prepared for an update of a row */

		prebuilt->select_lock_type = LOCK_X;

	} else if (trx->isolation_level != TRX_ISO_SERIALIZABLE
		   && thd_sql_command(thd) == SQLCOM_SELECT
		   && lock_type == TL_READ) {

		/* For other than temporary tables, we obtain
		no lock for consistent read (plain SELECT). */

		prebuilt->select_lock_type = LOCK_NONE;
	} else {
		/* Not a consistent read: restore the
		select_lock_type value. The value of
		stored_select_lock_type was decided in:
		1) ::store_lock(),
		2) ::external_lock(),
		3) ::init_table_handle_for_HANDLER(), and
		4) ::transactional_table_lock(). */

		prebuilt->select_lock_type = prebuilt->stored_select_lock_type;
	}

	*trx->detailed_error = 0;

	innobase_register_trx(ht, thd, trx);

	return(0);
}

/******************************************************************//**
Maps a MySQL trx isolation level code to the InnoDB isolation level code
@return	InnoDB isolation level */
static inline
ulint
innobase_map_isolation_level(
/*=========================*/
	enum_tx_isolation	iso)	/*!< in: MySQL isolation level code */
{
	switch(iso) {
		case ISO_REPEATABLE_READ: return(TRX_ISO_REPEATABLE_READ);
		case ISO_READ_COMMITTED: return(TRX_ISO_READ_COMMITTED);
		case ISO_SERIALIZABLE: return(TRX_ISO_SERIALIZABLE);
		case ISO_READ_UNCOMMITTED: return(TRX_ISO_READ_UNCOMMITTED);
		default: ut_a(0); return(0);
	}
}

/******************************************************************//**
As MySQL will execute an external lock for every new table it uses when it
starts to process an SQL statement (an exception is when MySQL calls
start_stmt for the handle) we can use this function to store the pointer to
the THD in the handle. We will also use this function to communicate
to InnoDB that a new SQL statement has started and that we must store a
savepoint to our transaction handle, so that we are able to roll back
the SQL statement in case of an error.
@return	0 */
UNIV_INTERN
int
ha_innobase::external_lock(
/*=======================*/
	THD*	thd,		/*!< in: handle to the user thread */
	int	lock_type)	/*!< in: lock type */
{
	trx_t*		trx;

	DBUG_ENTER("ha_innobase::external_lock");
	DBUG_PRINT("enter",("lock_type: %d", lock_type));

	update_thd(thd);

	/* Statement based binlogging does not work in isolation level
	READ UNCOMMITTED and READ COMMITTED since the necessary
	locks cannot be taken. In this case, we print an
	informative error message and return with an error.
	Note: decide_logging_format would give the same error message,
	except it cannot give the extra details. */
	if (lock_type == F_WRLCK
	    && !(table_flags() & HA_BINLOG_STMT_CAPABLE)
	    && thd_binlog_format(thd) == BINLOG_FORMAT_STMT
	    && thd_binlog_filter_ok(thd)
            && thd_sqlcom_can_generate_row_events(thd))
        {
		int skip = 0;
		/* used by test case */
		DBUG_EXECUTE_IF("no_innodb_binlog_errors", skip = 1;);
		if (!skip) {
			my_error(ER_BINLOG_STMT_MODE_AND_ROW_ENGINE, MYF(0),
			         " InnoDB is limited to row-logging when "
			         "transaction isolation level is "
			         "READ COMMITTED or READ UNCOMMITTED.");
			DBUG_RETURN(HA_ERR_LOGGING_IMPOSSIBLE);
		}
	}


	trx = prebuilt->trx;

	prebuilt->sql_stat_start = TRUE;
	prebuilt->hint_need_to_fetch_extra_cols = 0;

	reset_template(prebuilt);

	if (lock_type == F_WRLCK) {

		/* If this is a SELECT, then it is in UPDATE TABLE ...
		or SELECT ... FOR UPDATE */
		prebuilt->select_lock_type = LOCK_X;
		prebuilt->stored_select_lock_type = LOCK_X;
	}

	if (lock_type != F_UNLCK) {
		/* MySQL is setting a new table lock */

		*trx->detailed_error = 0;

		innobase_register_trx(ht, thd, trx);

		if (trx->isolation_level == TRX_ISO_SERIALIZABLE
		    && prebuilt->select_lock_type == LOCK_NONE
		    && thd_test_options(
			    thd, OPTION_NOT_AUTOCOMMIT | OPTION_BEGIN)) {

			/* To get serializable execution, we let InnoDB
			conceptually add 'LOCK IN SHARE MODE' to all SELECTs
			which otherwise would have been consistent reads. An
			exception is consistent reads in the AUTOCOMMIT=1 mode:
			we know that they are read-only transactions, and they
			can be serialized also if performed as consistent
			reads. */

			prebuilt->select_lock_type = LOCK_S;
			prebuilt->stored_select_lock_type = LOCK_S;
		}

		/* Starting from 4.1.9, no InnoDB table lock is taken in LOCK
		TABLES if AUTOCOMMIT=1. It does not make much sense to acquire
		an InnoDB table lock if it is released immediately at the end
		of LOCK TABLES, and InnoDB's table locks in that case cause
		VERY easily deadlocks.

		We do not set InnoDB table locks if user has not explicitly
		requested a table lock. Note that thd_in_lock_tables(thd)
		can hold in some cases, e.g., at the start of a stored
		procedure call (SQLCOM_CALL). */

		if (prebuilt->select_lock_type != LOCK_NONE) {

			if (thd_sql_command(thd) == SQLCOM_LOCK_TABLES
			    && THDVAR(thd, table_locks)
			    && thd_test_options(thd, OPTION_NOT_AUTOCOMMIT)
			    && thd_in_lock_tables(thd)) {

				ulint	error = row_lock_table_for_mysql(
					prebuilt, NULL, 0);

				if (error != DB_SUCCESS) {
					error = convert_error_code_to_mysql(
						(int) error, 0, thd);
					DBUG_RETURN((int) error);
				}
			}

			trx->mysql_n_tables_locked++;
		}

		trx->n_mysql_tables_in_use++;
		prebuilt->mysql_has_locked = TRUE;

		DBUG_RETURN(0);
	}

	/* MySQL is releasing a table lock */

	trx->n_mysql_tables_in_use--;
	prebuilt->mysql_has_locked = FALSE;

	/* Release a possible FIFO ticket and search latch. Since we
	may reserve the kernel mutex, we have to release the search
	system latch first to obey the latching order. */

	trx_search_latch_release_if_reserved(trx);
	innodb_srv_conc_force_exit_innodb(trx);

	/* If the MySQL lock count drops to zero we know that the current SQL
	statement has ended */

	if (trx->n_mysql_tables_in_use == 0) {

		trx->mysql_n_tables_locked = 0;
		prebuilt->used_in_HANDLER = FALSE;

		if (!thd_test_options(
				thd, OPTION_NOT_AUTOCOMMIT | OPTION_BEGIN)) {

			if (trx_is_started(trx)) {
				innobase_commit(ht, thd, TRUE);
			}

		} else if (trx->isolation_level <= TRX_ISO_READ_COMMITTED
			   && trx->global_read_view) {

			/* At low transaction isolation levels we let
			each consistent read set its own snapshot */

			read_view_close_for_mysql(trx);
		}
	}

	DBUG_RETURN(0);
}

/******************************************************************//**
With this function MySQL request a transactional lock to a table when
user issued query LOCK TABLES..WHERE ENGINE = InnoDB.
@return	error code */
UNIV_INTERN
int
ha_innobase::transactional_table_lock(
/*==================================*/
	THD*	thd,		/*!< in: handle to the user thread */
	int	lock_type)	/*!< in: lock type */
{
	trx_t*		trx;

	DBUG_ENTER("ha_innobase::transactional_table_lock");
	DBUG_PRINT("enter",("lock_type: %d", lock_type));

	/* We do not know if MySQL can call this function before calling
	external_lock(). To be safe, update the thd of the current table
	handle. */

	update_thd(thd);

	if (prebuilt->table->ibd_file_missing && !thd_tablespace_op(thd)) {
		ut_print_timestamp(stderr);
		fprintf(stderr,
			"  InnoDB: MySQL is trying to use a table handle"
			" but the .ibd file for\n"
			"InnoDB: table %s does not exist.\n"
			"InnoDB: Have you deleted the .ibd file"
			" from the database directory under\n"
			"InnoDB: the MySQL datadir?"
			"InnoDB: See " REFMAN
			"innodb-troubleshooting.html\n"
			"InnoDB: how you can resolve the problem.\n",
			prebuilt->table->name);
		DBUG_RETURN(HA_ERR_CRASHED);
	}

	trx = prebuilt->trx;

	prebuilt->sql_stat_start = TRUE;
	prebuilt->hint_need_to_fetch_extra_cols = 0;

	reset_template(prebuilt);

	if (lock_type == F_WRLCK) {
		prebuilt->select_lock_type = LOCK_X;
		prebuilt->stored_select_lock_type = LOCK_X;
	} else if (lock_type == F_RDLCK) {
		prebuilt->select_lock_type = LOCK_S;
		prebuilt->stored_select_lock_type = LOCK_S;
	} else {
		ut_print_timestamp(stderr);
		fprintf(stderr, "  InnoDB error:\n"
"MySQL is trying to set transactional table lock with corrupted lock type\n"
"to table %s, lock type %d does not exist.\n",
				prebuilt->table->name, lock_type);
		DBUG_RETURN(HA_ERR_CRASHED);
	}

	/* MySQL is setting a new transactional table lock */

	innobase_register_trx(ht, thd, trx);

	if (THDVAR(thd, table_locks) && thd_in_lock_tables(thd)) {
		ulint	error = DB_SUCCESS;

		error = row_lock_table_for_mysql(prebuilt, NULL, 0);

		if (error != DB_SUCCESS) {
			error = convert_error_code_to_mysql(
				(int) error, prebuilt->table->flags, thd);
			DBUG_RETURN((int) error);
		}

		if (thd_test_options(
			thd, OPTION_NOT_AUTOCOMMIT | OPTION_BEGIN)) {

			/* Store the current undo_no of the transaction
			so that we know where to roll back if we have
			to roll back the next SQL statement */

			trx_mark_sql_stat_end(trx);
		}
	}

	DBUG_RETURN(0);
}

/************************************************************************//**
Here we export InnoDB status variables to MySQL. */
static
void
innodb_export_status(void)
/*======================*/
{
	if (innodb_inited) {
		srv_export_innodb_status();
	}
}

/************************************************************************//**
Implements the SHOW INNODB STATUS command. Sends the output of the InnoDB
Monitor to the client. */
static
bool
innodb_show_status(
/*===============*/
	handlerton*	hton,	/*!< in: the innodb handlerton */
	THD*	thd,	/*!< in: the MySQL query thread of the caller */
	stat_print_fn *stat_print)
{
	trx_t*			trx;
	static const char	truncated_msg[] = "... truncated...\n";
	const long		MAX_STATUS_SIZE = 1048576;
	ulint			trx_list_start = ULINT_UNDEFINED;
	ulint			trx_list_end = ULINT_UNDEFINED;
	bool			ret_val;

	DBUG_ENTER("innodb_show_status");
	DBUG_ASSERT(hton == innodb_hton_ptr);

	trx = check_trx_exists(thd);

	trx_search_latch_release_if_reserved(trx);
	innodb_srv_conc_force_exit_innodb(trx);

	/* We let the InnoDB Monitor to output at most MAX_STATUS_SIZE
	bytes of text. */

	long	flen, usable_len;
	char*	str;

	mutex_enter(&srv_monitor_file_mutex);
	rewind(srv_monitor_file);
	srv_printf_innodb_monitor(srv_monitor_file, FALSE,
				  &trx_list_start, &trx_list_end);
	flen = ftell(srv_monitor_file);
	os_file_set_eof(srv_monitor_file);

	if (flen < 0) {
		flen = 0;
	}

	if (flen > MAX_STATUS_SIZE) {
		usable_len = MAX_STATUS_SIZE;
		srv_truncated_status_writes++;
	} else {
		usable_len = flen;
	}

	/* allocate buffer for the string, and
	read the contents of the temporary file */

	if (!(str = (char*) my_malloc(usable_len + 1, MYF(0)))) {
		mutex_exit(&srv_monitor_file_mutex);
		DBUG_RETURN(TRUE);
	}

	rewind(srv_monitor_file);
	if (flen < MAX_STATUS_SIZE) {
		/* Display the entire output. */
		flen = (long) fread(str, 1, flen, srv_monitor_file);
	} else if (trx_list_end < (ulint) flen
			&& trx_list_start < trx_list_end
			&& trx_list_start + (flen - trx_list_end)
			< MAX_STATUS_SIZE - sizeof truncated_msg - 1) {
		/* Omit the beginning of the list of active transactions. */
		long len = (long) fread(str, 1, trx_list_start, srv_monitor_file);
		memcpy(str + len, truncated_msg, sizeof truncated_msg - 1);
		len += sizeof truncated_msg - 1;
		usable_len = (MAX_STATUS_SIZE - 1) - len;
		fseek(srv_monitor_file, flen - usable_len, SEEK_SET);
		len += (long) fread(str + len, 1, usable_len, srv_monitor_file);
		flen = len;
	} else {
		/* Omit the end of the output. */
		flen = (long) fread(str, 1, MAX_STATUS_SIZE - 1, srv_monitor_file);
	}

	mutex_exit(&srv_monitor_file_mutex);

	ret_val= stat_print(thd, innobase_hton_name,
				(uint) strlen(innobase_hton_name),
				STRING_WITH_LEN(""), str, flen);

	my_free(str);

	DBUG_RETURN(ret_val);
}

/************************************************************************//**
Implements the SHOW MUTEX STATUS command.
@return TRUE on failure, FALSE on success. */
static
bool
innodb_mutex_show_status(
/*=====================*/
	handlerton*	hton,		/*!< in: the innodb handlerton */
	THD*		thd,		/*!< in: the MySQL query thread of the
					caller */
	stat_print_fn*	stat_print)	/*!< in: function for printing
					statistics */
{
	char buf1[IO_SIZE], buf2[IO_SIZE];
	mutex_t*	mutex;
	rw_lock_t*	lock;
	ulint		block_mutex_oswait_count = 0;
	ulint		block_lock_oswait_count = 0;
	mutex_t*	block_mutex = NULL;
	rw_lock_t*	block_lock = NULL;
#ifdef UNIV_DEBUG
	ulint	  rw_lock_count= 0;
	ulint	  rw_lock_count_spin_loop= 0;
	ulint	  rw_lock_count_spin_rounds= 0;
	ulint	  rw_lock_count_os_wait= 0;
	ulint	  rw_lock_count_os_yield= 0;
	ulonglong rw_lock_wait_time= 0;
#endif /* UNIV_DEBUG */
	uint	  hton_name_len= (uint) strlen(innobase_hton_name), buf1len, buf2len;
	DBUG_ENTER("innodb_mutex_show_status");
	DBUG_ASSERT(hton == innodb_hton_ptr);

	mutex_enter(&mutex_list_mutex);

	for (mutex = UT_LIST_GET_FIRST(mutex_list); mutex != NULL;
	     mutex = UT_LIST_GET_NEXT(list, mutex)) {
		if (mutex->count_os_wait == 0) {
			continue;
		}

		if (buf_pool_is_block_mutex(mutex)) {
			block_mutex = mutex;
			block_mutex_oswait_count += mutex->count_os_wait;
			continue;
		}
#ifdef UNIV_DEBUG
		if (mutex->mutex_type != 1) {
			if (mutex->count_using > 0) {
				buf1len= my_snprintf(buf1, sizeof(buf1),
					"%s:%s",
					mutex->cmutex_name,
					innobase_basename(mutex->cfile_name));
				buf2len= my_snprintf(buf2, sizeof(buf2),
					"count=%lu, spin_waits=%lu,"
					" spin_rounds=%lu, "
					"os_waits=%lu, os_yields=%lu,"
					" os_wait_times=%lu",
					mutex->count_using,
					mutex->count_spin_loop,
					mutex->count_spin_rounds,
					mutex->count_os_wait,
					mutex->count_os_yield,
					(ulong) (mutex->lspent_time/1000));

				if (stat_print(thd, innobase_hton_name,
						hton_name_len, buf1, buf1len,
						buf2, buf2len)) {
					mutex_exit(&mutex_list_mutex);
					DBUG_RETURN(1);
				}
			}
		} else {
			rw_lock_count += mutex->count_using;
			rw_lock_count_spin_loop += mutex->count_spin_loop;
			rw_lock_count_spin_rounds += mutex->count_spin_rounds;
			rw_lock_count_os_wait += mutex->count_os_wait;
			rw_lock_count_os_yield += mutex->count_os_yield;
			rw_lock_wait_time += mutex->lspent_time;
		}
#else /* UNIV_DEBUG */
		buf1len= (uint) my_snprintf(buf1, sizeof(buf1), "%s:%lu",
				     innobase_basename(mutex->cfile_name),
				     (ulong) mutex->cline);
		buf2len= (uint) my_snprintf(buf2, sizeof(buf2), "os_waits=%lu",
				     (ulong) mutex->count_os_wait);

		if (stat_print(thd, innobase_hton_name,
			       hton_name_len, buf1, buf1len,
			       buf2, buf2len)) {
			mutex_exit(&mutex_list_mutex);
			DBUG_RETURN(1);
		}
#endif /* UNIV_DEBUG */
	}

	if (block_mutex) {
		buf1len = (uint) my_snprintf(buf1, sizeof buf1,
					     "combined %s:%lu",
					     innobase_basename(
						block_mutex->cfile_name),
					     (ulong) block_mutex->cline);
		buf2len = (uint) my_snprintf(buf2, sizeof buf2,
					     "os_waits=%lu",
					     (ulong) block_mutex_oswait_count);

		if (stat_print(thd, innobase_hton_name,
			       hton_name_len, buf1, buf1len,
			       buf2, buf2len)) {
			mutex_exit(&mutex_list_mutex);
			DBUG_RETURN(1);
		}
	}

	mutex_exit(&mutex_list_mutex);

	mutex_enter(&rw_lock_list_mutex);

	for (lock = UT_LIST_GET_FIRST(rw_lock_list); lock != NULL;
	     lock = UT_LIST_GET_NEXT(list, lock)) {
		if (lock->count_os_wait == 0) {
			continue;
		}

		if (buf_pool_is_block_lock(lock)) {
			block_lock = lock;
			block_lock_oswait_count += lock->count_os_wait;
			continue;
		}

		buf1len = my_snprintf(buf1, sizeof buf1, "%s:%lu",
				     innobase_basename(lock->cfile_name),
				     (ulong) lock->cline);
		buf2len = my_snprintf(buf2, sizeof buf2, "os_waits=%lu",
				      (ulong) lock->count_os_wait);

		if (stat_print(thd, innobase_hton_name,
			       hton_name_len, buf1, buf1len,
			       buf2, buf2len)) {
			mutex_exit(&rw_lock_list_mutex);
			DBUG_RETURN(1);
		}
	}
<<<<<<< HEAD

	if (block_lock) {
		buf1len = (uint) my_snprintf(buf1, sizeof buf1,
					     "combined %s:%lu",
					     innobase_basename(
						block_lock->cfile_name),
					     (ulong) block_lock->cline);
		buf2len = (uint) my_snprintf(buf2, sizeof buf2,
					     "os_waits=%lu",
					     (ulong) block_lock_oswait_count);

=======

	if (block_lock) {
		buf1len = (uint) my_snprintf(buf1, sizeof buf1,
					     "combined %s:%lu",
					     innobase_basename(
						block_lock->cfile_name),
					     (ulong) block_lock->cline);
		buf2len = (uint) my_snprintf(buf2, sizeof buf2,
					     "os_waits=%lu",
					     (ulong) block_lock_oswait_count);

>>>>>>> f6dfd7d7
		if (stat_print(thd, innobase_hton_name,
			       hton_name_len, buf1, buf1len,
			       buf2, buf2len)) {
			mutex_exit(&rw_lock_list_mutex);
			DBUG_RETURN(1);
		}
	}

	mutex_exit(&rw_lock_list_mutex);

#ifdef UNIV_DEBUG
	buf2len = my_snprintf(buf2, sizeof buf2,
			     "count=%lu, spin_waits=%lu, spin_rounds=%lu, "
			     "os_waits=%lu, os_yields=%lu, os_wait_times=%lu",
			      (ulong) rw_lock_count,
			      (ulong) rw_lock_count_spin_loop,
			      (ulong) rw_lock_count_spin_rounds,
			      (ulong) rw_lock_count_os_wait,
			      (ulong) rw_lock_count_os_yield,
			      (ulong) (rw_lock_wait_time / 1000));

	if (stat_print(thd, innobase_hton_name, hton_name_len,
			STRING_WITH_LEN("rw_lock_mutexes"), buf2, buf2len)) {
		DBUG_RETURN(1);
	}
#endif /* UNIV_DEBUG */

	DBUG_RETURN(FALSE);
}

static
bool innobase_show_status(handlerton *hton, THD* thd, 
                          stat_print_fn* stat_print,
                          enum ha_stat_type stat_type)
{
	DBUG_ASSERT(hton == innodb_hton_ptr);

	switch (stat_type) {
	case HA_ENGINE_STATUS:
		return innodb_show_status(hton, thd, stat_print);
	case HA_ENGINE_MUTEX:
		return innodb_mutex_show_status(hton, thd, stat_print);
	default:
		return(FALSE);
	}
}

/************************************************************************//**
 Handling the shared INNOBASE_SHARE structure that is needed to provide table
 locking.
****************************************************************************/

static INNOBASE_SHARE* get_share(const char* table_name)
{
	INNOBASE_SHARE *share;
	mysql_mutex_lock(&innobase_share_mutex);

	ulint	fold = ut_fold_string(table_name);

	HASH_SEARCH(table_name_hash, innobase_open_tables, fold,
		    INNOBASE_SHARE*, share,
		    ut_ad(share->use_count > 0),
		    !strcmp(share->table_name, table_name));
<<<<<<< HEAD

	if (!share) {

=======

	if (!share) {

>>>>>>> f6dfd7d7
		uint length = (uint) strlen(table_name);

		/* TODO: invoke HASH_MIGRATE if innobase_open_tables
		grows too big */

		share = (INNOBASE_SHARE *) my_malloc(sizeof(*share)+length+1,
			MYF(MY_FAE | MY_ZEROFILL));

		share->table_name = (char*) memcpy(share + 1,
						   table_name, length + 1);

		HASH_INSERT(INNOBASE_SHARE, table_name_hash,
			    innobase_open_tables, fold, share);

		thr_lock_init(&share->lock);

		/* Index translation table initialization */
		share->idx_trans_tbl.index_mapping = NULL;
		share->idx_trans_tbl.index_count = 0;
		share->idx_trans_tbl.array_size = 0;
	}

	share->use_count++;
	mysql_mutex_unlock(&innobase_share_mutex);

	return(share);
}

static void free_share(INNOBASE_SHARE* share)
{
	mysql_mutex_lock(&innobase_share_mutex);

#ifdef UNIV_DEBUG
	INNOBASE_SHARE* share2;
	ulint	fold = ut_fold_string(share->table_name);

	HASH_SEARCH(table_name_hash, innobase_open_tables, fold,
		    INNOBASE_SHARE*, share2,
		    ut_ad(share->use_count > 0),
		    !strcmp(share->table_name, share2->table_name));

	ut_a(share2 == share);
#endif /* UNIV_DEBUG */

	if (!--share->use_count) {
		ulint	fold = ut_fold_string(share->table_name);

		HASH_DELETE(INNOBASE_SHARE, table_name_hash,
			    innobase_open_tables, fold, share);
		thr_lock_delete(&share->lock);
<<<<<<< HEAD

		/* Free any memory from index translation table */
		my_free(share->idx_trans_tbl.index_mapping);

		my_free(share);

		/* TODO: invoke HASH_MIGRATE if innobase_open_tables
		shrinks too much */
	}

=======

		/* Free any memory from index translation table */
		my_free(share->idx_trans_tbl.index_mapping);

		my_free(share);

		/* TODO: invoke HASH_MIGRATE if innobase_open_tables
		shrinks too much */
	}

>>>>>>> f6dfd7d7
	mysql_mutex_unlock(&innobase_share_mutex);
}

/*****************************************************************//**
Converts a MySQL table lock stored in the 'lock' field of the handle to
a proper type before storing pointer to the lock into an array of pointers.
MySQL also calls this if it wants to reset some table locks to a not-locked
state during the processing of an SQL query. An example is that during a
SELECT the read lock is released early on the 'const' tables where we only
fetch one row. MySQL does not call this when it releases all locks at the
end of an SQL statement.
@return	pointer to the next element in the 'to' array */
UNIV_INTERN
THR_LOCK_DATA**
ha_innobase::store_lock(
/*====================*/
	THD*			thd,		/*!< in: user thread handle */
	THR_LOCK_DATA**		to,		/*!< in: pointer to an array
						of pointers to lock structs;
						pointer to the 'lock' field
						of current handle is stored
						next to this array */
	enum thr_lock_type	lock_type)	/*!< in: lock type to store in
						'lock'; this may also be
						TL_IGNORE */
{
	trx_t*		trx;

	/* Note that trx in this function is NOT necessarily prebuilt->trx
	because we call update_thd() later, in ::external_lock()! Failure to
	understand this caused a serious memory corruption bug in 5.1.11. */

	trx = check_trx_exists(thd);

	/* NOTE: MySQL can call this function with lock 'type' TL_IGNORE!
	Be careful to ignore TL_IGNORE if we are going to do something with
	only 'real' locks! */

	/* If no MySQL table is in use, we need to set the isolation level
	of the transaction. */

	if (lock_type != TL_IGNORE
	    && trx->n_mysql_tables_in_use == 0) {
		trx->isolation_level = innobase_map_isolation_level(
			(enum_tx_isolation) thd_tx_isolation(thd));

		if (trx->isolation_level <= TRX_ISO_READ_COMMITTED
		    && trx->global_read_view) {

			/* At low transaction isolation levels we let
			each consistent read set its own snapshot */

			read_view_close_for_mysql(trx);
		}
	}

	DBUG_ASSERT(EQ_CURRENT_THD(thd));
	const bool in_lock_tables = thd_in_lock_tables(thd);
	const uint sql_command = thd_sql_command(thd);

	if (sql_command == SQLCOM_DROP_TABLE) {

		/* MySQL calls this function in DROP TABLE though this table
		handle may belong to another thd that is running a query. Let
		us in that case skip any changes to the prebuilt struct. */ 

	} else if ((lock_type == TL_READ && in_lock_tables)
		   || (lock_type == TL_READ_HIGH_PRIORITY && in_lock_tables)
		   || lock_type == TL_READ_WITH_SHARED_LOCKS
		   || lock_type == TL_READ_NO_INSERT
		   || (lock_type != TL_IGNORE
		       && sql_command != SQLCOM_SELECT)) {

		/* The OR cases above are in this order:
		1) MySQL is doing LOCK TABLES ... READ LOCAL, or we
		are processing a stored procedure or function, or
		2) (we do not know when TL_READ_HIGH_PRIORITY is used), or
		3) this is a SELECT ... IN SHARE MODE, or
		4) we are doing a complex SQL statement like
		INSERT INTO ... SELECT ... and the logical logging (MySQL
		binlog) requires the use of a locking read, or
		MySQL is doing LOCK TABLES ... READ.
		5) we let InnoDB do locking reads for all SQL statements that
		are not simple SELECTs; note that select_lock_type in this
		case may get strengthened in ::external_lock() to LOCK_X.
		Note that we MUST use a locking read in all data modifying
		SQL statements, because otherwise the execution would not be
		serializable, and also the results from the update could be
		unexpected if an obsolete consistent read view would be
		used. */

		ulint	isolation_level;

		isolation_level = trx->isolation_level;

		if ((srv_locks_unsafe_for_binlog
		     || isolation_level <= TRX_ISO_READ_COMMITTED)
		    && isolation_level != TRX_ISO_SERIALIZABLE
		    && (lock_type == TL_READ || lock_type == TL_READ_NO_INSERT)
		    && (sql_command == SQLCOM_INSERT_SELECT
			|| sql_command == SQLCOM_REPLACE_SELECT
			|| sql_command == SQLCOM_UPDATE
			|| sql_command == SQLCOM_CREATE_TABLE)) {

			/* If we either have innobase_locks_unsafe_for_binlog
			option set or this session is using READ COMMITTED
			isolation level and isolation level of the transaction
			is not set to serializable and MySQL is doing
			INSERT INTO...SELECT or REPLACE INTO...SELECT
			or UPDATE ... = (SELECT ...) or CREATE  ...
			SELECT... without FOR UPDATE or IN SHARE
			MODE in select, then we use consistent read
			for select. */

			prebuilt->select_lock_type = LOCK_NONE;
			prebuilt->stored_select_lock_type = LOCK_NONE;
		} else if (sql_command == SQLCOM_CHECKSUM) {
			/* Use consistent read for checksum table */

			prebuilt->select_lock_type = LOCK_NONE;
			prebuilt->stored_select_lock_type = LOCK_NONE;
		} else {
			prebuilt->select_lock_type = LOCK_S;
			prebuilt->stored_select_lock_type = LOCK_S;
		}

	} else if (lock_type != TL_IGNORE) {

		/* We set possible LOCK_X value in external_lock, not yet
		here even if this would be SELECT ... FOR UPDATE */

		prebuilt->select_lock_type = LOCK_NONE;
		prebuilt->stored_select_lock_type = LOCK_NONE;
	}

	if (lock_type != TL_IGNORE && lock.type == TL_UNLOCK) {

		/* Starting from 5.0.7, we weaken also the table locks
		set at the start of a MySQL stored procedure call, just like
		we weaken the locks set at the start of an SQL statement.
		MySQL does set in_lock_tables TRUE there, but in reality
		we do not need table locks to make the execution of a
		single transaction stored procedure call deterministic
		(if it does not use a consistent read). */

		if (lock_type == TL_READ
		    && sql_command == SQLCOM_LOCK_TABLES) {
			/* We come here if MySQL is processing LOCK TABLES
			... READ LOCAL. MyISAM under that table lock type
			reads the table as it was at the time the lock was
			granted (new inserts are allowed, but not seen by the
			reader). To get a similar effect on an InnoDB table,
			we must use LOCK TABLES ... READ. We convert the lock
			type here, so that for InnoDB, READ LOCAL is
			equivalent to READ. This will change the InnoDB
			behavior in mysqldump, so that dumps of InnoDB tables
			are consistent with dumps of MyISAM tables. */

			lock_type = TL_READ_NO_INSERT;
		}

		/* If we are not doing a LOCK TABLE, DISCARD/IMPORT
		TABLESPACE or TRUNCATE TABLE then allow multiple
		writers. Note that ALTER TABLE uses a TL_WRITE_ALLOW_READ
		< TL_WRITE_CONCURRENT_INSERT.

		We especially allow multiple writers if MySQL is at the
		start of a stored procedure call (SQLCOM_CALL) or a
		stored function call (MySQL does have in_lock_tables
		TRUE there). */

		if ((lock_type >= TL_WRITE_CONCURRENT_INSERT
		     && lock_type <= TL_WRITE)
		    && !(in_lock_tables
			 && sql_command == SQLCOM_LOCK_TABLES)
		    && !thd_tablespace_op(thd)
		    && sql_command != SQLCOM_TRUNCATE
		    && sql_command != SQLCOM_OPTIMIZE
		    && sql_command != SQLCOM_CREATE_TABLE) {

			lock_type = TL_WRITE_ALLOW_WRITE;
		}

		/* In queries of type INSERT INTO t1 SELECT ... FROM t2 ...
		MySQL would use the lock TL_READ_NO_INSERT on t2, and that
		would conflict with TL_WRITE_ALLOW_WRITE, blocking all inserts
		to t2. Convert the lock to a normal read lock to allow
		concurrent inserts to t2.

		We especially allow concurrent inserts if MySQL is at the
		start of a stored procedure call (SQLCOM_CALL)
		(MySQL does have thd_in_lock_tables() TRUE there). */

		if (lock_type == TL_READ_NO_INSERT
		    && sql_command != SQLCOM_LOCK_TABLES) {

			lock_type = TL_READ;
		}

		lock.type = lock_type;
	}

	*to++= &lock;

	return(to);
}

/*********************************************************************//**
Read the next autoinc value. Acquire the relevant locks before reading
the AUTOINC value. If SUCCESS then the table AUTOINC mutex will be locked
on return and all relevant locks acquired.
@return	DB_SUCCESS or error code */
UNIV_INTERN
ulint
ha_innobase::innobase_get_autoinc(
/*==============================*/
	ulonglong*	value)		/*!< out: autoinc value */
{
 	*value = 0;
 
	prebuilt->autoinc_error = innobase_lock_autoinc();

	if (prebuilt->autoinc_error == DB_SUCCESS) {

		/* Determine the first value of the interval */
		*value = dict_table_autoinc_read(prebuilt->table);

		/* It should have been initialized during open. */
		if (*value == 0) {
			prebuilt->autoinc_error = DB_UNSUPPORTED;
			dict_table_autoinc_unlock(prebuilt->table);
		}
	}

	return(prebuilt->autoinc_error);
}

/*******************************************************************//**
This function reads the global auto-inc counter. It doesn't use the
AUTOINC lock even if the lock mode is set to TRADITIONAL.
@return	the autoinc value */
UNIV_INTERN
ulonglong
ha_innobase::innobase_peek_autoinc(void)
/*====================================*/
{
	ulonglong	auto_inc;
	dict_table_t*	innodb_table;

	ut_a(prebuilt != NULL);
	ut_a(prebuilt->table != NULL);

	innodb_table = prebuilt->table;

	dict_table_autoinc_lock(innodb_table);

	auto_inc = dict_table_autoinc_read(innodb_table);

	if (auto_inc == 0) {
		ut_print_timestamp(stderr);
		fprintf(stderr, "  InnoDB: AUTOINC next value generation "
			"is disabled for '%s'\n", innodb_table->name);
	}

	dict_table_autoinc_unlock(innodb_table);

	return(auto_inc);
}

/*********************************************************************//**
This function initializes the auto-inc counter if it has not been
initialized yet. This function does not change the value of the auto-inc
counter if it already has been initialized. Returns the value of the
auto-inc counter in *first_value, and ULONGLONG_MAX in *nb_reserved_values (as
we have a table-level lock). offset, increment, nb_desired_values are ignored.
*first_value is set to -1 if error (deadlock or lock wait timeout) */
UNIV_INTERN
void
ha_innobase::get_auto_increment(
/*============================*/
        ulonglong	offset,              /*!< in: table autoinc offset */
        ulonglong	increment,           /*!< in: table autoinc increment */
        ulonglong	nb_desired_values,   /*!< in: number of values reqd */
        ulonglong	*first_value,        /*!< out: the autoinc value */
        ulonglong	*nb_reserved_values) /*!< out: count of reserved values */
{
	trx_t*		trx;
	ulint		error;
	ulonglong	autoinc = 0;

	/* Prepare prebuilt->trx in the table handle */
	update_thd(ha_thd());

	error = innobase_get_autoinc(&autoinc);

	if (error != DB_SUCCESS) {
		*first_value = (~(ulonglong) 0);
		return;
	}

	/* This is a hack, since nb_desired_values seems to be accurate only
	for the first call to get_auto_increment() for multi-row INSERT and
	meaningless for other statements e.g, LOAD etc. Subsequent calls to
	this method for the same statement results in different values which
	don't make sense. Therefore we store the value the first time we are
	called and count down from that as rows are written (see write_row()).
	*/

	trx = prebuilt->trx;

	/* Note: We can't rely on *first_value since some MySQL engines,
	in particular the partition engine, don't initialize it to 0 when
	invoking this method. So we are not sure if it's guaranteed to
	be 0 or not. */

	/* We need the upper limit of the col type to check for
	whether we update the table autoinc counter or not. */
	ulonglong	col_max_value = innobase_get_int_col_max_value(
		table->next_number_field);

	/* Called for the first time ? */
	if (trx->n_autoinc_rows == 0) {

		trx->n_autoinc_rows = (ulint) nb_desired_values;

		/* It's possible for nb_desired_values to be 0:
		e.g., INSERT INTO T1(C) SELECT C FROM T2; */
		if (nb_desired_values == 0) {

			trx->n_autoinc_rows = 1;
		}

		set_if_bigger(*first_value, autoinc);
	/* Not in the middle of a mult-row INSERT. */
	} else if (prebuilt->autoinc_last_value == 0) {
		set_if_bigger(*first_value, autoinc);
	/* Check for -ve values. */
	} else if (*first_value > col_max_value && trx->n_autoinc_rows > 0) {
		/* Set to next logical value. */
		ut_a(autoinc > trx->n_autoinc_rows);
		*first_value = (autoinc - trx->n_autoinc_rows) - 1;
	}

	*nb_reserved_values = trx->n_autoinc_rows;

	/* With old style AUTOINC locking we only update the table's
	AUTOINC counter after attempting to insert the row. */
	if (innobase_autoinc_lock_mode != AUTOINC_OLD_STYLE_LOCKING) {
		ulonglong	current;
		ulonglong	next_value;

		current = *first_value > col_max_value ? autoinc : *first_value;

		/* Compute the last value in the interval */
		next_value = innobase_next_autoinc(
			current, *nb_reserved_values, increment, offset,
			col_max_value);

		prebuilt->autoinc_last_value = next_value;

		if (prebuilt->autoinc_last_value < *first_value) {
			*first_value = (~(ulonglong) 0);
		} else {
			/* Update the table autoinc variable */
			dict_table_autoinc_update_if_greater(
				prebuilt->table, prebuilt->autoinc_last_value);
		}
	} else {
		/* This will force write_row() into attempting an update
		of the table's AUTOINC counter. */
		prebuilt->autoinc_last_value = 0;
	}

	/* The increment to be used to increase the AUTOINC value, we use
	this in write_row() and update_row() to increase the autoinc counter
	for columns that are filled by the user. We need the offset and
	the increment. */
	prebuilt->autoinc_offset = offset;
	prebuilt->autoinc_increment = increment;

	dict_table_autoinc_unlock(prebuilt->table);
}

/*******************************************************************//**
Reset the auto-increment counter to the given value, i.e. the next row
inserted will get the given value. This is called e.g. after TRUNCATE
is emulated by doing a 'DELETE FROM t'. HA_ERR_WRONG_COMMAND is
returned by storage engines that don't support this operation.
@return	0 or error code */
UNIV_INTERN
int
ha_innobase::reset_auto_increment(
/*==============================*/
	ulonglong	value)		/*!< in: new value for table autoinc */
{
	DBUG_ENTER("ha_innobase::reset_auto_increment");

	int	error;

	update_thd(ha_thd());

	error = row_lock_table_autoinc_for_mysql(prebuilt);

	if (error != DB_SUCCESS) {
		error = convert_error_code_to_mysql(error,
						    prebuilt->table->flags,
						    user_thd);

		DBUG_RETURN(error);
	}

	/* The next value can never be 0. */
	if (value == 0) {
		value = 1;
	}

	innobase_reset_autoinc(value);

	DBUG_RETURN(0);
}

/* See comment in handler.cc */
UNIV_INTERN
bool
ha_innobase::get_error_message(int error, String *buf)
{
	trx_t*	trx = check_trx_exists(ha_thd());

	buf->copy(trx->detailed_error, (uint) strlen(trx->detailed_error),
		system_charset_info);

	return(FALSE);
}

/*******************************************************************//**
Compares two 'refs'. A 'ref' is the (internal) primary key value of the row.
If there is no explicitly declared non-null unique key or a primary key, then
InnoDB internally uses the row id as the primary key.
@return	< 0 if ref1 < ref2, 0 if equal, else > 0 */
UNIV_INTERN
int
ha_innobase::cmp_ref(
/*=================*/
	const uchar*	ref1,	/*!< in: an (internal) primary key value in the
				MySQL key value format */
	const uchar*	ref2)	/*!< in: an (internal) primary key value in the
				MySQL key value format */
{
	enum_field_types mysql_type;
	Field*		field;
	KEY_PART_INFO*	key_part;
	KEY_PART_INFO*	key_part_end;
	uint		len1;
	uint		len2;
	int		result;

	if (prebuilt->clust_index_was_generated) {
		/* The 'ref' is an InnoDB row id */

		return(memcmp(ref1, ref2, DATA_ROW_ID_LEN));
	}

	/* Do a type-aware comparison of primary key fields. PK fields
	are always NOT NULL, so no checks for NULL are performed. */

	key_part = table->key_info[table->s->primary_key].key_part;

	key_part_end = key_part
			+ table->key_info[table->s->primary_key].key_parts;

	for (; key_part != key_part_end; ++key_part) {
		field = key_part->field;
		mysql_type = field->type();

		if (mysql_type == MYSQL_TYPE_TINY_BLOB
			|| mysql_type == MYSQL_TYPE_MEDIUM_BLOB
			|| mysql_type == MYSQL_TYPE_BLOB
			|| mysql_type == MYSQL_TYPE_LONG_BLOB) {

			/* In the MySQL key value format, a column prefix of
			a BLOB is preceded by a 2-byte length field */

			len1 = innobase_read_from_2_little_endian(ref1);
			len2 = innobase_read_from_2_little_endian(ref2);

			ref1 += 2;
			ref2 += 2;
			result = ((Field_blob*)field)->cmp( ref1, len1,
                                                            ref2, len2);
		} else {
			result = field->key_cmp(ref1, ref2);
		}

		if (result) {

			return(result);
		}

		ref1 += key_part->store_length;
		ref2 += key_part->store_length;
	}

	return(0);
}

/*******************************************************************//**
Ask InnoDB if a query to a table can be cached.
@return	TRUE if query caching of the table is permitted */
UNIV_INTERN
my_bool
ha_innobase::register_query_cache_table(
/*====================================*/
	THD*		thd,		/*!< in: user thread handle */
	char*		table_key,	/*!< in: concatenation of database name,
					the null character NUL,
					and the table name */
	uint		key_length,	/*!< in: length of the full name, i.e.
					len(dbname) + len(tablename) + 1 */
	qc_engine_callback*
			call_back,	/*!< out: pointer to function for
					checking if query caching
					is permitted */
	ulonglong	*engine_data)	/*!< in/out: data to call_back */
{
	*call_back = innobase_query_caching_of_table_permitted;
	*engine_data = 0;
	return(innobase_query_caching_of_table_permitted(thd, table_key,
							 key_length,
							 engine_data));
}

UNIV_INTERN
char*
ha_innobase::get_mysql_bin_log_name()
{
	return(trx_sys_mysql_bin_log_name);
}

UNIV_INTERN
ulonglong
ha_innobase::get_mysql_bin_log_pos()
{
	/* trx... is ib_int64_t, which is a typedef for a 64-bit integer
	(__int64 or longlong) so it's ok to cast it to ulonglong. */

	return(trx_sys_mysql_bin_log_pos);
}

/******************************************************************//**
This function is used to find the storage length in bytes of the first n
characters for prefix indexes using a multibyte character set. The function
finds charset information and returns length of prefix_len characters in the
index field in bytes.
@return	number of bytes occupied by the first n characters */
extern "C" UNIV_INTERN
ulint
innobase_get_at_most_n_mbchars(
/*===========================*/
	ulint charset_id,	/*!< in: character set id */
	ulint prefix_len,	/*!< in: prefix length in bytes of the index
				(this has to be divided by mbmaxlen to get the
				number of CHARACTERS n in the prefix) */
	ulint data_len,		/*!< in: length of the string in bytes */
	const char* str)	/*!< in: character string */
{
	ulint char_length;	/*!< character length in bytes */
	ulint n_chars;		/*!< number of characters in prefix */
	CHARSET_INFO* charset;	/*!< charset used in the field */

	charset = get_charset((uint) charset_id, MYF(MY_WME));

	ut_ad(charset);
	ut_ad(charset->mbmaxlen);

	/* Calculate how many characters at most the prefix index contains */

	n_chars = prefix_len / charset->mbmaxlen;

	/* If the charset is multi-byte, then we must find the length of the
	first at most n chars in the string. If the string contains less
	characters than n, then we return the length to the end of the last
	character. */

	if (charset->mbmaxlen > 1) {
		/* my_charpos() returns the byte length of the first n_chars
		characters, or a value bigger than the length of str, if
		there were not enough full characters in str.

		Why does the code below work:
		Suppose that we are looking for n UTF-8 characters.

		1) If the string is long enough, then the prefix contains at
		least n complete UTF-8 characters + maybe some extra
		characters + an incomplete UTF-8 character. No problem in
		this case. The function returns the pointer to the
		end of the nth character.

		2) If the string is not long enough, then the string contains
		the complete value of a column, that is, only complete UTF-8
		characters, and we can store in the column prefix index the
		whole string. */

		char_length = my_charpos(charset, str,
						str + data_len, (int) n_chars);
		if (char_length > data_len) {
			char_length = data_len;
		}
	} else {
		if (data_len < prefix_len) {
			char_length = data_len;
		} else {
			char_length = prefix_len;
		}
	}

	return(char_length);
}

/*******************************************************************//**
This function is used to prepare an X/Open XA distributed transaction.
@return	0 or error number */
static
int
innobase_xa_prepare(
/*================*/
        handlerton*	hton,	/*!< in: InnoDB handlerton */
	THD*		thd,	/*!< in: handle to the MySQL thread of
				the user whose XA transaction should
				be prepared */
	bool		all)	/*!< in: TRUE - commit transaction
				FALSE - the current SQL statement
				ended */
{
	int error = 0;
	trx_t* trx = check_trx_exists(thd);

	DBUG_ASSERT(hton == innodb_hton_ptr);

	/* we use support_xa value as it was seen at transaction start
	time, not the current session variable value. Any possible changes
	to the session variable take effect only in the next transaction */
	if (!trx->support_xa) {

		return(0);
	}

	thd_get_xid(thd, (MYSQL_XID*) &trx->xid);

	/* Release a possible FIFO ticket and search latch. Since we will
	reserve the kernel mutex, we have to release the search system latch
	first to obey the latching order. */

	trx_search_latch_release_if_reserved(trx);
	innodb_srv_conc_force_exit_innodb(trx);

	if (!trx_is_registered_for_2pc(trx) && trx_is_started(trx)) {

		sql_print_error("Transaction not registered for MySQL 2PC, "
				"but transaction is active");
	}

	if (all
	    || (!thd_test_options(thd, OPTION_NOT_AUTOCOMMIT | OPTION_BEGIN))) {

		/* We were instructed to prepare the whole transaction, or
		this is an SQL statement end and autocommit is on */

		ut_ad(trx_is_registered_for_2pc(trx));

		error = (int) trx_prepare_for_mysql(trx);
	} else {
		/* We just mark the SQL statement ended and do not do a
		transaction prepare */

		/* If we had reserved the auto-inc lock for some
		table in this SQL statement we release it now */

		row_unlock_table_autoinc_for_mysql(trx);

		/* Store the current undo_no of the transaction so that we
		know where to roll back if we have to roll back the next
		SQL statement */

		trx_mark_sql_stat_end(trx);
	}

	/* Tell the InnoDB server that there might be work for utility
	threads: */

	srv_active_wake_master_thread();

	if (thd_sql_command(thd) != SQLCOM_XA_PREPARE
	    && (all
		|| !thd_test_options(
			thd, OPTION_NOT_AUTOCOMMIT | OPTION_BEGIN))) {

		/* For ibbackup to work the order of transactions in binlog
		and InnoDB must be the same. Consider the situation

		  thread1> prepare; write to binlog; ...
			  <context switch>
		  thread2> prepare; write to binlog; commit
		  thread1>			     ... commit

		To ensure this will not happen we're taking the mutex on
		prepare, and releasing it on commit.

		Note: only do it for normal commits, done via ha_commit_trans.
		If 2pc protocol is executed by external transaction
		coordinator, it will be just a regular MySQL client
		executing XA PREPARE and XA COMMIT commands.
		In this case we cannot know how many minutes or hours
		will be between XA PREPARE and XA COMMIT, and we don't want
		to block for undefined period of time. */
		mysql_mutex_lock(&prepare_commit_mutex);
		trx_owns_prepare_commit_mutex_set(trx);
	}

	return(error);
}

/*******************************************************************//**
This function is used to recover X/Open XA distributed transactions.
@return	number of prepared transactions stored in xid_list */
static
int
innobase_xa_recover(
/*================*/
	handlerton*	hton,	/*!< in: InnoDB handlerton */
	XID*		xid_list,/*!< in/out: prepared transactions */
	uint		len)	/*!< in: number of slots in xid_list */
{
	DBUG_ASSERT(hton == innodb_hton_ptr);

	if (len == 0 || xid_list == NULL) {

		return(0);
	}

	return(trx_recover_for_mysql(xid_list, len));
}

/*******************************************************************//**
This function is used to commit one X/Open XA distributed transaction
which is in the prepared state
@return	0 or error number */
static
int
innobase_commit_by_xid(
/*===================*/
	handlerton*	hton,
	XID*		xid)	/*!< in: X/Open XA transaction identification */
{
	trx_t*	trx;

	DBUG_ASSERT(hton == innodb_hton_ptr);

	trx = trx_get_trx_by_xid(xid);

	if (trx) {
		innobase_commit_low(trx);
		trx_free_for_background(trx);
		return(XA_OK);
	} else {
		return(XAER_NOTA);
	}
}

/*******************************************************************//**
This function is used to rollback one X/Open XA distributed transaction
which is in the prepared state
@return	0 or error number */
static
int
innobase_rollback_by_xid(
/*=====================*/
	handlerton*	hton,	/*!< in: InnoDB handlerton */
	XID*		xid)	/*!< in: X/Open XA transaction
				identification */
{
	trx_t*	trx;

	DBUG_ASSERT(hton == innodb_hton_ptr);

	trx = trx_get_trx_by_xid(xid);

	if (trx) {
		int	ret = innobase_rollback_trx(trx);
		trx_free_for_background(trx);
		return(ret);
	} else {
		return(XAER_NOTA);
	}
}

/*******************************************************************//**
Create a consistent view for a cursor based on current transaction
which is created if the corresponding MySQL thread still lacks one.
This consistent view is then used inside of MySQL when accessing records
using a cursor.
@return	pointer to cursor view or NULL */
static
void*
innobase_create_cursor_view(
/*========================*/
        handlerton *hton, /*!< in: innobase hton */
	THD* thd)	  /*!< in: user thread handle */
{
	DBUG_ASSERT(hton == innodb_hton_ptr);

	return(read_cursor_view_create_for_mysql(check_trx_exists(thd)));
}

/*******************************************************************//**
Close the given consistent cursor view of a transaction and restore
global read view to a transaction read view. Transaction is created if the
corresponding MySQL thread still lacks one. */
static
void
innobase_close_cursor_view(
/*=======================*/
        handlerton *hton,
	THD*	thd,	/*!< in: user thread handle */
	void*	curview)/*!< in: Consistent read view to be closed */
{
	DBUG_ASSERT(hton == innodb_hton_ptr);

	read_cursor_view_close_for_mysql(check_trx_exists(thd),
					 (cursor_view_t*) curview);
}

/*******************************************************************//**
Set the given consistent cursor view to a transaction which is created
if the corresponding MySQL thread still lacks one. If the given
consistent cursor view is NULL global read view of a transaction is
restored to a transaction read view. */
static
void
innobase_set_cursor_view(
/*=====================*/
        handlerton *hton,
	THD*	thd,	/*!< in: user thread handle */
	void*	curview)/*!< in: Consistent cursor view to be set */
{
	DBUG_ASSERT(hton == innodb_hton_ptr);

	read_cursor_set_for_mysql(check_trx_exists(thd),
				  (cursor_view_t*) curview);
}

/*******************************************************************//**
If col_name is not NULL, check whether the named column is being
renamed in the table. If col_name is not provided, check
whether any one of columns in the table is being renamed.
@return true if the column is being renamed */
static
bool
check_column_being_renamed(
/*=======================*/
	const TABLE*	table,		/*!< in: MySQL table */
	const char*	col_name)	/*!< in: name of the column */
{
	uint		k;
	Field*		field;

	for (k = 0; k < table->s->fields; k++) {
		field = table->field[k];

		if (field->flags & FIELD_IS_RENAMED) {

			/* If col_name is not provided, return
			if the field is marked as being renamed. */
			if (!col_name) {
				return(true);
			}

			/* If col_name is provided, return only
			if names match */
			if (innobase_strcasecmp(field->field_name,
						col_name) == 0) {
				return(true);
			}
		}
	}

	return(false);
}

/*******************************************************************//**
Check whether any of the given columns is being renamed in the table.
@return true if any of col_names is being renamed in table */
static
bool
column_is_being_renamed(
/*====================*/
	TABLE*		table,		/*!< in: MySQL table */
	uint		n_cols,		/*!< in: number of columns */
	const char**	col_names)	/*!< in: names of the columns */
{
	uint		j;

	for (j = 0; j < n_cols; j++) {
		if (check_column_being_renamed(table, col_names[j])) {
			return(true);
		}
	}

	return(false);
}

/***********************************************************************
Check whether a column in table "table" is being renamed and if this column
is part of a foreign key, either part of another table, referencing this
table or part of this table, referencing another table. */
static
bool
foreign_key_column_is_being_renamed(
/*================================*/
					/* out: true if a column that
					participates in a foreign key definition
					is being renamed */
	row_prebuilt_t*	prebuilt,	/* in: InnoDB prebuilt struct */
	TABLE*		table)		/* in: MySQL table */
{
	dict_foreign_t*	foreign;

	/* check whether there are foreign keys at all */
	if (UT_LIST_GET_LEN(prebuilt->table->foreign_list) == 0
	    && UT_LIST_GET_LEN(prebuilt->table->referenced_list) == 0) {
		/* no foreign keys involved with prebuilt->table */

		return(false);
	}

	row_mysql_lock_data_dictionary(prebuilt->trx);

	/* Check whether any column in the foreign key constraints which refer
	to this table is being renamed. */
	for (foreign = UT_LIST_GET_FIRST(prebuilt->table->referenced_list);
	     foreign != NULL;
	     foreign = UT_LIST_GET_NEXT(referenced_list, foreign)) {

		if (column_is_being_renamed(table, foreign->n_fields,
					    foreign->referenced_col_names)) {

			row_mysql_unlock_data_dictionary(prebuilt->trx);
			return(true);
		}
	}

	/* Check whether any column in the foreign key constraints in the
	table is being renamed. */
	for (foreign = UT_LIST_GET_FIRST(prebuilt->table->foreign_list);
	     foreign != NULL;
	     foreign = UT_LIST_GET_NEXT(foreign_list, foreign)) {

		if (column_is_being_renamed(table, foreign->n_fields,
					    foreign->foreign_col_names)) {

			row_mysql_unlock_data_dictionary(prebuilt->trx);
			return(true);
		}
	}

	row_mysql_unlock_data_dictionary(prebuilt->trx);

	return(false);
}

UNIV_INTERN
bool
ha_innobase::check_if_incompatible_data(
	HA_CREATE_INFO*	info,
	uint		table_changes)
{
	if (table_changes != IS_EQUAL_YES) {

		return(COMPATIBLE_DATA_NO);
	}

	/* Check that auto_increment value was not changed */
	if ((info->used_fields & HA_CREATE_USED_AUTO) &&
		info->auto_increment_value != 0) {

		return(COMPATIBLE_DATA_NO);
	}

	/* For column rename operation, MySQL does not supply enough
	information (new column name etc.) for InnoDB to make appropriate
	system metadata change. To avoid system metadata inconsistency,
	currently we can just request a table rebuild/copy by returning
	COMPATIBLE_DATA_NO */
	if (check_column_being_renamed(table, NULL)) {
		return COMPATIBLE_DATA_NO;
	}

	/* Check if a column participating in a foreign key is being renamed.
	There is no mechanism for updating InnoDB foreign key definitions. */
	if (foreign_key_column_is_being_renamed(prebuilt, table)) {

		return COMPATIBLE_DATA_NO;
	}

	/* Check that row format didn't change */
	if ((info->used_fields & HA_CREATE_USED_ROW_FORMAT)
	    && info->row_type != ROW_TYPE_DEFAULT
	    && info->row_type != get_row_type()) {

		return(COMPATIBLE_DATA_NO);
	}

	/* Specifying KEY_BLOCK_SIZE requests a rebuild of the table. */
	if (info->used_fields & HA_CREATE_USED_KEY_BLOCK_SIZE) {
		return(COMPATIBLE_DATA_NO);
<<<<<<< HEAD
	}

	return(COMPATIBLE_DATA_YES);
}

/************************************************************//**
Validate the file format name and return its corresponding id.
@return	valid file format id */
static
uint
innobase_file_format_name_lookup(
/*=============================*/
	const char*	format_name)	/*!< in: pointer to file format name */
{
	char*	endp;
	uint	format_id;

	ut_a(format_name != NULL);

	/* The format name can contain the format id itself instead of
	the name and we check for that. */
	format_id = (uint) strtoul(format_name, &endp, 10);

	/* Check for valid parse. */
	if (*endp == '\0' && *format_name != '\0') {

		if (format_id <= DICT_TF_FORMAT_MAX) {

			return(format_id);
		}
	} else {

		for (format_id = 0; format_id <= DICT_TF_FORMAT_MAX;
		     format_id++) {
			const char*	name;

			name = trx_sys_file_format_id_to_name(format_id);

			if (!innobase_strcasecmp(format_name, name)) {

				return(format_id);
			}
		}
	}

	return(DICT_TF_FORMAT_MAX + 1);
}

/************************************************************//**
Validate the file format check config parameters, as a side effect it
sets the srv_max_file_format_at_startup variable.
@return the format_id if valid config value, otherwise, return -1 */
static
int
innobase_file_format_validate_and_set(
/*==================================*/
	const char*	format_max)	/*!< in: parameter value */
{
	uint		format_id;

	format_id = innobase_file_format_name_lookup(format_max);

	if (format_id < DICT_TF_FORMAT_MAX + 1) {
		srv_max_file_format_at_startup = format_id;

		return((int) format_id);
	} else {
		return(-1);
	}
}

/*************************************************************//**
Check if it is a valid file format. This function is registered as
a callback with MySQL.
@return	0 for valid file format */
static
int
innodb_file_format_name_validate(
/*=============================*/
	THD*				thd,	/*!< in: thread handle */
	struct st_mysql_sys_var*	var,	/*!< in: pointer to system
						variable */
	void*				save,	/*!< out: immediate result
						for update function */
	struct st_mysql_value*		value)	/*!< in: incoming string */
{
	const char*	file_format_input;
	char		buff[STRING_BUFFER_USUAL_SIZE];
	int		len = sizeof(buff);

	ut_a(save != NULL);
	ut_a(value != NULL);

	file_format_input = value->val_str(value, buff, &len);

	if (file_format_input != NULL) {
		uint	format_id;

		format_id = innobase_file_format_name_lookup(
			file_format_input);

		if (format_id <= DICT_TF_FORMAT_MAX) {

			/* Save a pointer to the name in the
			'file_format_name_map' constant array. */
			*static_cast<const char**>(save) =
			    trx_sys_file_format_id_to_name(format_id);

			return(0);
		}
	}

	*static_cast<const char**>(save) = NULL;
	return(1);
}

/****************************************************************//**
Update the system variable innodb_file_format using the "saved"
value. This function is registered as a callback with MySQL. */
static
void
innodb_file_format_name_update(
/*===========================*/
	THD*				thd,		/*!< in: thread handle */
	struct st_mysql_sys_var*	var,		/*!< in: pointer to
							system variable */
	void*				var_ptr,	/*!< out: where the
							formal string goes */
	const void*			save)		/*!< in: immediate result
							from check function */
{
	const char* format_name;

	ut_a(var_ptr != NULL);
	ut_a(save != NULL);

	format_name = *static_cast<const char*const*>(save);

	if (format_name) {
		uint	format_id;

		format_id = innobase_file_format_name_lookup(format_name);

		if (format_id <= DICT_TF_FORMAT_MAX) {
			srv_file_format = format_id;
		}
	}

	*static_cast<const char**>(var_ptr)
		= trx_sys_file_format_id_to_name(srv_file_format);
}
/*************************************************************//**
Check if valid argument to innodb_file_format_max. This function
is registered as a callback with MySQL.
@return	0 for valid file format */
static
int
innodb_file_format_max_validate(
/*============================*/
	THD*				thd,	/*!< in: thread handle */
	struct st_mysql_sys_var*	var,	/*!< in: pointer to system
						variable */
	void*				save,	/*!< out: immediate result
						for update function */
	struct st_mysql_value*		value)	/*!< in: incoming string */
{
	const char*	file_format_input;
	char		buff[STRING_BUFFER_USUAL_SIZE];
	int		len = sizeof(buff);
	int		format_id;

	ut_a(save != NULL);
	ut_a(value != NULL);

	file_format_input = value->val_str(value, buff, &len);

	if (file_format_input != NULL) {

		format_id = innobase_file_format_validate_and_set(
			file_format_input);

		if (format_id >= 0) {
			/* Save a pointer to the name in the
			'file_format_name_map' constant array. */
			*static_cast<const char**>(save) =
			    trx_sys_file_format_id_to_name(
						(uint)format_id);

			return(0);

		} else {
			push_warning_printf(thd,
			  MYSQL_ERROR::WARN_LEVEL_WARN,
			  ER_WRONG_ARGUMENTS,
			  "InnoDB: invalid innodb_file_format_max "
			  "value; can be any format up to %s "
			  "or equivalent id of %d",
			  trx_sys_file_format_id_to_name(DICT_TF_FORMAT_MAX),
			  DICT_TF_FORMAT_MAX);
		}
	}

	*static_cast<const char**>(save) = NULL;
	return(1);
}

/****************************************************************//**
Update the system variable innodb_file_format_max using the "saved"
value. This function is registered as a callback with MySQL. */
static
void
innodb_file_format_max_update(
/*==========================*/
	THD*				thd,		/*!< in: thread handle */
	struct st_mysql_sys_var*	var,		/*!< in: pointer to
							system variable */
	void*				var_ptr,	/*!< out: where the
							formal string goes */
	const void*			save)		/*!< in: immediate result
							from check function */
{
	const char*	format_name_in;
	const char**	format_name_out;
	uint		format_id;

	ut_a(save != NULL);
	ut_a(var_ptr != NULL);

	format_name_in = *static_cast<const char*const*>(save);

	if (!format_name_in) {

		return;
	}

	format_id = innobase_file_format_name_lookup(format_name_in);

	if (format_id > DICT_TF_FORMAT_MAX) {
		/* DEFAULT is "on", which is invalid at runtime. */
		push_warning_printf(thd, MYSQL_ERROR::WARN_LEVEL_WARN,
				    ER_WRONG_ARGUMENTS,
				    "Ignoring SET innodb_file_format=%s",
				    format_name_in);
		return;
	}

	format_name_out = static_cast<const char**>(var_ptr);

	/* Update the max format id in the system tablespace. */
	if (trx_sys_file_format_max_set(format_id, format_name_out)) {
		ut_print_timestamp(stderr);
		fprintf(stderr,
			" [Info] InnoDB: the file format in the system "
			"tablespace is now set to %s.\n", *format_name_out);
	}
}

/****************************************************************//**
Update the system variable innodb_adaptive_hash_index using the "saved"
value. This function is registered as a callback with MySQL. */
static
void
innodb_adaptive_hash_index_update(
/*==============================*/
	THD*				thd,		/*!< in: thread handle */
	struct st_mysql_sys_var*	var,		/*!< in: pointer to
							system variable */
	void*				var_ptr,	/*!< out: where the
							formal string goes */
	const void*			save)		/*!< in: immediate result
							from check function */
{
	if (*(my_bool*) save) {
		btr_search_enable();
	} else {
		btr_search_disable();
	}
}

/****************************************************************//**
Update the system variable innodb_old_blocks_pct using the "saved"
value. This function is registered as a callback with MySQL. */
static
void
innodb_old_blocks_pct_update(
/*=========================*/
	THD*				thd,	/*!< in: thread handle */
	struct st_mysql_sys_var*	var,	/*!< in: pointer to
						system variable */
	void*				var_ptr,/*!< out: where the
						formal string goes */
	const void*			save)	/*!< in: immediate result
						from check function */
{
	innobase_old_blocks_pct = buf_LRU_old_ratio_update(
		*static_cast<const uint*>(save), TRUE);
}

/*************************************************************//**
Find the corresponding ibuf_use_t value that indexes into
innobase_change_buffering_values[] array for the input
change buffering option name.
@return	corresponding IBUF_USE_* value for the input variable
name, or IBUF_USE_COUNT if not able to find a match */
static
ibuf_use_t
innodb_find_change_buffering_value(
/*===============================*/
	const char*	input_name)	/*!< in: input change buffering
					option name */
{
	ulint	use;

	for (use = 0; use < UT_ARR_SIZE(innobase_change_buffering_values);
	     use++) {
		/* found a match */
		if (!innobase_strcasecmp(
			input_name, innobase_change_buffering_values[use])) {
			return((ibuf_use_t)use);
		}
	}

	/* Did not find any match */
	return(IBUF_USE_COUNT);
}

=======
	}

	return(COMPATIBLE_DATA_YES);
}

/************************************************************//**
Validate the file format name and return its corresponding id.
@return	valid file format id */
static
uint
innobase_file_format_name_lookup(
/*=============================*/
	const char*	format_name)	/*!< in: pointer to file format name */
{
	char*	endp;
	uint	format_id;

	ut_a(format_name != NULL);

	/* The format name can contain the format id itself instead of
	the name and we check for that. */
	format_id = (uint) strtoul(format_name, &endp, 10);

	/* Check for valid parse. */
	if (*endp == '\0' && *format_name != '\0') {

		if (format_id <= DICT_TF_FORMAT_MAX) {

			return(format_id);
		}
	} else {

		for (format_id = 0; format_id <= DICT_TF_FORMAT_MAX;
		     format_id++) {
			const char*	name;

			name = trx_sys_file_format_id_to_name(format_id);

			if (!innobase_strcasecmp(format_name, name)) {

				return(format_id);
			}
		}
	}

	return(DICT_TF_FORMAT_MAX + 1);
}

/************************************************************//**
Validate the file format check config parameters, as a side effect it
sets the srv_max_file_format_at_startup variable.
@return the format_id if valid config value, otherwise, return -1 */
static
int
innobase_file_format_validate_and_set(
/*==================================*/
	const char*	format_max)	/*!< in: parameter value */
{
	uint		format_id;

	format_id = innobase_file_format_name_lookup(format_max);

	if (format_id < DICT_TF_FORMAT_MAX + 1) {
		srv_max_file_format_at_startup = format_id;

		return((int) format_id);
	} else {
		return(-1);
	}
}

/*************************************************************//**
Check if it is a valid file format. This function is registered as
a callback with MySQL.
@return	0 for valid file format */
static
int
innodb_file_format_name_validate(
/*=============================*/
	THD*				thd,	/*!< in: thread handle */
	struct st_mysql_sys_var*	var,	/*!< in: pointer to system
						variable */
	void*				save,	/*!< out: immediate result
						for update function */
	struct st_mysql_value*		value)	/*!< in: incoming string */
{
	const char*	file_format_input;
	char		buff[STRING_BUFFER_USUAL_SIZE];
	int		len = sizeof(buff);

	ut_a(save != NULL);
	ut_a(value != NULL);

	file_format_input = value->val_str(value, buff, &len);

	if (file_format_input != NULL) {
		uint	format_id;

		format_id = innobase_file_format_name_lookup(
			file_format_input);

		if (format_id <= DICT_TF_FORMAT_MAX) {

			/* Save a pointer to the name in the
			'file_format_name_map' constant array. */
			*static_cast<const char**>(save) =
			    trx_sys_file_format_id_to_name(format_id);

			return(0);
		}
	}

	*static_cast<const char**>(save) = NULL;
	return(1);
}

/****************************************************************//**
Update the system variable innodb_file_format using the "saved"
value. This function is registered as a callback with MySQL. */
static
void
innodb_file_format_name_update(
/*===========================*/
	THD*				thd,		/*!< in: thread handle */
	struct st_mysql_sys_var*	var,		/*!< in: pointer to
							system variable */
	void*				var_ptr,	/*!< out: where the
							formal string goes */
	const void*			save)		/*!< in: immediate result
							from check function */
{
	const char* format_name;

	ut_a(var_ptr != NULL);
	ut_a(save != NULL);

	format_name = *static_cast<const char*const*>(save);

	if (format_name) {
		uint	format_id;

		format_id = innobase_file_format_name_lookup(format_name);

		if (format_id <= DICT_TF_FORMAT_MAX) {
			srv_file_format = format_id;
		}
	}

	*static_cast<const char**>(var_ptr)
		= trx_sys_file_format_id_to_name(srv_file_format);
}
/*************************************************************//**
Check if valid argument to innodb_file_format_max. This function
is registered as a callback with MySQL.
@return	0 for valid file format */
static
int
innodb_file_format_max_validate(
/*============================*/
	THD*				thd,	/*!< in: thread handle */
	struct st_mysql_sys_var*	var,	/*!< in: pointer to system
						variable */
	void*				save,	/*!< out: immediate result
						for update function */
	struct st_mysql_value*		value)	/*!< in: incoming string */
{
	const char*	file_format_input;
	char		buff[STRING_BUFFER_USUAL_SIZE];
	int		len = sizeof(buff);
	int		format_id;

	ut_a(save != NULL);
	ut_a(value != NULL);

	file_format_input = value->val_str(value, buff, &len);

	if (file_format_input != NULL) {

		format_id = innobase_file_format_validate_and_set(
			file_format_input);

		if (format_id >= 0) {
			/* Save a pointer to the name in the
			'file_format_name_map' constant array. */
			*static_cast<const char**>(save) =
			    trx_sys_file_format_id_to_name(
						(uint)format_id);

			return(0);

		} else {
			push_warning_printf(thd,
			  MYSQL_ERROR::WARN_LEVEL_WARN,
			  ER_WRONG_ARGUMENTS,
			  "InnoDB: invalid innodb_file_format_max "
			  "value; can be any format up to %s "
			  "or equivalent id of %d",
			  trx_sys_file_format_id_to_name(DICT_TF_FORMAT_MAX),
			  DICT_TF_FORMAT_MAX);
		}
	}

	*static_cast<const char**>(save) = NULL;
	return(1);
}

/****************************************************************//**
Update the system variable innodb_file_format_max using the "saved"
value. This function is registered as a callback with MySQL. */
static
void
innodb_file_format_max_update(
/*==========================*/
	THD*				thd,		/*!< in: thread handle */
	struct st_mysql_sys_var*	var,		/*!< in: pointer to
							system variable */
	void*				var_ptr,	/*!< out: where the
							formal string goes */
	const void*			save)		/*!< in: immediate result
							from check function */
{
	const char*	format_name_in;
	const char**	format_name_out;
	uint		format_id;

	ut_a(save != NULL);
	ut_a(var_ptr != NULL);

	format_name_in = *static_cast<const char*const*>(save);

	if (!format_name_in) {

		return;
	}

	format_id = innobase_file_format_name_lookup(format_name_in);

	if (format_id > DICT_TF_FORMAT_MAX) {
		/* DEFAULT is "on", which is invalid at runtime. */
		push_warning_printf(thd, MYSQL_ERROR::WARN_LEVEL_WARN,
				    ER_WRONG_ARGUMENTS,
				    "Ignoring SET innodb_file_format=%s",
				    format_name_in);
		return;
	}

	format_name_out = static_cast<const char**>(var_ptr);

	/* Update the max format id in the system tablespace. */
	if (trx_sys_file_format_max_set(format_id, format_name_out)) {
		ut_print_timestamp(stderr);
		fprintf(stderr,
			" [Info] InnoDB: the file format in the system "
			"tablespace is now set to %s.\n", *format_name_out);
	}
}

/****************************************************************//**
Update the system variable innodb_adaptive_hash_index using the "saved"
value. This function is registered as a callback with MySQL. */
static
void
innodb_adaptive_hash_index_update(
/*==============================*/
	THD*				thd,		/*!< in: thread handle */
	struct st_mysql_sys_var*	var,		/*!< in: pointer to
							system variable */
	void*				var_ptr,	/*!< out: where the
							formal string goes */
	const void*			save)		/*!< in: immediate result
							from check function */
{
	if (*(my_bool*) save) {
		btr_search_enable();
	} else {
		btr_search_disable();
	}
}

/****************************************************************//**
Update the system variable innodb_old_blocks_pct using the "saved"
value. This function is registered as a callback with MySQL. */
static
void
innodb_old_blocks_pct_update(
/*=========================*/
	THD*				thd,	/*!< in: thread handle */
	struct st_mysql_sys_var*	var,	/*!< in: pointer to
						system variable */
	void*				var_ptr,/*!< out: where the
						formal string goes */
	const void*			save)	/*!< in: immediate result
						from check function */
{
	innobase_old_blocks_pct = buf_LRU_old_ratio_update(
		*static_cast<const uint*>(save), TRUE);
}

/*************************************************************//**
Find the corresponding ibuf_use_t value that indexes into
innobase_change_buffering_values[] array for the input
change buffering option name.
@return	corresponding IBUF_USE_* value for the input variable
name, or IBUF_USE_COUNT if not able to find a match */
static
ibuf_use_t
innodb_find_change_buffering_value(
/*===============================*/
	const char*	input_name)	/*!< in: input change buffering
					option name */
{
	ulint	use;

	for (use = 0; use < UT_ARR_SIZE(innobase_change_buffering_values);
	     use++) {
		/* found a match */
		if (!innobase_strcasecmp(
			input_name, innobase_change_buffering_values[use])) {
			return((ibuf_use_t)use);
		}
	}

	/* Did not find any match */
	return(IBUF_USE_COUNT);
}

>>>>>>> f6dfd7d7
/*************************************************************//**
Check if it is a valid value of innodb_change_buffering. This function is
registered as a callback with MySQL.
@return	0 for valid innodb_change_buffering */
static
int
innodb_change_buffering_validate(
/*=============================*/
	THD*				thd,	/*!< in: thread handle */
	struct st_mysql_sys_var*	var,	/*!< in: pointer to system
						variable */
	void*				save,	/*!< out: immediate result
						for update function */
	struct st_mysql_value*		value)	/*!< in: incoming string */
{
	const char*	change_buffering_input;
	char		buff[STRING_BUFFER_USUAL_SIZE];
	int		len = sizeof(buff);

	ut_a(save != NULL);
	ut_a(value != NULL);

	change_buffering_input = value->val_str(value, buff, &len);

	if (change_buffering_input != NULL) {
		ibuf_use_t	use;

		use = innodb_find_change_buffering_value(
			change_buffering_input);

		if (use != IBUF_USE_COUNT) {
			/* Find a matching change_buffering option value. */
			*static_cast<const char**>(save) =
				innobase_change_buffering_values[use];

			return(0);
		}
	}

	/* No corresponding change buffering option for user supplied
	"change_buffering_input" */
	return(1);
}

/****************************************************************//**
Update the system variable innodb_change_buffering using the "saved"
value. This function is registered as a callback with MySQL. */
static
void
innodb_change_buffering_update(
/*===========================*/
	THD*				thd,	/*!< in: thread handle */
	struct st_mysql_sys_var*	var,	/*!< in: pointer to
						system variable */
	void*				var_ptr,/*!< out: where the
						formal string goes */
	const void*			save)	/*!< in: immediate result
						from check function */
{
	ibuf_use_t	use;

	ut_a(var_ptr != NULL);
	ut_a(save != NULL);

	use = innodb_find_change_buffering_value(
		*static_cast<const char*const*>(save));

	ut_a(use < IBUF_USE_COUNT);

	ibuf_use = use;
	*static_cast<const char**>(var_ptr) =
		 *static_cast<const char*const*>(save);
}

#ifndef DBUG_OFF
static char* srv_buffer_pool_evict;

/****************************************************************//**
Called on SET GLOBAL innodb_buffer_pool_evict=...
Handles some values specially, to evict pages from the buffer pool.
SET GLOBAL innodb_buffer_pool_evict='uncompressed'
evicts all uncompressed page frames of compressed tablespaces. */
static
void
innodb_buffer_pool_evict_update(
/*============================*/
	THD*			thd,	/*!< in: thread handle */
	struct st_mysql_sys_var*var,	/*!< in: pointer to system variable */
	void*			var_ptr,/*!< out: ignored */
	const void*		save)	/*!< in: immediate result
					from check function */
{
	if (const char* op = *static_cast<const char*const*>(save)) {
		if (!strcmp(op, "uncompressed")) {
			/* Evict all uncompressed pages of compressed
			tables from the buffer pool. Keep the compressed
			pages in the buffer pool. */

			for (ulint i = 0; i < srv_buf_pool_instances; i++) {
				buf_pool_t*	buf_pool = &buf_pool_ptr[i];

				buf_pool_mutex_enter(buf_pool);

				for (buf_block_t* block = UT_LIST_GET_LAST(
					     buf_pool->unzip_LRU);
				     block != NULL; ) {

					buf_block_t*	prev_block
						= UT_LIST_GET_PREV(unzip_LRU,
								   block);
					ut_ad(buf_block_get_state(block)
					      == BUF_BLOCK_FILE_PAGE);
					ut_ad(block->in_unzip_LRU_list);
					ut_ad(block->page.in_LRU_list);

					mutex_enter(&block->mutex);
					buf_LRU_free_block(&block->page,
							   FALSE);
					mutex_exit(&block->mutex);
					block = prev_block;
				}

				buf_pool_mutex_exit(buf_pool);
			}
		}
	}
}
#endif /* !DBUG_OFF */

static int show_innodb_vars(THD *thd, SHOW_VAR *var, char *buff)
{
  innodb_export_status();
  var->type= SHOW_ARRAY;
  var->value= (char *) &innodb_status_variables;
  return 0;
}

/*********************************************************************//**
This function checks each index name for a table against reserved
system default primary index name 'GEN_CLUST_INDEX'. If a name
matches, this function pushes an warning message to the client,
and returns true.
@return true if the index name matches the reserved name */
extern "C" UNIV_INTERN
bool
innobase_index_name_is_reserved(
/*============================*/
	THD*		thd,		/*!< in/out: MySQL connection */
	const KEY*	key_info,	/*!< in: Indexes to be created */
	ulint		num_of_keys)	/*!< in: Number of indexes to
					be created. */
{
	const KEY*	key;
	uint		key_num;	/* index number */

	for (key_num = 0; key_num < num_of_keys; key_num++) {
		key = &key_info[key_num];

		if (innobase_strcasecmp(key->name,
					innobase_index_reserve_name) == 0) {
			/* Push warning to mysql */
			push_warning_printf(thd,
					    MYSQL_ERROR::WARN_LEVEL_WARN,
					    ER_WRONG_NAME_FOR_INDEX,
					    "Cannot Create Index with name "
					    "'%s'. The name is reserved "
					    "for the system default primary "
					    "index.",
					    innobase_index_reserve_name);

			my_error(ER_WRONG_NAME_FOR_INDEX, MYF(0),
				 innobase_index_reserve_name);

			return(true);
		}
	}

	return(false);
}

static SHOW_VAR innodb_status_variables_export[]= {
  {"Innodb",                   (char*) &show_innodb_vars, SHOW_FUNC},
  {NullS, NullS, SHOW_LONG}
};

static struct st_mysql_storage_engine innobase_storage_engine=
{ MYSQL_HANDLERTON_INTERFACE_VERSION };

/* plugin options */
static MYSQL_SYSVAR_BOOL(checksums, innobase_use_checksums,
  PLUGIN_VAR_NOCMDARG | PLUGIN_VAR_READONLY,
  "Enable InnoDB checksums validation (enabled by default). "
  "Disable with --skip-innodb-checksums.",
  NULL, NULL, TRUE);

static MYSQL_SYSVAR_STR(data_home_dir, innobase_data_home_dir,
  PLUGIN_VAR_READONLY,
  "The common part for InnoDB table spaces.",
  NULL, NULL, NULL);

static MYSQL_SYSVAR_BOOL(doublewrite, innobase_use_doublewrite,
  PLUGIN_VAR_NOCMDARG | PLUGIN_VAR_READONLY,
  "Enable InnoDB doublewrite buffer (enabled by default). "
  "Disable with --skip-innodb-doublewrite.",
  NULL, NULL, TRUE);

static MYSQL_SYSVAR_ULONG(io_capacity, srv_io_capacity,
  PLUGIN_VAR_RQCMDARG,
  "Number of IOPs the server can do. Tunes the background IO rate",
  NULL, NULL, 200, 100, ~0UL, 0);

static MYSQL_SYSVAR_ULONG(purge_batch_size, srv_purge_batch_size,
  PLUGIN_VAR_OPCMDARG,
  "Number of UNDO log pages to purge in one batch from the history list.",
  NULL, NULL,
  20,			/* Default setting */
  1,			/* Minimum value */
  5000, 0);		/* Maximum value */

static MYSQL_SYSVAR_ULONG(rollback_segments, srv_rollback_segments,
  PLUGIN_VAR_OPCMDARG,
  "Number of UNDO logs to use.",
  NULL, NULL,
  128,			/* Default setting */
  1,			/* Minimum value */
  TRX_SYS_N_RSEGS, 0);	/* Maximum value */

static MYSQL_SYSVAR_ULONG(purge_threads, srv_n_purge_threads,
  PLUGIN_VAR_OPCMDARG | PLUGIN_VAR_READONLY,
  "Purge threads can be either 0 or 1.",
  NULL, NULL,
  0,			/* Default setting */
  0,			/* Minimum value */
  1, 0);		/* Maximum value */

static MYSQL_SYSVAR_ULONG(fast_shutdown, innobase_fast_shutdown,
  PLUGIN_VAR_OPCMDARG,
  "Speeds up the shutdown process of the InnoDB storage engine. Possible "
  "values are 0, 1 (faster) or 2 (fastest - crash-like).",
  NULL, NULL, 1, 0, 2, 0);

static MYSQL_SYSVAR_BOOL(file_per_table, srv_file_per_table,
  PLUGIN_VAR_NOCMDARG,
  "Stores each InnoDB table to an .ibd file in the database dir.",
  NULL, NULL, FALSE);

static MYSQL_SYSVAR_STR(file_format, innobase_file_format_name,
  PLUGIN_VAR_RQCMDARG,
  "File format to use for new tables in .ibd files.",
  innodb_file_format_name_validate,
  innodb_file_format_name_update, "Antelope");

/* "innobase_file_format_check" decides whether we would continue
booting the server if the file format stamped on the system
table space exceeds the maximum file format supported
by the server. Can be set during server startup at command
line or configure file, and a read only variable after
server startup */
static MYSQL_SYSVAR_BOOL(file_format_check, innobase_file_format_check,
  PLUGIN_VAR_NOCMDARG | PLUGIN_VAR_READONLY,
  "Whether to perform system file format check.",
  NULL, NULL, TRUE);

/* If a new file format is introduced, the file format
name needs to be updated accordingly. Please refer to
file_format_name_map[] defined in trx0sys.c for the next
file format name. */
static MYSQL_SYSVAR_STR(file_format_max, innobase_file_format_max,
  PLUGIN_VAR_OPCMDARG,
  "The highest file format in the tablespace.",
  innodb_file_format_max_validate,
  innodb_file_format_max_update, "Antelope");

static MYSQL_SYSVAR_ULONG(flush_log_at_trx_commit, srv_flush_log_at_trx_commit,
  PLUGIN_VAR_OPCMDARG,
  "Set to 0 (write and flush once per second),"
  " 1 (write and flush at each commit)"
  " or 2 (write at commit, flush once per second).",
  NULL, NULL, 1, 0, 2, 0);

static MYSQL_SYSVAR_STR(flush_method, innobase_file_flush_method,
  PLUGIN_VAR_RQCMDARG | PLUGIN_VAR_READONLY,
  "With which method to flush data.", NULL, NULL, NULL);

static MYSQL_SYSVAR_BOOL(large_prefix, innobase_large_prefix,
  PLUGIN_VAR_NOCMDARG,
  "Support large index prefix length of REC_VERSION_56_MAX_INDEX_COL_LEN (3072) bytes.",
  NULL, NULL, FALSE);

static MYSQL_SYSVAR_BOOL(force_load_corrupted, srv_load_corrupted,
  PLUGIN_VAR_NOCMDARG | PLUGIN_VAR_READONLY,
  "Force InnoDB to load metadata of corrupted table.",
  NULL, NULL, FALSE);

static MYSQL_SYSVAR_BOOL(locks_unsafe_for_binlog, innobase_locks_unsafe_for_binlog,
  PLUGIN_VAR_NOCMDARG | PLUGIN_VAR_READONLY,
  "Force InnoDB to not use next-key locking, to use only row-level locking.",
  NULL, NULL, FALSE);

#ifdef UNIV_LOG_ARCHIVE
static MYSQL_SYSVAR_STR(log_arch_dir, innobase_log_arch_dir,
  PLUGIN_VAR_RQCMDARG | PLUGIN_VAR_READONLY,
  "Where full logs should be archived.", NULL, NULL, NULL);

static MYSQL_SYSVAR_BOOL(log_archive, innobase_log_archive,
  PLUGIN_VAR_OPCMDARG | PLUGIN_VAR_READONLY,
  "Set to 1 if you want to have logs archived.", NULL, NULL, FALSE);
#endif /* UNIV_LOG_ARCHIVE */

static MYSQL_SYSVAR_STR(log_group_home_dir, innobase_log_group_home_dir,
  PLUGIN_VAR_RQCMDARG | PLUGIN_VAR_READONLY,
  "Path to InnoDB log files.", NULL, NULL, NULL);

static MYSQL_SYSVAR_ULONG(max_dirty_pages_pct, srv_max_buf_pool_modified_pct,
  PLUGIN_VAR_RQCMDARG,
  "Percentage of dirty pages allowed in bufferpool.",
  NULL, NULL, 75, 0, 99, 0);

static MYSQL_SYSVAR_BOOL(adaptive_flushing, srv_adaptive_flushing,
  PLUGIN_VAR_NOCMDARG,
  "Attempt flushing dirty pages to avoid IO bursts at checkpoints.",
  NULL, NULL, TRUE);

static MYSQL_SYSVAR_ULONG(max_purge_lag, srv_max_purge_lag,
  PLUGIN_VAR_RQCMDARG,
  "Desired maximum length of the purge queue (0 = no limit)",
  NULL, NULL, 0, 0, ~0UL, 0);

static MYSQL_SYSVAR_BOOL(rollback_on_timeout, innobase_rollback_on_timeout,
  PLUGIN_VAR_OPCMDARG | PLUGIN_VAR_READONLY,
  "Roll back the complete transaction on lock wait timeout, for 4.x compatibility (disabled by default)",
  NULL, NULL, FALSE);

static MYSQL_SYSVAR_BOOL(status_file, innobase_create_status_file,
  PLUGIN_VAR_OPCMDARG | PLUGIN_VAR_NOSYSVAR,
  "Enable SHOW INNODB STATUS output in the innodb_status.<pid> file",
  NULL, NULL, FALSE);

static MYSQL_SYSVAR_BOOL(stats_on_metadata, innobase_stats_on_metadata,
  PLUGIN_VAR_OPCMDARG,
  "Enable statistics gathering for metadata commands such as SHOW TABLE STATUS (on by default)",
  NULL, NULL, TRUE);

static MYSQL_SYSVAR_ULONGLONG(stats_sample_pages, srv_stats_sample_pages,
  PLUGIN_VAR_RQCMDARG,
  "The number of index pages to sample when calculating statistics (default 8)",
  NULL, NULL, 8, 1, ~0ULL, 0);

static MYSQL_SYSVAR_BOOL(adaptive_hash_index, btr_search_enabled,
  PLUGIN_VAR_OPCMDARG,
  "Enable InnoDB adaptive hash index (enabled by default).  "
  "Disable with --skip-innodb-adaptive-hash-index.",
  NULL, innodb_adaptive_hash_index_update, TRUE);

static MYSQL_SYSVAR_ULONG(replication_delay, srv_replication_delay,
  PLUGIN_VAR_RQCMDARG,
  "Replication thread delay (ms) on the slave server if "
  "innodb_thread_concurrency is reached (0 by default)",
  NULL, NULL, 0, 0, ~0UL, 0);

static MYSQL_SYSVAR_LONG(additional_mem_pool_size, innobase_additional_mem_pool_size,
  PLUGIN_VAR_RQCMDARG | PLUGIN_VAR_READONLY,
  "Size of a memory pool InnoDB uses to store data dictionary information and other internal data structures.",
  NULL, NULL, 8*1024*1024L, 512*1024L, LONG_MAX, 1024);

static MYSQL_SYSVAR_ULONG(autoextend_increment, srv_auto_extend_increment,
  PLUGIN_VAR_RQCMDARG,
  "Data file autoextend increment in megabytes",
  NULL, NULL, 8L, 1L, 1000L, 0);

#ifndef DBUG_OFF
static MYSQL_SYSVAR_STR(buffer_pool_evict, srv_buffer_pool_evict,
  PLUGIN_VAR_RQCMDARG,
  "Evict pages from the InnoDB buffer pool.",
  NULL, innodb_buffer_pool_evict_update, "");
#endif /* !DBUG_OFF */

static MYSQL_SYSVAR_LONGLONG(buffer_pool_size, innobase_buffer_pool_size,
  PLUGIN_VAR_RQCMDARG | PLUGIN_VAR_READONLY,
  "The size of the memory buffer InnoDB uses to cache data and indexes of its tables.",
  NULL, NULL, 128*1024*1024L, 5*1024*1024L, LONGLONG_MAX, 1024*1024L);

static MYSQL_SYSVAR_LONG(buffer_pool_instances, innobase_buffer_pool_instances,
  PLUGIN_VAR_RQCMDARG | PLUGIN_VAR_READONLY,
  "Number of buffer pool instances, set to higher value on high-end machines to increase scalability",
  NULL, NULL, 1L, 1L, MAX_BUFFER_POOLS, 1L);

static MYSQL_SYSVAR_ULONG(commit_concurrency, innobase_commit_concurrency,
  PLUGIN_VAR_RQCMDARG,
  "Helps in performance tuning in heavily concurrent environments.",
  innobase_commit_concurrency_validate, NULL, 0, 0, 1000, 0);

static MYSQL_SYSVAR_ULONG(concurrency_tickets, srv_n_free_tickets_to_enter,
  PLUGIN_VAR_RQCMDARG,
  "Number of times a thread is allowed to enter InnoDB within the same SQL query after it has once got the ticket",
  NULL, NULL, 500L, 1L, ~0UL, 0);

static MYSQL_SYSVAR_LONG(file_io_threads, innobase_file_io_threads,
  PLUGIN_VAR_RQCMDARG | PLUGIN_VAR_READONLY | PLUGIN_VAR_NOSYSVAR,
  "Number of file I/O threads in InnoDB.",
  NULL, NULL, 4, 4, 64, 0);

static MYSQL_SYSVAR_ULONG(read_io_threads, innobase_read_io_threads,
  PLUGIN_VAR_RQCMDARG | PLUGIN_VAR_READONLY,
  "Number of background read I/O threads in InnoDB.",
  NULL, NULL, 4, 1, 64, 0);

static MYSQL_SYSVAR_ULONG(write_io_threads, innobase_write_io_threads,
  PLUGIN_VAR_RQCMDARG | PLUGIN_VAR_READONLY,
  "Number of background write I/O threads in InnoDB.",
  NULL, NULL, 4, 1, 64, 0);

static MYSQL_SYSVAR_LONG(force_recovery, innobase_force_recovery,
  PLUGIN_VAR_RQCMDARG | PLUGIN_VAR_READONLY,
  "Helps to save your data in case the disk image of the database becomes corrupt.",
  NULL, NULL, 0, 0, 6, 0);

static MYSQL_SYSVAR_LONG(log_buffer_size, innobase_log_buffer_size,
  PLUGIN_VAR_RQCMDARG | PLUGIN_VAR_READONLY,
  "The size of the buffer which InnoDB uses to write log to the log files on disk.",
  NULL, NULL, 8*1024*1024L, 256*1024L, LONG_MAX, 1024);

static MYSQL_SYSVAR_LONGLONG(log_file_size, innobase_log_file_size,
  PLUGIN_VAR_RQCMDARG | PLUGIN_VAR_READONLY,
  "Size of each log file in a log group.",
  NULL, NULL, 5*1024*1024L, 1*1024*1024L, LONGLONG_MAX, 1024*1024L);

static MYSQL_SYSVAR_LONG(log_files_in_group, innobase_log_files_in_group,
  PLUGIN_VAR_RQCMDARG | PLUGIN_VAR_READONLY,
  "Number of log files in the log group. InnoDB writes to the files in a circular fashion. Value 3 is recommended here.",
  NULL, NULL, 2, 2, 100, 0);

static MYSQL_SYSVAR_LONG(mirrored_log_groups, innobase_mirrored_log_groups,
  PLUGIN_VAR_RQCMDARG | PLUGIN_VAR_READONLY,
  "Number of identical copies of log groups we keep for the database. Currently this should be set to 1.",
  NULL, NULL, 1, 1, 10, 0);

static MYSQL_SYSVAR_UINT(old_blocks_pct, innobase_old_blocks_pct,
  PLUGIN_VAR_RQCMDARG,
  "Percentage of the buffer pool to reserve for 'old' blocks.",
  NULL, innodb_old_blocks_pct_update, 100 * 3 / 8, 5, 95, 0);

static MYSQL_SYSVAR_UINT(old_blocks_time, buf_LRU_old_threshold_ms,
  PLUGIN_VAR_RQCMDARG,
  "Move blocks to the 'new' end of the buffer pool if the first access"
  " was at least this many milliseconds ago."
  " The timeout is disabled if 0 (the default).",
  NULL, NULL, 0, 0, UINT_MAX32, 0);

static MYSQL_SYSVAR_LONG(open_files, innobase_open_files,
  PLUGIN_VAR_RQCMDARG | PLUGIN_VAR_READONLY,
  "How many files at the maximum InnoDB keeps open at the same time.",
  NULL, NULL, 300L, 10L, LONG_MAX, 0);

static MYSQL_SYSVAR_ULONG(sync_spin_loops, srv_n_spin_wait_rounds,
  PLUGIN_VAR_RQCMDARG,
  "Count of spin-loop rounds in InnoDB mutexes (30 by default)",
  NULL, NULL, 30L, 0L, ~0UL, 0);

static MYSQL_SYSVAR_ULONG(spin_wait_delay, srv_spin_wait_delay,
  PLUGIN_VAR_OPCMDARG,
  "Maximum delay between polling for a spin lock (6 by default)",
  NULL, NULL, 6L, 0L, ~0UL, 0);

static MYSQL_SYSVAR_ULONG(thread_concurrency, srv_thread_concurrency,
  PLUGIN_VAR_RQCMDARG,
  "Helps in performance tuning in heavily concurrent environments. Sets the maximum number of threads allowed inside InnoDB. Value 0 will disable the thread throttling.",
  NULL, NULL, 0, 0, 1000, 0);

static MYSQL_SYSVAR_ULONG(thread_sleep_delay, srv_thread_sleep_delay,
  PLUGIN_VAR_RQCMDARG,
  "Time of innodb thread sleeping before joining InnoDB queue (usec). Value 0 disable a sleep",
  NULL, NULL, 10000L, 0L, ~0UL, 0);

static MYSQL_SYSVAR_STR(data_file_path, innobase_data_file_path,
  PLUGIN_VAR_RQCMDARG | PLUGIN_VAR_READONLY,
  "Path to individual files and their sizes.",
  NULL, NULL, NULL);

static MYSQL_SYSVAR_LONG(autoinc_lock_mode, innobase_autoinc_lock_mode,
  PLUGIN_VAR_RQCMDARG | PLUGIN_VAR_READONLY,
  "The AUTOINC lock modes supported by InnoDB:               "
  "0 => Old style AUTOINC locking (for backward"
  " compatibility)                                           "
  "1 => New style AUTOINC locking                            "
  "2 => No AUTOINC locking (unsafe for SBR)",
  NULL, NULL,
  AUTOINC_NEW_STYLE_LOCKING,	/* Default setting */
  AUTOINC_OLD_STYLE_LOCKING,	/* Minimum value */
  AUTOINC_NO_LOCKING, 0);	/* Maximum value */

static MYSQL_SYSVAR_STR(version, innodb_version_str,
  PLUGIN_VAR_NOCMDOPT | PLUGIN_VAR_READONLY,
  "InnoDB version", NULL, NULL, INNODB_VERSION_STR);

static MYSQL_SYSVAR_BOOL(use_sys_malloc, srv_use_sys_malloc,
  PLUGIN_VAR_NOCMDARG | PLUGIN_VAR_READONLY,
  "Use OS memory allocator instead of InnoDB's internal memory allocator",
  NULL, NULL, TRUE);

static MYSQL_SYSVAR_BOOL(use_native_aio, srv_use_native_aio,
  PLUGIN_VAR_NOCMDARG | PLUGIN_VAR_READONLY,
  "Use native AIO if supported on this platform.",
  NULL, NULL, TRUE);

static MYSQL_SYSVAR_STR(change_buffering, innobase_change_buffering,
  PLUGIN_VAR_RQCMDARG,
  "Buffer changes to reduce random access: "
  "OFF, ON, inserting, deleting, changing, or purging.",
  innodb_change_buffering_validate,
  innodb_change_buffering_update, "all");

static MYSQL_SYSVAR_ENUM(stats_method, srv_innodb_stats_method,
   PLUGIN_VAR_RQCMDARG,
  "Specifies how InnoDB index statistics collection code should "
  "treat NULLs. Possible values are NULLS_EQUAL (default), "
  "NULLS_UNEQUAL and NULLS_IGNORED",
   NULL, NULL, SRV_STATS_NULLS_EQUAL, &innodb_stats_method_typelib);

#if defined UNIV_DEBUG || defined UNIV_IBUF_DEBUG
static MYSQL_SYSVAR_UINT(change_buffering_debug, ibuf_debug,
  PLUGIN_VAR_RQCMDARG,
  "Debug flags for InnoDB change buffering (0=none, 2=crash at merge)",
  NULL, NULL, 0, 0, 2, 0);
#endif /* UNIV_DEBUG || UNIV_IBUF_DEBUG */

static MYSQL_SYSVAR_BOOL(random_read_ahead, srv_random_read_ahead,
  PLUGIN_VAR_NOCMDARG,
  "Whether to use read ahead for random access within an extent.",
  NULL, NULL, FALSE);

static MYSQL_SYSVAR_ULONG(read_ahead_threshold, srv_read_ahead_threshold,
  PLUGIN_VAR_RQCMDARG,
  "Number of pages that must be accessed sequentially for InnoDB to "
  "trigger a readahead.",
  NULL, NULL, 56, 0, 64, 0);

#ifdef UNIV_DEBUG
static MYSQL_SYSVAR_UINT(trx_rseg_n_slots_debug, trx_rseg_n_slots_debug,
  PLUGIN_VAR_RQCMDARG,
  "Debug flags for InnoDB to limit TRX_RSEG_N_SLOTS for trx_rsegf_undo_find_free()",
  NULL, NULL, 0, 0, 1024, 0);

static MYSQL_SYSVAR_UINT(limit_optimistic_insert_debug,
  btr_cur_limit_optimistic_insert_debug, PLUGIN_VAR_RQCMDARG,
  "Artificially limit the number of records per B-tree page (0=unlimited).",
  NULL, NULL, 0, 0, UINT_MAX32, 0);

static MYSQL_SYSVAR_BOOL(trx_purge_view_update_only_debug,
  srv_purge_view_update_only_debug, PLUGIN_VAR_NOCMDARG,
  "Pause actual purging any delete-marked records, but merely update the purge view. "
  "It is to create artificially the situation the purge view have been updated "
  "but the each purges were not done yet.",
  NULL, NULL, FALSE);
#endif /* UNIV_DEBUG */

static MYSQL_SYSVAR_BOOL(print_all_deadlocks, srv_print_all_deadlocks,
  PLUGIN_VAR_OPCMDARG,
  "Print all deadlocks to MySQL error log (off by default)",
  NULL, NULL, FALSE);

static struct st_mysql_sys_var* innobase_system_variables[]= {
  MYSQL_SYSVAR(additional_mem_pool_size),
  MYSQL_SYSVAR(autoextend_increment),
#ifndef DBUG_OFF
  MYSQL_SYSVAR(buffer_pool_evict),
#endif /* !DBUG_OFF */
  MYSQL_SYSVAR(buffer_pool_size),
  MYSQL_SYSVAR(buffer_pool_instances),
  MYSQL_SYSVAR(checksums),
  MYSQL_SYSVAR(commit_concurrency),
  MYSQL_SYSVAR(concurrency_tickets),
  MYSQL_SYSVAR(data_file_path),
  MYSQL_SYSVAR(data_home_dir),
  MYSQL_SYSVAR(doublewrite),
  MYSQL_SYSVAR(fast_shutdown),
  MYSQL_SYSVAR(file_io_threads),
  MYSQL_SYSVAR(read_io_threads),
  MYSQL_SYSVAR(write_io_threads),
  MYSQL_SYSVAR(file_per_table),
  MYSQL_SYSVAR(file_format),
  MYSQL_SYSVAR(file_format_check),
  MYSQL_SYSVAR(file_format_max),
  MYSQL_SYSVAR(flush_log_at_trx_commit),
  MYSQL_SYSVAR(flush_method),
  MYSQL_SYSVAR(force_recovery),
  MYSQL_SYSVAR(large_prefix),
  MYSQL_SYSVAR(force_load_corrupted),
  MYSQL_SYSVAR(locks_unsafe_for_binlog),
  MYSQL_SYSVAR(lock_wait_timeout),
#ifdef UNIV_LOG_ARCHIVE
  MYSQL_SYSVAR(log_arch_dir),
  MYSQL_SYSVAR(log_archive),
#endif /* UNIV_LOG_ARCHIVE */
  MYSQL_SYSVAR(log_buffer_size),
  MYSQL_SYSVAR(log_file_size),
  MYSQL_SYSVAR(log_files_in_group),
  MYSQL_SYSVAR(log_group_home_dir),
  MYSQL_SYSVAR(max_dirty_pages_pct),
  MYSQL_SYSVAR(adaptive_flushing),
  MYSQL_SYSVAR(max_purge_lag),
  MYSQL_SYSVAR(mirrored_log_groups),
  MYSQL_SYSVAR(old_blocks_pct),
  MYSQL_SYSVAR(old_blocks_time),
  MYSQL_SYSVAR(open_files),
  MYSQL_SYSVAR(rollback_on_timeout),
  MYSQL_SYSVAR(stats_on_metadata),
  MYSQL_SYSVAR(stats_sample_pages),
  MYSQL_SYSVAR(adaptive_hash_index),
  MYSQL_SYSVAR(stats_method),
  MYSQL_SYSVAR(replication_delay),
  MYSQL_SYSVAR(status_file),
  MYSQL_SYSVAR(strict_mode),
  MYSQL_SYSVAR(support_xa),
  MYSQL_SYSVAR(sync_spin_loops),
  MYSQL_SYSVAR(spin_wait_delay),
  MYSQL_SYSVAR(table_locks),
  MYSQL_SYSVAR(thread_concurrency),
  MYSQL_SYSVAR(thread_sleep_delay),
  MYSQL_SYSVAR(autoinc_lock_mode),
  MYSQL_SYSVAR(version),
  MYSQL_SYSVAR(use_sys_malloc),
  MYSQL_SYSVAR(use_native_aio),
  MYSQL_SYSVAR(change_buffering),
#if defined UNIV_DEBUG || defined UNIV_IBUF_DEBUG
  MYSQL_SYSVAR(change_buffering_debug),
#endif /* UNIV_DEBUG || UNIV_IBUF_DEBUG */
  MYSQL_SYSVAR(random_read_ahead),
  MYSQL_SYSVAR(read_ahead_threshold),
  MYSQL_SYSVAR(io_capacity),
  MYSQL_SYSVAR(purge_threads),
  MYSQL_SYSVAR(purge_batch_size),
  MYSQL_SYSVAR(rollback_segments),
#ifdef UNIV_DEBUG
  MYSQL_SYSVAR(trx_rseg_n_slots_debug),
  MYSQL_SYSVAR(limit_optimistic_insert_debug),
  MYSQL_SYSVAR(trx_purge_view_update_only_debug),
#endif /* UNIV_DEBUG */
  MYSQL_SYSVAR(print_all_deadlocks),
  NULL
};

mysql_declare_plugin(innobase)
{
  MYSQL_STORAGE_ENGINE_PLUGIN,
  &innobase_storage_engine,
  innobase_hton_name,
  plugin_author,
  "Supports transactions, row-level locking, and foreign keys",
  PLUGIN_LICENSE_GPL,
  innobase_init, /* Plugin Init */
  NULL, /* Plugin Deinit */
  INNODB_VERSION_SHORT,
  innodb_status_variables_export,/* status variables             */
  innobase_system_variables, /* system variables */
  NULL, /* reserved */
  0,    /* flags */
},
i_s_innodb_trx,
i_s_innodb_locks,
i_s_innodb_lock_waits,
i_s_innodb_cmp,
i_s_innodb_cmp_reset,
i_s_innodb_cmpmem,
i_s_innodb_cmpmem_reset,
i_s_innodb_buffer_page,
i_s_innodb_buffer_page_lru,
i_s_innodb_buffer_stats
mysql_declare_plugin_end;

/** @brief Initialize the default value of innodb_commit_concurrency.

Once InnoDB is running, the innodb_commit_concurrency must not change
from zero to nonzero. (Bug #42101)

The initial default value is 0, and without this extra initialization,
SET GLOBAL innodb_commit_concurrency=DEFAULT would set the parameter
to 0, even if it was initially set to nonzero at the command line
or configuration file. */
static
void
innobase_commit_concurrency_init_default(void)
/*==========================================*/
{
	MYSQL_SYSVAR_NAME(commit_concurrency).def_val
		= innobase_commit_concurrency;
}

#ifdef UNIV_COMPILE_TEST_FUNCS

typedef struct innobase_convert_name_test_struct {
	char*		buf;
	ulint		buflen;
	const char*	id;
	ulint		idlen;
	void*		thd;
	ibool		file_id;

	const char*	expected;
} innobase_convert_name_test_t;

void
test_innobase_convert_name()
{
	char	buf[1024];
	ulint	i;

	innobase_convert_name_test_t test_input[] = {
		{buf, sizeof(buf), "abcd", 4, NULL, TRUE, "\"abcd\""},
		{buf, 7, "abcd", 4, NULL, TRUE, "\"abcd\""},
		{buf, 6, "abcd", 4, NULL, TRUE, "\"abcd\""},
		{buf, 5, "abcd", 4, NULL, TRUE, "\"abc\""},
		{buf, 4, "abcd", 4, NULL, TRUE, "\"ab\""},

		{buf, sizeof(buf), "ab@0060cd", 9, NULL, TRUE, "\"ab`cd\""},
		{buf, 9, "ab@0060cd", 9, NULL, TRUE, "\"ab`cd\""},
		{buf, 8, "ab@0060cd", 9, NULL, TRUE, "\"ab`cd\""},
		{buf, 7, "ab@0060cd", 9, NULL, TRUE, "\"ab`cd\""},
		{buf, 6, "ab@0060cd", 9, NULL, TRUE, "\"ab`c\""},
		{buf, 5, "ab@0060cd", 9, NULL, TRUE, "\"ab`\""},
		{buf, 4, "ab@0060cd", 9, NULL, TRUE, "\"ab\""},

		{buf, sizeof(buf), "ab\"cd", 5, NULL, TRUE,
			"\"#mysql50#ab\"\"cd\""},
		{buf, 17, "ab\"cd", 5, NULL, TRUE,
			"\"#mysql50#ab\"\"cd\""},
		{buf, 16, "ab\"cd", 5, NULL, TRUE,
			"\"#mysql50#ab\"\"c\""},
		{buf, 15, "ab\"cd", 5, NULL, TRUE,
			"\"#mysql50#ab\"\"\""},
		{buf, 14, "ab\"cd", 5, NULL, TRUE,
			"\"#mysql50#ab\""},
		{buf, 13, "ab\"cd", 5, NULL, TRUE,
			"\"#mysql50#ab\""},
		{buf, 12, "ab\"cd", 5, NULL, TRUE,
			"\"#mysql50#a\""},
		{buf, 11, "ab\"cd", 5, NULL, TRUE,
			"\"#mysql50#\""},
		{buf, 10, "ab\"cd", 5, NULL, TRUE,
			"\"#mysql50\""},

		{buf, sizeof(buf), "ab/cd", 5, NULL, TRUE, "\"ab\".\"cd\""},
		{buf, 9, "ab/cd", 5, NULL, TRUE, "\"ab\".\"cd\""},
		{buf, 8, "ab/cd", 5, NULL, TRUE, "\"ab\".\"c\""},
		{buf, 7, "ab/cd", 5, NULL, TRUE, "\"ab\".\"\""},
		{buf, 6, "ab/cd", 5, NULL, TRUE, "\"ab\"."},
		{buf, 5, "ab/cd", 5, NULL, TRUE, "\"ab\"."},
		{buf, 4, "ab/cd", 5, NULL, TRUE, "\"ab\""},
		{buf, 3, "ab/cd", 5, NULL, TRUE, "\"a\""},
		{buf, 2, "ab/cd", 5, NULL, TRUE, "\"\""},
		/* XXX probably "" is a better result in this case
		{buf, 1, "ab/cd", 5, NULL, TRUE, "."},
		*/
		{buf, 0, "ab/cd", 5, NULL, TRUE, ""},
	};

	for (i = 0; i < sizeof(test_input) / sizeof(test_input[0]); i++) {

		char*	end;
		ibool	ok = TRUE;
		size_t	res_len;

		fprintf(stderr, "TESTING %lu, %s, %lu, %s\n",
			test_input[i].buflen,
			test_input[i].id,
			test_input[i].idlen,
			test_input[i].expected);

		end = innobase_convert_name(
			test_input[i].buf,
			test_input[i].buflen,
			test_input[i].id,
			test_input[i].idlen,
			test_input[i].thd,
			test_input[i].file_id);

		res_len = (size_t) (end - test_input[i].buf);

		if (res_len != strlen(test_input[i].expected)) {

			fprintf(stderr, "unexpected len of the result: %u, "
				"expected: %u\n", (unsigned) res_len,
				(unsigned) strlen(test_input[i].expected));
			ok = FALSE;
		}

		if (memcmp(test_input[i].buf,
			   test_input[i].expected,
			   strlen(test_input[i].expected)) != 0
		    || !ok) {

			fprintf(stderr, "unexpected result: %.*s, "
				"expected: %s\n", (int) res_len,
				test_input[i].buf,
				test_input[i].expected);
			ok = FALSE;
		}

		if (ok) {
			fprintf(stderr, "OK: res: %.*s\n\n", (int) res_len,
				buf);
		} else {
			fprintf(stderr, "FAILED\n\n");
			return;
		}
	}
}
#endif /* UNIV_COMPILE_TEST_FUNCS */

/**********************************************************************
Converts an identifier from my_charset_filename to UTF-8 charset.
@return result string length, as returned by strconvert() */
extern "C"
uint
innobase_convert_to_filename_charset(
/*=================================*/
	char*		to,	/* out: converted identifier */
	const char*	from,	/* in: identifier to convert */
	ulint		len)	/* in: length of 'to', in bytes */
{
	uint		errors;
	CHARSET_INFO*	cs_to = &my_charset_filename;
	CHARSET_INFO*	cs_from = system_charset_info;

	return(strconvert(cs_from, from, cs_to, to, len, &errors));
}<|MERGE_RESOLUTION|>--- conflicted
+++ resolved
@@ -53,10 +53,7 @@
 #include <mysql/innodb_priv.h>
 #include <mysql/psi/psi.h>
 #include <my_sys.h>
-<<<<<<< HEAD
-=======
 #include <my_check_opt.h>
->>>>>>> f6dfd7d7
 
 /** @file ha_innodb.cc */
 
@@ -7786,13 +7783,10 @@
 	/* There exists possibility of not being able to find requested
 	index due to inconsistency between MySQL and InoDB dictionary info.
 	Necessary message should have been printed in innobase_get_index() */
-<<<<<<< HEAD
-=======
 	if (prebuilt->table->ibd_file_missing) {
 		n_rows = HA_POS_ERROR;
 		goto func_exit;
 	}
->>>>>>> f6dfd7d7
 	if (UNIV_UNLIKELY(!index)) {
 		n_rows = HA_POS_ERROR;
 		goto func_exit;
@@ -8473,12 +8467,7 @@
 ha_innobase::check(
 /*===============*/
 	THD*		thd,		/*!< in: user thread handle */
-<<<<<<< HEAD
-	HA_CHECK_OPT*	check_opt)	/*!< in: check options, currently
-					ignored */
-=======
 	HA_CHECK_OPT*	check_opt)	/*!< in: check options */
->>>>>>> f6dfd7d7
 {
 	dict_index_t*	index;
 	ulint		n_rows;
@@ -8514,7 +8503,6 @@
 			"InnoDB: how you can resolve the problem.\n",
 			prebuilt->table->name);
 		DBUG_RETURN(HA_ADMIN_CORRUPT);
-<<<<<<< HEAD
 	}
 
 	prebuilt->trx->op_info = "checking table";
@@ -8535,11 +8523,6 @@
 	/* Reset table->corrupted bit so that check table can proceed to
 	do additional check */
 	prebuilt->table->corrupted = FALSE;
-
-	/* Enlarge the fatal lock wait timeout during CHECK TABLE. */
-	mutex_enter(&kernel_mutex);
-	srv_fatal_semaphore_wait_threshold += SRV_SEMAPHORE_WAIT_EXTENSION;
-	mutex_exit(&kernel_mutex);
 
 	for (index = dict_table_get_first_index(prebuilt->table);
 	     index != NULL;
@@ -8553,195 +8536,6 @@
 
 		/* If this is an index being created, break */
 		if (*index->name == TEMP_INDEX_PREFIX) {
-			break;
-		}  else if (!btr_validate_index(index, prebuilt->trx)) {
-			is_ok = FALSE;
-
-			innobase_format_name(
-				index_name, sizeof index_name,
-				prebuilt->index->name, TRUE);
-
-			push_warning_printf(thd, MYSQL_ERROR::WARN_LEVEL_WARN,
-					    ER_NOT_KEYFILE,
-					    "InnoDB: The B-tree of"
-					    " index %s is corrupted.",
-					    index_name);
-			continue;
-		}
-
-		/* Instead of invoking change_active_index(), set up
-		a dummy template for non-locking reads, disabling
-		access to the clustered index. */
-		prebuilt->index = index;
-
-		prebuilt->index_usable = row_merge_is_index_usable(
-			prebuilt->trx, prebuilt->index);
-
-		if (UNIV_UNLIKELY(!prebuilt->index_usable)) {
-			innobase_format_name(
-				index_name, sizeof index_name,
-				prebuilt->index->name, TRUE);
-
-			if (dict_index_is_corrupted(prebuilt->index)) {
-				push_warning_printf(
-					user_thd, MYSQL_ERROR::WARN_LEVEL_WARN,
-					HA_ERR_INDEX_CORRUPT,
-					"InnoDB: Index %s is marked as"
-					" corrupted",
-					index_name);
-				is_ok = FALSE;
-			} else {
-				push_warning_printf(
-					thd, MYSQL_ERROR::WARN_LEVEL_WARN,
-					HA_ERR_TABLE_DEF_CHANGED,
-					"InnoDB: Insufficient history for"
-					" index %s",
-					index_name);
-			}
-			continue;
-		}
-
-		prebuilt->sql_stat_start = TRUE;
-		prebuilt->template_type = ROW_MYSQL_DUMMY_TEMPLATE;
-		prebuilt->n_template = 0;
-		prebuilt->need_to_access_clustered = FALSE;
-
-		dtuple_set_n_fields(prebuilt->search_tuple, 0);
-
-		prebuilt->select_lock_type = LOCK_NONE;
-
-		if (!row_check_index_for_mysql(prebuilt, index, &n_rows)) {
-			innobase_format_name(
-				index_name, sizeof index_name,
-				index->name, TRUE);
-
-			push_warning_printf(thd, MYSQL_ERROR::WARN_LEVEL_WARN,
-					    ER_NOT_KEYFILE,
-					    "InnoDB: The B-tree of"
-					    " index %s is corrupted.",
-					    index_name);
-			is_ok = FALSE;
-			row_mysql_lock_data_dictionary(prebuilt->trx);
-			dict_set_corrupted(index);
-			row_mysql_unlock_data_dictionary(prebuilt->trx);
-		}
-
-		if (thd_killed(user_thd)) {
-			break;
-		}
-
-#if 0
-		fprintf(stderr, "%lu entries in index %s\n", n_rows,
-			index->name);
-#endif
-
-		if (index == dict_table_get_first_index(prebuilt->table)) {
-			n_rows_in_table = n_rows;
-		} else if (n_rows != n_rows_in_table) {
-			push_warning_printf(thd, MYSQL_ERROR::WARN_LEVEL_WARN,
-					    ER_NOT_KEYFILE,
-					    "InnoDB: Index '%-.200s'"
-					    " contains %lu entries,"
-					    " should be %lu.",
-					    index->name,
-					    (ulong) n_rows,
-					    (ulong) n_rows_in_table);
-			is_ok = FALSE;
-			row_mysql_lock_data_dictionary(prebuilt->trx);
-			dict_set_corrupted(index);
-			row_mysql_unlock_data_dictionary(prebuilt->trx);
-		}
-	}
-
-	if (table_corrupted) {
-		/* If some previous operation has marked the table as
-		corrupted in memory, and has not propagated such to
-		clustered index, we will do so here */
-		index = dict_table_get_first_index(prebuilt->table);
-
-		if (!dict_index_is_corrupted(index)) {
-			mutex_enter(&dict_sys->mutex);
-			dict_set_corrupted(index);
-			mutex_exit(&dict_sys->mutex);
-		}
-		prebuilt->table->corrupted = TRUE;
-	}
-
-	/* Restore the original isolation level */
-	prebuilt->trx->isolation_level = old_isolation_level;
-
-	/* We validate also the whole adaptive hash index for all tables
-	at every CHECK TABLE */
-
-	if (!btr_search_validate()) {
-		push_warning(thd, MYSQL_ERROR::WARN_LEVEL_WARN,
-			     ER_NOT_KEYFILE,
-			     "InnoDB: The adaptive hash index is corrupted.");
-		is_ok = FALSE;
-	}
-
-	/* Restore the fatal lock wait timeout after CHECK TABLE. */
-	mutex_enter(&kernel_mutex);
-	srv_fatal_semaphore_wait_threshold -= SRV_SEMAPHORE_WAIT_EXTENSION;
-	mutex_exit(&kernel_mutex);
-
-	prebuilt->trx->op_info = "";
-	if (thd_killed(user_thd)) {
-		my_error(ER_QUERY_INTERRUPTED, MYF(0));
-	}
-
-	DBUG_RETURN(is_ok ? HA_ADMIN_OK : HA_ADMIN_CORRUPT);
-}
-
-/*************************************************************//**
-Adds information about free space in the InnoDB tablespace to a table comment
-which is printed out when a user calls SHOW TABLE STATUS. Adds also info on
-foreign keys.
-@return	table comment + InnoDB free space + info on foreign keys */
-UNIV_INTERN
-char*
-ha_innobase::update_table_comment(
-/*==============================*/
-	const char*	comment)/*!< in: table comment defined by user */
-{
-	uint	length = (uint) strlen(comment);
-	char*	str;
-	long	flen;
-=======
-	}
-
-	prebuilt->trx->op_info = "checking table";
-
-	old_isolation_level = prebuilt->trx->isolation_level;
-
-	/* We must run the index record counts at an isolation level
-	>= READ COMMITTED, because a dirty read can see a wrong number
-	of records in some index; to play safe, we use always
-	REPEATABLE READ here */
->>>>>>> f6dfd7d7
-
-	prebuilt->trx->isolation_level = TRX_ISO_REPEATABLE_READ;
-
-	/* Check whether the table is already marked as corrupted
-	before running the check table */
-	table_corrupted = prebuilt->table->corrupted;
-
-	/* Reset table->corrupted bit so that check table can proceed to
-	do additional check */
-	prebuilt->table->corrupted = FALSE;
-
-	for (index = dict_table_get_first_index(prebuilt->table);
-	     index != NULL;
-	     index = dict_table_get_next_index(index)) {
-		char	index_name[MAX_FULL_NAME_LEN + 1];
-#if 0
-		fputs("Validating index ", stderr);
-		ut_print_name(stderr, trx, FALSE, index->name);
-		putc('\n', stderr);
-#endif
-
-		/* If this is an index being created, break */
-		if (*index->name == TEMP_INDEX_PREFIX) {
 			continue;
 		}
 		if (!(check_opt->flags & T_QUICK)) {
@@ -8784,13 +8578,8 @@
 		access to the clustered index. */
 		prebuilt->index = index;
 
-<<<<<<< HEAD
-	mutex_enter(&srv_dict_tmpfile_mutex);
-	rewind(srv_dict_tmpfile);
-=======
 		prebuilt->index_usable = row_merge_is_index_usable(
 			prebuilt->trx, prebuilt->index);
->>>>>>> f6dfd7d7
 
 		if (UNIV_UNLIKELY(!prebuilt->index_usable)) {
 			innobase_format_name(
@@ -9965,7 +9754,6 @@
 			DBUG_RETURN(1);
 		}
 	}
-<<<<<<< HEAD
 
 	if (block_lock) {
 		buf1len = (uint) my_snprintf(buf1, sizeof buf1,
@@ -9977,19 +9765,6 @@
 					     "os_waits=%lu",
 					     (ulong) block_lock_oswait_count);
 
-=======
-
-	if (block_lock) {
-		buf1len = (uint) my_snprintf(buf1, sizeof buf1,
-					     "combined %s:%lu",
-					     innobase_basename(
-						block_lock->cfile_name),
-					     (ulong) block_lock->cline);
-		buf2len = (uint) my_snprintf(buf2, sizeof buf2,
-					     "os_waits=%lu",
-					     (ulong) block_lock_oswait_count);
-
->>>>>>> f6dfd7d7
 		if (stat_print(thd, innobase_hton_name,
 			       hton_name_len, buf1, buf1len,
 			       buf2, buf2len)) {
@@ -10053,15 +9828,9 @@
 		    INNOBASE_SHARE*, share,
 		    ut_ad(share->use_count > 0),
 		    !strcmp(share->table_name, table_name));
-<<<<<<< HEAD
 
 	if (!share) {
 
-=======
-
-	if (!share) {
-
->>>>>>> f6dfd7d7
 		uint length = (uint) strlen(table_name);
 
 		/* TODO: invoke HASH_MIGRATE if innobase_open_tables
@@ -10112,7 +9881,6 @@
 		HASH_DELETE(INNOBASE_SHARE, table_name_hash,
 			    innobase_open_tables, fold, share);
 		thr_lock_delete(&share->lock);
-<<<<<<< HEAD
 
 		/* Free any memory from index translation table */
 		my_free(share->idx_trans_tbl.index_mapping);
@@ -10123,18 +9891,6 @@
 		shrinks too much */
 	}
 
-=======
-
-		/* Free any memory from index translation table */
-		my_free(share->idx_trans_tbl.index_mapping);
-
-		my_free(share);
-
-		/* TODO: invoke HASH_MIGRATE if innobase_open_tables
-		shrinks too much */
-	}
-
->>>>>>> f6dfd7d7
 	mysql_mutex_unlock(&innobase_share_mutex);
 }
 
@@ -11149,7 +10905,6 @@
 	/* Specifying KEY_BLOCK_SIZE requests a rebuild of the table. */
 	if (info->used_fields & HA_CREATE_USED_KEY_BLOCK_SIZE) {
 		return(COMPATIBLE_DATA_NO);
-<<<<<<< HEAD
 	}
 
 	return(COMPATIBLE_DATA_YES);
@@ -11476,334 +11231,6 @@
 	return(IBUF_USE_COUNT);
 }
 
-=======
-	}
-
-	return(COMPATIBLE_DATA_YES);
-}
-
-/************************************************************//**
-Validate the file format name and return its corresponding id.
-@return	valid file format id */
-static
-uint
-innobase_file_format_name_lookup(
-/*=============================*/
-	const char*	format_name)	/*!< in: pointer to file format name */
-{
-	char*	endp;
-	uint	format_id;
-
-	ut_a(format_name != NULL);
-
-	/* The format name can contain the format id itself instead of
-	the name and we check for that. */
-	format_id = (uint) strtoul(format_name, &endp, 10);
-
-	/* Check for valid parse. */
-	if (*endp == '\0' && *format_name != '\0') {
-
-		if (format_id <= DICT_TF_FORMAT_MAX) {
-
-			return(format_id);
-		}
-	} else {
-
-		for (format_id = 0; format_id <= DICT_TF_FORMAT_MAX;
-		     format_id++) {
-			const char*	name;
-
-			name = trx_sys_file_format_id_to_name(format_id);
-
-			if (!innobase_strcasecmp(format_name, name)) {
-
-				return(format_id);
-			}
-		}
-	}
-
-	return(DICT_TF_FORMAT_MAX + 1);
-}
-
-/************************************************************//**
-Validate the file format check config parameters, as a side effect it
-sets the srv_max_file_format_at_startup variable.
-@return the format_id if valid config value, otherwise, return -1 */
-static
-int
-innobase_file_format_validate_and_set(
-/*==================================*/
-	const char*	format_max)	/*!< in: parameter value */
-{
-	uint		format_id;
-
-	format_id = innobase_file_format_name_lookup(format_max);
-
-	if (format_id < DICT_TF_FORMAT_MAX + 1) {
-		srv_max_file_format_at_startup = format_id;
-
-		return((int) format_id);
-	} else {
-		return(-1);
-	}
-}
-
-/*************************************************************//**
-Check if it is a valid file format. This function is registered as
-a callback with MySQL.
-@return	0 for valid file format */
-static
-int
-innodb_file_format_name_validate(
-/*=============================*/
-	THD*				thd,	/*!< in: thread handle */
-	struct st_mysql_sys_var*	var,	/*!< in: pointer to system
-						variable */
-	void*				save,	/*!< out: immediate result
-						for update function */
-	struct st_mysql_value*		value)	/*!< in: incoming string */
-{
-	const char*	file_format_input;
-	char		buff[STRING_BUFFER_USUAL_SIZE];
-	int		len = sizeof(buff);
-
-	ut_a(save != NULL);
-	ut_a(value != NULL);
-
-	file_format_input = value->val_str(value, buff, &len);
-
-	if (file_format_input != NULL) {
-		uint	format_id;
-
-		format_id = innobase_file_format_name_lookup(
-			file_format_input);
-
-		if (format_id <= DICT_TF_FORMAT_MAX) {
-
-			/* Save a pointer to the name in the
-			'file_format_name_map' constant array. */
-			*static_cast<const char**>(save) =
-			    trx_sys_file_format_id_to_name(format_id);
-
-			return(0);
-		}
-	}
-
-	*static_cast<const char**>(save) = NULL;
-	return(1);
-}
-
-/****************************************************************//**
-Update the system variable innodb_file_format using the "saved"
-value. This function is registered as a callback with MySQL. */
-static
-void
-innodb_file_format_name_update(
-/*===========================*/
-	THD*				thd,		/*!< in: thread handle */
-	struct st_mysql_sys_var*	var,		/*!< in: pointer to
-							system variable */
-	void*				var_ptr,	/*!< out: where the
-							formal string goes */
-	const void*			save)		/*!< in: immediate result
-							from check function */
-{
-	const char* format_name;
-
-	ut_a(var_ptr != NULL);
-	ut_a(save != NULL);
-
-	format_name = *static_cast<const char*const*>(save);
-
-	if (format_name) {
-		uint	format_id;
-
-		format_id = innobase_file_format_name_lookup(format_name);
-
-		if (format_id <= DICT_TF_FORMAT_MAX) {
-			srv_file_format = format_id;
-		}
-	}
-
-	*static_cast<const char**>(var_ptr)
-		= trx_sys_file_format_id_to_name(srv_file_format);
-}
-/*************************************************************//**
-Check if valid argument to innodb_file_format_max. This function
-is registered as a callback with MySQL.
-@return	0 for valid file format */
-static
-int
-innodb_file_format_max_validate(
-/*============================*/
-	THD*				thd,	/*!< in: thread handle */
-	struct st_mysql_sys_var*	var,	/*!< in: pointer to system
-						variable */
-	void*				save,	/*!< out: immediate result
-						for update function */
-	struct st_mysql_value*		value)	/*!< in: incoming string */
-{
-	const char*	file_format_input;
-	char		buff[STRING_BUFFER_USUAL_SIZE];
-	int		len = sizeof(buff);
-	int		format_id;
-
-	ut_a(save != NULL);
-	ut_a(value != NULL);
-
-	file_format_input = value->val_str(value, buff, &len);
-
-	if (file_format_input != NULL) {
-
-		format_id = innobase_file_format_validate_and_set(
-			file_format_input);
-
-		if (format_id >= 0) {
-			/* Save a pointer to the name in the
-			'file_format_name_map' constant array. */
-			*static_cast<const char**>(save) =
-			    trx_sys_file_format_id_to_name(
-						(uint)format_id);
-
-			return(0);
-
-		} else {
-			push_warning_printf(thd,
-			  MYSQL_ERROR::WARN_LEVEL_WARN,
-			  ER_WRONG_ARGUMENTS,
-			  "InnoDB: invalid innodb_file_format_max "
-			  "value; can be any format up to %s "
-			  "or equivalent id of %d",
-			  trx_sys_file_format_id_to_name(DICT_TF_FORMAT_MAX),
-			  DICT_TF_FORMAT_MAX);
-		}
-	}
-
-	*static_cast<const char**>(save) = NULL;
-	return(1);
-}
-
-/****************************************************************//**
-Update the system variable innodb_file_format_max using the "saved"
-value. This function is registered as a callback with MySQL. */
-static
-void
-innodb_file_format_max_update(
-/*==========================*/
-	THD*				thd,		/*!< in: thread handle */
-	struct st_mysql_sys_var*	var,		/*!< in: pointer to
-							system variable */
-	void*				var_ptr,	/*!< out: where the
-							formal string goes */
-	const void*			save)		/*!< in: immediate result
-							from check function */
-{
-	const char*	format_name_in;
-	const char**	format_name_out;
-	uint		format_id;
-
-	ut_a(save != NULL);
-	ut_a(var_ptr != NULL);
-
-	format_name_in = *static_cast<const char*const*>(save);
-
-	if (!format_name_in) {
-
-		return;
-	}
-
-	format_id = innobase_file_format_name_lookup(format_name_in);
-
-	if (format_id > DICT_TF_FORMAT_MAX) {
-		/* DEFAULT is "on", which is invalid at runtime. */
-		push_warning_printf(thd, MYSQL_ERROR::WARN_LEVEL_WARN,
-				    ER_WRONG_ARGUMENTS,
-				    "Ignoring SET innodb_file_format=%s",
-				    format_name_in);
-		return;
-	}
-
-	format_name_out = static_cast<const char**>(var_ptr);
-
-	/* Update the max format id in the system tablespace. */
-	if (trx_sys_file_format_max_set(format_id, format_name_out)) {
-		ut_print_timestamp(stderr);
-		fprintf(stderr,
-			" [Info] InnoDB: the file format in the system "
-			"tablespace is now set to %s.\n", *format_name_out);
-	}
-}
-
-/****************************************************************//**
-Update the system variable innodb_adaptive_hash_index using the "saved"
-value. This function is registered as a callback with MySQL. */
-static
-void
-innodb_adaptive_hash_index_update(
-/*==============================*/
-	THD*				thd,		/*!< in: thread handle */
-	struct st_mysql_sys_var*	var,		/*!< in: pointer to
-							system variable */
-	void*				var_ptr,	/*!< out: where the
-							formal string goes */
-	const void*			save)		/*!< in: immediate result
-							from check function */
-{
-	if (*(my_bool*) save) {
-		btr_search_enable();
-	} else {
-		btr_search_disable();
-	}
-}
-
-/****************************************************************//**
-Update the system variable innodb_old_blocks_pct using the "saved"
-value. This function is registered as a callback with MySQL. */
-static
-void
-innodb_old_blocks_pct_update(
-/*=========================*/
-	THD*				thd,	/*!< in: thread handle */
-	struct st_mysql_sys_var*	var,	/*!< in: pointer to
-						system variable */
-	void*				var_ptr,/*!< out: where the
-						formal string goes */
-	const void*			save)	/*!< in: immediate result
-						from check function */
-{
-	innobase_old_blocks_pct = buf_LRU_old_ratio_update(
-		*static_cast<const uint*>(save), TRUE);
-}
-
-/*************************************************************//**
-Find the corresponding ibuf_use_t value that indexes into
-innobase_change_buffering_values[] array for the input
-change buffering option name.
-@return	corresponding IBUF_USE_* value for the input variable
-name, or IBUF_USE_COUNT if not able to find a match */
-static
-ibuf_use_t
-innodb_find_change_buffering_value(
-/*===============================*/
-	const char*	input_name)	/*!< in: input change buffering
-					option name */
-{
-	ulint	use;
-
-	for (use = 0; use < UT_ARR_SIZE(innobase_change_buffering_values);
-	     use++) {
-		/* found a match */
-		if (!innobase_strcasecmp(
-			input_name, innobase_change_buffering_values[use])) {
-			return((ibuf_use_t)use);
-		}
-	}
-
-	/* Did not find any match */
-	return(IBUF_USE_COUNT);
-}
-
->>>>>>> f6dfd7d7
 /*************************************************************//**
 Check if it is a valid value of innodb_change_buffering. This function is
 registered as a callback with MySQL.
