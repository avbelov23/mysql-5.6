/*****************************************************************************

Copyright (c) 2000, 2013, Oracle and/or its affiliates. All Rights Reserved.

This program is free software; you can redistribute it and/or modify it under
the terms of the GNU General Public License as published by the Free Software
Foundation; version 2 of the License.

This program is distributed in the hope that it will be useful, but WITHOUT
ANY WARRANTY; without even the implied warranty of MERCHANTABILITY or FITNESS
FOR A PARTICULAR PURPOSE. See the GNU General Public License for more details.

You should have received a copy of the GNU General Public License along with
this program; if not, write to the Free Software Foundation, Inc.,
51 Franklin Street, Suite 500, Boston, MA 02110-1335 USA

*****************************************************************************/

/**************************************************//**
@file row/row0mysql.cc
Interface between Innobase row operations and MySQL.
Contains also create table and other data dictionary operations.

Created 9/17/2000 Heikki Tuuri
*******************************************************/

#include "row0mysql.h"

#ifdef UNIV_NONINL
#include "row0mysql.ic"
#endif

#include <debug_sync.h>
#include <my_dbug.h>
#include "row0ins.h"
#include "row0merge.h"
#include "row0sel.h"
#include "row0upd.h"
#include "row0row.h"
#include "que0que.h"
#include "pars0pars.h"
#include "dict0dict.h"
#include "dict0crea.h"
#include "dict0load.h"
#include "dict0boot.h"
#include "dict0stats.h"
#include "dict0stats_bg.h"
#include "trx0roll.h"
#include "trx0purge.h"
#include "trx0rec.h"
#include "trx0undo.h"
#include "lock0lock.h"
#include "rem0cmp.h"
#include "log0log.h"
#include "btr0sea.h"
#include "fil0fil.h"
#include "ibuf0ibuf.h"
#include "fts0fts.h"
#include "fts0types.h"
#include "srv0space.h"
#include "row0import.h"
#include "m_string.h"
#include "my_sys.h"

/** Provide optional 4.x backwards compatibility for 5.0 and above */
UNIV_INTERN ibool	row_rollback_on_timeout	= FALSE;

/** Chain node of the list of tables to drop in the background. */
struct row_mysql_drop_t{
	char*				table_name;	/*!< table name */
	UT_LIST_NODE_T(row_mysql_drop_t)row_mysql_drop_list;
							/*!< list chain node */
};

#ifdef UNIV_PFS_MUTEX
/* Key to register drop list mutex with performance schema */
UNIV_INTERN mysql_pfs_key_t	row_drop_list_mutex_key;
#endif /* UNIV_PFS_MUTEX */

/** @brief List of tables we should drop in background.

ALTER TABLE in MySQL requires that the table handler can drop the
table in background when there are no queries to it any
more.  Protected by row_drop_list_mutex. */
static UT_LIST_BASE_NODE_T(row_mysql_drop_t)	row_mysql_drop_list;

/** Mutex protecting the background table drop list. */
static ib_mutex_t row_drop_list_mutex;

/** Flag: has row_mysql_drop_list been initialized? */
static ibool	row_mysql_drop_list_inited	= FALSE;

/** Magic table names for invoking various monitor threads */
/* @{ */
static const char S_innodb_monitor[] = "innodb_monitor";
static const char S_innodb_lock_monitor[] = "innodb_lock_monitor";
static const char S_innodb_tablespace_monitor[] = "innodb_tablespace_monitor";
static const char S_innodb_table_monitor[] = "innodb_table_monitor";
#ifdef UNIV_MEM_DEBUG
static const char S_innodb_mem_validate[] = "innodb_mem_validate";
#endif /* UNIV_MEM_DEBUG */
/* @} */

/** Evaluates to true if str1 equals str2_onstack, used for comparing
the magic table names.
@param str1		in: string to compare
@param str1_len 	in: length of str1, in bytes, including terminating NUL
@param str2_onstack	in: char[] array containing a NUL terminated string
@return			TRUE if str1 equals str2_onstack */
#define STR_EQ(str1, str1_len, str2_onstack) \
	((str1_len) == sizeof(str2_onstack) \
	 && memcmp(str1, str2_onstack, sizeof(str2_onstack)) == 0)

/*******************************************************************//**
Determine if the given name is a name reserved for MySQL system tables.
@return	TRUE if name is a MySQL system table name */
static
ibool
row_mysql_is_system_table(
/*======================*/
	const char*	name)
{
	if (strncmp(name, "mysql/", 6) != 0) {

		return(FALSE);
	}

	return(0 == strcmp(name + 6, "host")
	       || 0 == strcmp(name + 6, "user")
	       || 0 == strcmp(name + 6, "db"));
}

/*********************************************************************//**
If a table is not yet in the drop list, adds the table to the list of tables
which the master thread drops in background. We need this on Unix because in
ALTER TABLE MySQL may call drop table even if the table has running queries on
it. Also, if there are running foreign key checks on the table, we drop the
table lazily.
@return	TRUE if the table was not yet in the drop list, and was added there */
static
ibool
row_add_table_to_background_drop_list(
/*==================================*/
	const char*	name);	/*!< in: table name */

/*******************************************************************//**
Delays an INSERT, DELETE or UPDATE operation if the purge is lagging. */
static
void
row_mysql_delay_if_needed(void)
/*===========================*/
{
	if (srv_dml_needed_delay) {
		os_thread_sleep(srv_dml_needed_delay);
	}
}

/*******************************************************************//**
Frees the blob heap in prebuilt when no longer needed. */
UNIV_INTERN
void
row_mysql_prebuilt_free_blob_heap(
/*==============================*/
	row_prebuilt_t*	prebuilt)	/*!< in: prebuilt struct of a
					ha_innobase:: table handle */
{
	mem_heap_free(prebuilt->blob_heap);
	prebuilt->blob_heap = NULL;
}

/*******************************************************************//**
Stores a >= 5.0.3 format true VARCHAR length to dest, in the MySQL row
format.
@return pointer to the data, we skip the 1 or 2 bytes at the start
that are used to store the len */
UNIV_INTERN
byte*
row_mysql_store_true_var_len(
/*=========================*/
	byte*	dest,	/*!< in: where to store */
	ulint	len,	/*!< in: length, must fit in two bytes */
	ulint	lenlen)	/*!< in: storage length of len: either 1 or 2 bytes */
{
	if (lenlen == 2) {
		ut_a(len < 256 * 256);

		mach_write_to_2_little_endian(dest, len);

		return(dest + 2);
	}

	ut_a(lenlen == 1);
	ut_a(len < 256);

	mach_write_to_1(dest, len);

	return(dest + 1);
}

/*******************************************************************//**
Reads a >= 5.0.3 format true VARCHAR length, in the MySQL row format, and
returns a pointer to the data.
@return pointer to the data, we skip the 1 or 2 bytes at the start
that are used to store the len */
UNIV_INTERN
const byte*
row_mysql_read_true_varchar(
/*========================*/
	ulint*		len,	/*!< out: variable-length field length */
	const byte*	field,	/*!< in: field in the MySQL format */
	ulint		lenlen)	/*!< in: storage length of len: either 1
				or 2 bytes */
{
	if (lenlen == 2) {
		*len = mach_read_from_2_little_endian(field);

		return(field + 2);
	}

	ut_a(lenlen == 1);

	*len = mach_read_from_1(field);

	return(field + 1);
}

/*******************************************************************//**
Stores a reference to a BLOB in the MySQL format. */
UNIV_INTERN
void
row_mysql_store_blob_ref(
/*=====================*/
	byte*		dest,	/*!< in: where to store */
	ulint		col_len,/*!< in: dest buffer size: determines into
				how many bytes the BLOB length is stored,
				the space for the length may vary from 1
				to 4 bytes */
	const void*	data,	/*!< in: BLOB data; if the value to store
				is SQL NULL this should be NULL pointer */
	ulint		len)	/*!< in: BLOB length; if the value to store
				is SQL NULL this should be 0; remember
				also to set the NULL bit in the MySQL record
				header! */
{
	/* MySQL might assume the field is set to zero except the length and
	the pointer fields */

	memset(dest, '\0', col_len);

	/* In dest there are 1 - 4 bytes reserved for the BLOB length,
	and after that 8 bytes reserved for the pointer to the data.
	In 32-bit architectures we only use the first 4 bytes of the pointer
	slot. */

	ut_a(col_len - 8 > 1 || len < 256);
	ut_a(col_len - 8 > 2 || len < 256 * 256);
	ut_a(col_len - 8 > 3 || len < 256 * 256 * 256);

	mach_write_to_n_little_endian(dest, col_len - 8, len);

	memcpy(dest + col_len - 8, &data, sizeof data);
}

/*******************************************************************//**
Reads a reference to a BLOB in the MySQL format.
@return	pointer to BLOB data */
UNIV_INTERN
const byte*
row_mysql_read_blob_ref(
/*====================*/
	ulint*		len,		/*!< out: BLOB length */
	const byte*	ref,		/*!< in: BLOB reference in the
					MySQL format */
	ulint		col_len)	/*!< in: BLOB reference length
					(not BLOB length) */
{
	byte*	data;

	*len = mach_read_from_n_little_endian(ref, col_len - 8);

	memcpy(&data, ref + col_len - 8, sizeof data);

	return(data);
}

/*******************************************************************//**
Converting InnoDB geometry data format to MySQL data format. */
UNIV_INTERN
void
row_mysql_store_geometry(
/*=====================*/
	byte*		dest,		/*!< in/out: where to store */
	ulint		dest_len,	/*!< in: dest buffer size: determines
					into how many bytes the GEOMETRY length
					is stored, the space for the length
					may vary from 1 to 4 bytes */
	const byte*	src,		/*!< in: GEOMETRY data; if the value to
					store is SQL NULL this should be NULL
					pointer */
	ulint		src_len)	/*!< in: GEOMETRY length; if the value
					to store is SQL NULL this should be 0;
					remember also to set the NULL bit in
					the MySQL record header! */
{
	/* MySQL might assume the field is set to zero except the length and
	the pointer fields */
	UNIV_MEM_ASSERT_RW(src, src_len);
	UNIV_MEM_ASSERT_W(dest, dest_len);
	UNIV_MEM_INVALID(dest, dest_len);

	memset(dest, '\0', dest_len);

	/* In dest there are 1 - 4 bytes reserved for the BLOB length,
	and after that 8 bytes reserved for the pointer to the data.
	In 32-bit architectures we only use the first 4 bytes of the pointer
	slot. */

	ut_ad(dest_len - 8 > 1 || src_len < 1<<8);
	ut_ad(dest_len - 8 > 2 || src_len < 1<<16);
	ut_ad(dest_len - 8 > 3 || src_len < 1<<24);

	mach_write_to_n_little_endian(dest, dest_len - 8, src_len);

	memcpy(dest + dest_len - 8, &src, sizeof src);

	DBUG_EXECUTE_IF("row_print_geometry_data",
	{
		String  res;
		Geometry_buffer buffer;
		String  wkt;
		const char* end;

		/** Show the meaning of geometry data. */
		Geometry* g = Geometry::construct(&buffer,
						 (const char*)src,
						 src_len);

		if (g)
		{
			if (g->as_wkt(&wkt, &end) == 0)
			{
				ib_logf(IB_LOG_LEVEL_INFO,
					"Write geometry data to"
					" MySQL WKT format: %s.\n",
					wkt.c_ptr_safe());
			}
		}
	});
}

/*******************************************************************//**
Read geometry data in the MySQL format.
@return	pointer to geometry data */
UNIV_INTERN
const byte*
row_mysql_read_geometry(
/*====================*/
	ulint*		len,		/*!< out: data length */
	const byte*	ref,		/*!< in: geometry data in the
					MySQL format */
	ulint		col_len)	/*!< in: MySQL format length */
{
	byte*	data;
	*len = mach_read_from_n_little_endian(ref, col_len - 8);

	memcpy(&data, ref + col_len - 8, sizeof data);

	DBUG_EXECUTE_IF("row_print_geometry_data",
	{
		String  res;
		Geometry_buffer buffer;
		String  wkt;
		const char* end;

		/** Show the meaning of geometry data. */
		Geometry* g = Geometry::construct(&buffer,
						 (const char*)data,
						 *len);

		if (g)
		{
			if (g->as_wkt(&wkt, &end) == 0)
			{
				ib_logf(IB_LOG_LEVEL_INFO,
					"Read geometry data in"
					" MySQL's WKT format: %s.\n",
					wkt.c_ptr_safe());
			}
		}
	});

	return(data);
}

/**************************************************************//**
Pad a column with spaces. */
UNIV_INTERN
void
row_mysql_pad_col(
/*==============*/
	ulint	mbminlen,	/*!< in: minimum size of a character,
				in bytes */
	byte*	pad,		/*!< out: padded buffer */
	ulint	len)		/*!< in: number of bytes to pad */
{
	const byte*	pad_end;

	switch (UNIV_EXPECT(mbminlen, 1)) {
	default:
		ut_error;
	case 1:
		/* space=0x20 */
		memset(pad, 0x20, len);
		break;
	case 2:
		/* space=0x0020 */
		pad_end = pad + len;
		ut_a(!(len % 2));
		while (pad < pad_end) {
			*pad++ = 0x00;
			*pad++ = 0x20;
		};
		break;
	case 4:
		/* space=0x00000020 */
		pad_end = pad + len;
		ut_a(!(len % 4));
		while (pad < pad_end) {
			*pad++ = 0x00;
			*pad++ = 0x00;
			*pad++ = 0x00;
			*pad++ = 0x20;
		}
		break;
	}
}

/**************************************************************//**
Stores a non-SQL-NULL field given in the MySQL format in the InnoDB format.
The counterpart of this function is row_sel_field_store_in_mysql_format() in
row0sel.cc.
@return	up to which byte we used buf in the conversion */
UNIV_INTERN
byte*
row_mysql_store_col_in_innobase_format(
/*===================================*/
	dfield_t*	dfield,		/*!< in/out: dfield where dtype
					information must be already set when
					this function is called! */
	byte*		buf,		/*!< in/out: buffer for a converted
					integer value; this must be at least
					col_len long then! NOTE that dfield
					may also get a pointer to 'buf',
					therefore do not discard this as long
					as dfield is used! */
	ibool		row_format_col,	/*!< TRUE if the mysql_data is from
					a MySQL row, FALSE if from a MySQL
					key value;
					in MySQL, a true VARCHAR storage
					format differs in a row and in a
					key value: in a key value the length
					is always stored in 2 bytes! */
	const byte*	mysql_data,	/*!< in: MySQL column value, not
					SQL NULL; NOTE that dfield may also
					get a pointer to mysql_data,
					therefore do not discard this as long
					as dfield is used! */
	ulint		col_len,	/*!< in: MySQL column length; NOTE that
					this is the storage length of the
					column in the MySQL format row, not
					necessarily the length of the actual
					payload data; if the column is a true
					VARCHAR then this is irrelevant */
	ulint		comp)		/*!< in: nonzero=compact format */
{
	const byte*	ptr	= mysql_data;
	const dtype_t*	dtype;
	ulint		type;
	ulint		lenlen;

	dtype = dfield_get_type(dfield);

	type = dtype->mtype;

	if (type == DATA_INT) {
		/* Store integer data in Innobase in a big-endian format,
		sign bit negated if the data is a signed integer. In MySQL,
		integers are stored in a little-endian format. */

		byte*	p = buf + col_len;

		for (;;) {
			p--;
			*p = *mysql_data;
			if (p == buf) {
				break;
			}
			mysql_data++;
		}

		if (!(dtype->prtype & DATA_UNSIGNED)) {

			*buf ^= 128;
		}

		ptr = buf;
		buf += col_len;
	} else if ((type == DATA_VARCHAR
		    || type == DATA_VARMYSQL
		    || type == DATA_BINARY)) {

		if (dtype_get_mysql_type(dtype) == DATA_MYSQL_TRUE_VARCHAR) {
			/* The length of the actual data is stored to 1 or 2
			bytes at the start of the field */

			if (row_format_col) {
				if (dtype->prtype & DATA_LONG_TRUE_VARCHAR) {
					lenlen = 2;
				} else {
					lenlen = 1;
				}
			} else {
				/* In a MySQL key value, lenlen is always 2 */
				lenlen = 2;
			}

			ptr = row_mysql_read_true_varchar(&col_len, mysql_data,
							  lenlen);
		} else {
			/* Remove trailing spaces from old style VARCHAR
			columns. */

			/* Handle Unicode strings differently. */
			ulint	mbminlen	= dtype_get_mbminlen(dtype);

			ptr = mysql_data;

			switch (mbminlen) {
			default:
				ut_error;
			case 4:
				/* space=0x00000020 */
				/* Trim "half-chars", just in case. */
				col_len &= ~3;

				while (col_len >= 4
				       && ptr[col_len - 4] == 0x00
				       && ptr[col_len - 3] == 0x00
				       && ptr[col_len - 2] == 0x00
				       && ptr[col_len - 1] == 0x20) {
					col_len -= 4;
				}
				break;
			case 2:
				/* space=0x0020 */
				/* Trim "half-chars", just in case. */
				col_len &= ~1;

				while (col_len >= 2 && ptr[col_len - 2] == 0x00
				       && ptr[col_len - 1] == 0x20) {
					col_len -= 2;
				}
				break;
			case 1:
				/* space=0x20 */
				while (col_len > 0
				       && ptr[col_len - 1] == 0x20) {
					col_len--;
				}
			}
		}
	} else if (comp && type == DATA_MYSQL
		   && dtype_get_mbminlen(dtype) == 1
		   && dtype_get_mbmaxlen(dtype) > 1) {
		/* In some cases we strip trailing spaces from UTF-8 and other
		multibyte charsets, from FIXED-length CHAR columns, to save
		space. UTF-8 would otherwise normally use 3 * the string length
		bytes to store an ASCII string! */

		/* We assume that this CHAR field is encoded in a
		variable-length character set where spaces have
		1:1 correspondence to 0x20 bytes, such as UTF-8.

		Consider a CHAR(n) field, a field of n characters.
		It will contain between n * mbminlen and n * mbmaxlen bytes.
		We will try to truncate it to n bytes by stripping
		space padding.	If the field contains single-byte
		characters only, it will be truncated to n characters.
		Consider a CHAR(5) field containing the string ".a   "
		where "." denotes a 3-byte character represented by
		the bytes "$%&".  After our stripping, the string will
		be stored as "$%&a " (5 bytes).	 The string ".abc "
		will be stored as "$%&abc" (6 bytes).

		The space padding will be restored in row0sel.cc, function
		row_sel_field_store_in_mysql_format(). */

		ulint		n_chars;

		ut_a(!(dtype_get_len(dtype) % dtype_get_mbmaxlen(dtype)));

		n_chars = dtype_get_len(dtype) / dtype_get_mbmaxlen(dtype);

		/* Strip space padding. */
		while (col_len > n_chars && ptr[col_len - 1] == 0x20) {
			col_len--;
		}
	} else if (!row_format_col) {
		/* if mysql data is from a MySQL key value
		since the length is always stored in 2 bytes,
		we need do nothing here. */
	} else if (type == DATA_BLOB) {

		ptr = row_mysql_read_blob_ref(&col_len, mysql_data, col_len);
	} else if (type == DATA_GEOMETRY) {
		/* We still use blob to store geometry data */
		ptr = row_mysql_read_geometry(&col_len, mysql_data, col_len);
	}

	dfield_set_data(dfield, ptr, col_len);

	return(buf);
}

/**************************************************************//**
Convert a row in the MySQL format to a row in the Innobase format. Note that
the function to convert a MySQL format key value to an InnoDB dtuple is
row_sel_convert_mysql_key_to_innobase() in row0sel.cc. */
static
void
row_mysql_convert_row_to_innobase(
/*==============================*/
	dtuple_t*	row,		/*!< in/out: Innobase row where the
					field type information is already
					copied there! */
	row_prebuilt_t*	prebuilt,	/*!< in: prebuilt struct where template
					must be of type ROW_MYSQL_WHOLE_ROW */
	byte*		mysql_rec)	/*!< in: row in the MySQL format;
					NOTE: do not discard as long as
					row is used, as row may contain
					pointers to this record! */
{
	const mysql_row_templ_t*templ;
	dfield_t*		dfield;
	ulint			i;

	ut_ad(prebuilt->template_type == ROW_MYSQL_WHOLE_ROW);
	ut_ad(prebuilt->mysql_template);

	for (i = 0; i < prebuilt->n_template; i++) {

		templ = prebuilt->mysql_template + i;
		dfield = dtuple_get_nth_field(row, i);

		if (templ->mysql_null_bit_mask != 0) {
			/* Column may be SQL NULL */

			if (mysql_rec[templ->mysql_null_byte_offset]
			    & (byte) (templ->mysql_null_bit_mask)) {

				/* It is SQL NULL */

				dfield_set_null(dfield);

				goto next_column;
			}
		}

		row_mysql_store_col_in_innobase_format(
			dfield,
			prebuilt->ins_upd_rec_buff + templ->mysql_col_offset,
			TRUE, /* MySQL row format data */
			mysql_rec + templ->mysql_col_offset,
			templ->mysql_col_len,
			dict_table_is_comp(prebuilt->table));
next_column:
		;
	}

	/* If there is a FTS doc id column and it is not user supplied (
	generated by server) then assign it a new doc id. */
	if (prebuilt->table->fts) {

		ut_a(prebuilt->table->fts->doc_col != ULINT_UNDEFINED);

		fts_create_doc_id(prebuilt->table, row, prebuilt->heap);
	}
}

/****************************************************************//**
Handles user errors and lock waits detected by the database engine.
@return true if it was a lock wait and we should continue running the
query thread and in that case the thr is ALREADY in the running state. */
UNIV_INTERN
bool
row_mysql_handle_errors(
/*====================*/
	dberr_t*	new_err,/*!< out: possible new error encountered in
				lock wait, or if no new error, the value
				of trx->error_state at the entry of this
				function */
	trx_t*		trx,	/*!< in: transaction */
	que_thr_t*	thr,	/*!< in: query thread, or NULL */
	trx_savept_t*	savept)	/*!< in: savepoint, or NULL */
{
	dberr_t	err;

handle_new_error:
	err = trx->error_state;

	ut_a(err != DB_SUCCESS);

	trx->error_state = DB_SUCCESS;

	switch (err) {
	case DB_LOCK_WAIT_TIMEOUT:
		if (row_rollback_on_timeout) {
			trx_rollback_to_savepoint(trx, NULL);
			break;
		}
		/* fall through */
	case DB_DUPLICATE_KEY:
	case DB_FOREIGN_DUPLICATE_KEY:
	case DB_TOO_BIG_RECORD:
	case DB_UNDO_RECORD_TOO_BIG:
	case DB_ROW_IS_REFERENCED:
	case DB_NO_REFERENCED_ROW:
	case DB_CANNOT_ADD_CONSTRAINT:
	case DB_TOO_MANY_CONCURRENT_TRXS:
	case DB_OUT_OF_FILE_SPACE:
	case DB_READ_ONLY:
	case DB_FTS_INVALID_DOCID:
	case DB_INTERRUPTED:
	case DB_DICT_CHANGED:
		if (savept) {
<<<<<<< HEAD
=======
			if (lock_tables_are_being_altered(trx)) {
				err = DB_DEADLOCK;
				goto fake_deadlock;
			}

>>>>>>> 72742691
			/* Roll back the latest, possibly incomplete insertion
			or update */

			trx_rollback_to_savepoint(trx, savept);
		}
		/* MySQL will roll back the latest SQL statement */
		break;
	case DB_LOCK_WAIT:
		lock_wait_suspend_thread(thr);

		if (trx->error_state != DB_SUCCESS) {
			que_thr_stop_for_mysql(thr);

			goto handle_new_error;
		}

		*new_err = err;

		return(true);

	fake_deadlock:
	case DB_DEADLOCK:
	case DB_LOCK_TABLE_FULL:
		/* Roll back the whole transaction; this resolution was added
		to version 3.23.43 */

		trx_rollback_to_savepoint(trx, NULL);
		break;

	case DB_MUST_GET_MORE_FILE_SPACE:
		ib_logf(IB_LOG_LEVEL_FATAL,
			"The database cannot continue operation because"
			" of lack of space. You must add a new data file"
			" to my.cnf and restart the database.");

	case DB_CORRUPTION:
		ib_logf(IB_LOG_LEVEL_ERROR,
			"We detected index corruption in an InnoDB type"
			" table. You have to dump + drop + reimport the"
			" table or, in a case of widespread corruption,"
			" dump all InnoDB tables and recreate the whole"
			" tablespace. If the mysqld server crashes after"
			" the startup or when you dump the tables, look at"
			REFMAN "forcing-innodb-recovery.html for help.");
		break;
	case DB_FOREIGN_EXCEED_MAX_CASCADE:
		ib_logf(IB_LOG_LEVEL_ERROR,
			"Cannot delete/update rows with cascading foreign"
			" key constraints that exceed max depth of %lu."
			" Please drop excessive foreign constraints and"
			" try again", (ulong) DICT_FK_MAX_RECURSIVE_LOAD);
		break;
	default:
		ib_logf(IB_LOG_LEVEL_FATAL,
			"Unknown error code %lu: %s",
			(ulong) err, ut_strerr(err));
	}

	if (trx->error_state != DB_SUCCESS) {
		*new_err = trx->error_state;
	} else {
		*new_err = err;
	}

	trx->error_state = DB_SUCCESS;

	return(false);
}

/********************************************************************//**
Create a prebuilt struct for a MySQL table handle.
@return	own: a prebuilt struct */
UNIV_INTERN
row_prebuilt_t*
row_create_prebuilt(
/*================*/
	dict_table_t*	table,		/*!< in: Innobase table handle */
	ulint		mysql_row_len)	/*!< in: length in bytes of a row in
					the MySQL format */
{
	row_prebuilt_t*	prebuilt;
	mem_heap_t*	heap;
	dict_index_t*	clust_index;
	dtuple_t*	ref;
	ulint		ref_len;
	ulint		search_tuple_n_fields;

	search_tuple_n_fields = 2 * dict_table_get_n_cols(table);

	clust_index = dict_table_get_first_index(table);

	/* Make sure that search_tuple is long enough for clustered index */
	ut_a(2 * dict_table_get_n_cols(table) >= clust_index->n_fields);

	ref_len = dict_index_get_n_unique(clust_index);

#define PREBUILT_HEAP_INITIAL_SIZE	\
	( \
	sizeof(*prebuilt) \
	/* allocd in this function */ \
	+ DTUPLE_EST_ALLOC(search_tuple_n_fields) \
	+ DTUPLE_EST_ALLOC(ref_len) \
	/* allocd in row_prebuild_sel_graph() */ \
	+ sizeof(sel_node_t) \
	+ sizeof(que_fork_t) \
	+ sizeof(que_thr_t) \
	/* allocd in row_get_prebuilt_update_vector() */ \
	+ sizeof(upd_node_t) \
	+ sizeof(upd_t) \
	+ sizeof(upd_field_t) \
	  * dict_table_get_n_cols(table) \
	+ sizeof(que_fork_t) \
	+ sizeof(que_thr_t) \
	/* allocd in row_get_prebuilt_insert_row() */ \
	+ sizeof(ins_node_t) \
	/* mysql_row_len could be huge and we are not \
	sure if this prebuilt instance is going to be \
	used in inserts */ \
	+ (mysql_row_len < 256 ? mysql_row_len : 0) \
	+ DTUPLE_EST_ALLOC(dict_table_get_n_cols(table)) \
	+ sizeof(que_fork_t) \
	+ sizeof(que_thr_t) \
	)

	/* We allocate enough space for the objects that are likely to
	be created later in order to minimize the number of malloc()
	calls */
	heap = mem_heap_create(PREBUILT_HEAP_INITIAL_SIZE);

	prebuilt = static_cast<row_prebuilt_t*>(
		mem_heap_zalloc(heap, sizeof(*prebuilt)));

	prebuilt->magic_n = ROW_PREBUILT_ALLOCATED;
	prebuilt->magic_n2 = ROW_PREBUILT_ALLOCATED;

	prebuilt->table = table;

	prebuilt->sql_stat_start = TRUE;
	prebuilt->heap = heap;

	btr_pcur_reset(&prebuilt->pcur);
	btr_pcur_reset(&prebuilt->clust_pcur);

	prebuilt->select_lock_type = LOCK_NONE;
	prebuilt->stored_select_lock_type = LOCK_NONE_UNSET;

	prebuilt->search_tuple = dtuple_create(heap, search_tuple_n_fields);

	ref = dtuple_create(heap, ref_len);

	dict_index_copy_types(ref, clust_index, ref_len);

	prebuilt->clust_ref = ref;

	prebuilt->autoinc_error = DB_SUCCESS;
	prebuilt->autoinc_offset = 0;

	/* Default to 1, we will set the actual value later in
	ha_innobase::get_auto_increment(). */
	prebuilt->autoinc_increment = 1;

	prebuilt->autoinc_last_value = 0;

	/* During UPDATE and DELETE we need the doc id. */
	prebuilt->fts_doc_id = 0;

	prebuilt->mysql_row_len = mysql_row_len;

	return(prebuilt);
}

/********************************************************************//**
Free a prebuilt struct for a MySQL table handle. */
UNIV_INTERN
void
row_prebuilt_free(
/*==============*/
	row_prebuilt_t*	prebuilt,	/*!< in, own: prebuilt struct */
	ibool		dict_locked)	/*!< in: TRUE=data dictionary locked */
{
	if (prebuilt->magic_n != ROW_PREBUILT_ALLOCATED
	    || prebuilt->magic_n2 != ROW_PREBUILT_ALLOCATED) {

		ib_logf(IB_LOG_LEVEL_ERROR,
			"Trying to free a corrupt table handle."
			" magic_n %lu, magic_n2 %lu, table name ",
			(ulong) prebuilt->magic_n,
			(ulong) prebuilt->magic_n2);
		ut_print_name(stderr, NULL, TRUE, prebuilt->table->name);
		putc('\n', stderr);
		mem_analyze_corruption(prebuilt);
		ib_logf(IB_LOG_LEVEL_FATAL, "Memory Corruption");
	}

	prebuilt->magic_n = ROW_PREBUILT_FREED;
	prebuilt->magic_n2 = ROW_PREBUILT_FREED;

	btr_pcur_reset(&prebuilt->pcur);
	btr_pcur_reset(&prebuilt->clust_pcur);

	if (prebuilt->mysql_template) {
		mem_free(prebuilt->mysql_template);
	}

	if (prebuilt->ins_graph) {
		que_graph_free_recursive(prebuilt->ins_graph);
	}

	if (prebuilt->sel_graph) {
		que_graph_free_recursive(prebuilt->sel_graph);
	}

	if (prebuilt->upd_graph) {
		que_graph_free_recursive(prebuilt->upd_graph);
	}

	if (prebuilt->blob_heap) {
		mem_heap_free(prebuilt->blob_heap);
	}

	if (prebuilt->old_vers_heap) {
		mem_heap_free(prebuilt->old_vers_heap);
	}

	if (prebuilt->fetch_cache[0] != NULL) {
		byte*	base = prebuilt->fetch_cache[0] - 4;
		byte*	ptr = base;

		for (ulint i = 0; i < MYSQL_FETCH_CACHE_SIZE; i++) {
			byte*	row;
			ulint	magic1;
			ulint	magic2;

			magic1 = mach_read_from_4(ptr);
			ptr += 4;

			row = ptr;
			ptr += prebuilt->mysql_row_len;

			magic2 = mach_read_from_4(ptr);
			ptr += 4;

			if (ROW_PREBUILT_FETCH_MAGIC_N != magic1
			    || row != prebuilt->fetch_cache[i]
			    || ROW_PREBUILT_FETCH_MAGIC_N != magic2) {

				ib_logf(IB_LOG_LEVEL_ERROR,
					"Trying to free a corrupt"
					" fetch buffer.");
				mem_analyze_corruption(base);
				ib_logf(IB_LOG_LEVEL_FATAL,
					"Memory Corruption");
			}
		}

		mem_free(base);
	}

	dict_table_close(prebuilt->table, dict_locked, TRUE);

	mem_heap_free(prebuilt->heap);
}

/*********************************************************************//**
Updates the transaction pointers in query graphs stored in the prebuilt
struct. */
UNIV_INTERN
void
row_update_prebuilt_trx(
/*====================*/
	row_prebuilt_t*	prebuilt,	/*!< in/out: prebuilt struct
					in MySQL handle */
	trx_t*		trx)		/*!< in: transaction handle */
{
	if (trx->magic_n != TRX_MAGIC_N) {
		ib_logf(IB_LOG_LEVEL_ERROR,
			"Trying to use a corrupt trx handle. Magic n %lu",
			(ulong) trx->magic_n);
		mem_analyze_corruption(trx);
		ib_logf(IB_LOG_LEVEL_FATAL, "Memory Corruption");
	}

	if (prebuilt->magic_n != ROW_PREBUILT_ALLOCATED) {
		ib_logf(IB_LOG_LEVEL_ERROR,
			"Trying to use a corrupt table handle. "
			"Magic n %lu, table name;",
			(ulong) prebuilt->magic_n);
		ut_print_name(stderr, trx, TRUE, prebuilt->table->name);
		putc('\n', stderr);

		mem_analyze_corruption(prebuilt);
		ib_logf(IB_LOG_LEVEL_FATAL, "Memory Corruption");
	}

	prebuilt->trx = trx;

	if (prebuilt->ins_graph) {
		prebuilt->ins_graph->trx = trx;
	}

	if (prebuilt->upd_graph) {
		prebuilt->upd_graph->trx = trx;
	}

	if (prebuilt->sel_graph) {
		prebuilt->sel_graph->trx = trx;
	}
}

/*********************************************************************//**
Gets pointer to a prebuilt dtuple used in insertions. If the insert graph
has not yet been built in the prebuilt struct, then this function first
builds it.
@return	prebuilt dtuple; the column type information is also set in it */
static
dtuple_t*
row_get_prebuilt_insert_row(
/*========================*/
	row_prebuilt_t*	prebuilt)	/*!< in: prebuilt struct in MySQL
					handle */
{
	dict_table_t*		table	= prebuilt->table;

	ut_ad(prebuilt && table && prebuilt->trx);

	if (prebuilt->ins_node != 0) {

		/* Check if indexes have been dropped or added and we
		may need to rebuild the row insert template. */

		if (prebuilt->trx_id == table->def_trx_id
		    && UT_LIST_GET_LEN(prebuilt->ins_node->entry_list)
		    == UT_LIST_GET_LEN(table->indexes)) {

			return(prebuilt->ins_node->row);
		}

		ut_ad(prebuilt->trx_id < table->def_trx_id);

		que_graph_free_recursive(prebuilt->ins_graph);

		prebuilt->ins_graph = 0;
	}

	/* Create an insert node and query graph to the prebuilt struct */

	ins_node_t*		node;

	node = ins_node_create(INS_DIRECT, table, prebuilt->heap);

	prebuilt->ins_node = node;

	if (prebuilt->ins_upd_rec_buff == 0) {
		prebuilt->ins_upd_rec_buff = static_cast<byte*>(
			mem_heap_alloc(
				prebuilt->heap,
				prebuilt->mysql_row_len));
	}

	dtuple_t*	row;

	row = dtuple_create(prebuilt->heap, dict_table_get_n_cols(table));

	dict_table_copy_types(row, table);

	ins_node_set_new_row(node, row);

	prebuilt->ins_graph = static_cast<que_fork_t*>(
		que_node_get_parent(
			pars_complete_graph_for_exec(
				node,
				prebuilt->trx, prebuilt->heap)));

	prebuilt->ins_graph->state = QUE_FORK_ACTIVE;

	prebuilt->trx_id = table->def_trx_id;

	return(prebuilt->ins_node->row);
}

/*********************************************************************//**
Updates the table modification counter and calculates new estimates
for table and index statistics if necessary. */
UNIV_INLINE
void
row_update_statistics_if_needed(
/*============================*/
	dict_table_t*	table)	/*!< in: table */
{
	ib_uint64_t	counter;
	ib_uint64_t	n_rows;

	if (!table->stat_initialized) {
		DBUG_EXECUTE_IF(
			"test_upd_stats_if_needed_not_inited",
			fprintf(stderr, "test_upd_stats_if_needed_not_inited "
				"was executed\n");
		);
		return;
	}

	counter = table->stat_modified_counter++;
	n_rows = dict_table_get_n_rows(table);

	if (dict_stats_is_persistent_enabled(table)) {
		if (counter > n_rows / 10 /* 10% */
		    && dict_stats_auto_recalc_is_enabled(table)) {

			dict_stats_recalc_pool_add(table);
			table->stat_modified_counter = 0;
		}
		return;
	}

	/* Calculate new statistics if 1 / 16 of table has been modified
	since the last time a statistics batch was run.
	We calculate statistics at most every 16th round, since we may have
	a counter table which is very small and updated very often. */

	if (counter > 16 + n_rows / 16 /* 6.25% */) {

		ut_ad(!mutex_own(&dict_sys->mutex));
		/* this will reset table->stat_modified_counter to 0 */
		dict_stats_update(table, DICT_STATS_RECALC_TRANSIENT);
	}
}

/*********************************************************************//**
Sets an AUTO_INC type lock on the table mentioned in prebuilt. The
AUTO_INC lock gives exclusive access to the auto-inc counter of the
table. The lock is reserved only for the duration of an SQL statement.
It is not compatible with another AUTO_INC or exclusive lock on the
table.
@return	error code or DB_SUCCESS */
UNIV_INTERN
dberr_t
row_lock_table_autoinc_for_mysql(
/*=============================*/
	row_prebuilt_t*	prebuilt)	/*!< in: prebuilt struct in the MySQL
					table handle */
{
	trx_t*			trx	= prebuilt->trx;
	ins_node_t*		node	= prebuilt->ins_node;
	const dict_table_t*	table	= prebuilt->table;
	que_thr_t*		thr;
	dberr_t			err;
	ibool			was_lock_wait;

	ut_ad(trx);

	/* If we already hold an AUTOINC lock on the table then do nothing.
        Note: We peek at the value of the current owner without acquiring
	the lock mutex. **/
	if (trx == table->autoinc_trx) {

		return(DB_SUCCESS);
	}

	trx->op_info = "setting auto-inc lock";

	row_get_prebuilt_insert_row(prebuilt);
	node = prebuilt->ins_node;

	/* We use the insert query graph as the dummy graph needed
	in the lock module call */

	thr = que_fork_get_first_thr(prebuilt->ins_graph);

	que_thr_move_to_run_state_for_mysql(thr, trx);

run_again:
	thr->run_node = node;
	thr->prev_node = node;

	/* It may be that the current session has not yet started
	its transaction, or it has been committed: */

	trx_start_if_not_started_xa(trx, true);

	err = lock_table(0, prebuilt->table, LOCK_AUTO_INC, thr);

	trx->error_state = err;

	if (err != DB_SUCCESS) {
		que_thr_stop_for_mysql(thr);

		was_lock_wait = row_mysql_handle_errors(&err, trx, thr, NULL);

		if (was_lock_wait) {
			goto run_again;
		}

		trx->op_info = "";

		return(err);
	}

	que_thr_stop_for_mysql_no_error(thr, trx);

	trx->op_info = "";

	return(err);
}

/*********************************************************************//**
Sets a table lock on the table mentioned in prebuilt.
@return	error code or DB_SUCCESS */
UNIV_INTERN
dberr_t
row_lock_table_for_mysql(
/*=====================*/
	row_prebuilt_t*	prebuilt,	/*!< in: prebuilt struct in the MySQL
					table handle */
	dict_table_t*	table,		/*!< in: table to lock, or NULL
					if prebuilt->table should be
					locked as
					prebuilt->select_lock_type */
	ulint		mode)		/*!< in: lock mode of table
					(ignored if table==NULL) */
{
	trx_t*		trx		= prebuilt->trx;
	que_thr_t*	thr;
	dberr_t		err;
	ibool		was_lock_wait;

	ut_ad(trx);

	trx->op_info = "setting table lock";

	if (prebuilt->sel_graph == NULL) {
		/* Build a dummy select query graph */
		row_prebuild_sel_graph(prebuilt);
	}

	/* We use the select query graph as the dummy graph needed
	in the lock module call */

	thr = que_fork_get_first_thr(prebuilt->sel_graph);

	que_thr_move_to_run_state_for_mysql(thr, trx);

run_again:
	thr->run_node = thr;
	thr->prev_node = thr->common.parent;

	/* It may be that the current session has not yet started
	its transaction, or it has been committed: */

	trx_start_if_not_started_xa(trx, false);

	if (table) {
		err = lock_table(
			0, table,
			static_cast<enum lock_mode>(mode), thr);
	} else {
		err = lock_table(
			0, prebuilt->table,
			static_cast<enum lock_mode>(
				prebuilt->select_lock_type),
			thr);
	}

	trx->error_state = err;

	if (err != DB_SUCCESS) {
		que_thr_stop_for_mysql(thr);

		was_lock_wait = row_mysql_handle_errors(&err, trx, thr, NULL);

		if (was_lock_wait) {
			goto run_again;
		}

		trx->op_info = "";

		return(err);
	}

	que_thr_stop_for_mysql_no_error(thr, trx);

	trx->op_info = "";

	return(err);
}

/*********************************************************************//**
Does an insert for MySQL.
@return	error code or DB_SUCCESS */
UNIV_INTERN
dberr_t
row_insert_for_mysql(
/*=================*/
	byte*		mysql_rec,	/*!< in: row in the MySQL format */
	row_prebuilt_t*	prebuilt)	/*!< in: prebuilt struct in MySQL
					handle */
{
	trx_savept_t	savept;
	que_thr_t*	thr;
	dberr_t		err;
	ibool		was_lock_wait;
	trx_t*		trx		= prebuilt->trx;
	ins_node_t*	node		= prebuilt->ins_node;
	dict_table_t*	table		= prebuilt->table;

	ut_ad(trx);

	if (dict_table_is_discarded(prebuilt->table)) {
		ib_logf(IB_LOG_LEVEL_ERROR,
			"The table %s doesn't have a corresponding "
			"tablespace, it was discarded.",
			prebuilt->table->name);

		return(DB_TABLESPACE_DELETED);

	} else if (prebuilt->table->ibd_file_missing) {

		ib_logf(IB_LOG_LEVEL_ERROR,
			".ibd file is missing for table %s",
			prebuilt->table->name);

		return(DB_TABLESPACE_NOT_FOUND);

	} else if (prebuilt->magic_n != ROW_PREBUILT_ALLOCATED) {
		ib_logf(IB_LOG_LEVEL_ERROR,
			"Trying to free a corrupt table handle."
			" Magic n %lu, table name;",
			(ulong) prebuilt->magic_n);
		ut_print_name(stderr, trx, TRUE, prebuilt->table->name);
		putc('\n', stderr);

		mem_analyze_corruption(prebuilt);
		ib_logf(IB_LOG_LEVEL_FATAL, "Memory Corruption");

	} else if (srv_sys_space.created_new_raw() || srv_force_recovery) {
		ib_logf(IB_LOG_LEVEL_ERROR,
			"A new raw disk partition was initialized or"
			" innodb_force_recovery is on: We do not allow"
			" database modifications by the user. Shut down"
			" mysqld and edit my.cnf so that newraw is replaced"
			" with raw, and innodb_force_... is removed.");

		return(DB_ERROR);
	}

	trx->op_info = "inserting";

	row_mysql_delay_if_needed();

	trx_start_if_not_started_xa(trx, true);

	row_get_prebuilt_insert_row(prebuilt);
	node = prebuilt->ins_node;

	row_mysql_convert_row_to_innobase(node->row, prebuilt, mysql_rec);

	savept = trx_savept_take(trx);

	thr = que_fork_get_first_thr(prebuilt->ins_graph);

	if (prebuilt->sql_stat_start) {
		node->state = INS_NODE_SET_IX_LOCK;
		prebuilt->sql_stat_start = FALSE;
	} else {
		node->state = INS_NODE_ALLOC_ROW_ID;
	}

	que_thr_move_to_run_state_for_mysql(thr, trx);

run_again:
	thr->run_node = node;
	thr->prev_node = node;

	row_ins_step(thr);

	err = trx->error_state;

	if (err != DB_SUCCESS) {
error_exit:
		que_thr_stop_for_mysql(thr);

		/* FIXME: What's this ? */
		thr->lock_state = QUE_THR_LOCK_ROW;

		was_lock_wait = row_mysql_handle_errors(
			&err, trx, thr, &savept);

		thr->lock_state = QUE_THR_LOCK_NOLOCK;

		if (was_lock_wait) {
			ut_ad(node->state == INS_NODE_INSERT_ENTRIES
			      || node->state == INS_NODE_ALLOC_ROW_ID);
			goto run_again;
		}

		trx->op_info = "";

		return(err);
	}

	if (dict_table_has_fts_index(table)) {
		doc_id_t	doc_id;

		/* Extract the doc id from the hidden FTS column */
		doc_id = fts_get_doc_id_from_row(table, node->row);

		if (doc_id <= 0) {
			fprintf(stderr,
				"InnoDB: FTS Doc ID must be large than 0 \n");
			err = DB_FTS_INVALID_DOCID;
			trx->error_state = DB_FTS_INVALID_DOCID;
			goto error_exit;
		}

		if (!DICT_TF2_FLAG_IS_SET(table, DICT_TF2_FTS_HAS_DOC_ID)) {
			doc_id_t	next_doc_id
				= table->fts->cache->next_doc_id;

			if (doc_id < next_doc_id) {
				fprintf(stderr,
					"InnoDB: FTS Doc ID must be large than"
					" "UINT64PF" for table",
					next_doc_id - 1);
				ut_print_name(stderr, trx, TRUE, table->name);
				putc('\n', stderr);

				err = DB_FTS_INVALID_DOCID;
				trx->error_state = DB_FTS_INVALID_DOCID;
				goto error_exit;
			}

			/* Difference between Doc IDs are restricted within
			4 bytes integer. See fts_get_encoded_len() */

			if (doc_id - next_doc_id >= FTS_DOC_ID_MAX_STEP) {
				fprintf(stderr,
					"InnoDB: Doc ID "UINT64PF" is too"
					" big. Its difference with largest"
					" used Doc ID "UINT64PF" cannot"
					" exceed or equal to %d\n",
					doc_id, next_doc_id - 1,
					FTS_DOC_ID_MAX_STEP);
				err = DB_FTS_INVALID_DOCID;
				trx->error_state = DB_FTS_INVALID_DOCID;
				goto error_exit;
			}
		}

		/* Pass NULL for the columns affected, since an INSERT affects
		all FTS indexes. */
		fts_trx_add_op(trx, table, doc_id, FTS_INSERT, NULL);
	}

	que_thr_stop_for_mysql_no_error(thr, trx);

	srv_stats.n_rows_inserted.add((size_t)trx->id, 1);

	/* Not protected by dict_table_stats_lock() for performance
	reasons, we would rather get garbage in stat_n_rows (which is
	just an estimate anyway) than protecting the following code
	with a latch. */
	dict_table_n_rows_inc(table);

	row_update_statistics_if_needed(table);
	trx->op_info = "";

	return(err);
}

/*********************************************************************//**
Builds a dummy query graph used in selects. */
UNIV_INTERN
void
row_prebuild_sel_graph(
/*===================*/
	row_prebuilt_t*	prebuilt)	/*!< in: prebuilt struct in MySQL
					handle */
{
	sel_node_t*	node;

	ut_ad(prebuilt && prebuilt->trx);

	if (prebuilt->sel_graph == NULL) {

		node = sel_node_create(prebuilt->heap);

		prebuilt->sel_graph = static_cast<que_fork_t*>(
			que_node_get_parent(
				pars_complete_graph_for_exec(
					static_cast<sel_node_t*>(node),
					prebuilt->trx, prebuilt->heap)));

		prebuilt->sel_graph->state = QUE_FORK_ACTIVE;
	}
}

/*********************************************************************//**
Creates an query graph node of 'update' type to be used in the MySQL
interface.
@return	own: update node */
UNIV_INTERN
upd_node_t*
row_create_update_node_for_mysql(
/*=============================*/
	dict_table_t*	table,	/*!< in: table to update */
	mem_heap_t*	heap)	/*!< in: mem heap from which allocated */
{
	upd_node_t*	node;

	node = upd_node_create(heap);

	node->in_mysql_interface = TRUE;
	node->is_delete = FALSE;
	node->searched_update = FALSE;
	node->select = NULL;
	node->pcur = btr_pcur_create_for_mysql();
	node->table = table;

	node->update = upd_create(dict_table_get_n_cols(table), heap);

	node->update_n_fields = dict_table_get_n_cols(table);

	UT_LIST_INIT(node->columns);
	node->has_clust_rec_x_lock = TRUE;
	node->cmpl_info = 0;

	node->table_sym = NULL;
	node->col_assign_list = NULL;

	return(node);
}

/*********************************************************************//**
Gets pointer to a prebuilt update vector used in updates. If the update
graph has not yet been built in the prebuilt struct, then this function
first builds it.
@return	prebuilt update vector */
UNIV_INTERN
upd_t*
row_get_prebuilt_update_vector(
/*===========================*/
	row_prebuilt_t*	prebuilt)	/*!< in: prebuilt struct in MySQL
					handle */
{
	dict_table_t*	table	= prebuilt->table;
	upd_node_t*	node;

	ut_ad(prebuilt && table && prebuilt->trx);

	if (prebuilt->upd_node == NULL) {

		/* Not called before for this handle: create an update node
		and query graph to the prebuilt struct */

		node = row_create_update_node_for_mysql(table, prebuilt->heap);

		prebuilt->upd_node = node;

		prebuilt->upd_graph = static_cast<que_fork_t*>(
			que_node_get_parent(
				pars_complete_graph_for_exec(
					static_cast<upd_node_t*>(node),
					prebuilt->trx, prebuilt->heap)));

		prebuilt->upd_graph->state = QUE_FORK_ACTIVE;
	}

	return(prebuilt->upd_node->update);
}

/********************************************************************
Handle an update of a column that has an FTS index. */
static
void
row_fts_do_update(
/*==============*/
	trx_t*		trx,		/* in: transaction */
	dict_table_t*	table,		/* in: Table with FTS index */
	doc_id_t	old_doc_id,	/* in: old document id */
	doc_id_t	new_doc_id)	/* in: new document id */
{
	if (trx->fts_next_doc_id) {
		fts_trx_add_op(trx, table, old_doc_id, FTS_DELETE, NULL);
		fts_trx_add_op(trx, table, new_doc_id, FTS_INSERT, NULL);
	}
}

/************************************************************************
Handles FTS matters for an update or a delete.
NOTE: should not be called if the table does not have an FTS index. .*/
static
dberr_t
row_fts_update_or_delete(
/*=====================*/
	row_prebuilt_t*	prebuilt)	/* in: prebuilt struct in MySQL
					handle */
{
	trx_t*		trx = prebuilt->trx;
	dict_table_t*	table = prebuilt->table;
	upd_node_t*	node = prebuilt->upd_node;
	doc_id_t	old_doc_id = prebuilt->fts_doc_id;

	ut_a(dict_table_has_fts_index(prebuilt->table));

	/* Deletes are simple; get them out of the way first. */
	if (node->is_delete) {
		/* A delete affects all FTS indexes, so we pass NULL */
		fts_trx_add_op(trx, table, old_doc_id, FTS_DELETE, NULL);
	} else {
		doc_id_t	new_doc_id;

		new_doc_id = fts_read_doc_id((byte*) &trx->fts_next_doc_id);

		if (new_doc_id == 0) {
			fprintf(stderr, " InnoDB FTS: Doc ID cannot be 0 \n");
			return(DB_FTS_INVALID_DOCID);
		}

		row_fts_do_update(trx, table, old_doc_id, new_doc_id);
	}

	return(DB_SUCCESS);
}

/*********************************************************************//**
Initialize the Doc ID system for FK table with FTS index */
static
void
init_fts_doc_id_for_ref(
/*====================*/
	dict_table_t*	table,		/*!< in: table */
	ulint*		depth)		/*!< in: recusive call depth */
{
	dict_foreign_t* foreign;

	foreign = UT_LIST_GET_FIRST(table->referenced_list);

	table->fk_max_recusive_level = 0;

	(*depth)++;

	/* Limit on tables involved in cascading delete/update */
	if (*depth > FK_MAX_CASCADE_DEL) {
		return;
	}

	/* Loop through this table's referenced list and also
	recursively traverse each table's foreign table list */
	while (foreign && foreign->foreign_table) {
		if (foreign->foreign_table->fts) {
			fts_init_doc_id(foreign->foreign_table);
		}

		if (UT_LIST_GET_LEN(foreign->foreign_table->referenced_list)
		    > 0 && foreign->foreign_table != table) {
			init_fts_doc_id_for_ref(foreign->foreign_table, depth);
		}

		foreign = UT_LIST_GET_NEXT(referenced_list, foreign);
	}
}

/*********************************************************************//**
Does an update or delete of a row for MySQL.
@return	error code or DB_SUCCESS */
UNIV_INTERN
dberr_t
row_update_for_mysql(
/*=================*/
	byte*		mysql_rec,	/*!< in: the row to be updated, in
					the MySQL format */
	row_prebuilt_t*	prebuilt)	/*!< in: prebuilt struct in MySQL
					handle */
{
	trx_savept_t	savept;
	dberr_t		err;
	que_thr_t*	thr;
	ibool		was_lock_wait;
	dict_index_t*	clust_index;
	/*	ulint		ref_len; */
	upd_node_t*	node;
	dict_table_t*	table		= prebuilt->table;
	trx_t*		trx		= prebuilt->trx;
	ulint		fk_depth	= 0;

	ut_ad(prebuilt && trx);
	UT_NOT_USED(mysql_rec);

	if (prebuilt->table->ibd_file_missing) {
		ut_print_timestamp(stderr);
		ib_logf(IB_LOG_LEVEL_ERROR,
			"MySQL is trying to use a table handle but the .ibd"
			" file for table %s does not exist. Have you deleted"
			" the .ibd file from the database directory under"
			" the MySQL datadir, or have you used DISCARD"
			" TABLESPACE?  Please refer to " REFMAN
			"innodb-troubleshooting.html to see how you can"
			" resolve the problem.",
			prebuilt->table->name);
		return(DB_ERROR);
	}

	if (prebuilt->magic_n != ROW_PREBUILT_ALLOCATED) {
		ib_logf(IB_LOG_LEVEL_ERROR,
			"Trying to free a corrupt table handle."
			" Magic n %lu, table name;",
			(ulong) prebuilt->magic_n);
		ut_print_name(stderr, trx, TRUE, prebuilt->table->name);
		putc('\n', stderr);

		mem_analyze_corruption(prebuilt);
		ib_logf(IB_LOG_LEVEL_FATAL, "Memory Corruption");
	}

	if (srv_sys_space.created_new_raw() || srv_force_recovery) {
		ib_logf(IB_LOG_LEVEL_ERROR,
			"A new raw disk partition was initialized or"
			" innodb_force_recovery is on: we do not allow"
			" database modifications by the user. Shut down"
			" mysqld and edit my.cnf so that newraw is replaced"
			" with raw, and innodb_force_... is removed.");

		return(DB_ERROR);
	}

	DEBUG_SYNC_C("innodb_row_update_for_mysql_begin");

	trx->op_info = "updating or deleting";

	row_mysql_delay_if_needed();

	init_fts_doc_id_for_ref(table, &fk_depth);

	trx_start_if_not_started_xa(trx, true);

	if (dict_table_is_referenced_by_foreign_key(table)) {
		/* Share lock the data dictionary to prevent any
		table dictionary (for foreign constraint) change.
		This is similar to row_ins_check_foreign_constraint
		check protect by the dictionary lock as well.
		In the future, this can be removed once the Foreign
		key MDL is implemented */
		row_mysql_freeze_data_dictionary(trx);
		init_fts_doc_id_for_ref(table, &fk_depth);
		row_mysql_unfreeze_data_dictionary(trx);
	}

	node = prebuilt->upd_node;

	clust_index = dict_table_get_first_index(table);

	if (prebuilt->pcur.btr_cur.index == clust_index) {
		btr_pcur_copy_stored_position(node->pcur, &prebuilt->pcur);
	} else {
		btr_pcur_copy_stored_position(node->pcur,
					      &prebuilt->clust_pcur);
	}

	ut_a(node->pcur->rel_pos == BTR_PCUR_ON);

	/* MySQL seems to call rnd_pos before updating each row it
	has cached: we can get the correct cursor position from
	prebuilt->pcur; NOTE that we cannot build the row reference
	from mysql_rec if the clustered index was automatically
	generated for the table: MySQL does not know anything about
	the row id used as the clustered index key */

	savept = trx_savept_take(trx);

	thr = que_fork_get_first_thr(prebuilt->upd_graph);

	node->state = UPD_NODE_UPDATE_CLUSTERED;

	ut_ad(!prebuilt->sql_stat_start);

	que_thr_move_to_run_state_for_mysql(thr, trx);

run_again:
	thr->run_node = node;
	thr->prev_node = node;
	thr->fk_cascade_depth = 0;

	row_upd_step(thr);

	err = trx->error_state;

	/* Reset fk_cascade_depth back to 0 */
	thr->fk_cascade_depth = 0;

	if (err != DB_SUCCESS) {
		que_thr_stop_for_mysql(thr);

		if (err == DB_RECORD_NOT_FOUND) {
			trx->error_state = DB_SUCCESS;
			trx->op_info = "";

			return(err);
		}

		thr->lock_state= QUE_THR_LOCK_ROW;

		DEBUG_SYNC(trx->mysql_thd, "row_update_for_mysql_error");

		was_lock_wait = row_mysql_handle_errors(&err, trx, thr,
							&savept);
		thr->lock_state= QUE_THR_LOCK_NOLOCK;

		if (was_lock_wait) {
			goto run_again;
		}

		trx->op_info = "";

		return(err);
	}

	que_thr_stop_for_mysql_no_error(thr, trx);

	if (dict_table_has_fts_index(table)
	    && trx->fts_next_doc_id != UINT64_UNDEFINED) {
		err = row_fts_update_or_delete(prebuilt);
		if (err != DB_SUCCESS) {
			trx->op_info = "";
			return(err);
		}
	}

	if (node->is_delete) {
		/* Not protected by dict_table_stats_lock() for performance
		reasons, we would rather get garbage in stat_n_rows (which is
		just an estimate anyway) than protecting the following code
		with a latch. */
		dict_table_n_rows_dec(prebuilt->table);

		srv_stats.n_rows_deleted.add((size_t)trx->id, 1);
	} else {
		srv_stats.n_rows_updated.add((size_t)trx->id, 1);
	}

	/* We update table statistics only if it is a DELETE or UPDATE
	that changes indexed columns, UPDATEs that change only non-indexed
	columns would not affect statistics. */
	if (node->is_delete || !(node->cmpl_info & UPD_NODE_NO_ORD_CHANGE)) {
		row_update_statistics_if_needed(prebuilt->table);
	}

	trx->op_info = "";

	return(err);
}

/*********************************************************************//**
This can only be used when srv_locks_unsafe_for_binlog is TRUE or this
session is using a READ COMMITTED or READ UNCOMMITTED isolation level.
Before calling this function row_search_for_mysql() must have
initialized prebuilt->new_rec_locks to store the information which new
record locks really were set. This function removes a newly set
clustered index record lock under prebuilt->pcur or
prebuilt->clust_pcur.  Thus, this implements a 'mini-rollback' that
releases the latest clustered index record lock we set.
@return error code or DB_SUCCESS */
UNIV_INTERN
void
row_unlock_for_mysql(
/*=================*/
	row_prebuilt_t*	prebuilt,	/*!< in/out: prebuilt struct in MySQL
					handle */
	ibool		has_latches_on_recs)/*!< in: TRUE if called so
					that we have the latches on
					the records under pcur and
					clust_pcur, and we do not need
					to reposition the cursors. */
{
	btr_pcur_t*	pcur		= &prebuilt->pcur;
	btr_pcur_t*	clust_pcur	= &prebuilt->clust_pcur;
	trx_t*		trx		= prebuilt->trx;

	ut_ad(prebuilt && trx);

	if (UNIV_UNLIKELY
	    (!srv_locks_unsafe_for_binlog
	     && trx->isolation_level > TRX_ISO_READ_COMMITTED)) {

		fprintf(stderr,
			"InnoDB: Error: calling row_unlock_for_mysql though\n"
			"InnoDB: innodb_locks_unsafe_for_binlog is FALSE and\n"
			"InnoDB: this session is not using"
			" READ COMMITTED isolation level.\n");
		return;
	}

	trx->op_info = "unlock_row";

	if (prebuilt->new_rec_locks >= 1) {

		const rec_t*	rec;
		dict_index_t*	index;
		trx_id_t	rec_trx_id;
		mtr_t		mtr;

		mtr_start(&mtr);

		/* Restore the cursor position and find the record */

		if (!has_latches_on_recs) {
			btr_pcur_restore_position(BTR_SEARCH_LEAF, pcur, &mtr);
		}

		rec = btr_pcur_get_rec(pcur);
		index = btr_pcur_get_btr_cur(pcur)->index;

		if (prebuilt->new_rec_locks >= 2) {
			/* Restore the cursor position and find the record
			in the clustered index. */

			if (!has_latches_on_recs) {
				btr_pcur_restore_position(BTR_SEARCH_LEAF,
							  clust_pcur, &mtr);
			}

			rec = btr_pcur_get_rec(clust_pcur);
			index = btr_pcur_get_btr_cur(clust_pcur)->index;
		}

		if (!dict_index_is_clust(index)) {
			/* This is not a clustered index record.  We
			do not know how to unlock the record. */
			goto no_unlock;
		}

		/* If the record has been modified by this
		transaction, do not unlock it. */

		if (index->trx_id_offset) {
			rec_trx_id = trx_read_trx_id(rec
						     + index->trx_id_offset);
		} else {
			mem_heap_t*	heap			= NULL;
			ulint	offsets_[REC_OFFS_NORMAL_SIZE];
			ulint*	offsets				= offsets_;

			rec_offs_init(offsets_);
			offsets = rec_get_offsets(rec, index, offsets,
						  ULINT_UNDEFINED, &heap);

			rec_trx_id = row_get_rec_trx_id(rec, index, offsets);

			if (UNIV_LIKELY_NULL(heap)) {
				mem_heap_free(heap);
			}
		}

		if (rec_trx_id != trx->id) {
			/* We did not update the record: unlock it */

			rec = btr_pcur_get_rec(pcur);

			lock_rec_unlock(
				trx,
				btr_pcur_get_block(pcur),
				rec,
				static_cast<enum lock_mode>(
					prebuilt->select_lock_type));

			if (prebuilt->new_rec_locks >= 2) {
				rec = btr_pcur_get_rec(clust_pcur);

				lock_rec_unlock(
					trx,
					btr_pcur_get_block(clust_pcur),
					rec,
					static_cast<enum lock_mode>(
						prebuilt->select_lock_type));
			}
		}
no_unlock:
		mtr_commit(&mtr);
	}

	trx->op_info = "";
}

/**********************************************************************//**
Does a cascaded delete or set null in a foreign key operation.
@return	error code or DB_SUCCESS */
UNIV_INTERN
dberr_t
row_update_cascade_for_mysql(
/*=========================*/
	que_thr_t*	thr,	/*!< in: query thread */
	upd_node_t*	node,	/*!< in: update node used in the cascade
				or set null operation */
	dict_table_t*	table)	/*!< in: table where we do the operation */
{
	dberr_t	err;
	trx_t*	trx;

	trx = thr_get_trx(thr);

	/* Increment fk_cascade_depth to record the recursive call depth on
	a single update/delete that affects multiple tables chained
	together with foreign key relations. */
	thr->fk_cascade_depth++;

	if (thr->fk_cascade_depth > FK_MAX_CASCADE_DEL) {
		return(DB_FOREIGN_EXCEED_MAX_CASCADE);
	}
run_again:
	thr->run_node = node;
	thr->prev_node = node;

	DEBUG_SYNC_C("foreign_constraint_update_cascade");

	row_upd_step(thr);

	/* The recursive call for cascading update/delete happens
	in above row_upd_step(), reset the counter once we come
	out of the recursive call, so it does not accumulate for
	different row deletes */
	thr->fk_cascade_depth = 0;

	err = trx->error_state;

	/* Note that the cascade node is a subnode of another InnoDB
	query graph node. We do a normal lock wait in this node, but
	all errors are handled by the parent node. */

	if (err == DB_LOCK_WAIT) {
		/* Handle lock wait here */

		que_thr_stop_for_mysql(thr);

		thr->lock_state = QUE_THR_LOCK_ROW;

		lock_wait_suspend_thread(thr);

		thr->lock_state = QUE_THR_LOCK_NOLOCK;

		/* Note that a lock wait may also end in a lock wait timeout,
		or this transaction is picked as a victim in selective
		deadlock resolution */

		if (trx->error_state != DB_SUCCESS) {

			return(trx->error_state);
		}

		/* Retry operation after a normal lock wait */

		goto run_again;
	}

	if (err != DB_SUCCESS) {

		return(err);
	}

	if (node->is_delete) {
		/* Not protected by dict_table_stats_lock() for performance
		reasons, we would rather get garbage in stat_n_rows (which is
		just an estimate anyway) than protecting the following code
		with a latch. */
		dict_table_n_rows_dec(table);

		srv_stats.n_rows_deleted.add((size_t)trx->id, 1);
	} else {
		srv_stats.n_rows_updated.add((size_t)trx->id, 1);
	}

	row_update_statistics_if_needed(table);

	return(err);
}

/*********************************************************************//**
Checks if a table is such that we automatically created a clustered
index on it (on row id).
@return	TRUE if the clustered index was generated automatically */
UNIV_INTERN
ibool
row_table_got_default_clust_index(
/*==============================*/
	const dict_table_t*	table)	/*!< in: table */
{
	const dict_index_t*	clust_index;

	clust_index = dict_table_get_first_index(table);

	return(dict_index_get_nth_col(clust_index, 0)->mtype == DATA_SYS);
}

/*********************************************************************//**
Locks the data dictionary in shared mode from modifications, for performing
foreign key check, rollback, or other operation invisible to MySQL. */
UNIV_INTERN
void
row_mysql_freeze_data_dictionary_func(
/*==================================*/
	trx_t*		trx,	/*!< in/out: transaction */
	const char*	file,	/*!< in: file name */
	ulint		line)	/*!< in: line number */
{
	ut_a(trx->dict_operation_lock_mode == 0);

	rw_lock_s_lock_inline(&dict_operation_lock, 0, file, line);

	trx->dict_operation_lock_mode = RW_S_LATCH;
}

/*********************************************************************//**
Unlocks the data dictionary shared lock. */
UNIV_INTERN
void
row_mysql_unfreeze_data_dictionary(
/*===============================*/
	trx_t*	trx)	/*!< in/out: transaction */
{
	ut_ad(lock_trx_has_sys_table_locks(trx) == NULL);

	ut_a(trx->dict_operation_lock_mode == RW_S_LATCH);

	rw_lock_s_unlock(&dict_operation_lock);

	trx->dict_operation_lock_mode = 0;
}

/*********************************************************************//**
Locks the data dictionary exclusively for performing a table create or other
data dictionary modification operation. */
UNIV_INTERN
void
row_mysql_lock_data_dictionary_func(
/*================================*/
	trx_t*		trx,	/*!< in/out: transaction */
	const char*	file,	/*!< in: file name */
	ulint		line)	/*!< in: line number */
{
	ut_a(trx->dict_operation_lock_mode == 0
	     || trx->dict_operation_lock_mode == RW_X_LATCH);

	/* Serialize data dictionary operations with dictionary mutex:
	no deadlocks or lock waits can occur then in these operations */

	rw_lock_x_lock_inline(&dict_operation_lock, 0, file, line);
	trx->dict_operation_lock_mode = RW_X_LATCH;

	mutex_enter(&(dict_sys->mutex));
}

/*********************************************************************//**
Unlocks the data dictionary exclusive lock. */
UNIV_INTERN
void
row_mysql_unlock_data_dictionary(
/*=============================*/
	trx_t*	trx)	/*!< in/out: transaction */
{
	ut_ad(lock_trx_has_sys_table_locks(trx) == NULL);

	ut_a(trx->dict_operation_lock_mode == RW_X_LATCH);

	/* Serialize data dictionary operations with dictionary mutex:
	no deadlocks can occur then in these operations */

	mutex_exit(&(dict_sys->mutex));
	rw_lock_x_unlock(&dict_operation_lock);

	trx->dict_operation_lock_mode = 0;
}

/*********************************************************************//**
Creates a table for MySQL. If the name of the table ends in
one of "innodb_monitor", "innodb_lock_monitor", "innodb_tablespace_monitor",
"innodb_table_monitor", then this will also start the printing of monitor
output by the master thread. If the table name ends in "innodb_mem_validate",
InnoDB will try to invoke mem_validate(). On failure the transaction will
be rolled back and the 'table' object will be freed.
@return	error code or DB_SUCCESS */
UNIV_INTERN
dberr_t
row_create_table_for_mysql(
/*=======================*/
	dict_table_t*	table,	/*!< in, own: table definition
				(will be freed, or on DB_SUCCESS
				added to the data dictionary cache) */
	trx_t*		trx,	/*!< in/out: transaction */
	bool		commit)	/*!< in: if true, commit the transaction */
{
	tab_node_t*	node;
	mem_heap_t*	heap;
	que_thr_t*	thr;
	const char*	table_name;
	ulint		table_name_len;
	dberr_t		err;

#ifdef UNIV_SYNC_DEBUG
	ut_ad(rw_lock_own(&dict_operation_lock, RW_LOCK_EX));
#endif /* UNIV_SYNC_DEBUG */
	ut_ad(mutex_own(&(dict_sys->mutex)));
	ut_ad(trx->dict_operation_lock_mode == RW_X_LATCH);

	DBUG_EXECUTE_IF(
		"ib_create_table_fail_at_start_of_row_create_table_for_mysql",
		goto err_exit;
	);

	if (srv_sys_space.created_new_raw()) {
		fputs("InnoDB: A new raw disk partition was initialized:\n"
		      "InnoDB: we do not allow database modifications"
		      " by the user.\n"
		      "InnoDB: Shut down mysqld and edit my.cnf so that newraw"
		      " is replaced with raw.\n", stderr);
err_exit:
		dict_mem_table_free(table);

		if (commit) {
			trx_commit_for_mysql(trx);
		}

		return(DB_ERROR);
	}

	trx->op_info = "creating table";

	if (row_mysql_is_system_table(table->name)) {

		fprintf(stderr,
			"InnoDB: Error: trying to create a MySQL system"
			" table %s of type InnoDB.\n"
			"InnoDB: MySQL system tables must be"
			" of the MyISAM type!\n",
			table->name);
		goto err_exit;
	}

	trx_start_if_not_started_xa(trx, true);

	/* The table name is prefixed with the database name and a '/'.
	Certain table names starting with 'innodb_' have their special
	meaning regardless of the database name.  Thus, we need to
	ignore the database name prefix in the comparisons. */
	table_name = dict_remove_db_name(table->name);
	table_name_len = strlen(table_name) + 1;

	if (STR_EQ(table_name, table_name_len, S_innodb_monitor)) {

		/* Table equals "innodb_monitor":
		start monitor prints */

		srv_print_innodb_monitor = TRUE;

		/* The lock timeout monitor thread also takes care
		of InnoDB monitor prints */

		os_event_set(lock_sys->timeout_event);
	} else if (STR_EQ(table_name, table_name_len,
			  S_innodb_lock_monitor)) {

		srv_print_innodb_monitor = TRUE;
		srv_print_innodb_lock_monitor = TRUE;
		os_event_set(lock_sys->timeout_event);
	} else if (STR_EQ(table_name, table_name_len,
			  S_innodb_tablespace_monitor)) {

		srv_print_innodb_tablespace_monitor = TRUE;
		os_event_set(lock_sys->timeout_event);
	} else if (STR_EQ(table_name, table_name_len,
			  S_innodb_table_monitor)) {

		srv_print_innodb_table_monitor = TRUE;
		os_event_set(lock_sys->timeout_event);
#ifdef UNIV_MEM_DEBUG
	} else if (STR_EQ(table_name, table_name_len,
			  S_innodb_mem_validate)) {
		/* We define here a debugging feature intended for
		developers */

		fputs("Validating InnoDB memory:\n"
		      "to use this feature you must compile InnoDB with\n"
		      "UNIV_MEM_DEBUG defined in univ.i and"
		      " the server must be\n"
		      "quiet because allocation from a mem heap"
		      " is not protected\n"
		      "by any semaphore.\n", stderr);
		ut_a(mem_validate());
		fputs("Memory validated\n", stderr);
#endif /* UNIV_MEM_DEBUG */
	}

	heap = mem_heap_create(512);

	switch (trx_get_dict_operation(trx)) {
	case TRX_DICT_OP_NONE:
		trx_set_dict_operation(trx, TRX_DICT_OP_TABLE);
	case TRX_DICT_OP_TABLE:
		break;
	case TRX_DICT_OP_INDEX:
		/* If the transaction was previously flagged as
		TRX_DICT_OP_INDEX, we should be creating auxiliary
		tables for full-text indexes. */
		ut_ad(strstr(table->name, "/FTS_") != NULL);
	}

	node = tab_create_graph_create(table, heap, commit);

	thr = pars_complete_graph_for_exec(node, trx, heap);

	ut_a(thr == que_fork_start_command(
			static_cast<que_fork_t*>(que_node_get_parent(thr))));

	que_run_threads(thr);

	err = trx->error_state;

	if (!Tablespace::is_system_tablespace(table->space)) {
		ut_a(DICT_TF2_FLAG_IS_SET(table, DICT_TF2_USE_TABLESPACE));

		/* Update SYS_TABLESPACES and SYS_DATAFILES if a new
		tablespace was created. */
		if (err == DB_SUCCESS) {
			char*	path;
			path = fil_space_get_first_path(table->space);

			err = dict_create_add_tablespace_to_dictionary(
				table->space, table->name,
				fil_space_get_flags(table->space),
				path, trx, commit);

			mem_free(path);
		}

		if (err != DB_SUCCESS) {
			/* We must delete the link file. */
			fil_delete_link_file(table->name);
		}
	}

	switch (err) {
	case DB_SUCCESS:
		break;
	case DB_OUT_OF_FILE_SPACE:
		trx->error_state = DB_SUCCESS;
		trx_rollback_to_savepoint(trx, NULL);

		ut_print_timestamp(stderr);
		fputs("  InnoDB: Warning: cannot create table ",
		      stderr);
		ut_print_name(stderr, trx, TRUE, table->name);
		fputs(" because tablespace full\n", stderr);

		if (dict_table_open_on_name(table->name, TRUE, FALSE,
					    DICT_ERR_IGNORE_NONE)) {

			/* Make things easy for the drop table code. */

			if (table->can_be_evicted) {
				dict_table_move_from_lru_to_non_lru(table);
			}

			dict_table_close(table, TRUE, FALSE);

			row_drop_table_for_mysql(table->name, trx, FALSE);

			if (commit) {
				trx_commit_for_mysql(trx);
			}
		} else {
			dict_mem_table_free(table);
		}

		break;

	case DB_TOO_MANY_CONCURRENT_TRXS:
		/* We already have .ibd file here. it should be deleted. */

		if (table->space
		    && fil_delete_tablespace(
			    table->space,
			    BUF_REMOVE_FLUSH_NO_WRITE)
		    != DB_SUCCESS) {

			ut_print_timestamp(stderr);
			fprintf(stderr,
				"  InnoDB: Error: not able to"
				" delete tablespace %lu of table ",
				(ulong) table->space);
			ut_print_name(stderr, trx, TRUE, table->name);
			fputs("!\n", stderr);
		}
		/* fall through */

	case DB_DUPLICATE_KEY:
	case DB_TABLESPACE_EXISTS:
	default:
		trx->error_state = DB_SUCCESS;
		trx_rollback_to_savepoint(trx, NULL);
		dict_mem_table_free(table);
		break;
	}

	que_graph_free((que_t*) que_node_get_parent(thr));

	trx->op_info = "";

	return(err);
}

/*********************************************************************//**
Does an index creation operation for MySQL. TODO: currently failure
to create an index results in dropping the whole table! This is no problem
currently as all indexes must be created at the same time as the table.
@return	error number or DB_SUCCESS */
UNIV_INTERN
dberr_t
row_create_index_for_mysql(
/*=======================*/
	dict_index_t*	index,		/*!< in, own: index definition
					(will be freed) */
	trx_t*		trx,		/*!< in: transaction handle */
	const ulint*	field_lengths)	/*!< in: if not NULL, must contain
					dict_index_get_n_fields(index)
					actual field lengths for the
					index columns, which are
					then checked for not being too
					large. */
{
	ind_node_t*	node;
	mem_heap_t*	heap;
	que_thr_t*	thr;
	dberr_t		err;
	ulint		i;
	ulint		len;
	char*		table_name;
	char*		index_name;
	dict_table_t*	table;
	ibool		is_fts;

#ifdef UNIV_SYNC_DEBUG
	ut_ad(rw_lock_own(&dict_operation_lock, RW_LOCK_EX));
#endif /* UNIV_SYNC_DEBUG */
	ut_ad(mutex_own(&(dict_sys->mutex)));

	trx->op_info = "creating index";

	/* Copy the table name because we may want to drop the
	table later, after the index object is freed (inside
	que_run_threads()) and thus index->table_name is not available. */
	table_name = mem_strdup(index->table_name);
	index_name = mem_strdup(index->name);

	is_fts = (index->type == DICT_FTS);

	table = dict_table_open_on_name(table_name, TRUE, TRUE,
					DICT_ERR_IGNORE_NONE);

	if (!dict_table_is_temporary(table)) {
		trx_start_if_not_started_xa(trx, true);
	}

	for (i = 0; i < index->n_def; i++) {
		/* Check that prefix_len and actual length
		< DICT_MAX_INDEX_COL_LEN */

		len = dict_index_get_nth_field(index, i)->prefix_len;

		if (field_lengths && field_lengths[i]) {
			len = ut_max(len, field_lengths[i]);
		}

		DBUG_EXECUTE_IF(
			"ib_create_table_fail_at_create_index",
			len = DICT_MAX_FIELD_LEN_BY_FORMAT(table) + 1;
		);

		/* Column or prefix length exceeds maximum column length */
		if (len > (ulint) DICT_MAX_FIELD_LEN_BY_FORMAT(table)) {
			err = DB_TOO_BIG_INDEX_COL;

			dict_mem_index_free(index);
			goto error_handling;
		}
	}

	trx_set_dict_operation(trx, TRX_DICT_OP_TABLE);

	/* For temp-table we avoid insertion into SYSTEM TABLES to
	maintain performance and so we have separate path that directly
	just updates dictonary cache. */
	if (!dict_table_is_temporary(table)) {
		/* Note that the space id where we store the index is
		inherited from the table in dict_build_index_def_step()
		in dict0crea.cc. */

		heap = mem_heap_create(512);

		node = ind_create_graph_create(index, heap, true);

		thr = pars_complete_graph_for_exec(node, trx, heap);

		ut_a(thr == que_fork_start_command(
				static_cast<que_fork_t*>(
					que_node_get_parent(thr))));

		que_run_threads(thr);

		err = trx->error_state;

		que_graph_free((que_t*) que_node_get_parent(thr));
	} else {
		dict_build_index_def(table, index, trx);

		index_id_t index_id = index->id;

		/* add index to dictionary cache and also free index object */
		err = dict_index_add_to_cache(
			table, index, FIL_NULL,
			(trx_is_strict(trx)
			 || dict_table_get_format(table) >= UNIV_FORMAT_B));

		if (err != DB_SUCCESS) {
			goto error_handling;
		}

		/* as above function has freed index object re-load it
		now from dictionary cache using index_id */
		index = dict_index_get_if_in_cache_low(index_id);
		ut_a(index != NULL);
		index->table = table;

		err = dict_create_index_tree(index, trx);
		if (err != DB_SUCCESS) {
			dict_index_remove_from_cache(table, index);
		}
	}

	/* Create the index specific FTS auxiliary tables. */
	if (err == DB_SUCCESS && is_fts) {
		dict_index_t*	idx;

		idx = dict_table_get_index_on_name(table, index_name);

		ut_ad(idx);
		err = fts_create_index_tables(trx, idx);
	}

error_handling:
	dict_table_close(table, TRUE, FALSE);

	if (err != DB_SUCCESS) {
		/* We have special error handling here */

		trx->error_state = DB_SUCCESS;

		trx_rollback_to_savepoint(trx, NULL);

		row_drop_table_for_mysql(table_name, trx, FALSE);

		if (trx->state != TRX_STATE_NOT_STARTED) {
			trx_commit_for_mysql(trx);
		}

		trx->error_state = DB_SUCCESS;
	}

	trx->op_info = "";

	mem_free(table_name);
	mem_free(index_name);

	return(err);
}

/*********************************************************************//**
Scans a table create SQL string and adds to the data dictionary
the foreign key constraints declared in the string. This function
should be called after the indexes for a table have been created.
Each foreign key constraint must be accompanied with indexes in
both participating tables. The indexes are allowed to contain more
fields than mentioned in the constraint. Check also that foreign key
constraints which reference this table are ok.
@return	error code or DB_SUCCESS */
UNIV_INTERN
dberr_t
row_table_add_foreign_constraints(
/*==============================*/
	trx_t*		trx,		/*!< in: transaction */
	const char*	sql_string,	/*!< in: table create statement where
					foreign keys are declared like:
				FOREIGN KEY (a, b) REFERENCES table2(c, d),
					table2 can be written also with the
					database name before it: test.table2 */
	size_t		sql_length,	/*!< in: length of sql_string */
	const char*	name,		/*!< in: table full name in the
					normalized form
					database_name/table_name */
	bool		is_temp_table,	/*!< in: true if temp-table */
	ibool		reject_fks)	/*!< in: if TRUE, fail with error
					code DB_CANNOT_ADD_CONSTRAINT if
					any foreign keys are found. */
{
	dberr_t	err;

	ut_ad(mutex_own(&(dict_sys->mutex)));
#ifdef UNIV_SYNC_DEBUG
	ut_ad(rw_lock_own(&dict_operation_lock, RW_LOCK_EX));
#endif /* UNIV_SYNC_DEBUG */
	ut_a(sql_string);

	trx->op_info = "adding foreign keys";

	if (!is_temp_table) {
		trx_start_if_not_started_xa(trx, true);
	}

	trx_set_dict_operation(trx, TRX_DICT_OP_TABLE);

	err = dict_create_foreign_constraints(trx, sql_string, sql_length,
					      name, reject_fks);

	DBUG_EXECUTE_IF("ib_table_add_foreign_fail",
			err = DB_DUPLICATE_KEY;);

	DEBUG_SYNC_C("table_add_foreign_constraints");

	if (err == DB_SUCCESS) {
		/* Check that also referencing constraints are ok */
		err = dict_load_foreigns(name, NULL, false, true,
					 DICT_ERR_IGNORE_NONE);
	}

	if (err != DB_SUCCESS) {
		/* We have special error handling here */

		trx->error_state = DB_SUCCESS;

		trx_rollback_to_savepoint(trx, NULL);

		row_drop_table_for_mysql(name, trx, FALSE);

		trx_commit_for_mysql(trx);

		trx->error_state = DB_SUCCESS;
	}

	return(err);
}

/*********************************************************************//**
Drops a table for MySQL as a background operation. MySQL relies on Unix
in ALTER TABLE to the fact that the table handler does not remove the
table before all handles to it has been removed. Furhermore, the MySQL's
call to drop table must be non-blocking. Therefore we do the drop table
as a background operation, which is taken care of by the master thread
in srv0srv.cc.
@return	error code or DB_SUCCESS */
static
dberr_t
row_drop_table_for_mysql_in_background(
/*===================================*/
	const char*	name)	/*!< in: table name */
{
	dberr_t	error;
	trx_t*	trx;

	trx = trx_allocate_for_background();

	/* If the original transaction was dropping a table referenced by
	foreign keys, we must set the following to be able to drop the
	table: */

	trx->check_foreigns = FALSE;

	/*	fputs("InnoDB: Error: Dropping table ", stderr);
	ut_print_name(stderr, trx, TRUE, name);
	fputs(" in background drop list\n", stderr); */

	/* Try to drop the table in InnoDB */

	error = row_drop_table_for_mysql(name, trx, FALSE);

	/* Flush the log to reduce probability that the .frm files and
	the InnoDB data dictionary get out-of-sync if the user runs
	with innodb_flush_log_at_trx_commit = 0 */

	log_buffer_flush_to_disk();

	trx_commit_for_mysql(trx);

	trx_free_for_background(trx);

	return(error);
}

/*********************************************************************//**
The master thread in srv0srv.cc calls this regularly to drop tables which
we must drop in background after queries to them have ended. Such lazy
dropping of tables is needed in ALTER TABLE on Unix.
@return	how many tables dropped + remaining tables in list */
UNIV_INTERN
ulint
row_drop_tables_for_mysql_in_background(void)
/*=========================================*/
{
	row_mysql_drop_t*	drop;
	dict_table_t*		table;
	ulint			n_tables;
	ulint			n_tables_dropped = 0;
loop:
	mutex_enter(&row_drop_list_mutex);

	ut_a(row_mysql_drop_list_inited);

	drop = UT_LIST_GET_FIRST(row_mysql_drop_list);

	n_tables = UT_LIST_GET_LEN(row_mysql_drop_list);

	mutex_exit(&row_drop_list_mutex);

	if (drop == NULL) {
		/* All tables dropped */

		return(n_tables + n_tables_dropped);
	}

	table = dict_table_open_on_name(drop->table_name, FALSE, FALSE,
					DICT_ERR_IGNORE_NONE);

	if (table == NULL) {
		/* If for some reason the table has already been dropped
		through some other mechanism, do not try to drop it */

		goto already_dropped;
	}

	ut_a(!table->can_be_evicted);

	dict_table_close(table, FALSE, FALSE);

	if (DB_SUCCESS != row_drop_table_for_mysql_in_background(
		    drop->table_name)) {
		/* If the DROP fails for some table, we return, and let the
		main thread retry later */

		return(n_tables + n_tables_dropped);
	}

	n_tables_dropped++;

already_dropped:
	mutex_enter(&row_drop_list_mutex);

	UT_LIST_REMOVE(row_mysql_drop_list, row_mysql_drop_list, drop);

	MONITOR_DEC(MONITOR_BACKGROUND_DROP_TABLE);

	ut_print_timestamp(stderr);
	fputs("  InnoDB: Dropped table ", stderr);
	ut_print_name(stderr, NULL, TRUE, drop->table_name);
	fputs(" in background drop queue.\n", stderr);

	mem_free(drop->table_name);

	mem_free(drop);

	mutex_exit(&row_drop_list_mutex);

	goto loop;
}

/*********************************************************************//**
Get the background drop list length. NOTE: the caller must own the
drop list mutex!
@return	how many tables in list */
UNIV_INTERN
ulint
row_get_background_drop_list_len_low(void)
/*======================================*/
{
	ulint	len;

	mutex_enter(&row_drop_list_mutex);

	ut_a(row_mysql_drop_list_inited);

	len = UT_LIST_GET_LEN(row_mysql_drop_list);

	mutex_exit(&row_drop_list_mutex);

	return(len);
}

/*********************************************************************//**
If a table is not yet in the drop list, adds the table to the list of tables
which the master thread drops in background. We need this on Unix because in
ALTER TABLE MySQL may call drop table even if the table has running queries on
it. Also, if there are running foreign key checks on the table, we drop the
table lazily.
@return	TRUE if the table was not yet in the drop list, and was added there */
static
ibool
row_add_table_to_background_drop_list(
/*==================================*/
	const char*	name)	/*!< in: table name */
{
	row_mysql_drop_t*	drop;

	mutex_enter(&row_drop_list_mutex);

	ut_a(row_mysql_drop_list_inited);

	/* Look if the table already is in the drop list */
	for (drop = UT_LIST_GET_FIRST(row_mysql_drop_list);
	     drop != NULL;
	     drop = UT_LIST_GET_NEXT(row_mysql_drop_list, drop)) {

		if (strcmp(drop->table_name, name) == 0) {
			/* Already in the list */

			mutex_exit(&row_drop_list_mutex);

			return(FALSE);
		}
	}

	drop = static_cast<row_mysql_drop_t*>(
		mem_alloc(sizeof(row_mysql_drop_t)));

	drop->table_name = mem_strdup(name);

	UT_LIST_ADD_LAST(row_mysql_drop_list, row_mysql_drop_list, drop);

	MONITOR_INC(MONITOR_BACKGROUND_DROP_TABLE);

	/*	fputs("InnoDB: Adding table ", stderr);
	ut_print_name(stderr, trx, TRUE, drop->table_name);
	fputs(" to background drop list\n", stderr); */

	mutex_exit(&row_drop_list_mutex);

	return(TRUE);
}

/*********************************************************************//**
Reassigns the table identifier of a table.
@return	error code or DB_SUCCESS */
UNIV_INTERN
dberr_t
row_mysql_table_id_reassign(
/*========================*/
	dict_table_t*	table,	/*!< in/out: table */
	trx_t*		trx,	/*!< in/out: transaction */
	table_id_t*	new_id)	/*!< out: new table id */
{
	dberr_t		err;
	pars_info_t*	info	= pars_info_create();

	dict_hdr_get_new_id(new_id, NULL, NULL, table, false);

	/* Remove all locks except the table-level S and X locks. */
	lock_remove_all_on_table(table, FALSE);

	pars_info_add_ull_literal(info, "old_id", table->id);
	pars_info_add_ull_literal(info, "new_id", *new_id);

	err = que_eval_sql(
		info,
		"PROCEDURE RENUMBER_TABLE_PROC () IS\n"
		"BEGIN\n"
		"UPDATE SYS_TABLES SET ID = :new_id\n"
		" WHERE ID = :old_id;\n"
		"UPDATE SYS_COLUMNS SET TABLE_ID = :new_id\n"
		" WHERE TABLE_ID = :old_id;\n"
		"UPDATE SYS_INDEXES SET TABLE_ID = :new_id\n"
		" WHERE TABLE_ID = :old_id;\n"
		"END;\n", FALSE, trx);

	return(err);
}

/*********************************************************************//**
Setup the pre-requisites for DISCARD TABLESPACE. It will start the transaction,
acquire the data dictionary lock in X mode and open the table.
@return table instance or 0 if not found. */
static
dict_table_t*
row_discard_tablespace_begin(
/*=========================*/
	const char*	name,	/*!< in: table name */
	trx_t*		trx)	/*!< in: transaction handle */
{
	trx->op_info = "discarding tablespace";

	trx_set_dict_operation(trx, TRX_DICT_OP_TABLE);

	trx_start_if_not_started_xa(trx, true);

	/* Serialize data dictionary operations with dictionary mutex:
	this is to avoid deadlocks during data dictionary operations */

	row_mysql_lock_data_dictionary(trx);

	dict_table_t*	table;

	table = dict_table_open_on_name(
		name, TRUE, FALSE, DICT_ERR_IGNORE_NONE);

	if (table) {
		dict_stats_wait_bg_to_stop_using_table(table, trx);
		ut_a(!Tablespace::is_system_tablespace(table->space));
		ut_a(table->n_foreign_key_checks_running == 0);
	}

	return(table);
}

/*********************************************************************//**
Do the foreign key constraint checks.
@return DB_SUCCESS or error code. */
static
dberr_t
row_discard_tablespace_foreign_key_checks(
/*======================================*/
	const trx_t*		trx,	/*!< in: transaction handle */
	const dict_table_t*	table)	/*!< in: table to be discarded */
{
	const dict_foreign_t*	foreign;

	/* Check if the table is referenced by foreign key constraints from
	some other table (not the table itself) */

	for (foreign = UT_LIST_GET_FIRST(table->referenced_list);
	     foreign && foreign->foreign_table == table;
	     foreign = UT_LIST_GET_NEXT(referenced_list, foreign)) {

	}

	if (!srv_read_only_mode && foreign && trx->check_foreigns) {

		FILE*	ef	= dict_foreign_err_file;

		/* We only allow discarding a referenced table if
		FOREIGN_KEY_CHECKS is set to 0 */

		mutex_enter(&dict_foreign_err_mutex);

		rewind(ef);

		ut_print_timestamp(ef);

		fputs("  Cannot DISCARD table ", ef);
		ut_print_name(stderr, trx, TRUE, table->name);
		fputs("\n"
		      "because it is referenced by ", ef);
		ut_print_name(stderr, trx, TRUE, foreign->foreign_table_name);
		putc('\n', ef);

		mutex_exit(&dict_foreign_err_mutex);

		return(DB_CANNOT_DROP_CONSTRAINT);
	}

	return(DB_SUCCESS);
}

/*********************************************************************//**
Cleanup after the DISCARD TABLESPACE operation.
@return error code. */
static
dberr_t
row_discard_tablespace_end(
/*=======================*/
	trx_t*		trx,	/*!< in/out: transaction handle */
	dict_table_t*	table,	/*!< in/out: table to be discarded */
	dberr_t		err)	/*!< in: error code */
{
	if (table != 0) {
		dict_table_close(table, TRUE, FALSE);
	}

	DBUG_EXECUTE_IF("ib_discard_before_commit_crash",
			log_make_checkpoint_at(LSN_MAX, TRUE);
			DBUG_SUICIDE(););

	trx_commit_for_mysql(trx);

	DBUG_EXECUTE_IF("ib_discard_after_commit_crash",
			log_make_checkpoint_at(LSN_MAX, TRUE);
			DBUG_SUICIDE(););

	row_mysql_unlock_data_dictionary(trx);

	trx->op_info = "";

	return(err);
}

/*********************************************************************//**
Do the DISCARD TABLESPACE operation.
@return DB_SUCCESS or error code. */
static
dberr_t
row_discard_tablespace(
/*===================*/
	trx_t*		trx,	/*!< in/out: transaction handle */
	dict_table_t*	table)	/*!< in/out: table to be discarded */
{
	dberr_t		err;

	/* How do we prevent crashes caused by ongoing operations on
	the table? Old operations could try to access non-existent
	pages. MySQL will block all DML on the table using MDL and a
	DISCARD will not start unless all existing operations on the
	table to be discarded are completed.

	1) Acquire the data dictionary latch in X mode. To prevent any
	internal operations that MySQL is not aware off and also for
	the internal SQL parser.

	2) Purge and rollback: we assign a new table id for the
	table. Since purge and rollback look for the table based on
	the table id, they see the table as 'dropped' and discard
	their operations.

	3) Insert buffer: we remove all entries for the tablespace in
	the insert buffer tree.

	4) FOREIGN KEY operations: if table->n_foreign_key_checks_running > 0,
	we do not allow the discard. */

	/* Play safe and remove all insert buffer entries, though we should
	have removed them already when DISCARD TABLESPACE was called */

	ibuf_delete_for_discarded_space(table->space);

	table_id_t	new_id;

	/* Set the TABLESPACE DISCARD flag in the table definition
	on disk. */
	err = row_import_update_discarded_flag(
		trx, table->id, true, true);

	if (err != DB_SUCCESS) {
		return(err);
	}

	/* Update the index root pages in the system tables, on disk */
	err = row_import_update_index_root(trx, table, true, true);

	if (err != DB_SUCCESS) {
		return(err);
	}

	/* Drop all the FTS auxiliary tables. */
	if (dict_table_has_fts_index(table)
	    || DICT_TF2_FLAG_IS_SET(table, DICT_TF2_FTS_HAS_DOC_ID)) {

		fts_drop_tables(trx, table);
	}

	/* Assign a new space ID to the table definition so that purge
	can ignore the changes. Update the system table on disk. */

	err = row_mysql_table_id_reassign(table, trx, &new_id);

	if (err != DB_SUCCESS) {
		return(err);
	}

	/* Discard the physical file that is used for the tablespace. */

	err = fil_discard_tablespace(table->space);

	switch(err) {
	case DB_SUCCESS:
	case DB_IO_ERROR:
	case DB_TABLESPACE_NOT_FOUND:
		/* All persistent operations successful, update the
		data dictionary memory cache. */

		table->ibd_file_missing = TRUE;

		table->flags2 |= DICT_TF2_DISCARDED;

		dict_table_change_id_in_cache(table, new_id);

		/* Reset the root page numbers. */

		for (dict_index_t* index = UT_LIST_GET_FIRST(table->indexes);
		     index != 0;
		     index = UT_LIST_GET_NEXT(indexes, index)) {

			index->page = FIL_NULL;
			index->space = FIL_NULL;
		}

		/* If the tablespace did not already exist or we couldn't
		write to it, we treat that as a successful DISCARD. It is
		unusable anyway. */

		err = DB_SUCCESS;
		break;

	default:
		/* We need to rollback the disk changes, something failed. */

		trx->error_state = DB_SUCCESS;

		trx_rollback_to_savepoint(trx, NULL);

		trx->error_state = DB_SUCCESS;
	}

	return(err);
}

/*********************************************************************//**
Discards the tablespace of a table which stored in an .ibd file. Discarding
means that this function renames the .ibd file and assigns a new table id for
the table. Also the flag table->ibd_file_missing is set to TRUE.
@return	error code or DB_SUCCESS */
UNIV_INTERN
dberr_t
row_discard_tablespace_for_mysql(
/*=============================*/
	const char*	name,	/*!< in: table name */
	trx_t*		trx)	/*!< in: transaction handle */
{
	dberr_t		err;
	dict_table_t*	table;

	/* Open the table and start the transaction if not started. */

	table = row_discard_tablespace_begin(name, trx);

	if (table == 0) {
		err = DB_TABLE_NOT_FOUND;
	} else if (dict_table_is_temporary(table)) {

		ib_senderrf(trx->mysql_thd, IB_LOG_LEVEL_ERROR,
			    ER_CANNOT_DISCARD_TEMPORARY_TABLE);

		err = DB_ERROR;

	} else if (table->space == srv_sys_space.space_id()) {
		char	table_name[MAX_FULL_NAME_LEN + 1];

		innobase_format_name(
			table_name, sizeof(table_name), table->name, FALSE);

		ib_senderrf(trx->mysql_thd, IB_LOG_LEVEL_ERROR,
			    ER_TABLE_IN_SYSTEM_TABLESPACE, table_name);

		err = DB_ERROR;

	} else if (table->n_foreign_key_checks_running > 0) {
		char	table_name[MAX_FULL_NAME_LEN + 1];

		innobase_format_name(
			table_name, sizeof(table_name), table->name, FALSE);

		ib_senderrf(trx->mysql_thd, IB_LOG_LEVEL_ERROR,
			    ER_DISCARD_FK_CHECKS_RUNNING, table_name);

		err = DB_ERROR;

	} else {
		/* Do foreign key constraint checks. */

		err = row_discard_tablespace_foreign_key_checks(trx, table);

		if (err == DB_SUCCESS) {
			err = row_discard_tablespace(trx, table);
		}
	}

	return(row_discard_tablespace_end(trx, table, err));
}

/*********************************************************************//**
Sets an exclusive lock on a table.
@return	error code or DB_SUCCESS */
UNIV_INTERN
dberr_t
row_mysql_lock_table(
/*=================*/
	trx_t*		trx,		/*!< in/out: transaction */
	dict_table_t*	table,		/*!< in: table to lock */
	enum lock_mode	mode,		/*!< in: LOCK_X or LOCK_S */
	const char*	op_info)	/*!< in: string for trx->op_info */
{
	mem_heap_t*	heap;
	que_thr_t*	thr;
	dberr_t		err;
	sel_node_t*	node;

	ut_ad(trx);
	ut_ad(mode == LOCK_X || mode == LOCK_S);

	heap = mem_heap_create(512);

	trx->op_info = op_info;

	node = sel_node_create(heap);
	thr = pars_complete_graph_for_exec(node, trx, heap);
	thr->graph->state = QUE_FORK_ACTIVE;

	/* We use the select query graph as the dummy graph needed
	in the lock module call */

	thr = que_fork_get_first_thr(
		static_cast<que_fork_t*>(que_node_get_parent(thr)));

	que_thr_move_to_run_state_for_mysql(thr, trx);

run_again:
	thr->run_node = thr;
	thr->prev_node = thr->common.parent;

	err = lock_table(0, table, mode, thr);

	trx->error_state = err;

	if (err == DB_SUCCESS) {
		que_thr_stop_for_mysql_no_error(thr, trx);
	} else {
		que_thr_stop_for_mysql(thr);

		if (err != DB_QUE_THR_SUSPENDED) {
			ibool	was_lock_wait;

			was_lock_wait = row_mysql_handle_errors(
				&err, trx, thr, NULL);

			if (was_lock_wait) {
				goto run_again;
			}
		} else {
			que_thr_t*	run_thr;
			que_node_t*	parent;

			parent = que_node_get_parent(thr);

			run_thr = que_fork_start_command(
				static_cast<que_fork_t*>(parent));

			ut_a(run_thr == thr);

			/* There was a lock wait but the thread was not
			in a ready to run or running state. */
			trx->error_state = DB_LOCK_WAIT;

			goto run_again;
		}
	}

	que_graph_free(thr->graph);
	trx->op_info = "";

	return(err);
}

/*********************************************************************//**
Truncate index and update SYSTEM TABLES accordingly. */
UNIV_INLINE
void
row_truncate_index_with_sys_table_update(
/*=====================================*/
	const dict_table_t*	table,		/*!< in: table */
	bool			truncate_tablespace_objects)
					/* !< in: if true: truncate
					tablespace objects */
{
	mem_heap_t*	heap;
	byte*		buf;
	dtuple_t*	tuple;
	dfield_t*	dfield;
	dict_index_t*	sys_index;
	btr_pcur_t	pcur;
	mtr_t		mtr;

	ut_a(!dict_table_is_temporary(table));

	/* scan SYS_INDEXES for all indexes of the table */
	heap = mem_heap_create(800);

	tuple = dtuple_create(heap, 1);
	dfield = dtuple_get_nth_field(tuple, 0);

	buf = static_cast<byte*>(mem_heap_alloc(heap, 8));
	mach_write_to_8(buf, table->id);

	dfield_set_data(dfield, buf, 8);
	sys_index = dict_table_get_first_index(dict_sys->sys_indexes);
	dict_index_copy_types(tuple, sys_index, 1);

	mtr_start(&mtr);
	btr_pcur_open_on_user_rec(sys_index, tuple, PAGE_CUR_GE,
				  BTR_MODIFY_LEAF, &pcur, &mtr);
	for (;;) {
		rec_t*		rec;
		const byte*	field;
		ulint		len;
		ulint		root_page_no;

		if (!btr_pcur_is_on_user_rec(&pcur)) {
			/* The end of SYS_INDEXES has been reached. */
			break;
		}

		rec = btr_pcur_get_rec(&pcur);

		field = rec_get_nth_field_old(
			rec, DICT_FLD__SYS_INDEXES__TABLE_ID, &len);
		ut_ad(len == 8);

		if (memcmp(buf, field, len) != 0) {
			/* End of indexes for the table (TABLE_ID mismatch). */
			break;
		}

		if (rec_get_deleted_flag(rec, FALSE)) {
			/* The index has been dropped. */
			goto next_rec;
		}

		/* This call may commit and restart mtr and reposition pcur. */
		root_page_no = dict_truncate_index_tree_step(
			table, truncate_tablespace_objects, &pcur, &mtr);

		rec = btr_pcur_get_rec(&pcur);

		if (root_page_no != FIL_NULL) {
			page_rec_write_field(
				rec, DICT_FLD__SYS_INDEXES__PAGE_NO,
				root_page_no, &mtr);
			/* We will need to commit and restart the
			mini-transaction in order to avoid deadlocks.
			The dict_truncate_index_tree_step() call has
			allocated a page in this mini-transaction,
			and the rest of this loop could latch another
			index page. */
			mtr_commit(&mtr);
			mtr_start(&mtr);
			btr_pcur_restore_position(BTR_MODIFY_LEAF,
						  &pcur, &mtr);
		}

next_rec:
		btr_pcur_move_to_next_user_rec(&pcur, &mtr);
	}

	btr_pcur_close(&pcur);
	mtr_commit(&mtr);

	mem_heap_free(heap);
}

/*********************************************************************//**
Truncation also results in assignment of new table id
Update these ids to SYSTEM TABLES.
@return	error code or DB_SUCCESS */
UNIV_INLINE
dberr_t
row_update_new_object_ids(
/*======================*/
	dict_table_t*	table,			/*!< in/out: table */
	table_id_t	new_id,			/*!< in: new table id */
	ulint		old_space,		/*!< in: old space id */
	ibool		has_internal_doc_id,	/*!< in: has doc col (fts) */
	trx_t*		trx)			/*!< in: transaction handle */
{
	dberr_t		err	= DB_SUCCESS;
	pars_info_t*	info	= NULL;

	ut_a(!dict_table_is_temporary(table));

	info = pars_info_create();
	pars_info_add_int4_literal(info, "new_space", (lint) table->space);
	pars_info_add_ull_literal(info, "old_id", table->id);
	pars_info_add_ull_literal(info, "new_id", new_id);

	err = que_eval_sql(info,
			   "PROCEDURE RENUMBER_TABLE_ID_PROC () IS\n"
			   "BEGIN\n"
			   "UPDATE SYS_TABLES"
			   " SET ID = :new_id, SPACE = :new_space\n"
			   " WHERE ID = :old_id;\n"
			   "UPDATE SYS_COLUMNS SET TABLE_ID = :new_id\n"
			   " WHERE TABLE_ID = :old_id;\n"
			   "UPDATE SYS_INDEXES"
			   " SET TABLE_ID = :new_id,"
			   " SPACE = :new_space\n"
			   " WHERE TABLE_ID = :old_id;\n"
			   "END;\n"
			   , FALSE, trx);

	if (err == DB_SUCCESS && old_space != table->space) {
		info = pars_info_create();

		pars_info_add_int4_literal(
			info, "old_space", (lint) old_space);
		pars_info_add_int4_literal
			(info, "new_space", (lint) table->space);

		err = que_eval_sql(info,
				   "PROCEDURE "
				   "RENUMBER_TABLESPACE_PROC () IS\n"
				   "BEGIN\n"
				   "UPDATE SYS_TABLESPACES"
				   " SET SPACE = :new_space\n"
				   " WHERE SPACE = :old_space;\n"
				   "UPDATE SYS_DATAFILES"
				   " SET SPACE = :new_space"
				   " WHERE SPACE = :old_space;\n"
				   "END;\n"
				   , FALSE, trx);
	}

	DBUG_EXECUTE_IF("ib_ddl_crash_before_fts_truncate", err = DB_ERROR;);

	if (err != DB_SUCCESS) {
		trx->error_state = DB_SUCCESS;
		trx_rollback_to_savepoint(trx, NULL);
		trx->error_state = DB_SUCCESS;

		/* Update system table failed.  Table in memory metadata
		could be in an inconsistent state, mark the in-memory
		table->corrupted to be true. In the long run, this
		should be fixed by atomic truncate table */
		table->corrupted = true;

		ut_print_timestamp(stderr);
		fputs("  InnoDB: Unable to assign a new identifier to table ",
		      stderr);
		ut_print_name(stderr, trx, TRUE, table->name);
		fputs("\n"
		      "InnoDB: after truncating it.  Background processes"
		      " may corrupt the table!\n", stderr);

		/* Failed to update the table id, so drop the new
		FTS auxiliary tables */
		if (has_internal_doc_id) {
			ut_ad(trx->state == TRX_STATE_NOT_STARTED);

			table_id_t	id = table->id;

			table->id = new_id;

			fts_drop_tables(trx, table);

			table->id = id;

			ut_ad(trx->state != TRX_STATE_NOT_STARTED);
		}

		err = DB_ERROR;
	} else {
		/* Drop the old FTS index */
		if (has_internal_doc_id) {
			ut_ad(trx->state != TRX_STATE_NOT_STARTED);
			fts_drop_tables(trx, table);
			ut_ad(trx->state != TRX_STATE_NOT_STARTED);
		}

		DBUG_EXECUTE_IF("ib_truncate_crash_after_fts_drop",
				DBUG_SUICIDE(););

		dict_table_change_id_in_cache(table, new_id);

		/* Reset the Doc ID in cache to 0 */
		if (has_internal_doc_id && table->fts->cache != NULL) {
			table->fts->fts_status |= TABLE_DICT_LOCKED;
			fts_update_next_doc_id(trx, table, NULL, 0);
			fts_cache_clear(table->fts->cache, TRUE);
			fts_cache_init(table->fts->cache);
			table->fts->fts_status &= ~TABLE_DICT_LOCKED;
		}
	}

	return(err);
}

/*********************************************************************//**
Truncates a table for MySQL.
@return	error code or DB_SUCCESS */
UNIV_INTERN
dberr_t
row_truncate_table_for_mysql(
/*=========================*/
	dict_table_t*	table,	/*!< in: table handle */
	trx_t*		trx)	/*!< in: transaction handle */
{
	dict_foreign_t*	foreign;
	dberr_t		err;
	mtr_t		mtr;
	table_id_t	new_id;
	bool		truncate_tablespace_objects = false;
	ibool		has_internal_doc_id;
	ulint		old_space = table->space;

	/* How do we prevent crashes caused by ongoing operations on
	the table? Old operations could try to access non-existent
	pages.

	1) SQL queries, INSERT, SELECT, ...: we must get an exclusive
	InnoDB table lock on the table before we can do TRUNCATE
	TABLE. Then there are no running queries on the table.

	2) Purge and rollback: we assign a new table id for the
	table. Since purge and rollback look for the table based on
	the table id, they see the table as 'dropped' and discard
	their operations.

	3) Insert buffer: TRUNCATE TABLE is analogous to DROP TABLE,
	so we do not have to remove insert buffer records, as the
	insert buffer works at a low level. If a freed page is later
	reallocated, the allocator will remove the ibuf entries for
	it.

	When we truncate *.ibd files by recreating them (analogous to
	DISCARD TABLESPACE), we remove all entries for the table in the
	insert buffer tree.  This is not strictly necessary, because
	in 6) we will assign a new tablespace identifier, but we can
	free up some space in the system tablespace.

	4) Linear readahead and random readahead: we use the same
	method as in 3) to discard ongoing operations. (This is only
	relevant for TRUNCATE TABLE by DISCARD TABLESPACE.)

	5) FOREIGN KEY operations: if
	table->n_foreign_key_checks_running > 0, we do not allow the
	TRUNCATE. We also reserve the data dictionary latch.

	6) Crash recovery: To prevent the application of pre-truncation
	redo log records on the truncated tablespace, we will assign
	a new tablespace identifier to the truncated tablespace. */

	ut_ad(table);

	if (srv_sys_space.created_new_raw()) {
		fputs("InnoDB: A new raw disk partition was initialized:\n"
		      "InnoDB: we do not allow database modifications"
		      " by the user.\n"
		      "InnoDB: Shut down mysqld and edit my.cnf so that newraw"
		      " is replaced with raw.\n", stderr);

		return(DB_ERROR);
	}

	if (dict_table_is_discarded(table)) {
		return(DB_TABLESPACE_DELETED);
	} else if (table->ibd_file_missing) {
		return(DB_TABLESPACE_NOT_FOUND);
	}

	if (!dict_table_is_temporary(table)) {
		trx_start_for_ddl(trx, TRX_DICT_OP_TABLE);
	} else {
		trx_set_dict_operation(trx, TRX_DICT_OP_TABLE);
	}

	trx->op_info = "truncating table";

	/* Serialize data dictionary operations with dictionary mutex:
	no deadlocks can occur then in these operations */

	ut_a(trx->dict_operation_lock_mode == 0);
	/* Prevent foreign key checks etc. while we are truncating the
	table */

	row_mysql_lock_data_dictionary(trx);

	ut_ad(mutex_own(&(dict_sys->mutex)));
#ifdef UNIV_SYNC_DEBUG
	ut_ad(rw_lock_own(&dict_operation_lock, RW_LOCK_EX));
#endif /* UNIV_SYNC_DEBUG */

	dict_stats_wait_bg_to_stop_using_table(table, trx);

	/* Check if the table is referenced by foreign key constraints from
	some other table (not the table itself) */

	for (foreign = UT_LIST_GET_FIRST(table->referenced_list);
	     foreign != 0 && foreign->foreign_table == table;
	     foreign = UT_LIST_GET_NEXT(referenced_list, foreign)) {

		/* Do nothing. */
	}

	if (!srv_read_only_mode
	    && foreign
	    && trx->check_foreigns) {

		FILE*	ef	= dict_foreign_err_file;

		/* We only allow truncating a referenced table if
		FOREIGN_KEY_CHECKS is set to 0 */

		mutex_enter(&dict_foreign_err_mutex);
		rewind(ef);
		ut_print_timestamp(ef);

		fputs("  Cannot truncate table ", ef);
		ut_print_name(ef, trx, TRUE, table->name);
		fputs(" by DROP+CREATE\n"
		      "InnoDB: because it is referenced by ", ef);
		ut_print_name(ef, trx, TRUE, foreign->foreign_table_name);
		putc('\n', ef);
		mutex_exit(&dict_foreign_err_mutex);

		err = DB_ERROR;
		goto funct_exit;
	}

	/* TODO: could we replace the counter n_foreign_key_checks_running
	with lock checks on the table? Acquire here an exclusive lock on the
	table, and rewrite lock0lock.cc and the lock wait in srv0srv.cc so that
	they can cope with the table having been truncated here? Foreign key
	checks take an IS or IX lock on the table. */

	if (table->n_foreign_key_checks_running > 0) {
		ut_print_timestamp(stderr);
		fputs("  InnoDB: Cannot truncate table ", stderr);
		ut_print_name(stderr, trx, TRUE, table->name);
		fputs(" by DROP+CREATE\n"
		      "InnoDB: because there is a foreign key check"
		      " running on it.\n",
		      stderr);
		err = DB_ERROR;

		goto funct_exit;
	}

	/* Remove all locks except the table-level X lock. */

	lock_remove_all_on_table(table, FALSE);

	/* Ensure that the table will be dropped by
	trx_rollback_active() in case of a crash. */

	trx->table_id = table->id;
	trx_set_dict_operation(trx, TRX_DICT_OP_TABLE);

	/* Temporary tables don't need undo logging for autocommit stmt.
	On crash (i.e. mysql restart) temporary tables are anyway not
	accessible. */
	if (!dict_table_is_temporary(table)) {
		/* Assign an undo segment for the transaction, so that the
		transaction will be recovered after a crash. */

		mutex_enter(&trx->undo_mutex);

		err = trx_undo_assign_undo(trx, TRX_UNDO_UPDATE);

		mutex_exit(&trx->undo_mutex);

		if (err != DB_SUCCESS) {

			goto funct_exit;
		}
	}

	if (!Tablespace::is_system_tablespace(table->space)
	    && table->dir_path_of_temp_table == NULL) {
		/* Discard and create the single-table tablespace. */
		ulint	space	= table->space;
		ulint	flags	= fil_space_get_flags(space);

		ut_a(!DICT_TF2_FLAG_IS_SET(table, DICT_TF2_TEMPORARY));

		dict_get_and_save_data_dir_path(table, true);

		if (flags != ULINT_UNDEFINED
		    && fil_discard_tablespace(space) == DB_SUCCESS) {

			dict_index_t*	index;

			dict_hdr_get_new_id(NULL, NULL, &space, table, false);

			/* Lock all index trees for this table. We must
			do so after dict_hdr_get_new_id() to preserve
			the latch order */
			dict_table_x_lock_indexes(table);

			if (space == ULINT_UNDEFINED
			    || fil_create_new_single_table_tablespace(
				    space, table->name,
				    table->data_dir_path,
				    flags, table->flags2,
				    FIL_IBD_FILE_INITIAL_SIZE)
			    != DB_SUCCESS) {
				dict_table_x_unlock_indexes(table);

				ib_logf(IB_LOG_LEVEL_ERROR,
					"TRUNCATE TABLE %s failed to "
					"create a new tablespace",
					table->name);

				table->ibd_file_missing = 1;
				err = DB_ERROR;
				goto funct_exit;
			}

			/* Table to truncate reside in its own tablespace.
			As tablespace is being re-created we can avoid extra
			operation of truncating existing objects. */
			truncate_tablespace_objects = false;

			/* Replace the space_id in the data dictionary cache.
			The persisent data dictionary (SYS_TABLES.SPACE
			and SYS_INDEXES.SPACE) are updated later in this
			function. */
			table->space = space;
			index = dict_table_get_first_index(table);
			do {
				index->space = space;
				index = dict_table_get_next_index(index);
			} while (index);

			mtr_start(&mtr);
			fsp_header_init(space,
					FIL_IBD_FILE_INITIAL_SIZE, &mtr);
			mtr_commit(&mtr);
		}
	} else {
		/* Lock all index trees for this table, as we will
		truncate the table/index and possibly change their metadata.
		All DML/DDL are blocked by table level lock, with
		a few exceptions such as queries into information schema
		about the table, MySQL could try to access index stats
		for this kind of query, we need to use index locks to
		sync up */
		dict_table_x_lock_indexes(table);

		/* If table to truncate reside in system-tablespace or is
		temp-table then truncate tablespace objects.
		This also tend to suggest that for temp-table on truncate
		existing tablespace is re-used.
		Probably because temp-table don't need to be recovered. */
		truncate_tablespace_objects = true;
	}

	if (!dict_table_is_temporary(table)) {
		row_truncate_index_with_sys_table_update(
			table, truncate_tablespace_objects);
	} else {
		/* For temporary tables we don't have entries in
		SYSTEM TABLES. This reduces truncate job to following:
		- truncate indexes (free and re-create btree). */
		for (dict_index_t* index = UT_LIST_GET_FIRST(table->indexes);
		     index;
		     index = UT_LIST_GET_NEXT(indexes, index)) {
			dict_truncate_index_tree(
				index, truncate_tablespace_objects);
		}
	}

	/* Done with index truncation, release index tree locks,
	subsequent work relates to table level metadata change */
	dict_table_x_unlock_indexes(table);

	dict_hdr_get_new_id(&new_id, NULL, NULL, table, false);

	/* Create new FTS auxiliary tables with the new_id, and
	drop the old index later, only if everything runs successful. */
	has_internal_doc_id = dict_table_has_fts_index(table)
			      || DICT_TF2_FLAG_IS_SET(
				table, DICT_TF2_FTS_HAS_DOC_ID);
	if (has_internal_doc_id) {
		dict_table_t	fts_table;
		ulint		i;

		fts_table.name = table->name;
		fts_table.id = new_id;

		err = fts_create_common_tables(
			trx, &fts_table, table->name, TRUE);

		for (i = 0;
		     i < ib_vector_size(table->fts->indexes)
		     && err == DB_SUCCESS;
		     i++) {

			dict_index_t*	fts_index;

			fts_index = static_cast<dict_index_t*>(
				ib_vector_getp(table->fts->indexes, i));

			err = fts_create_index_tables_low(
				trx, fts_index, table->name, new_id);
		}

		if (err != DB_SUCCESS) {
			trx->error_state = DB_SUCCESS;
			trx_rollback_to_savepoint(trx, NULL);
			trx->error_state = DB_SUCCESS;
			ut_print_timestamp(stderr);
			fputs("  InnoDB: Unable to truncate FTS index for"
			      " table", stderr);
			ut_print_name(stderr, trx, TRUE, table->name);
			fputs("\n", stderr);

			goto funct_exit;
		} else {
			ut_ad(trx->state != TRX_STATE_NOT_STARTED);
		}
	}

	if (!dict_table_is_temporary(table)) {
		err = row_update_new_object_ids(
			table, new_id, old_space, has_internal_doc_id, trx);
	} else {
		dict_table_change_id_in_cache(table, new_id);
		err = DB_SUCCESS;
	}

	/* Reset auto-increment. */
	dict_table_autoinc_lock(table);
	dict_table_autoinc_initialize(table, 1);
	dict_table_autoinc_unlock(table);

	if (trx->state != TRX_STATE_NOT_STARTED) {
		trx_commit_for_mysql(trx);
	}

funct_exit:

	row_mysql_unlock_data_dictionary(trx);

	dict_stats_update(table, DICT_STATS_EMPTY_TABLE);

	trx->op_info = "";

	/* For temporary tables or if there is an error we need to reset
	the dict operation flags */
	trx->ddl = false;
	trx->dict_operation = TRX_DICT_OP_NONE;
	ut_ad(trx->state == TRX_STATE_NOT_STARTED);

	srv_wake_master_thread();

	return(err);
}

/*********************************************************************//**
Drops a table for MySQL.  If the name of the dropped table ends in
one of "innodb_monitor", "innodb_lock_monitor", "innodb_tablespace_monitor",
"innodb_table_monitor", then this will also stop the printing of monitor
output by the master thread.  If the data dictionary was not already locked
by the transaction, the transaction will be committed.  Otherwise, the
data dictionary will remain locked.
@return	error code or DB_SUCCESS */
UNIV_INTERN
dberr_t
row_drop_table_for_mysql(
/*=====================*/
	const char*	name,	/*!< in: table name */
	trx_t*		trx,	/*!< in: transaction handle */
	bool		drop_db,/*!< in: true=dropping whole database */
	bool		nonatomic)
				/*!< in: whether it is permitted
				to release and reacquire dict_operation_lock */
{
	dberr_t		err;
	dict_foreign_t*	foreign;
	dict_table_t*	table;
	bool		print_msg;
	ulint		space_id;
	char*		filepath = NULL;
	const char*	tablename_minus_db;
	char*		tablename =  NULL;
	bool		ibd_file_missing;
	ulint		namelen;
	bool		locked_dictionary	= false;
	pars_info_t*	info			= NULL;
	mem_heap_t*	heap			= NULL;

	ut_a(name != NULL);

	if (srv_sys_space.created_new_raw()) {
		fputs("InnoDB: A new raw disk partition was initialized:\n"
		      "InnoDB: we do not allow database modifications"
		      " by the user.\n"
		      "InnoDB: Shut down mysqld and edit my.cnf so that newraw"
		      " is replaced with raw.\n", stderr);

		return(DB_ERROR);
	}

	/* The table name is prefixed with the database name and a '/'.
	Certain table names starting with 'innodb_' have their special
	meaning regardless of the database name.  Thus, we need to
	ignore the database name prefix in the comparisons. */
	tablename_minus_db = strchr(name, '/');

	if (tablename_minus_db) {
		tablename_minus_db++;
	} else {
		/* Ancillary FTS tables don't have '/' characters. */
		tablename_minus_db = name;
	}

	namelen = strlen(tablename_minus_db) + 1;

	if (namelen == sizeof S_innodb_monitor
	    && !memcmp(tablename_minus_db, S_innodb_monitor,
		       sizeof S_innodb_monitor)) {

		/* Table name equals "innodb_monitor":
		stop monitor prints */

		srv_print_innodb_monitor = FALSE;
		srv_print_innodb_lock_monitor = FALSE;
	} else if (namelen == sizeof S_innodb_lock_monitor
		   && !memcmp(tablename_minus_db, S_innodb_lock_monitor,
			      sizeof S_innodb_lock_monitor)) {
		srv_print_innodb_monitor = FALSE;
		srv_print_innodb_lock_monitor = FALSE;
	} else if (namelen == sizeof S_innodb_tablespace_monitor
		   && !memcmp(tablename_minus_db, S_innodb_tablespace_monitor,
			      sizeof S_innodb_tablespace_monitor)) {

		srv_print_innodb_tablespace_monitor = FALSE;
	} else if (namelen == sizeof S_innodb_table_monitor
		   && !memcmp(tablename_minus_db, S_innodb_table_monitor,
			      sizeof S_innodb_table_monitor)) {

		srv_print_innodb_table_monitor = FALSE;
	}

	/* Serialize data dictionary operations with dictionary mutex:
	no deadlocks can occur then in these operations */

	trx->op_info = "dropping table";

	if (trx->dict_operation_lock_mode != RW_X_LATCH) {
		/* Prevent foreign key checks etc. while we are dropping the
		table */

		row_mysql_lock_data_dictionary(trx);

		locked_dictionary = true;
		nonatomic = true;
	}

	ut_ad(mutex_own(&(dict_sys->mutex)));
#ifdef UNIV_SYNC_DEBUG
	ut_ad(rw_lock_own(&dict_operation_lock, RW_LOCK_EX));
#endif /* UNIV_SYNC_DEBUG */

	table = dict_table_open_on_name(
		name, TRUE, FALSE,
		static_cast<dict_err_ignore_t>(
			DICT_ERR_IGNORE_INDEX_ROOT | DICT_ERR_IGNORE_CORRUPT));

	if (!table) {
		err = DB_TABLE_NOT_FOUND;
		ut_print_timestamp(stderr);

		fputs("  InnoDB: Error: table ", stderr);
		ut_print_name(stderr, trx, TRUE, name);
		fputs(" does not exist in the InnoDB internal\n"
		      "InnoDB: data dictionary though MySQL is"
		      " trying to drop it.\n"
		      "InnoDB: Have you copied the .frm file"
		      " of the table to the\n"
		      "InnoDB: MySQL database directory"
		      " from another database?\n"
		      "InnoDB: You can look for further help from\n"
		      "InnoDB: " REFMAN "innodb-troubleshooting.html\n",
		      stderr);
		goto funct_exit;
	}

	/* This function is called recursively via fts_drop_tables(). */
	if (trx->state == TRX_STATE_NOT_STARTED) {
		if (!dict_table_is_temporary(table)) {
			trx_start_for_ddl(trx, TRX_DICT_OP_TABLE);
		} else {
			trx_set_dict_operation(trx, TRX_DICT_OP_TABLE);
		}
	}

	/* Turn on this drop bit before we could release the dictionary
	latch */
	table->to_be_dropped = true;

	if (nonatomic) {
		/* This trx did not acquire any locks on dictionary
		table records yet. Thus it is safe to release and
		reacquire the data dictionary latches. */
		if (table->fts) {
			ut_ad(!table->fts->add_wq);
			ut_ad(lock_trx_has_sys_table_locks(trx) == 0);

			row_mysql_unlock_data_dictionary(trx);
			fts_optimize_remove_table(table);
			row_mysql_lock_data_dictionary(trx);
		}

		/* Do not bother to deal with persistent stats for temp
		tables since we know temp tables do not use persistent
		stats. */
		if (!dict_table_is_temporary(table)) {
			dict_stats_wait_bg_to_stop_using_table(
				table, trx);
		}
	}

	/* make sure background stats thread is not running on the table */
	ut_ad(!(table->stats_bg_flag & BG_STAT_IN_PROGRESS));

	/* Delete the link file if used. */
	if (DICT_TF_HAS_DATA_DIR(table->flags)) {
		fil_delete_link_file(name);
	}

	if (!dict_table_is_temporary(table)) {

		dict_stats_recalc_pool_del(table);

		/* Remove stats for this table and all of its indexes from the
		persistent storage if it exists and if there are stats for this
		table in there. This function creates its own trx and commits
		it. */
		char	errstr[1024];
		err = dict_stats_drop_table(name, errstr, sizeof(errstr));

		if (err != DB_SUCCESS) {
			ib_logf(IB_LOG_LEVEL_WARN, "%s", errstr);
		}
	}

	/* Move the table the the non-LRU list so that it isn't
	considered for eviction. */

	if (table->can_be_evicted) {
		dict_table_move_from_lru_to_non_lru(table);
	}

	dict_table_close(table, TRUE, FALSE);

	/* Check if the table is referenced by foreign key constraints from
	some other table (not the table itself) */

	foreign = UT_LIST_GET_FIRST(table->referenced_list);

	while (foreign && foreign->foreign_table == table) {
check_next_foreign:
		foreign = UT_LIST_GET_NEXT(referenced_list, foreign);
	}

	if (!srv_read_only_mode
	    && foreign
	    && trx->check_foreigns
	    && !(drop_db && dict_tables_have_same_db(
			 name, foreign->foreign_table_name_lookup))) {
		FILE*	ef	= dict_foreign_err_file;

		/* We only allow dropping a referenced table if
		FOREIGN_KEY_CHECKS is set to 0 */

		err = DB_CANNOT_DROP_CONSTRAINT;

		mutex_enter(&dict_foreign_err_mutex);
		rewind(ef);
		ut_print_timestamp(ef);

		fputs("  Cannot drop table ", ef);
		ut_print_name(ef, trx, TRUE, name);
		fputs("\n"
		      "because it is referenced by ", ef);
		ut_print_name(ef, trx, TRUE, foreign->foreign_table_name);
		putc('\n', ef);
		mutex_exit(&dict_foreign_err_mutex);

		goto funct_exit;
	}

	if (foreign && trx->check_foreigns) {
		goto check_next_foreign;
	}

	/* TODO: could we replace the counter n_foreign_key_checks_running
	with lock checks on the table? Acquire here an exclusive lock on the
	table, and rewrite lock0lock.cc and the lock wait in srv0srv.cc so that
	they can cope with the table having been dropped here? Foreign key
	checks take an IS or IX lock on the table. */

	if (table->n_foreign_key_checks_running > 0) {

		const char*	save_tablename = table->name;
		ibool		added;

		added = row_add_table_to_background_drop_list(save_tablename);

		if (added) {
			ut_print_timestamp(stderr);
			fputs("  InnoDB: You are trying to drop table ",
			      stderr);
			ut_print_name(stderr, trx, TRUE, save_tablename);
			fputs("\n"
			      "InnoDB: though there is a"
			      " foreign key check running on it.\n"
			      "InnoDB: Adding the table to"
			      " the background drop queue.\n",
			      stderr);

			/* We return DB_SUCCESS to MySQL though the drop will
			happen lazily later */

			err = DB_SUCCESS;
		} else {
			/* The table is already in the background drop list */
			err = DB_ERROR;
		}

		goto funct_exit;
	}

	/* Remove all locks that are on the table or its records, if there
	are no refernces to the table but it has record locks, we release
	the record locks unconditionally. One use case is:

		CREATE TABLE t2 (PRIMARY KEY (a)) SELECT * FROM t1;

	If after the user transaction has done the SELECT and there is a
	problem in completing the CREATE TABLE operation, MySQL will drop
	the table. InnoDB will create a new background transaction to do the
	actual drop, the trx instance that is passed to this function. To
	preserve existing behaviour we remove the locks but ideally we
	shouldn't have to. There should never be record locks on a table
	that is going to be dropped. */

	if (table->n_ref_count == 0) {
		lock_remove_all_on_table(table, TRUE);
		ut_a(table->n_rec_locks == 0);
	} else if (table->n_ref_count > 0 || table->n_rec_locks > 0) {
		ibool	added;

		added = row_add_table_to_background_drop_list(table->name);

		if (added) {
			ut_print_timestamp(stderr);
			fputs("  InnoDB: Warning: MySQL is"
			      " trying to drop table ", stderr);
			ut_print_name(stderr, trx, TRUE, table->name);
			fputs("\n"
			      "InnoDB: though there are still"
			      " open handles to it.\n"
			      "InnoDB: Adding the table to the"
			      " background drop queue.\n",
			      stderr);

			/* We return DB_SUCCESS to MySQL though the drop will
			happen lazily later */
			err = DB_SUCCESS;
		} else {
			/* The table is already in the background drop list */
			err = DB_ERROR;
		}

		goto funct_exit;
	}

	/* The "to_be_dropped" marks table that is to be dropped, but
	has not been dropped, instead, was put in the background drop
	list due to being used by concurrent DML operations. Clear it
	here since there are no longer any concurrent activities on it,
	and it is free to be dropped */
	table->to_be_dropped = false;

	/* If we get this far then the table to be dropped must not have
	any table or record locks on it. */

	ut_a(!lock_table_has_locks(table));

	switch (trx_get_dict_operation(trx)) {
	case TRX_DICT_OP_NONE:
		trx_set_dict_operation(trx, TRX_DICT_OP_TABLE);
		trx->table_id = table->id;
	case TRX_DICT_OP_TABLE:
		break;
	case TRX_DICT_OP_INDEX:
		/* If the transaction was previously flagged as
		TRX_DICT_OP_INDEX, we should be dropping auxiliary
		tables for full-text indexes. */
		ut_ad(strstr(table->name, "/FTS_") != NULL);
	}

	/* Mark all indexes unavailable in the data dictionary cache
	before starting to drop the table. */

	unsigned*	page_no;
	unsigned*	page_nos;
	heap = mem_heap_create(
		200 + UT_LIST_GET_LEN(table->indexes) * sizeof *page_nos);
	tablename = mem_heap_strdup(heap, name);

	page_no = page_nos = static_cast<unsigned*>(
		mem_heap_alloc(
			heap,
			UT_LIST_GET_LEN(table->indexes) * sizeof *page_no));

	for (dict_index_t* index = dict_table_get_first_index(table);
	     index != NULL;
	     index = dict_table_get_next_index(index)) {
		rw_lock_x_lock(dict_index_get_lock(index));
		/* Save the page numbers so that we can restore them
		if the operation fails. */
		*page_no++ = index->page;
		/* Mark the index unusable. */
		index->page = FIL_NULL;
		rw_lock_x_unlock(dict_index_get_lock(index));
	}

	/* As we don't insert entries to SYSTEM TABLES for temp-tables
	we need to avoid running removal of these entries. */
	if (!dict_table_is_temporary(table))
	{
		/* We use the private SQL parser of Innobase to generate the
		query graphs needed in deleting the dictionary data from system
		tables in Innobase. Deleting a row from SYS_INDEXES table also
		frees the file segments of the B-tree associated with the
		index. */

		info = pars_info_create();

		pars_info_add_str_literal(info, "table_name", name);

		err = que_eval_sql(info,
				   "PROCEDURE DROP_TABLE_PROC () IS\n"
				   "sys_foreign_id CHAR;\n"
				   "table_id CHAR;\n"
				   "index_id CHAR;\n"
				   "foreign_id CHAR;\n"
				   "space_id INT;\n"
				   "found INT;\n"

				   "DECLARE CURSOR cur_fk IS\n"
				   "SELECT ID FROM SYS_FOREIGN\n"
				   "WHERE FOR_NAME = :table_name\n"
				   "AND TO_BINARY(FOR_NAME)\n"
				   "  = TO_BINARY(:table_name)\n"
				   "LOCK IN SHARE MODE;\n"

				   "DECLARE CURSOR cur_idx IS\n"
				   "SELECT ID FROM SYS_INDEXES\n"
				   "WHERE TABLE_ID = table_id\n"
				   "LOCK IN SHARE MODE;\n"

				   "BEGIN\n"
				   "SELECT ID INTO table_id\n"
				   "FROM SYS_TABLES\n"
				   "WHERE NAME = :table_name\n"
				   "LOCK IN SHARE MODE;\n"
				   "IF (SQL % NOTFOUND) THEN\n"
				   "       RETURN;\n"
				   "END IF;\n"
				   "SELECT SPACE INTO space_id\n"
				   "FROM SYS_TABLES\n"
				   "WHERE NAME = :table_name;\n"
				   "IF (SQL % NOTFOUND) THEN\n"
				   "       RETURN;\n"
				   "END IF;\n"
				   "found := 1;\n"
				   "SELECT ID INTO sys_foreign_id\n"
				   "FROM SYS_TABLES\n"
				   "WHERE NAME = 'SYS_FOREIGN'\n"
				   "LOCK IN SHARE MODE;\n"
				   "IF (SQL % NOTFOUND) THEN\n"
				   "       found := 0;\n"
				   "END IF;\n"
				   "IF (:table_name = 'SYS_FOREIGN') THEN\n"
				   "       found := 0;\n"
				   "END IF;\n"
				   "IF (:table_name = 'SYS_FOREIGN_COLS') \n"
				   "THEN\n"
				   "       found := 0;\n"
				   "END IF;\n"
				   "OPEN cur_fk;\n"
				   "WHILE found = 1 LOOP\n"
				   "       FETCH cur_fk INTO foreign_id;\n"
				   "       IF (SQL % NOTFOUND) THEN\n"
				   "               found := 0;\n"
				   "       ELSE\n"
				   "               DELETE FROM \n"
				   "		   SYS_FOREIGN_COLS\n"
				   "               WHERE ID = foreign_id;\n"
				   "               DELETE FROM SYS_FOREIGN\n"
				   "               WHERE ID = foreign_id;\n"
				   "       END IF;\n"
				   "END LOOP;\n"
				   "CLOSE cur_fk;\n"
				   "found := 1;\n"
				   "OPEN cur_idx;\n"
				   "WHILE found = 1 LOOP\n"
				   "       FETCH cur_idx INTO index_id;\n"
				   "       IF (SQL % NOTFOUND) THEN\n"
				   "               found := 0;\n"
				   "       ELSE\n"
				   "               DELETE FROM SYS_FIELDS\n"
				   "               WHERE INDEX_ID = index_id;\n"
				   "               DELETE FROM SYS_INDEXES\n"
				   "               WHERE ID = index_id\n"
				   "               AND TABLE_ID = table_id;\n"
				   "       END IF;\n"
				   "END LOOP;\n"
				   "CLOSE cur_idx;\n"
				   "DELETE FROM SYS_TABLESPACES\n"
				   "WHERE SPACE = space_id;\n"
				   "DELETE FROM SYS_DATAFILES\n"
				   "WHERE SPACE = space_id;\n"
				   "DELETE FROM SYS_COLUMNS\n"
				   "WHERE TABLE_ID = table_id;\n"
				   "DELETE FROM SYS_TABLES\n"
				   "WHERE NAME = :table_name;\n"
				   "END;\n"
				   , FALSE, trx);
	} else {
		page_no = page_nos;
		for (dict_index_t* index = dict_table_get_first_index(table);
		     index != NULL;
		     index = dict_table_get_next_index(index)) {
			/* remove the index object associated. */
			dict_drop_index_tree(index, *page_no++);
		}
		err = DB_SUCCESS;
	}

	switch (err) {
		ibool	is_temp;

	case DB_SUCCESS:
		/* Clone the name, in case it has been allocated
		from table->heap, which will be freed by
		dict_table_remove_from_cache(table) below. */
		space_id = table->space;
		ibd_file_missing = table->ibd_file_missing;

		is_temp = DICT_TF2_FLAG_IS_SET(table, DICT_TF2_TEMPORARY);

		/* If there is a temp path then the temp flag is set.
		However, during recovery, we might have a temp flag but
		not know the temp path */
		ut_a(table->dir_path_of_temp_table == NULL || is_temp);
		if (dict_table_is_discarded(table)
		    || table->ibd_file_missing) {
			/* Do not attempt to drop known-to-be-missing
			tablespaces. */
			space_id = 0;
		}

		/* We do not allow temporary tables with a remote path. */
		ut_a(!(is_temp && DICT_TF_HAS_DATA_DIR(table->flags)));

		if (space_id && DICT_TF_HAS_DATA_DIR(table->flags)) {
			dict_get_and_save_data_dir_path(table, true);
			ut_a(table->data_dir_path);

			filepath = os_file_make_remote_pathname(
				table->data_dir_path, table->name, "ibd");
		} else if (table->dir_path_of_temp_table) {
			filepath = fil_make_ibd_name(
				table->dir_path_of_temp_table, true);
		} else {
			filepath = fil_make_ibd_name(tablename, false);
		}

		if (dict_table_has_fts_index(table)
		    || DICT_TF2_FLAG_IS_SET(table, DICT_TF2_FTS_HAS_DOC_ID)) {
			ut_ad(table->n_ref_count == 0);
			ut_ad(trx->state != TRX_STATE_NOT_STARTED);
			err = fts_drop_tables(trx, table);

			if (err != DB_SUCCESS) {
				ut_print_timestamp(stderr);
				fprintf(stderr," InnoDB: Error: (%s) not "
					"able to remove ancillary FTS tables "
					"for table ", ut_strerr(err));
				ut_print_name(stderr, trx, TRUE, tablename);
				fputs("\n", stderr);

				goto funct_exit;
			}
		}

		/* The table->fts flag can be set on the table for which
		the cluster index is being rebuilt. Such table might not have
		DICT_TF2_FTS flag set. So keep this out of above
		dict_table_has_fts_index condition */
		if (table->fts) {
			/* Need to set TABLE_DICT_LOCKED bit, since
			fts_que_graph_free_check_lock would try to acquire
			dict mutex lock */
			table->fts->fts_status |= TABLE_DICT_LOCKED;

			fts_free(table);
		}

		dict_table_remove_from_cache(table);

		if (!is_temp
		    && dict_load_table(tablename, TRUE,
				       DICT_ERR_IGNORE_NONE) != NULL) {
			ut_print_timestamp(stderr);
			fputs("  InnoDB: Error: not able to remove table ",
			      stderr);
			ut_print_name(stderr, trx, TRUE, tablename);
			fputs(" from the dictionary cache!\n", stderr);
			err = DB_ERROR;
		}

		/* Do not drop possible .ibd tablespace if something went
		wrong: we do not want to delete valuable data of the user */

		/* Don't spam the log if we can't find the tablespace of
		a temp table or if the tablesace has been discarded. */
		print_msg = !(is_temp || ibd_file_missing);

		if (err == DB_SUCCESS
		    && !Tablespace::is_system_tablespace(space_id)) {
			if (!is_temp
			    && !fil_space_for_table_exists_in_mem(
				    space_id, tablename,
				    print_msg, false, NULL, 0)) {
				/* This might happen if we are dropping a
				discarded tablespace */
				err = DB_SUCCESS;

				if (print_msg) {
					char msg_tablename[
						MAX_FULL_NAME_LEN + 1];

					innobase_format_name(
						msg_tablename, sizeof(tablename),
						tablename, FALSE);

					ib_logf(IB_LOG_LEVEL_INFO,
						"Removed the table %s from "
						"InnoDB's data dictionary",
						msg_tablename);
				}

				/* Force a delete of any discarded
				or temporary files. */

				fil_delete_file(filepath);

			} else if (fil_delete_tablespace(
					space_id,
					BUF_REMOVE_FLUSH_NO_WRITE)
				   != DB_SUCCESS) {
				fprintf(stderr,
					"InnoDB: We removed now the InnoDB"
					" internal data dictionary entry\n"
					"InnoDB: of table ");
				ut_print_name(stderr, trx, TRUE, tablename);
				fprintf(stderr, ".\n");

				ut_print_timestamp(stderr);
				fprintf(stderr,
					"  InnoDB: Error: not able to"
					" delete tablespace %lu of table ",
					(ulong) space_id);
				ut_print_name(stderr, trx, TRUE, tablename);
				fputs("!\n", stderr);
				err = DB_ERROR;
			}
		}

		break;

	case DB_OUT_OF_FILE_SPACE:
		err = DB_MUST_GET_MORE_FILE_SPACE;

		row_mysql_handle_errors(&err, trx, NULL, NULL);

		/* raise error */
		ut_error;
		break;

	case DB_TOO_MANY_CONCURRENT_TRXS:
		/* Cannot even find a free slot for the
		the undo log. We can directly exit here
		and return the DB_TOO_MANY_CONCURRENT_TRXS
		error. */

	default:
		/* This is some error we do not expect. Print
		the error number and rollback transaction */
		ut_print_timestamp(stderr);

		fprintf(stderr, "InnoDB: unknown error code %lu"
			" while dropping table:", (ulong) err);
		ut_print_name(stderr, trx, TRUE, tablename);
		fprintf(stderr, ".\n");

		trx->error_state = DB_SUCCESS;
		trx_rollback_to_savepoint(trx, NULL);
		trx->error_state = DB_SUCCESS;

		/* Mark all indexes available in the data dictionary
		cache again. */

		page_no = page_nos;

		for (dict_index_t* index = dict_table_get_first_index(table);
		     index != NULL;
		     index = dict_table_get_next_index(index)) {
			rw_lock_x_lock(dict_index_get_lock(index));
			ut_a(index->page == FIL_NULL);
			index->page = *page_no++;
			rw_lock_x_unlock(dict_index_get_lock(index));
		}
	}

funct_exit:
	if (heap) {
		mem_heap_free(heap);
	}
	if (filepath) {
		mem_free(filepath);
	}

	if (locked_dictionary) {
		if (trx->state != TRX_STATE_NOT_STARTED) {
			trx_commit_for_mysql(trx);
		}

		row_mysql_unlock_data_dictionary(trx);
	}

	trx->op_info = "";

	srv_wake_master_thread();

	return(err);
}

/*********************************************************************//**
Drop all temporary tables during crash recovery. */
UNIV_INTERN
void
row_mysql_drop_temp_tables(void)
/*============================*/
{
	trx_t*		trx;
	btr_pcur_t	pcur;
	mtr_t		mtr;
	mem_heap_t*	heap;

	trx = trx_allocate_for_background();
	trx->op_info = "dropping temporary tables";
	row_mysql_lock_data_dictionary(trx);

	heap = mem_heap_create(200);

	mtr_start(&mtr);

	btr_pcur_open_at_index_side(
		true,
		dict_table_get_first_index(dict_sys->sys_tables),
		BTR_SEARCH_LEAF, &pcur, true, 0, &mtr);

	for (;;) {
		const rec_t*	rec;
		const byte*	field;
		ulint		len;
		const char*	table_name;
		dict_table_t*	table;

		btr_pcur_move_to_next_user_rec(&pcur, &mtr);

		if (!btr_pcur_is_on_user_rec(&pcur)) {
			break;
		}

		/* The high order bit of N_COLS is set unless
		ROW_FORMAT=REDUNDANT. */
		rec = btr_pcur_get_rec(&pcur);
		field = rec_get_nth_field_old(
			rec, DICT_FLD__SYS_TABLES__NAME, &len);
		field = rec_get_nth_field_old(
			rec, DICT_FLD__SYS_TABLES__N_COLS, &len);
		if (len != 4
		    || !(mach_read_from_4(field) & DICT_N_COLS_COMPACT)) {
			continue;
		}

		/* Older versions of InnoDB, which only supported tables
		in ROW_FORMAT=REDUNDANT could write garbage to
		SYS_TABLES.MIX_LEN, where we now store the is_temp flag.
		Above, we assumed is_temp=0 if ROW_FORMAT=REDUNDANT. */
		field = rec_get_nth_field_old(
			rec, DICT_FLD__SYS_TABLES__MIX_LEN, &len);
		if (len != 4
		    || !(mach_read_from_4(field) & DICT_TF2_TEMPORARY)) {
			continue;
		}

		/* This is a temporary table. */
		field = rec_get_nth_field_old(
			rec, DICT_FLD__SYS_TABLES__NAME, &len);
		if (len == UNIV_SQL_NULL || len == 0) {
			/* Corrupted SYS_TABLES.NAME */
			continue;
		}

		table_name = mem_heap_strdupl(heap, (const char*) field, len);

		btr_pcur_store_position(&pcur, &mtr);
		btr_pcur_commit_specify_mtr(&pcur, &mtr);

		table = dict_load_table(table_name, TRUE, DICT_ERR_IGNORE_NONE);

		if (table) {
			row_drop_table_for_mysql(table_name, trx, FALSE);
			trx_commit_for_mysql(trx);
		}

		mtr_start(&mtr);
		btr_pcur_restore_position(BTR_SEARCH_LEAF,
					  &pcur, &mtr);
	}

	btr_pcur_close(&pcur);
	mtr_commit(&mtr);
	mem_heap_free(heap);
	row_mysql_unlock_data_dictionary(trx);
	trx_free_for_background(trx);
}

/*******************************************************************//**
Drop all foreign keys in a database, see Bug#18942.
Called at the end of row_drop_database_for_mysql().
@return	error code or DB_SUCCESS */
static __attribute__((nonnull, warn_unused_result))
dberr_t
drop_all_foreign_keys_in_db(
/*========================*/
	const char*	name,	/*!< in: database name which ends to '/' */
	trx_t*		trx)	/*!< in: transaction handle */
{
	pars_info_t*	pinfo;
	dberr_t		err;

	ut_a(name[strlen(name) - 1] == '/');

	pinfo = pars_info_create();

	pars_info_add_str_literal(pinfo, "dbname", name);

/** true if for_name is not prefixed with dbname */
#define TABLE_NOT_IN_THIS_DB \
"SUBSTR(for_name, 0, LENGTH(:dbname)) <> :dbname"

	err = que_eval_sql(pinfo,
			   "PROCEDURE DROP_ALL_FOREIGN_KEYS_PROC () IS\n"
			   "foreign_id CHAR;\n"
			   "for_name CHAR;\n"
			   "found INT;\n"
			   "DECLARE CURSOR cur IS\n"
			   "SELECT ID, FOR_NAME FROM SYS_FOREIGN\n"
			   "WHERE FOR_NAME >= :dbname\n"
			   "LOCK IN SHARE MODE\n"
			   "ORDER BY FOR_NAME;\n"
			   "BEGIN\n"
			   "found := 1;\n"
			   "OPEN cur;\n"
			   "WHILE found = 1 LOOP\n"
			   "        FETCH cur INTO foreign_id, for_name;\n"
			   "        IF (SQL % NOTFOUND) THEN\n"
			   "                found := 0;\n"
			   "        ELSIF (" TABLE_NOT_IN_THIS_DB ") THEN\n"
			   "                found := 0;\n"
			   "        ELSIF (1=1) THEN\n"
			   "                DELETE FROM SYS_FOREIGN_COLS\n"
			   "                WHERE ID = foreign_id;\n"
			   "                DELETE FROM SYS_FOREIGN\n"
			   "                WHERE ID = foreign_id;\n"
			   "        END IF;\n"
			   "END LOOP;\n"
			   "CLOSE cur;\n"
			   "COMMIT WORK;\n"
			   "END;\n",
			   FALSE, /* do not reserve dict mutex,
				  we are already holding it */
			   trx);

	return(err);
}

/*********************************************************************//**
Drops a database for MySQL.
@return	error code or DB_SUCCESS */
UNIV_INTERN
dberr_t
row_drop_database_for_mysql(
/*========================*/
	const char*	name,	/*!< in: database name which ends to '/' */
	trx_t*		trx)	/*!< in: transaction handle */
{
	dict_table_t*	table;
	char*		table_name;
	dberr_t		err	= DB_SUCCESS;
	ulint		namelen	= strlen(name);

	ut_a(name != NULL);
	ut_a(name[namelen - 1] == '/');

	trx->op_info = "dropping database";

	trx_set_dict_operation(trx, TRX_DICT_OP_TABLE);

	trx_start_if_not_started_xa(trx, true);

loop:
	row_mysql_lock_data_dictionary(trx);

	while ((table_name = dict_get_first_table_name_in_db(name))) {
		ut_a(memcmp(table_name, name, namelen) == 0);

		table = dict_table_open_on_name(
			table_name, TRUE, FALSE, static_cast<dict_err_ignore_t>(
				DICT_ERR_IGNORE_INDEX_ROOT
				| DICT_ERR_IGNORE_CORRUPT));

		if (!table) {
			ib_logf(IB_LOG_LEVEL_ERROR,
				"Cannot load table %s from InnoDB internal "
				"data dictionary during drop database",
				table_name);
			mem_free(table_name);
			err = DB_TABLE_NOT_FOUND;
			break;

		}

		if (!row_is_mysql_tmp_table_name(table->name)) {
			/* There could be orphan temp tables left from
			interrupted alter table. Leave them, and handle
			the rest.*/
			ut_a(!table->ibd_file_missing);
			if (table->can_be_evicted) {
				ib_logf(IB_LOG_LEVEL_WARN,
					"Orphan table encountered during "
					"DROP DATABASE. This is possible if "
					"'%s.frm' was lost.", table->name);
			}
		}

		dict_table_close(table, TRUE, FALSE);

		/* The dict_table_t object must not be accessed before
		dict_table_open() or after dict_table_close(). But this is OK
		if we are holding, the dict_sys->mutex. */
		ut_ad(mutex_own(&dict_sys->mutex));

		/* Wait until MySQL does not have any queries running on
		the table */

		if (table->n_ref_count > 0) {
			row_mysql_unlock_data_dictionary(trx);

			ut_print_timestamp(stderr);
			fputs("  InnoDB: Warning: MySQL is trying to"
			      " drop database ", stderr);
			ut_print_name(stderr, trx, TRUE, name);
			fputs("\n"
			      "InnoDB: though there are still"
			      " open handles to table ", stderr);
			ut_print_name(stderr, trx, TRUE, table_name);
			fputs(".\n", stderr);

			os_thread_sleep(1000000);

			mem_free(table_name);

			goto loop;
		}

		err = row_drop_table_for_mysql(table_name, trx, TRUE);
		trx_commit_for_mysql(trx);

		if (err != DB_SUCCESS) {
			fputs("InnoDB: DROP DATABASE ", stderr);
			ut_print_name(stderr, trx, TRUE, name);
			fprintf(stderr, " failed with error (%s) for table ",
				ut_strerr(err));
			ut_print_name(stderr, trx, TRUE, table_name);
			putc('\n', stderr);
			mem_free(table_name);
			break;
		}

		mem_free(table_name);
	}

	if (err == DB_SUCCESS) {
		/* after dropping all tables try to drop all leftover
		foreign keys in case orphaned ones exist */
		err = drop_all_foreign_keys_in_db(name, trx);

		if (err != DB_SUCCESS) {
			fputs("InnoDB: DROP DATABASE ", stderr);
			ut_print_name(stderr, trx, TRUE, name);
			fprintf(stderr, " failed with error %d while "
				"dropping all foreign keys", err);
		}
	}

	trx_commit_for_mysql(trx);

	row_mysql_unlock_data_dictionary(trx);

	trx->op_info = "";

	return(err);
}

/*********************************************************************//**
Checks if a table name contains the string "/#sql" which denotes temporary
tables in MySQL.
@return	true if temporary table */
UNIV_INTERN __attribute__((warn_unused_result))
bool
row_is_mysql_tmp_table_name(
/*========================*/
	const char*	name)	/*!< in: table name in the form
				'database/tablename' */
{
	return(strstr(name, "/#sql") != NULL);
	/* return(strstr(name, "/@0023sql") != NULL); */
}

/****************************************************************//**
Delete a single constraint.
@return	error code or DB_SUCCESS */
static __attribute__((nonnull, warn_unused_result))
dberr_t
row_delete_constraint_low(
/*======================*/
	const char*	id,		/*!< in: constraint id */
	trx_t*		trx)		/*!< in: transaction handle */
{
	pars_info_t*	info = pars_info_create();

	pars_info_add_str_literal(info, "id", id);

	return(que_eval_sql(info,
			    "PROCEDURE DELETE_CONSTRAINT () IS\n"
			    "BEGIN\n"
			    "DELETE FROM SYS_FOREIGN_COLS WHERE ID = :id;\n"
			    "DELETE FROM SYS_FOREIGN WHERE ID = :id;\n"
			    "END;\n"
			    , FALSE, trx));
}

/****************************************************************//**
Delete a single constraint.
@return	error code or DB_SUCCESS */
static __attribute__((nonnull, warn_unused_result))
dberr_t
row_delete_constraint(
/*==================*/
	const char*	id,		/*!< in: constraint id */
	const char*	database_name,	/*!< in: database name, with the
					trailing '/' */
	mem_heap_t*	heap,		/*!< in: memory heap */
	trx_t*		trx)		/*!< in: transaction handle */
{
	dberr_t	err;

	/* New format constraints have ids <databasename>/<constraintname>. */
	err = row_delete_constraint_low(
		mem_heap_strcat(heap, database_name, id), trx);

	if ((err == DB_SUCCESS) && !strchr(id, '/')) {
		/* Old format < 4.0.18 constraints have constraint ids
		NUMBER_NUMBER. We only try deleting them if the
		constraint name does not contain a '/' character, otherwise
		deleting a new format constraint named 'foo/bar' from
		database 'baz' would remove constraint 'bar' from database
		'foo', if it existed. */

		err = row_delete_constraint_low(id, trx);
	}

	return(err);
}

/*********************************************************************//**
Renames a table for MySQL.
@return	error code or DB_SUCCESS */
UNIV_INTERN
dberr_t
row_rename_table_for_mysql(
/*=======================*/
	const char*	old_name,	/*!< in: old table name */
	const char*	new_name,	/*!< in: new table name */
	trx_t*		trx,		/*!< in/out: transaction */
	bool		commit)		/*!< in: whether to commit trx */
{
	dict_table_t*	table			= NULL;
	ibool		dict_locked		= FALSE;
	dberr_t		err			= DB_ERROR;
	mem_heap_t*	heap			= NULL;
	const char**	constraints_to_drop	= NULL;
	ulint		n_constraints_to_drop	= 0;
	ibool		old_is_tmp, new_is_tmp;
	pars_info_t*	info			= NULL;
	int		retry;

	ut_a(old_name != NULL);
	ut_a(new_name != NULL);
	ut_ad(trx->state == TRX_STATE_ACTIVE);

	if (srv_sys_space.created_new_raw() || srv_force_recovery) {
		fputs("InnoDB: A new raw disk partition was initialized or\n"
		      "InnoDB: innodb_force_recovery is on: we do not allow\n"
		      "InnoDB: database modifications by the user. Shut down\n"
		      "InnoDB: mysqld and edit my.cnf so that newraw"
		      " is replaced\n"
		      "InnoDB: with raw, and innodb_force_... is removed.\n",
		      stderr);

		goto funct_exit;
	} else if (row_mysql_is_system_table(new_name)) {

		fprintf(stderr,
			"InnoDB: Error: trying to create a MySQL"
			" system table %s of type InnoDB.\n"
			"InnoDB: MySQL system tables must be"
			" of the MyISAM type!\n",
			new_name);

		goto funct_exit;
	}

	trx->op_info = "renaming table";

	old_is_tmp = row_is_mysql_tmp_table_name(old_name);
	new_is_tmp = row_is_mysql_tmp_table_name(new_name);

	dict_locked = trx->dict_operation_lock_mode == RW_X_LATCH;

	table = dict_table_open_on_name(old_name, dict_locked, FALSE,
					DICT_ERR_IGNORE_NONE);

	if (!table) {
		err = DB_TABLE_NOT_FOUND;
		ut_print_timestamp(stderr);

		fputs("  InnoDB: Error: table ", stderr);
		ut_print_name(stderr, trx, TRUE, old_name);
		fputs(" does not exist in the InnoDB internal\n"
		      "InnoDB: data dictionary though MySQL is"
		      " trying to rename the table.\n"
		      "InnoDB: Have you copied the .frm file"
		      " of the table to the\n"
		      "InnoDB: MySQL database directory"
		      " from another database?\n"
		      "InnoDB: You can look for further help from\n"
		      "InnoDB: " REFMAN "innodb-troubleshooting.html\n",
		      stderr);
		goto funct_exit;

	} else if (table->ibd_file_missing
		   && !dict_table_is_discarded(table)) {

		err = DB_TABLE_NOT_FOUND;

		ib_logf(IB_LOG_LEVEL_ERROR,
			"Table %s does not have an .ibd file in the database "
			"directory. See " REFMAN "innodb-troubleshooting.html",
			old_name);

		goto funct_exit;

	} else if (new_is_tmp) {
		/* MySQL is doing an ALTER TABLE command and it renames the
		original table to a temporary table name. We want to preserve
		the original foreign key constraint definitions despite the
		name change. An exception is those constraints for which
		the ALTER TABLE contained DROP FOREIGN KEY <foreign key id>.*/

		heap = mem_heap_create(100);

		err = dict_foreign_parse_drop_constraints(
			heap, trx, table, &n_constraints_to_drop,
			&constraints_to_drop);

		if (err != DB_SUCCESS) {
			goto funct_exit;
		}
	}

	/* Is a foreign key check running on this table? */
	for (retry = 0; retry < 100
	     && table->n_foreign_key_checks_running > 0; ++retry) {
		row_mysql_unlock_data_dictionary(trx);
		os_thread_yield();
		row_mysql_lock_data_dictionary(trx);
	}

	if (table->n_foreign_key_checks_running > 0) {
		ut_print_timestamp(stderr);
		fputs(" InnoDB: Error: in ALTER TABLE ", stderr);
		ut_print_name(stderr, trx, TRUE, old_name);
		fprintf(stderr, "\n"
			"InnoDB: a FOREIGN KEY check is running.\n"
			"InnoDB: Cannot rename table.\n");
		err = DB_TABLE_IN_FK_CHECK;
		goto funct_exit;
	}

	/* We use the private SQL parser of Innobase to generate the query
	graphs needed in updating the dictionary data from system tables. */

	info = pars_info_create();

	pars_info_add_str_literal(info, "new_table_name", new_name);
	pars_info_add_str_literal(info, "old_table_name", old_name);

	err = que_eval_sql(info,
			   "PROCEDURE RENAME_TABLE () IS\n"
			   "BEGIN\n"
			   "UPDATE SYS_TABLES"
			   " SET NAME = :new_table_name\n"
			   " WHERE NAME = :old_table_name;\n"
			   "END;\n"
			   , FALSE, trx);

	/* SYS_TABLESPACES and SYS_DATAFILES track non-system tablespaces
	which have space IDs > 0. */
	if (err == DB_SUCCESS
	    && !Tablespace::is_system_tablespace(table->space)
	    && !table->ibd_file_missing) {
		/* Make a new pathname to update SYS_DATAFILES. */
		char*	new_path = row_make_new_pathname(table, new_name);

		info = pars_info_create();

		pars_info_add_str_literal(info, "new_table_name", new_name);
		pars_info_add_str_literal(info, "new_path_name", new_path);
		pars_info_add_int4_literal(info, "space_id", table->space);

		err = que_eval_sql(info,
				   "PROCEDURE RENAME_SPACE () IS\n"
				   "BEGIN\n"
				   "UPDATE SYS_TABLESPACES"
				   " SET NAME = :new_table_name\n"
				   " WHERE SPACE = :space_id;\n"
				   "UPDATE SYS_DATAFILES"
				   " SET PATH = :new_path_name\n"
				   " WHERE SPACE = :space_id;\n"
				   "END;\n"
				   , FALSE, trx);

		mem_free(new_path);
	}
	if (err != DB_SUCCESS) {
		goto end;
	}

	if (!new_is_tmp) {
		/* Rename all constraints. */

		info = pars_info_create();

		pars_info_add_str_literal(info, "new_table_name", new_name);
		pars_info_add_str_literal(info, "old_table_name", old_name);

		err = que_eval_sql(
			info,
			"PROCEDURE RENAME_CONSTRAINT_IDS () IS\n"
			"gen_constr_prefix CHAR;\n"
			"new_db_name CHAR;\n"
			"foreign_id CHAR;\n"
			"new_foreign_id CHAR;\n"
			"old_db_name_len INT;\n"
			"old_t_name_len INT;\n"
			"new_db_name_len INT;\n"
			"id_len INT;\n"
			"found INT;\n"
			"BEGIN\n"
			"found := 1;\n"
			"old_db_name_len := INSTR(:old_table_name, '/')-1;\n"
			"new_db_name_len := INSTR(:new_table_name, '/')-1;\n"
			"new_db_name := SUBSTR(:new_table_name, 0,\n"
			"                      new_db_name_len);\n"
			"old_t_name_len := LENGTH(:old_table_name);\n"
			"gen_constr_prefix := CONCAT(:old_table_name,\n"
			"                            '_ibfk_');\n"
			"WHILE found = 1 LOOP\n"
			"       SELECT ID INTO foreign_id\n"
			"        FROM SYS_FOREIGN\n"
			"        WHERE FOR_NAME = :old_table_name\n"
			"         AND TO_BINARY(FOR_NAME)\n"
			"           = TO_BINARY(:old_table_name)\n"
			"         LOCK IN SHARE MODE;\n"
			"       IF (SQL % NOTFOUND) THEN\n"
			"        found := 0;\n"
			"       ELSE\n"
			"        UPDATE SYS_FOREIGN\n"
			"        SET FOR_NAME = :new_table_name\n"
			"         WHERE ID = foreign_id;\n"
			"        id_len := LENGTH(foreign_id);\n"
			"        IF (INSTR(foreign_id, '/') > 0) THEN\n"
			"               IF (INSTR(foreign_id,\n"
			"                         gen_constr_prefix) > 0)\n"
			"               THEN\n"
			"                new_foreign_id :=\n"
			"                CONCAT(:new_table_name,\n"
			"                SUBSTR(foreign_id, old_t_name_len,\n"
			"                       id_len - old_t_name_len));\n"
			"               ELSE\n"
			"                new_foreign_id :=\n"
			"                CONCAT(new_db_name,\n"
			"                SUBSTR(foreign_id,\n"
			"                       old_db_name_len,\n"
			"                       id_len - old_db_name_len));\n"
			"               END IF;\n"
			"               UPDATE SYS_FOREIGN\n"
			"                SET ID = new_foreign_id\n"
			"                WHERE ID = foreign_id;\n"
			"               UPDATE SYS_FOREIGN_COLS\n"
			"                SET ID = new_foreign_id\n"
			"                WHERE ID = foreign_id;\n"
			"        END IF;\n"
			"       END IF;\n"
			"END LOOP;\n"
			"UPDATE SYS_FOREIGN SET REF_NAME = :new_table_name\n"
			"WHERE REF_NAME = :old_table_name\n"
			"  AND TO_BINARY(REF_NAME)\n"
			"    = TO_BINARY(:old_table_name);\n"
			"END;\n"
			, FALSE, trx);

	} else if (n_constraints_to_drop > 0) {
		/* Drop some constraints of tmp tables. */

		ulint	db_name_len = dict_get_db_name_len(old_name) + 1;
		char*	db_name = mem_heap_strdupl(heap, old_name,
						   db_name_len);
		ulint	i;

		for (i = 0; i < n_constraints_to_drop; i++) {
			err = row_delete_constraint(constraints_to_drop[i],
						    db_name, heap, trx);

			if (err != DB_SUCCESS) {
				break;
			}
		}
	}

end:
	if (err != DB_SUCCESS) {
		if (err == DB_DUPLICATE_KEY) {
			ut_print_timestamp(stderr);
			fputs("  InnoDB: Error; possible reasons:\n"
			      "InnoDB: 1) Table rename would cause"
			      " two FOREIGN KEY constraints\n"
			      "InnoDB: to have the same internal name"
			      " in case-insensitive comparison.\n"
			      "InnoDB: 2) table ", stderr);
			ut_print_name(stderr, trx, TRUE, new_name);
			fputs(" exists in the InnoDB internal data\n"
			      "InnoDB: dictionary though MySQL is"
			      " trying to rename table ", stderr);
			ut_print_name(stderr, trx, TRUE, old_name);
			fputs(" to it.\n"
			      "InnoDB: Have you deleted the .frm file"
			      " and not used DROP TABLE?\n"
			      "InnoDB: You can look for further help from\n"
			      "InnoDB: " REFMAN "innodb-troubleshooting.html\n"
			      "InnoDB: If table ", stderr);
			ut_print_name(stderr, trx, TRUE, new_name);
			fputs(" is a temporary table #sql..., then"
			      " it can be that\n"
			      "InnoDB: there are still queries running"
			      " on the table, and it will be\n"
			      "InnoDB: dropped automatically when"
			      " the queries end.\n"
			      "InnoDB: You can drop the orphaned table"
			      " inside InnoDB by\n"
			      "InnoDB: creating an InnoDB table with"
			      " the same name in another\n"
			      "InnoDB: database and copying the .frm file"
			      " to the current database.\n"
			      "InnoDB: Then MySQL thinks the table exists,"
			      " and DROP TABLE will\n"
			      "InnoDB: succeed.\n", stderr);
		}
		trx->error_state = DB_SUCCESS;
		trx_rollback_to_savepoint(trx, NULL);
		trx->error_state = DB_SUCCESS;
	} else {
		/* The following call will also rename the .ibd data file if
		the table is stored in a single-table tablespace */

		err = dict_table_rename_in_cache(
			table, new_name, !new_is_tmp);
		if (err != DB_SUCCESS) {
			trx->error_state = DB_SUCCESS;
			trx_rollback_to_savepoint(trx, NULL);
			trx->error_state = DB_SUCCESS;
			goto funct_exit;
		}

		/* We only want to switch off some of the type checking in
		an ALTER, not in a RENAME. */

		err = dict_load_foreigns(
			new_name, NULL,
			false, !old_is_tmp || trx->check_foreigns,
			DICT_ERR_IGNORE_NONE);

		if (err != DB_SUCCESS) {
			ut_print_timestamp(stderr);

			if (old_is_tmp) {
				fputs("  InnoDB: Error: in ALTER TABLE ",
				      stderr);
				ut_print_name(stderr, trx, TRUE, new_name);
				fputs("\n"
				      "InnoDB: has or is referenced"
				      " in foreign key constraints\n"
				      "InnoDB: which are not compatible"
				      " with the new table definition.\n",
				      stderr);
			} else {
				fputs("  InnoDB: Error: in RENAME TABLE"
				      " table ",
				      stderr);
				ut_print_name(stderr, trx, TRUE, new_name);
				fputs("\n"
				      "InnoDB: is referenced in"
				      " foreign key constraints\n"
				      "InnoDB: which are not compatible"
				      " with the new table definition.\n",
				      stderr);
			}

			ut_a(DB_SUCCESS == dict_table_rename_in_cache(
				table, old_name, FALSE));
			trx->error_state = DB_SUCCESS;
			trx_rollback_to_savepoint(trx, NULL);
			trx->error_state = DB_SUCCESS;
		}
	}

funct_exit:

	if (table != NULL) {
		dict_table_close(table, dict_locked, FALSE);
	}

	if (commit) {
		trx_commit_for_mysql(trx);
	}

	if (UNIV_LIKELY_NULL(heap)) {
		mem_heap_free(heap);
	}

	trx->op_info = "";

	return(err);
}

/*********************************************************************//**
Scans an index for either COOUNT(*) or CHECK TABLE.
If CHECK TABLE; Checks that the index contains entries in an ascending order,
unique constraint is not broken, and calculates the number of index entries
in the read view of the current transaction.
@return DB_SUCCESS or other error */
UNIV_INTERN
dberr_t
row_scan_index_for_mysql(
/*=====================*/
	row_prebuilt_t*		prebuilt,	/*!< in: prebuilt struct
						in MySQL handle */
	const dict_index_t*	index,		/*!< in: index */
	bool			check_keys,	/*!< in: true=check for mis-
						ordered or duplicate records,
						false=count the rows only */
	ulint*			n_rows)		/*!< out: number of entries
						seen in the consistent read */
{
	dtuple_t*	prev_entry	= NULL;
	ulint		matched_fields;
	ulint		matched_bytes;
	byte*		buf;
	dberr_t		ret;
	rec_t*		rec;
	int		cmp;
	ibool		contains_null;
	ulint		i;
	ulint		cnt;
	mem_heap_t*	heap		= NULL;
	ulint		n_ext;
	ulint		offsets_[REC_OFFS_NORMAL_SIZE];
	ulint*		offsets;
	rec_offs_init(offsets_);

	*n_rows = 0;

	if (dict_index_is_clust(index)) {
		/* The clustered index of a table is always available.
		During online ALTER TABLE that rebuilds the table, the
		clustered index in the old table will have
		index->online_log pointing to the new table. All
		indexes of the old table will remain valid and the new
		table will be unaccessible to MySQL until the
		completion of the ALTER TABLE. */
	} else if (dict_index_is_online_ddl(index)
		   || (index->type & DICT_FTS)) {
		/* Full Text index are implemented by auxiliary tables,
		not the B-tree. We also skip secondary indexes that are
		being created online. */
		return(DB_SUCCESS);
	}

	buf = static_cast<byte*>(mem_alloc(UNIV_PAGE_SIZE));
	heap = mem_heap_create(100);

	cnt = 1000;

	ret = row_search_for_mysql(buf, PAGE_CUR_G, prebuilt, 0, 0);
loop:
	/* Check thd->killed every 1,000 scanned rows */
	if (--cnt == 0) {
		if (trx_is_interrupted(prebuilt->trx)) {
			ret = DB_INTERRUPTED;
			goto func_exit;
		}
		cnt = 1000;
	}

	switch (ret) {
	case DB_SUCCESS:
		break;
	case DB_LOCK_WAIT_TIMEOUT:
		goto func_exit;
	default:
		ib_logf(IB_LOG_LEVEL_WARN,
			"CHECK TABLE on index %s of table %s returned %d\n",
			index->name, index->table_name, ret);
		/* fall through (this error is ignored by CHECK TABLE) */
	case DB_END_OF_INDEX:
		ret = DB_SUCCESS;
func_exit:
		mem_free(buf);
		mem_heap_free(heap);

		return(ret);
	}

	*n_rows = *n_rows + 1;

	if (!check_keys) {
		goto next_rec;
	}
	/* else this code is doing handler::check() for CHECK TABLE */

	/* row_search... returns the index record in buf, record origin offset
	within buf stored in the first 4 bytes, because we have built a dummy
	template */

	rec = buf + mach_read_from_4(buf);

	offsets = rec_get_offsets(rec, index, offsets_,
				  ULINT_UNDEFINED, &heap);

	if (prev_entry != NULL) {
		matched_fields = 0;
		matched_bytes = 0;

		cmp = cmp_dtuple_rec_with_match(prev_entry, rec, offsets,
						&matched_fields,
						&matched_bytes);
		contains_null = FALSE;

		/* In a unique secondary index we allow equal key values if
		they contain SQL NULLs */

		for (i = 0;
		     i < dict_index_get_n_ordering_defined_by_user(index);
		     i++) {
			if (UNIV_SQL_NULL == dfield_get_len(
				    dtuple_get_nth_field(prev_entry, i))) {

				contains_null = TRUE;
			}
		}

		if (cmp > 0) {
			ret = DB_INDEX_CORRUPT;
			fputs("InnoDB: index records in a wrong order in ",
			      stderr);
not_ok:
			dict_index_name_print(stderr,
					      prebuilt->trx, index);
			fputs("\n"
			      "InnoDB: prev record ", stderr);
			dtuple_print(stderr, prev_entry);
			fputs("\n"
			      "InnoDB: record ", stderr);
			rec_print_new(stderr, rec, offsets);
			putc('\n', stderr);
			/* Continue reading */
		} else if (dict_index_is_unique(index)
			   && !contains_null
			   && matched_fields
			   >= dict_index_get_n_ordering_defined_by_user(
				   index)) {

			fputs("InnoDB: duplicate key in ", stderr);
			ret = DB_DUPLICATE_KEY;
			goto not_ok;
		}
	}

	{
		mem_heap_t*	tmp_heap = NULL;

		/* Empty the heap on each round.  But preserve offsets[]
		for the row_rec_to_index_entry() call, by copying them
		into a separate memory heap when needed. */
		if (UNIV_UNLIKELY(offsets != offsets_)) {
			ulint	size = rec_offs_get_n_alloc(offsets)
				* sizeof *offsets;

			tmp_heap = mem_heap_create(size);

			offsets = static_cast<ulint*>(
				mem_heap_dup(tmp_heap, offsets, size));
		}

		mem_heap_empty(heap);

		prev_entry = row_rec_to_index_entry(
			rec, index, offsets, &n_ext, heap);

		if (UNIV_LIKELY_NULL(tmp_heap)) {
			mem_heap_free(tmp_heap);
		}
	}

next_rec:
	ret = row_search_for_mysql(buf, PAGE_CUR_G, prebuilt, 0, ROW_SEL_NEXT);

	goto loop;
}

/*********************************************************************//**
Determines if a table is a magic monitor table.
@return	true if monitor table */
UNIV_INTERN
bool
row_is_magic_monitor_table(
/*=======================*/
	const char*	table_name)	/*!< in: name of the table, in the
					form database/table_name */
{
	const char*	name; /* table_name without database/ */
	ulint		len;

	name = dict_remove_db_name(table_name);
	len = strlen(name) + 1;

	return(STR_EQ(name, len, S_innodb_monitor)
	       || STR_EQ(name, len, S_innodb_lock_monitor)
	       || STR_EQ(name, len, S_innodb_tablespace_monitor)
	       || STR_EQ(name, len, S_innodb_table_monitor)
#ifdef UNIV_MEM_DEBUG
	       || STR_EQ(name, len, S_innodb_mem_validate)
#endif /* UNIV_MEM_DEBUG */
	       );
}

/*********************************************************************//**
Initialize this module */
UNIV_INTERN
void
row_mysql_init(void)
/*================*/
{
	mutex_create(
		row_drop_list_mutex_key,
		&row_drop_list_mutex, SYNC_NO_ORDER_CHECK);

	UT_LIST_INIT(row_mysql_drop_list);

	row_mysql_drop_list_inited = TRUE;
}

/*********************************************************************//**
Close this module */
UNIV_INTERN
void
row_mysql_close(void)
/*================*/
{
	ut_a(UT_LIST_GET_LEN(row_mysql_drop_list) == 0);

	mutex_free(&row_drop_list_mutex);

	row_mysql_drop_list_inited = FALSE;
}<|MERGE_RESOLUTION|>--- conflicted
+++ resolved
@@ -733,14 +733,11 @@
 	case DB_INTERRUPTED:
 	case DB_DICT_CHANGED:
 		if (savept) {
-<<<<<<< HEAD
-=======
 			if (lock_tables_are_being_altered(trx)) {
 				err = DB_DEADLOCK;
 				goto fake_deadlock;
 			}
 
->>>>>>> 72742691
 			/* Roll back the latest, possibly incomplete insertion
 			or update */
 
