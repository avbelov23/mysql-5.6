/*****************************************************************************

Copyright (c) 1994, 2013, Oracle and/or its affiliates. All Rights Reserved.

This program is free software; you can redistribute it and/or modify it under
the terms of the GNU General Public License as published by the Free Software
Foundation; version 2 of the License.

This program is distributed in the hope that it will be useful, but WITHOUT
ANY WARRANTY; without even the implied warranty of MERCHANTABILITY or FITNESS
FOR A PARTICULAR PURPOSE. See the GNU General Public License for more details.

You should have received a copy of the GNU General Public License along with
this program; if not, write to the Free Software Foundation, Inc.,
51 Franklin Street, Suite 500, Boston, MA 02110-1335 USA

*****************************************************************************/

/********************************************************************//**
@file include/rem0rec.h
Record manager

Created 5/30/1994 Heikki Tuuri
*************************************************************************/

#ifndef rem0rec_h
#define rem0rec_h

#include "univ.i"
#include "data0data.h"
#include "rem0types.h"
#include "mtr0types.h"
#include "page0types.h"
#include "trx0types.h"
#ifndef DBUG_OFF
# include <ostream>
# include <sstream>
#endif /* !DBUG_OFF */

/* Info bit denoting the predefined minimum record: this bit is set
if and only if the record is the first user record on a non-leaf
B-tree page that is the leftmost page on its level
(PAGE_LEVEL is nonzero and FIL_PAGE_PREV is FIL_NULL). */
#define REC_INFO_MIN_REC_FLAG	0x10UL
/* The deleted flag in info bits */
#define REC_INFO_DELETED_FLAG	0x20UL	/* when bit is set to 1, it means the
					record has been delete marked */

/* Number of extra bytes in an old-style record,
in addition to the data and the offsets */
#define REC_N_OLD_EXTRA_BYTES	6
/* Number of extra bytes in a new-style record,
in addition to the data and the offsets */
#define REC_N_NEW_EXTRA_BYTES	5

/* Record status values */
#define REC_STATUS_ORDINARY	0
#define REC_STATUS_NODE_PTR	1
#define REC_STATUS_INFIMUM	2
#define REC_STATUS_SUPREMUM	3

/* The following four constants are needed in page0zip.cc in order to
efficiently compress and decompress pages. */

/* The offset of heap_no in a compact record */
#define REC_NEW_HEAP_NO		4
/* The shift of heap_no in a compact record.
The status is stored in the low-order bits. */
#define	REC_HEAP_NO_SHIFT	3

/* Length of a B-tree node pointer, in bytes */
#define REC_NODE_PTR_SIZE	4

/** SQL null flag in a 1-byte offset of ROW_FORMAT=REDUNDANT records */
#define REC_1BYTE_SQL_NULL_MASK	0x80UL
/** SQL null flag in a 2-byte offset of ROW_FORMAT=REDUNDANT records */
#define REC_2BYTE_SQL_NULL_MASK	0x8000UL

/** In a 2-byte offset of ROW_FORMAT=REDUNDANT records, the second most
significant bit denotes that the tail of a field is stored off-page. */
#define REC_2BYTE_EXTERN_MASK	0x4000UL

#ifdef UNIV_DEBUG
/* Length of the rec_get_offsets() header */
# define REC_OFFS_HEADER_SIZE	4
#else /* UNIV_DEBUG */
/* Length of the rec_get_offsets() header */
# define REC_OFFS_HEADER_SIZE	2
#endif /* UNIV_DEBUG */

/* Number of elements that should be initially allocated for the
offsets[] array, first passed to rec_get_offsets() */
#define REC_OFFS_NORMAL_SIZE	100
#define REC_OFFS_SMALL_SIZE	10

/******************************************************//**
The following function is used to get the pointer of the next chained record
on the same page.
@return pointer to the next chained record, or NULL if none */
UNIV_INLINE
const rec_t*
rec_get_next_ptr_const(
/*===================*/
	const rec_t*	rec,	/*!< in: physical record */
	ulint		comp)	/*!< in: nonzero=compact page format */
	__attribute__((nonnull, pure, warn_unused_result));
/******************************************************//**
The following function is used to get the pointer of the next chained record
on the same page.
@return pointer to the next chained record, or NULL if none */
UNIV_INLINE
rec_t*
rec_get_next_ptr(
/*=============*/
	rec_t*	rec,	/*!< in: physical record */
	ulint	comp)	/*!< in: nonzero=compact page format */
	__attribute__((nonnull, pure, warn_unused_result));
/******************************************************//**
The following function is used to get the offset of the
next chained record on the same page.
@return the page offset of the next chained record, or 0 if none */
UNIV_INLINE
ulint
rec_get_next_offs(
/*==============*/
	const rec_t*	rec,	/*!< in: physical record */
	ulint		comp)	/*!< in: nonzero=compact page format */
	__attribute__((nonnull, pure, warn_unused_result));
/******************************************************//**
The following function is used to set the next record offset field
of an old-style record. */
UNIV_INLINE
void
rec_set_next_offs_old(
/*==================*/
	rec_t*	rec,	/*!< in: old-style physical record */
	ulint	next)	/*!< in: offset of the next record */
	__attribute__((nonnull));
/******************************************************//**
The following function is used to set the next record offset field
of a new-style record. */
UNIV_INLINE
void
rec_set_next_offs_new(
/*==================*/
	rec_t*	rec,	/*!< in/out: new-style physical record */
	ulint	next)	/*!< in: offset of the next record */
	__attribute__((nonnull));
/******************************************************//**
The following function is used to get the number of fields
in an old-style record.
@return number of data fields */
UNIV_INLINE
ulint
rec_get_n_fields_old(
/*=================*/
	const rec_t*	rec)	/*!< in: physical record */
	__attribute__((nonnull, pure, warn_unused_result));
/******************************************************//**
The following function is used to get the number of fields
in a record.
@return number of data fields */
UNIV_INLINE
ulint
rec_get_n_fields(
/*=============*/
	const rec_t*		rec,	/*!< in: physical record */
	const dict_index_t*	index)	/*!< in: record descriptor */
	__attribute__((nonnull, pure, warn_unused_result));
/******************************************************//**
The following function is used to get the number of records owned by the
previous directory record.
@return number of owned records */
UNIV_INLINE
ulint
rec_get_n_owned_old(
/*================*/
	const rec_t*	rec)	/*!< in: old-style physical record */
	__attribute__((nonnull, pure, warn_unused_result));
/******************************************************//**
The following function is used to set the number of owned records. */
UNIV_INLINE
void
rec_set_n_owned_old(
/*================*/
	rec_t*	rec,		/*!< in: old-style physical record */
	ulint	n_owned)	/*!< in: the number of owned */
	__attribute__((nonnull));
/******************************************************//**
The following function is used to get the number of records owned by the
previous directory record.
@return number of owned records */
UNIV_INLINE
ulint
rec_get_n_owned_new(
/*================*/
	const rec_t*	rec)	/*!< in: new-style physical record */
	__attribute__((nonnull, pure, warn_unused_result));
/******************************************************//**
The following function is used to set the number of owned records. */
UNIV_INLINE
void
rec_set_n_owned_new(
/*================*/
	rec_t*		rec,	/*!< in/out: new-style physical record */
	page_zip_des_t*	page_zip,/*!< in/out: compressed page, or NULL */
	ulint		n_owned)/*!< in: the number of owned */
	__attribute__((nonnull(1)));
/******************************************************//**
The following function is used to retrieve the info bits of
a record.
@return info bits */
UNIV_INLINE
ulint
rec_get_info_bits(
/*==============*/
	const rec_t*	rec,	/*!< in: physical record */
	ulint		comp)	/*!< in: nonzero=compact page format */
	__attribute__((nonnull, pure, warn_unused_result));
/******************************************************//**
The following function is used to set the info bits of a record. */
UNIV_INLINE
void
rec_set_info_bits_old(
/*==================*/
	rec_t*	rec,	/*!< in: old-style physical record */
	ulint	bits)	/*!< in: info bits */
	__attribute__((nonnull));
/******************************************************//**
The following function is used to set the info bits of a record. */
UNIV_INLINE
void
rec_set_info_bits_new(
/*==================*/
	rec_t*	rec,	/*!< in/out: new-style physical record */
	ulint	bits)	/*!< in: info bits */
	__attribute__((nonnull));
/******************************************************//**
The following function retrieves the status bits of a new-style record.
@return status bits */
UNIV_INLINE
ulint
rec_get_status(
/*===========*/
	const rec_t*	rec)	/*!< in: physical record */
	__attribute__((nonnull, pure, warn_unused_result));

/******************************************************//**
The following function is used to set the status bits of a new-style record. */
UNIV_INLINE
void
rec_set_status(
/*===========*/
	rec_t*	rec,	/*!< in/out: physical record */
	ulint	bits)	/*!< in: info bits */
	__attribute__((nonnull));

/******************************************************//**
The following function is used to retrieve the info and status
bits of a record.  (Only compact records have status bits.)
@return info bits */
UNIV_INLINE
ulint
rec_get_info_and_status_bits(
/*=========================*/
	const rec_t*	rec,	/*!< in: physical record */
	ulint		comp)	/*!< in: nonzero=compact page format */
	__attribute__((nonnull, pure, warn_unused_result));
/******************************************************//**
The following function is used to set the info and status
bits of a record.  (Only compact records have status bits.) */
UNIV_INLINE
void
rec_set_info_and_status_bits(
/*=========================*/
	rec_t*	rec,	/*!< in/out: compact physical record */
	ulint	bits)	/*!< in: info bits */
	__attribute__((nonnull));

/******************************************************//**
The following function tells if record is delete marked.
@return nonzero if delete marked */
UNIV_INLINE
ulint
rec_get_deleted_flag(
/*=================*/
	const rec_t*	rec,	/*!< in: physical record */
	ulint		comp)	/*!< in: nonzero=compact page format */
	__attribute__((nonnull, pure, warn_unused_result));
/******************************************************//**
The following function is used to set the deleted bit. */
UNIV_INLINE
void
rec_set_deleted_flag_old(
/*=====================*/
	rec_t*	rec,	/*!< in: old-style physical record */
	ulint	flag)	/*!< in: nonzero if delete marked */
	__attribute__((nonnull));
/******************************************************//**
The following function is used to set the deleted bit. */
UNIV_INLINE
void
rec_set_deleted_flag_new(
/*=====================*/
	rec_t*		rec,	/*!< in/out: new-style physical record */
	page_zip_des_t*	page_zip,/*!< in/out: compressed page, or NULL */
	ulint		flag)	/*!< in: nonzero if delete marked */
	__attribute__((nonnull(1)));
/******************************************************//**
The following function tells if a new-style record is a node pointer.
@return TRUE if node pointer */
UNIV_INLINE
ibool
rec_get_node_ptr_flag(
/*==================*/
	const rec_t*	rec)	/*!< in: physical record */
	__attribute__((nonnull, pure, warn_unused_result));
/******************************************************//**
The following function is used to get the order number
of an old-style record in the heap of the index page.
@return heap order number */
UNIV_INLINE
ulint
rec_get_heap_no_old(
/*================*/
	const rec_t*	rec)	/*!< in: physical record */
	__attribute__((nonnull, pure, warn_unused_result));
/******************************************************//**
The following function is used to set the heap number
field in an old-style record. */
UNIV_INLINE
void
rec_set_heap_no_old(
/*================*/
	rec_t*	rec,	/*!< in: physical record */
	ulint	heap_no)/*!< in: the heap number */
	__attribute__((nonnull));
/******************************************************//**
The following function is used to get the order number
of a new-style record in the heap of the index page.
@return heap order number */
UNIV_INLINE
ulint
rec_get_heap_no_new(
/*================*/
	const rec_t*	rec)	/*!< in: physical record */
	__attribute__((nonnull, pure, warn_unused_result));
/******************************************************//**
The following function is used to set the heap number
field in a new-style record. */
UNIV_INLINE
void
rec_set_heap_no_new(
/*================*/
	rec_t*	rec,	/*!< in/out: physical record */
	ulint	heap_no)/*!< in: the heap number */
	__attribute__((nonnull));
/******************************************************//**
The following function is used to test whether the data offsets
in the record are stored in one-byte or two-byte format.
@return TRUE if 1-byte form */
UNIV_INLINE
ibool
rec_get_1byte_offs_flag(
/*====================*/
	const rec_t*	rec)	/*!< in: physical record */
	__attribute__((nonnull, pure, warn_unused_result));

/******************************************************//**
The following function is used to set the 1-byte offsets flag. */
UNIV_INLINE
void
rec_set_1byte_offs_flag(
/*====================*/
	rec_t*	rec,	/*!< in: physical record */
	ibool	flag)	/*!< in: TRUE if 1byte form */
	__attribute__((nonnull));

/******************************************************//**
Returns the offset of nth field end if the record is stored in the 1-byte
offsets form. If the field is SQL null, the flag is ORed in the returned
value.
@return offset of the start of the field, SQL null flag ORed */
UNIV_INLINE
ulint
rec_1_get_field_end_info(
/*=====================*/
	const rec_t*	rec,	/*!< in: record */
	ulint		n)	/*!< in: field index */
	__attribute__((nonnull, pure, warn_unused_result));

/******************************************************//**
Returns the offset of nth field end if the record is stored in the 2-byte
offsets form. If the field is SQL null, the flag is ORed in the returned
value.
@return offset of the start of the field, SQL null flag and extern
storage flag ORed */
UNIV_INLINE
ulint
rec_2_get_field_end_info(
/*=====================*/
	const rec_t*	rec,	/*!< in: record */
	ulint		n)	/*!< in: field index */
	__attribute__((nonnull, pure, warn_unused_result));

/******************************************************//**
Returns nonzero if the field is stored off-page.
@retval 0 if the field is stored in-page
@retval REC_2BYTE_EXTERN_MASK if the field is stored externally */
UNIV_INLINE
ulint
rec_2_is_field_extern(
/*==================*/
	const rec_t*	rec,	/*!< in: record */
	ulint		n)	/*!< in: field index */
	__attribute__((nonnull, pure, warn_unused_result));

/******************************************************//**
Determine how many of the first n columns in a compact
physical record are stored externally.
@return number of externally stored columns */

ulint
rec_get_n_extern_new(
/*=================*/
	const rec_t*		rec,	/*!< in: compact physical record */
	const dict_index_t*	index,	/*!< in: record descriptor */
	ulint			n)	/*!< in: number of columns to scan */
	__attribute__((nonnull, warn_unused_result));

/******************************************************//**
The following function determines the offsets to each field
in the record.	It can reuse a previously allocated array.
@return the new offsets */

ulint*
rec_get_offsets_func(
/*=================*/
	const rec_t*		rec,	/*!< in: physical record */
	const dict_index_t*	index,	/*!< in: record descriptor */
	ulint*			offsets,/*!< in/out: array consisting of
					offsets[0] allocated elements,
					or an array from rec_get_offsets(),
					or NULL */
	ulint			n_fields,/*!< in: maximum number of
					initialized fields
					 (ULINT_UNDEFINED if all fields) */
	mem_heap_t**		heap,	/*!< in/out: memory heap */
	const char*		file,	/*!< in: file name where called */
	ulint			line)	/*!< in: line number where called */
	__attribute__((nonnull(1,2,5,6),warn_unused_result));

#define rec_get_offsets(rec,index,offsets,n,heap)	\
	rec_get_offsets_func(rec,index,offsets,n,heap,__FILE__,__LINE__)

/******************************************************//**
The following function determines the offsets to each field
in the record.  It can reuse a previously allocated array. */

void
rec_get_offsets_reverse(
/*====================*/
	const byte*		extra,	/*!< in: the extra bytes of a
					compact record in reverse order,
					excluding the fixed-size
					REC_N_NEW_EXTRA_BYTES */
	const dict_index_t*	index,	/*!< in: record descriptor */
	ulint			node_ptr,/*!< in: nonzero=node pointer,
					0=leaf node */
	ulint*			offsets)/*!< in/out: array consisting of
					offsets[0] allocated elements */
	__attribute__((nonnull));
#ifdef UNIV_DEBUG
/************************************************************//**
Validates offsets returned by rec_get_offsets().
@return TRUE if valid */
UNIV_INLINE
ibool
rec_offs_validate(
/*==============*/
	const rec_t*		rec,	/*!< in: record or NULL */
	const dict_index_t*	index,	/*!< in: record descriptor or NULL */
	const ulint*		offsets)/*!< in: array returned by
					rec_get_offsets() */
	__attribute__((nonnull(3), warn_unused_result));
/************************************************************//**
Updates debug data in offsets, in order to avoid bogus
rec_offs_validate() failures. */
UNIV_INLINE
void
rec_offs_make_valid(
/*================*/
	const rec_t*		rec,	/*!< in: record */
	const dict_index_t*	index,	/*!< in: record descriptor */
	ulint*			offsets)/*!< in: array returned by
					rec_get_offsets() */
	__attribute__((nonnull));
#else
# define rec_offs_make_valid(rec, index, offsets) ((void) 0)
#endif /* UNIV_DEBUG */

/************************************************************//**
The following function is used to get the offset to the nth
data field in an old-style record.
@return offset to the field */

ulint
rec_get_nth_field_offs_old(
/*=======================*/
	const rec_t*	rec,	/*!< in: record */
	ulint		n,	/*!< in: index of the field */
	ulint*		len)	/*!< out: length of the field; UNIV_SQL_NULL
				if SQL null */
	__attribute__((nonnull));
#define rec_get_nth_field_old(rec, n, len) \
((rec) + rec_get_nth_field_offs_old(rec, n, len))
/************************************************************//**
Gets the physical size of an old-style field.
Also an SQL null may have a field of size > 0,
if the data type is of a fixed size.
@return field size in bytes */
UNIV_INLINE
ulint
rec_get_nth_field_size(
/*===================*/
	const rec_t*	rec,	/*!< in: record */
	ulint		n)	/*!< in: index of the field */
	__attribute__((nonnull, pure, warn_unused_result));
/************************************************************//**
The following function is used to get an offset to the nth
data field in a record.
@return offset from the origin of rec */
UNIV_INLINE
ulint
rec_get_nth_field_offs(
/*===================*/
	const ulint*	offsets,/*!< in: array returned by rec_get_offsets() */
	ulint		n,	/*!< in: index of the field */
	ulint*		len)	/*!< out: length of the field; UNIV_SQL_NULL
				if SQL null */
	__attribute__((nonnull));
#define rec_get_nth_field(rec, offsets, n, len) \
((rec) + rec_get_nth_field_offs(offsets, n, len))
/******************************************************//**
Determine if the offsets are for a record in the new
compact format.
@return nonzero if compact format */
UNIV_INLINE
ulint
rec_offs_comp(
/*==========*/
	const ulint*	offsets)/*!< in: array returned by rec_get_offsets() */
	__attribute__((nonnull, pure, warn_unused_result));
/******************************************************//**
Determine if the offsets are for a record containing
externally stored columns.
@return nonzero if externally stored */
UNIV_INLINE
ulint
rec_offs_any_extern(
/*================*/
	const ulint*	offsets)/*!< in: array returned by rec_get_offsets() */
	__attribute__((nonnull, pure, warn_unused_result));
/******************************************************//**
Determine if the offsets are for a record containing null BLOB pointers.
@return first field containing a null BLOB pointer, or NULL if none found */
UNIV_INLINE
const byte*
rec_offs_any_null_extern(
/*=====================*/
	const rec_t*	rec,		/*!< in: record */
	const ulint*	offsets)	/*!< in: rec_get_offsets(rec) */
	__attribute__((nonnull, pure, warn_unused_result));
/******************************************************//**
Returns nonzero if the extern bit is set in nth field of rec.
@return nonzero if externally stored */
UNIV_INLINE
ulint
rec_offs_nth_extern(
/*================*/
	const ulint*	offsets,/*!< in: array returned by rec_get_offsets() */
	ulint		n)	/*!< in: nth field */
	__attribute__((nonnull, pure, warn_unused_result));
/******************************************************//**
Returns nonzero if the SQL NULL bit is set in nth field of rec.
@return nonzero if SQL NULL */
UNIV_INLINE
ulint
rec_offs_nth_sql_null(
/*==================*/
	const ulint*	offsets,/*!< in: array returned by rec_get_offsets() */
	ulint		n)	/*!< in: nth field */
	__attribute__((nonnull, pure, warn_unused_result));
/******************************************************//**
Gets the physical size of a field.
@return length of field */
UNIV_INLINE
ulint
rec_offs_nth_size(
/*==============*/
	const ulint*	offsets,/*!< in: array returned by rec_get_offsets() */
	ulint		n)	/*!< in: nth field */
	__attribute__((nonnull, pure, warn_unused_result));

/******************************************************//**
Returns the number of extern bits set in a record.
@return number of externally stored fields */
UNIV_INLINE
ulint
rec_offs_n_extern(
/*==============*/
	const ulint*	offsets)/*!< in: array returned by rec_get_offsets() */
	__attribute__((nonnull, pure, warn_unused_result));
/***********************************************************//**
This is used to modify the value of an already existing field in a record.
The previous value must have exactly the same size as the new value. If len
is UNIV_SQL_NULL then the field is treated as an SQL null.
For records in ROW_FORMAT=COMPACT (new-style records), len must not be
UNIV_SQL_NULL unless the field already is SQL null. */
UNIV_INLINE
void
rec_set_nth_field(
/*==============*/
	rec_t*		rec,	/*!< in: record */
	const ulint*	offsets,/*!< in: array returned by rec_get_offsets() */
	ulint		n,	/*!< in: index number of the field */
	const void*	data,	/*!< in: pointer to the data if not SQL null */
	ulint		len)	/*!< in: length of the data or UNIV_SQL_NULL.
				If not SQL null, must have the same
				length as the previous value.
				If SQL null, previous value must be
				SQL null. */
	__attribute__((nonnull(1,2)));
/**********************************************************//**
The following function returns the data size of an old-style physical
record, that is the sum of field lengths. SQL null fields
are counted as length 0 fields. The value returned by the function
is the distance from record origin to record end in bytes.
@return size */
UNIV_INLINE
ulint
rec_get_data_size_old(
/*==================*/
	const rec_t*	rec)	/*!< in: physical record */
	__attribute__((nonnull, pure, warn_unused_result));
/**********************************************************//**
The following function returns the number of allocated elements
for an array of offsets.
@return number of elements */
UNIV_INLINE
ulint
rec_offs_get_n_alloc(
/*=================*/
	const ulint*	offsets)/*!< in: array for rec_get_offsets() */
	__attribute__((nonnull, pure, warn_unused_result));
/**********************************************************//**
The following function sets the number of allocated elements
for an array of offsets. */
UNIV_INLINE
void
rec_offs_set_n_alloc(
/*=================*/
	ulint*	offsets,	/*!< out: array for rec_get_offsets(),
				must be allocated */
	ulint	n_alloc)	/*!< in: number of elements */
	__attribute__((nonnull));
#define rec_offs_init(offsets) \
	rec_offs_set_n_alloc(offsets, (sizeof offsets) / sizeof *offsets)
/**********************************************************//**
The following function returns the number of fields in a record.
@return number of fields */
UNIV_INLINE
ulint
rec_offs_n_fields(
/*==============*/
	const ulint*	offsets)/*!< in: array returned by rec_get_offsets() */
	__attribute__((nonnull, pure, warn_unused_result));
/**********************************************************//**
The following function returns the data size of a physical
record, that is the sum of field lengths. SQL null fields
are counted as length 0 fields. The value returned by the function
is the distance from record origin to record end in bytes.
@return size */
UNIV_INLINE
ulint
rec_offs_data_size(
/*===============*/
	const ulint*	offsets)/*!< in: array returned by rec_get_offsets() */
	__attribute__((nonnull, pure, warn_unused_result));
/**********************************************************//**
Returns the total size of record minus data size of record.
The value returned by the function is the distance from record
start to record origin in bytes.
@return size */
UNIV_INLINE
ulint
rec_offs_extra_size(
/*================*/
	const ulint*	offsets)/*!< in: array returned by rec_get_offsets() */
	__attribute__((nonnull, pure, warn_unused_result));
/**********************************************************//**
Returns the total size of a physical record.
@return size */
UNIV_INLINE
ulint
rec_offs_size(
/*==========*/
	const ulint*	offsets)/*!< in: array returned by rec_get_offsets() */
	__attribute__((nonnull, pure, warn_unused_result));
#ifdef UNIV_DEBUG
/**********************************************************//**
Returns a pointer to the start of the record.
@return pointer to start */
UNIV_INLINE
byte*
rec_get_start(
/*==========*/
	const rec_t*	rec,	/*!< in: pointer to record */
	const ulint*	offsets)/*!< in: array returned by rec_get_offsets() */
	__attribute__((nonnull, pure, warn_unused_result));
/**********************************************************//**
Returns a pointer to the end of the record.
@return pointer to end */
UNIV_INLINE
byte*
rec_get_end(
/*========*/
	const rec_t*	rec,	/*!< in: pointer to record */
	const ulint*	offsets)/*!< in: array returned by rec_get_offsets() */
	__attribute__((nonnull, pure, warn_unused_result));
#else /* UNIV_DEBUG */
# define rec_get_start(rec, offsets) ((rec) - rec_offs_extra_size(offsets))
# define rec_get_end(rec, offsets) ((rec) + rec_offs_data_size(offsets))
#endif /* UNIV_DEBUG */
/***************************************************************//**
Copies a physical record to a buffer.
@return pointer to the origin of the copy */
UNIV_INLINE
rec_t*
rec_copy(
/*=====*/
	void*		buf,	/*!< in: buffer */
	const rec_t*	rec,	/*!< in: physical record */
	const ulint*	offsets)/*!< in: array returned by rec_get_offsets() */
	__attribute__((nonnull));
#ifndef UNIV_HOTBACKUP
/**********************************************************//**
Determines the size of a data tuple prefix in a temporary file.
@return total size */

ulint
rec_get_converted_size_temp(
/*========================*/
	const dict_index_t*	index,	/*!< in: record descriptor */
	const dfield_t*		fields,	/*!< in: array of data fields */
	ulint			n_fields,/*!< in: number of data fields */
	ulint*			extra)	/*!< out: extra size */
	__attribute__((warn_unused_result, nonnull));

/******************************************************//**
Determine the offset to each field in temporary file.
@see rec_convert_dtuple_to_temp() */

void
rec_init_offsets_temp(
/*==================*/
	const rec_t*		rec,	/*!< in: temporary file record */
	const dict_index_t*	index,	/*!< in: record descriptor */
	ulint*			offsets)/*!< in/out: array of offsets;
					in: n=rec_offs_n_fields(offsets) */
	__attribute__((nonnull));

/*********************************************************//**
Builds a temporary file record out of a data tuple.
@see rec_init_offsets_temp() */

void
rec_convert_dtuple_to_temp(
/*=======================*/
	rec_t*			rec,		/*!< out: record */
	const dict_index_t*	index,		/*!< in: record descriptor */
	const dfield_t*		fields,		/*!< in: array of data fields */
	ulint			n_fields)	/*!< in: number of fields */
	__attribute__((nonnull));

/**************************************************************//**
Copies the first n fields of a physical record to a new physical record in
a buffer.
@return own: copied record */

rec_t*
rec_copy_prefix_to_buf(
/*===================*/
	const rec_t*		rec,		/*!< in: physical record */
	const dict_index_t*	index,		/*!< in: record descriptor */
	ulint			n_fields,	/*!< in: number of fields
						to copy */
	byte**			buf,		/*!< in/out: memory buffer
						for the copied prefix,
						or NULL */
	ulint*			buf_size)	/*!< in/out: buffer size */
	__attribute__((nonnull));
/************************************************************//**
Folds a prefix of a physical record to a ulint.
@return the folded value */
UNIV_INLINE
ulint
rec_fold(
/*=====*/
	const rec_t*	rec,		/*!< in: the physical record */
	const ulint*	offsets,	/*!< in: array returned by
					rec_get_offsets() */
	ulint		n_fields,	/*!< in: number of complete
					fields to fold */
	index_id_t	tree_id)	/*!< in: index tree id */
	__attribute__((nonnull, pure, warn_unused_result));
#endif /* !UNIV_HOTBACKUP */
/*********************************************************//**
Builds a physical record out of a data tuple and
stores it into the given buffer.
@return pointer to the origin of physical record */

rec_t*
rec_convert_dtuple_to_rec(
/*======================*/
	byte*			buf,	/*!< in: start address of the
					physical record */
	const dict_index_t*	index,	/*!< in: record descriptor */
	const dtuple_t*		dtuple,	/*!< in: data tuple */
	ulint			n_ext)	/*!< in: number of
					externally stored columns */
	__attribute__((nonnull, warn_unused_result));
/**********************************************************//**
Returns the extra size of an old-style physical record if we know its
data size and number of fields.
@return extra size */
UNIV_INLINE
ulint
rec_get_converted_extra_size(
/*=========================*/
	ulint	data_size,	/*!< in: data size */
	ulint	n_fields,	/*!< in: number of fields */
	ulint	n_ext)		/*!< in: number of externally stored columns */
	__attribute__((const));
/**********************************************************//**
Determines the size of a data tuple prefix in ROW_FORMAT=COMPACT.
@return total size */

ulint
rec_get_converted_size_comp_prefix(
/*===============================*/
	const dict_index_t*	index,	/*!< in: record descriptor */
	const dfield_t*		fields,	/*!< in: array of data fields */
	ulint			n_fields,/*!< in: number of data fields */
	ulint*			extra)	/*!< out: extra size */
	__attribute__((warn_unused_result, nonnull(1,2)));
/**********************************************************//**
Determines the size of a data tuple in ROW_FORMAT=COMPACT.
@return total size */

ulint
rec_get_converted_size_comp(
/*========================*/
	const dict_index_t*	index,	/*!< in: record descriptor;
					dict_table_is_comp() is
					assumed to hold, even if
					it does not */
	ulint			status,	/*!< in: status bits of the record */
	const dfield_t*		fields,	/*!< in: array of data fields */
	ulint			n_fields,/*!< in: number of data fields */
	ulint*			extra)	/*!< out: extra size */
	__attribute__((nonnull(1,3)));
/**********************************************************//**
The following function returns the size of a data tuple when converted to
a physical record.
@return size */
UNIV_INLINE
ulint
rec_get_converted_size(
/*===================*/
	dict_index_t*	index,	/*!< in: record descriptor */
	const dtuple_t*	dtuple,	/*!< in: data tuple */
	ulint		n_ext)	/*!< in: number of externally stored columns */
	__attribute__((warn_unused_result, nonnull));
#ifndef UNIV_HOTBACKUP
/**************************************************************//**
Copies the first n fields of a physical record to a data tuple.
The fields are copied to the memory heap. */

void
rec_copy_prefix_to_dtuple(
/*======================*/
	dtuple_t*		tuple,		/*!< out: data tuple */
	const rec_t*		rec,		/*!< in: physical record */
	const dict_index_t*	index,		/*!< in: record descriptor */
	ulint			n_fields,	/*!< in: number of fields
						to copy */
	mem_heap_t*		heap)		/*!< in: memory heap */
	__attribute__((nonnull));
#endif /* !UNIV_HOTBACKUP */
/***************************************************************//**
Validates the consistency of a physical record.
@return TRUE if ok */

ibool
rec_validate(
/*=========*/
	const rec_t*	rec,	/*!< in: physical record */
	const ulint*	offsets)/*!< in: array returned by rec_get_offsets() */
	__attribute__((nonnull));
/***************************************************************//**
Prints an old-style physical record. */

void
rec_print_old(
/*==========*/
	FILE*		file,	/*!< in: file where to print */
	const rec_t*	rec)	/*!< in: physical record */
	__attribute__((nonnull));
#ifndef UNIV_HOTBACKUP
/***************************************************************//**
Prints a physical record in ROW_FORMAT=COMPACT.  Ignores the
record header. */

void
rec_print_comp(
/*===========*/
	FILE*		file,	/*!< in: file where to print */
	const rec_t*	rec,	/*!< in: physical record */
	const ulint*	offsets)/*!< in: array returned by rec_get_offsets() */
	__attribute__((nonnull));
/***************************************************************//**
Prints a physical record. */

void
rec_print_new(
/*==========*/
	FILE*		file,	/*!< in: file where to print */
	const rec_t*	rec,	/*!< in: physical record */
	const ulint*	offsets)/*!< in: array returned by rec_get_offsets() */
	__attribute__((nonnull));
/***************************************************************//**
Prints a physical record. */

void
rec_print(
/*======*/
	FILE*			file,	/*!< in: file where to print */
	const rec_t*		rec,	/*!< in: physical record */
	const dict_index_t*	index)	/*!< in: record descriptor */
	__attribute__((nonnull));

# ifndef DBUG_OFF
/***************************************************************//**
Prints a physical record. */

void
rec_print(
/*======*/
	std::ostream&	o,	/*!< in/out: output stream */
	const rec_t*	rec,	/*!< in: physical record */
	ulint		info,	/*!< in: rec_get_info_bits(rec) */
	const ulint*	offsets)/*!< in: array returned by rec_get_offsets() */
	__attribute__((nonnull));

/** Pretty-printer of records and tuples */
class rec_printer : public std::ostringstream {
public:
	/** Construct a pretty-printed record.
<<<<<<< HEAD
	@param rec	record with header
	@param offsets	rec_get_offsets(rec, ...) */
	rec_printer(const rec_t* rec, const ulint* offsets)
		:
		std::ostringstream ()
=======
	@param rec record with header
	@param offsets rec_get_offsets(rec, ...) */
	rec_printer(const rec_t* rec, const ulint* offsets)
	: std::ostringstream ()
>>>>>>> 0d91dbf2
	{
		rec_print(*this, rec,
			  rec_get_info_bits(rec, rec_offs_comp(offsets)),
			  offsets);
	}

	/** Construct a pretty-printed record.
	@param rec record, possibly lacking header
	@param info rec_get_info_bits(rec)
	@param offsets rec_get_offsets(rec, ...) */
	rec_printer(const rec_t* rec, ulint info, const ulint* offsets)
		:
		std::ostringstream ()
	{
		rec_print(*this, rec, info, offsets);
	}

	/** Construct a pretty-printed tuple.
<<<<<<< HEAD
	@param tuple	data tuple */
	rec_printer(const dtuple_t* tuple)
		:
		std::ostringstream ()
=======
	@param tuple data tuple */
	rec_printer(const dtuple_t* tuple) : std::ostringstream ()
>>>>>>> 0d91dbf2
	{
		dtuple_print(*this, tuple);
	}

	/** Construct a pretty-printed tuple.
<<<<<<< HEAD
	@param field	array of data tuple fields
	@param n	number of fields */
	rec_printer(const dfield_t* field, ulint n)
		:
		std::ostringstream ()
=======
	@param field array of data tuple fields
	@param n number of fields */
	rec_printer(const dfield_t* field, ulint n) : std::ostringstream ()
>>>>>>> 0d91dbf2
	{
		dfield_print(*this, field, n);
	}

	/** Destructor */
	virtual ~rec_printer() {}

private:
	/** Copy constructor */
	rec_printer(const rec_printer& other);
	/** Assignment operator */
	rec_printer& operator=(const rec_printer& other);
};
# endif /* !DBUG_OFF */

# ifdef UNIV_DEBUG
/************************************************************//**
Reads the DB_TRX_ID of a clustered index record.
@return the value of DB_TRX_ID */

trx_id_t
rec_get_trx_id(
/*===========*/
	const rec_t*		rec,	/*!< in: record */
	const dict_index_t*	index)	/*!< in: clustered index */
	__attribute__((nonnull, warn_unused_result));
# endif /* UNIV_DEBUG */
#endif /* UNIV_HOTBACKUP */

/* Maximum lengths for the data in a physical record if the offsets
are given in one byte (resp. two byte) format. */
#define REC_1BYTE_OFFS_LIMIT	0x7FUL
#define REC_2BYTE_OFFS_LIMIT	0x7FFFUL

/* The data size of record must be smaller than this because we reserve
two upmost bits in a two byte offset for special purposes */
#define REC_MAX_DATA_SIZE	(16 * 1024)

#ifndef UNIV_NONINL
#include "rem0rec.ic"
#endif

#endif<|MERGE_RESOLUTION|>--- conflicted
+++ resolved
@@ -967,18 +967,11 @@
 class rec_printer : public std::ostringstream {
 public:
 	/** Construct a pretty-printed record.
-<<<<<<< HEAD
 	@param rec	record with header
 	@param offsets	rec_get_offsets(rec, ...) */
 	rec_printer(const rec_t* rec, const ulint* offsets)
 		:
 		std::ostringstream ()
-=======
-	@param rec record with header
-	@param offsets rec_get_offsets(rec, ...) */
-	rec_printer(const rec_t* rec, const ulint* offsets)
-	: std::ostringstream ()
->>>>>>> 0d91dbf2
 	{
 		rec_print(*this, rec,
 			  rec_get_info_bits(rec, rec_offs_comp(offsets)),
@@ -997,31 +990,20 @@
 	}
 
 	/** Construct a pretty-printed tuple.
-<<<<<<< HEAD
 	@param tuple	data tuple */
 	rec_printer(const dtuple_t* tuple)
 		:
 		std::ostringstream ()
-=======
-	@param tuple data tuple */
-	rec_printer(const dtuple_t* tuple) : std::ostringstream ()
->>>>>>> 0d91dbf2
 	{
 		dtuple_print(*this, tuple);
 	}
 
 	/** Construct a pretty-printed tuple.
-<<<<<<< HEAD
 	@param field	array of data tuple fields
 	@param n	number of fields */
 	rec_printer(const dfield_t* field, ulint n)
 		:
 		std::ostringstream ()
-=======
-	@param field array of data tuple fields
-	@param n number of fields */
-	rec_printer(const dfield_t* field, ulint n) : std::ostringstream ()
->>>>>>> 0d91dbf2
 	{
 		dfield_print(*this, field, n);
 	}
