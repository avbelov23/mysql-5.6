/*****************************************************************************

Copyright (c) 1996, 2010, Innobase Oy. All Rights Reserved.

This program is free software; you can redistribute it and/or modify it under
the terms of the GNU General Public License as published by the Free Software
Foundation; version 2 of the License.

This program is distributed in the hope that it will be useful, but WITHOUT
ANY WARRANTY; without even the implied warranty of MERCHANTABILITY or FITNESS
FOR A PARTICULAR PURPOSE. See the GNU General Public License for more details.
<<<<<<< HEAD

You should have received a copy of the GNU General Public License along with
this program; if not, write to the Free Software Foundation, Inc., 59 Temple
Place, Suite 330, Boston, MA 02111-1307 USA

=======

You should have received a copy of the GNU General Public License along with
this program; if not, write to the Free Software Foundation, Inc., 59 Temple
Place, Suite 330, Boston, MA 02111-1307 USA

>>>>>>> 20ca15d4
*****************************************************************************/

/**************************************************//**
@file include/btr0pcur.ic
The index tree persistent cursor

Created 2/23/1996 Heikki Tuuri
*******************************************************/


/*********************************************************//**
Gets the rel_pos field for a cursor whose position has been stored.
@return	BTR_PCUR_ON, ... */
UNIV_INLINE
ulint
btr_pcur_get_rel_pos(
/*=================*/
	const btr_pcur_t*	cursor)	/*!< in: persistent cursor */
{
	ut_ad(cursor);
	ut_ad(cursor->old_rec);
	ut_ad(cursor->old_stored == BTR_PCUR_OLD_STORED);
	ut_ad(cursor->pos_state == BTR_PCUR_WAS_POSITIONED
	      || cursor->pos_state == BTR_PCUR_IS_POSITIONED);

	return(cursor->rel_pos);
}

/*********************************************************//**
Sets the mtr field for a pcur. */
UNIV_INLINE
void
btr_pcur_set_mtr(
/*=============*/
	btr_pcur_t*	cursor,	/*!< in: persistent cursor */
	mtr_t*		mtr)	/*!< in, own: mtr */
{
	ut_ad(cursor);

	cursor->mtr = mtr;
}

/*********************************************************//**
Gets the mtr field for a pcur.
@return	mtr */
UNIV_INLINE
mtr_t*
btr_pcur_get_mtr(
/*=============*/
	btr_pcur_t*	cursor)	/*!< in: persistent cursor */
{
	ut_ad(cursor);

	return(cursor->mtr);
}

#ifdef UNIV_DEBUG
/*********************************************************//**
Returns the btr cursor component of a persistent cursor.
@return	pointer to btr cursor component */
UNIV_INLINE
btr_cur_t*
btr_pcur_get_btr_cur(
/*=================*/
	const btr_pcur_t*	cursor)	/*!< in: persistent cursor */
{
	const btr_cur_t*	btr_cur = &cursor->btr_cur;
	return((btr_cur_t*) btr_cur);
}

/*********************************************************//**
Returns the page cursor component of a persistent cursor.
@return	pointer to page cursor component */
UNIV_INLINE
page_cur_t*
btr_pcur_get_page_cur(
/*==================*/
	const btr_pcur_t*	cursor)	/*!< in: persistent cursor */
{
	return(btr_cur_get_page_cur(btr_pcur_get_btr_cur(cursor)));
}
#endif /* UNIV_DEBUG */
/*********************************************************//**
Returns the page of a persistent cursor.
@return	pointer to the page */
UNIV_INLINE
page_t*
btr_pcur_get_page(
/*==============*/
	btr_pcur_t*	cursor)	/*!< in: persistent cursor */
{
	ut_ad(cursor->pos_state == BTR_PCUR_IS_POSITIONED);

	return(btr_cur_get_page(btr_pcur_get_btr_cur(cursor)));
}

/*********************************************************//**
Returns the buffer block of a persistent cursor.
@return	pointer to the block */
UNIV_INLINE
buf_block_t*
btr_pcur_get_block(
/*===============*/
	btr_pcur_t*	cursor)	/*!< in: persistent cursor */
{
	ut_ad(cursor->pos_state == BTR_PCUR_IS_POSITIONED);

	return(btr_cur_get_block(btr_pcur_get_btr_cur(cursor)));
}

/*********************************************************//**
Returns the record of a persistent cursor.
@return	pointer to the record */
UNIV_INLINE
rec_t*
btr_pcur_get_rec(
/*=============*/
	btr_pcur_t*	cursor)	/*!< in: persistent cursor */
{
	ut_ad(cursor->pos_state == BTR_PCUR_IS_POSITIONED);
	ut_ad(cursor->latch_mode != BTR_NO_LATCHES);

	return(btr_cur_get_rec(btr_pcur_get_btr_cur(cursor)));
}

/**************************************************************//**
Gets the up_match value for a pcur after a search.
@return number of matched fields at the cursor or to the right if
search mode was PAGE_CUR_GE, otherwise undefined */
UNIV_INLINE
ulint
btr_pcur_get_up_match(
/*==================*/
	btr_pcur_t*	cursor) /*!< in: memory buffer for persistent cursor */
{
	btr_cur_t*	btr_cursor;

	ut_ad((cursor->pos_state == BTR_PCUR_WAS_POSITIONED)
	      || (cursor->pos_state == BTR_PCUR_IS_POSITIONED));

	btr_cursor = btr_pcur_get_btr_cur(cursor);

	ut_ad(btr_cursor->up_match != ULINT_UNDEFINED);

	return(btr_cursor->up_match);
}

/**************************************************************//**
Gets the low_match value for a pcur after a search.
@return number of matched fields at the cursor or to the right if
search mode was PAGE_CUR_LE, otherwise undefined */
UNIV_INLINE
ulint
btr_pcur_get_low_match(
/*===================*/
	btr_pcur_t*	cursor) /*!< in: memory buffer for persistent cursor */
{
	btr_cur_t*	btr_cursor;

	ut_ad((cursor->pos_state == BTR_PCUR_WAS_POSITIONED)
	      || (cursor->pos_state == BTR_PCUR_IS_POSITIONED));

	btr_cursor = btr_pcur_get_btr_cur(cursor);
	ut_ad(btr_cursor->low_match != ULINT_UNDEFINED);

	return(btr_cursor->low_match);
}

/*********************************************************//**
Checks if the persistent cursor is after the last user record on
a page. */
UNIV_INLINE
ibool
btr_pcur_is_after_last_on_page(
/*===========================*/
	const btr_pcur_t*	cursor)	/*!< in: persistent cursor */
{
	ut_ad(cursor->pos_state == BTR_PCUR_IS_POSITIONED);
	ut_ad(cursor->latch_mode != BTR_NO_LATCHES);

	return(page_cur_is_after_last(btr_pcur_get_page_cur(cursor)));
}

/*********************************************************//**
Checks if the persistent cursor is before the first user record on
a page. */
UNIV_INLINE
ibool
btr_pcur_is_before_first_on_page(
/*=============================*/
	const btr_pcur_t*	cursor)	/*!< in: persistent cursor */
{
	ut_ad(cursor->pos_state == BTR_PCUR_IS_POSITIONED);
	ut_ad(cursor->latch_mode != BTR_NO_LATCHES);

	return(page_cur_is_before_first(btr_pcur_get_page_cur(cursor)));
}

/*********************************************************//**
Checks if the persistent cursor is on a user record. */
UNIV_INLINE
ibool
btr_pcur_is_on_user_rec(
/*====================*/
	const btr_pcur_t*	cursor)	/*!< in: persistent cursor */
{
	ut_ad(cursor->pos_state == BTR_PCUR_IS_POSITIONED);
	ut_ad(cursor->latch_mode != BTR_NO_LATCHES);

	if (btr_pcur_is_before_first_on_page(cursor)
	    || btr_pcur_is_after_last_on_page(cursor)) {

		return(FALSE);
	}

	return(TRUE);
}

/*********************************************************//**
Checks if the persistent cursor is before the first user record in
the index tree. */
UNIV_INLINE
ibool
btr_pcur_is_before_first_in_tree(
/*=============================*/
	btr_pcur_t*	cursor,	/*!< in: persistent cursor */
	mtr_t*		mtr)	/*!< in: mtr */
{
	ut_ad(cursor->pos_state == BTR_PCUR_IS_POSITIONED);
	ut_ad(cursor->latch_mode != BTR_NO_LATCHES);

	if (btr_page_get_prev(btr_pcur_get_page(cursor), mtr) != FIL_NULL) {

		return(FALSE);
	}

	return(page_cur_is_before_first(btr_pcur_get_page_cur(cursor)));
}

/*********************************************************//**
Checks if the persistent cursor is after the last user record in
the index tree. */
UNIV_INLINE
ibool
btr_pcur_is_after_last_in_tree(
/*===========================*/
	btr_pcur_t*	cursor,	/*!< in: persistent cursor */
	mtr_t*		mtr)	/*!< in: mtr */
{
	ut_ad(cursor->pos_state == BTR_PCUR_IS_POSITIONED);
	ut_ad(cursor->latch_mode != BTR_NO_LATCHES);

	if (btr_page_get_next(btr_pcur_get_page(cursor), mtr) != FIL_NULL) {

		return(FALSE);
	}

	return(page_cur_is_after_last(btr_pcur_get_page_cur(cursor)));
}

/*********************************************************//**
Moves the persistent cursor to the next record on the same page. */
UNIV_INLINE
void
btr_pcur_move_to_next_on_page(
/*==========================*/
	btr_pcur_t*	cursor)	/*!< in/out: persistent cursor */
{
	ut_ad(cursor->pos_state == BTR_PCUR_IS_POSITIONED);
	ut_ad(cursor->latch_mode != BTR_NO_LATCHES);

	page_cur_move_to_next(btr_pcur_get_page_cur(cursor));

	cursor->old_stored = BTR_PCUR_OLD_NOT_STORED;
}

/*********************************************************//**
Moves the persistent cursor to the previous record on the same page. */
UNIV_INLINE
void
btr_pcur_move_to_prev_on_page(
/*==========================*/
	btr_pcur_t*	cursor)	/*!< in/out: persistent cursor */
{
	ut_ad(cursor->pos_state == BTR_PCUR_IS_POSITIONED);
	ut_ad(cursor->latch_mode != BTR_NO_LATCHES);

	page_cur_move_to_prev(btr_pcur_get_page_cur(cursor));

	cursor->old_stored = BTR_PCUR_OLD_NOT_STORED;
}

/*********************************************************//**
Moves the persistent cursor to the last record on the same page. */
UNIV_INLINE
void
btr_pcur_move_to_last_on_page(
/*==========================*/
	btr_pcur_t*	cursor,	/*!< in: persistent cursor */
	mtr_t*		mtr)	/*!< in: mtr */
{
	UT_NOT_USED(mtr);
	ut_ad(cursor->latch_mode != BTR_NO_LATCHES);

	page_cur_set_after_last(btr_pcur_get_block(cursor),
				btr_pcur_get_page_cur(cursor));

	cursor->old_stored = BTR_PCUR_OLD_NOT_STORED;
}

/*********************************************************//**
Moves the persistent cursor to the next user record in the tree. If no user
records are left, the cursor ends up 'after last in tree'.
@return	TRUE if the cursor moved forward, ending on a user record */
UNIV_INLINE
ibool
btr_pcur_move_to_next_user_rec(
/*===========================*/
	btr_pcur_t*	cursor,	/*!< in: persistent cursor; NOTE that the
				function may release the page latch */
	mtr_t*		mtr)	/*!< in: mtr */
{
	ut_ad(cursor->pos_state == BTR_PCUR_IS_POSITIONED);
	ut_ad(cursor->latch_mode != BTR_NO_LATCHES);
	cursor->old_stored = BTR_PCUR_OLD_NOT_STORED;
loop:
	if (btr_pcur_is_after_last_on_page(cursor)) {

		if (btr_pcur_is_after_last_in_tree(cursor, mtr)) {

			return(FALSE);
		}

		btr_pcur_move_to_next_page(cursor, mtr);
	} else {
		btr_pcur_move_to_next_on_page(cursor);
	}

	if (btr_pcur_is_on_user_rec(cursor)) {

		return(TRUE);
	}

	goto loop;
}

/*********************************************************//**
Moves the persistent cursor to the next record in the tree. If no records are
left, the cursor stays 'after last in tree'.
@return	TRUE if the cursor was not after last in tree */
UNIV_INLINE
ibool
btr_pcur_move_to_next(
/*==================*/
	btr_pcur_t*	cursor,	/*!< in: persistent cursor; NOTE that the
				function may release the page latch */
	mtr_t*		mtr)	/*!< in: mtr */
{
	ut_ad(cursor->pos_state == BTR_PCUR_IS_POSITIONED);
	ut_ad(cursor->latch_mode != BTR_NO_LATCHES);

	cursor->old_stored = BTR_PCUR_OLD_NOT_STORED;

	if (btr_pcur_is_after_last_on_page(cursor)) {

		if (btr_pcur_is_after_last_in_tree(cursor, mtr)) {

			return(FALSE);
		}

		btr_pcur_move_to_next_page(cursor, mtr);

		return(TRUE);
	}

	btr_pcur_move_to_next_on_page(cursor);

	return(TRUE);
}

/**************************************************************//**
Commits the mtr and sets the pcur latch mode to BTR_NO_LATCHES,
that is, the cursor becomes detached. If there have been modifications
to the page where pcur is positioned, this can be used instead of
btr_pcur_release_leaf. Function btr_pcur_store_position should be used
before calling this, if restoration of cursor is wanted later. */
UNIV_INLINE
void
btr_pcur_commit_specify_mtr(
/*========================*/
	btr_pcur_t*	pcur,	/*!< in: persistent cursor */
	mtr_t*		mtr)	/*!< in: mtr to commit */
{
	ut_a(pcur->pos_state == BTR_PCUR_IS_POSITIONED);

	pcur->latch_mode = BTR_NO_LATCHES;

	mtr_commit(mtr);

	pcur->pos_state = BTR_PCUR_WAS_POSITIONED;
}

/**************************************************************//**
Sets the pcur latch mode to BTR_NO_LATCHES. */
UNIV_INLINE
void
btr_pcur_detach(
/*============*/
	btr_pcur_t*	pcur)	/*!< in: persistent cursor */
{
	ut_a(pcur->pos_state == BTR_PCUR_IS_POSITIONED);

	pcur->latch_mode = BTR_NO_LATCHES;

	pcur->pos_state = BTR_PCUR_WAS_POSITIONED;
}

/**************************************************************//**
Tests if a cursor is detached: that is the latch mode is BTR_NO_LATCHES.
@return	TRUE if detached */
UNIV_INLINE
ibool
btr_pcur_is_detached(
/*=================*/
	btr_pcur_t*	pcur)	/*!< in: persistent cursor */
{
	if (pcur->latch_mode == BTR_NO_LATCHES) {

		return(TRUE);
	}

	return(FALSE);
}

/**************************************************************//**
Sets the old_rec_buf field to NULL. */
UNIV_INLINE
void
btr_pcur_init(
/*==========*/
	btr_pcur_t*	pcur)	/*!< in: persistent cursor */
{
	pcur->old_stored = BTR_PCUR_OLD_NOT_STORED;
	pcur->old_rec_buf = NULL;
	pcur->old_rec = NULL;
}

/**************************************************************//**
Initializes and opens a persistent cursor to an index tree. It should be
closed with btr_pcur_close. */
UNIV_INLINE
void
<<<<<<< HEAD
btr_pcur_open_func(
/*===============*/
	dict_index_t*	index,	/*!< in: index */
=======
btr_pcur_open_low(
/*==============*/
	dict_index_t*	index,	/*!< in: index */
	ulint		level,	/*!< in: level in the btree */
>>>>>>> 20ca15d4
	const dtuple_t*	tuple,	/*!< in: tuple on which search done */
	ulint		mode,	/*!< in: PAGE_CUR_L, ...;
				NOTE that if the search is made using a unique
				prefix of a record, mode should be
				PAGE_CUR_LE, not PAGE_CUR_GE, as the latter
				may end up on the previous page from the
				record! */
	ulint		latch_mode,/*!< in: BTR_SEARCH_LEAF, ... */
	btr_pcur_t*	cursor, /*!< in: memory buffer for persistent cursor */
	const char*	file,	/*!< in: file name */
	ulint		line,	/*!< in: line where called */
	mtr_t*		mtr)	/*!< in: mtr */
{
	btr_cur_t*	btr_cursor;

	/* Initialize the cursor */

	btr_pcur_init(cursor);

	cursor->latch_mode = latch_mode;
	cursor->search_mode = mode;

	/* Search with the tree cursor */

	btr_cursor = btr_pcur_get_btr_cur(cursor);

<<<<<<< HEAD
	btr_cur_search_to_nth_level(index, 0, tuple, mode, latch_mode,
=======
	btr_cur_search_to_nth_level(index, level, tuple, mode, latch_mode,
>>>>>>> 20ca15d4
				    btr_cursor, 0, file, line, mtr);
	cursor->pos_state = BTR_PCUR_IS_POSITIONED;

	cursor->trx_if_known = NULL;
}

/**************************************************************//**
Opens an persistent cursor to an index tree without initializing the
cursor. */
UNIV_INLINE
void
btr_pcur_open_with_no_init_func(
/*============================*/
	dict_index_t*	index,	/*!< in: index */
	const dtuple_t*	tuple,	/*!< in: tuple on which search done */
	ulint		mode,	/*!< in: PAGE_CUR_L, ...;
				NOTE that if the search is made using a unique
				prefix of a record, mode should be
				PAGE_CUR_LE, not PAGE_CUR_GE, as the latter
				may end up on the previous page of the
				record! */
	ulint		latch_mode,/*!< in: BTR_SEARCH_LEAF, ...;
				NOTE that if has_search_latch != 0 then
				we maybe do not acquire a latch on the cursor
				page, but assume that the caller uses his
				btr search latch to protect the record! */
	btr_pcur_t*	cursor, /*!< in: memory buffer for persistent cursor */
	ulint		has_search_latch,/*!< in: latch mode the caller
				currently has on btr_search_latch:
				RW_S_LATCH, or 0 */
	const char*	file,	/*!< in: file name */
	ulint		line,	/*!< in: line where called */
	mtr_t*		mtr)	/*!< in: mtr */
{
	btr_cur_t*	btr_cursor;

	cursor->latch_mode = latch_mode;
	cursor->search_mode = mode;

	/* Search with the tree cursor */

	btr_cursor = btr_pcur_get_btr_cur(cursor);

	btr_cur_search_to_nth_level(index, 0, tuple, mode, latch_mode,
				    btr_cursor, has_search_latch,
				    file, line, mtr);
	cursor->pos_state = BTR_PCUR_IS_POSITIONED;

	cursor->old_stored = BTR_PCUR_OLD_NOT_STORED;

	cursor->trx_if_known = NULL;
}

/*****************************************************************//**
Opens a persistent cursor at either end of an index. */
UNIV_INLINE
void
btr_pcur_open_at_index_side(
/*========================*/
	ibool		from_left,	/*!< in: TRUE if open to the low end,
					FALSE if to the high end */
	dict_index_t*	index,		/*!< in: index */
	ulint		latch_mode,	/*!< in: latch mode */
	btr_pcur_t*	pcur,		/*!< in: cursor */
	ibool		do_init,	/*!< in: TRUE if should be initialized */
	mtr_t*		mtr)		/*!< in: mtr */
{
	pcur->latch_mode = latch_mode;

	if (from_left) {
		pcur->search_mode = PAGE_CUR_G;
	} else {
		pcur->search_mode = PAGE_CUR_L;
	}

	if (do_init) {
		btr_pcur_init(pcur);
	}

	btr_cur_open_at_index_side(from_left, index, latch_mode,
				   btr_pcur_get_btr_cur(pcur), mtr);
	pcur->pos_state = BTR_PCUR_IS_POSITIONED;

	pcur->old_stored = BTR_PCUR_OLD_NOT_STORED;

	pcur->trx_if_known = NULL;
}

/**********************************************************************//**
Positions a cursor at a randomly chosen position within a B-tree. */
UNIV_INLINE
void
btr_pcur_open_at_rnd_pos_func(
/*==========================*/
	dict_index_t*	index,		/*!< in: index */
	ulint		latch_mode,	/*!< in: BTR_SEARCH_LEAF, ... */
	btr_pcur_t*	cursor,		/*!< in/out: B-tree pcur */
	const char*	file,		/*!< in: file name */
	ulint		line,		/*!< in: line where called */
	mtr_t*		mtr)		/*!< in: mtr */
{
	/* Initialize the cursor */

	cursor->latch_mode = latch_mode;
	cursor->search_mode = PAGE_CUR_G;

	btr_pcur_init(cursor);

	btr_cur_open_at_rnd_pos_func(index, latch_mode,
				     btr_pcur_get_btr_cur(cursor),
				     file, line, mtr);
	cursor->pos_state = BTR_PCUR_IS_POSITIONED;
	cursor->old_stored = BTR_PCUR_OLD_NOT_STORED;

	cursor->trx_if_known = NULL;
}

/**************************************************************//**
Frees the possible memory heap of a persistent cursor and sets the latch
mode of the persistent cursor to BTR_NO_LATCHES. */
UNIV_INLINE
void
btr_pcur_close(
/*===========*/
	btr_pcur_t*	cursor)	/*!< in: persistent cursor */
{
	if (cursor->old_rec_buf != NULL) {

		mem_free(cursor->old_rec_buf);

		cursor->old_rec = NULL;
		cursor->old_rec_buf = NULL;
	}

	cursor->btr_cur.page_cur.rec = NULL;
	cursor->btr_cur.page_cur.block = NULL;
	cursor->old_rec = NULL;
	cursor->old_stored = BTR_PCUR_OLD_NOT_STORED;

	cursor->latch_mode = BTR_NO_LATCHES;
	cursor->pos_state = BTR_PCUR_NOT_POSITIONED;

	cursor->trx_if_known = NULL;
}<|MERGE_RESOLUTION|>--- conflicted
+++ resolved
@@ -9,19 +9,11 @@
 This program is distributed in the hope that it will be useful, but WITHOUT
 ANY WARRANTY; without even the implied warranty of MERCHANTABILITY or FITNESS
 FOR A PARTICULAR PURPOSE. See the GNU General Public License for more details.
-<<<<<<< HEAD
 
 You should have received a copy of the GNU General Public License along with
 this program; if not, write to the Free Software Foundation, Inc., 59 Temple
 Place, Suite 330, Boston, MA 02111-1307 USA
 
-=======
-
-You should have received a copy of the GNU General Public License along with
-this program; if not, write to the Free Software Foundation, Inc., 59 Temple
-Place, Suite 330, Boston, MA 02111-1307 USA
-
->>>>>>> 20ca15d4
 *****************************************************************************/
 
 /**************************************************//**
@@ -474,16 +466,10 @@
 closed with btr_pcur_close. */
 UNIV_INLINE
 void
-<<<<<<< HEAD
-btr_pcur_open_func(
-/*===============*/
-	dict_index_t*	index,	/*!< in: index */
-=======
 btr_pcur_open_low(
 /*==============*/
 	dict_index_t*	index,	/*!< in: index */
 	ulint		level,	/*!< in: level in the btree */
->>>>>>> 20ca15d4
 	const dtuple_t*	tuple,	/*!< in: tuple on which search done */
 	ulint		mode,	/*!< in: PAGE_CUR_L, ...;
 				NOTE that if the search is made using a unique
@@ -510,11 +496,7 @@
 
 	btr_cursor = btr_pcur_get_btr_cur(cursor);
 
-<<<<<<< HEAD
-	btr_cur_search_to_nth_level(index, 0, tuple, mode, latch_mode,
-=======
 	btr_cur_search_to_nth_level(index, level, tuple, mode, latch_mode,
->>>>>>> 20ca15d4
 				    btr_cursor, 0, file, line, mtr);
 	cursor->pos_state = BTR_PCUR_IS_POSITIONED;
 
