/*****************************************************************************

Copyright (c) 1995, 2012, Oracle and/or its affiliates. All Rights Reserved.

This program is free software; you can redistribute it and/or modify it under
the terms of the GNU General Public License as published by the Free Software
Foundation; version 2 of the License.

This program is distributed in the hope that it will be useful, but WITHOUT
ANY WARRANTY; without even the implied warranty of MERCHANTABILITY or FITNESS
FOR A PARTICULAR PURPOSE. See the GNU General Public License for more details.

You should have received a copy of the GNU General Public License along with
this program; if not, write to the Free Software Foundation, Inc.,
51 Franklin Street, Suite 500, Boston, MA 02110-1335 USA

*****************************************************************************/

/**************************************************//**
@file include/fsp0fsp.h
File space management

Created 12/18/1995 Heikki Tuuri
*******************************************************/

#ifndef fsp0fsp_h
#define fsp0fsp_h

#include "univ.i"

#ifndef UNIV_INNOCHECKSUM

#include "mtr0mtr.h"
#include "fut0lst.h"
#include "ut0byte.h"
#include "page0types.h"
#include "fsp0types.h"

#endif /* !UNIV_INNOCHECKSUM */

/* @defgroup fsp_flags InnoDB Tablespace Flag Constants @{ */

/** Width of the POST_ANTELOPE flag */
#define FSP_FLAGS_WIDTH_POST_ANTELOPE	1
/** Number of flag bits used to indicate the tablespace zip page size */
#define FSP_FLAGS_WIDTH_ZIP_SSIZE	4
/** Width of the ATOMIC_BLOBS flag.  The ability to break up a long
column into an in-record prefix and an externally stored part is available
to the two Barracuda row formats COMPRESSED and DYNAMIC. */
#define FSP_FLAGS_WIDTH_ATOMIC_BLOBS	1
/** Number of flag bits used to indicate the tablespace page size */
#define FSP_FLAGS_WIDTH_PAGE_SSIZE	4
<<<<<<< HEAD
=======
/** Width of the DATA_DIR flag.  This flag indicates that the tablespace
is found in a remote location, not the default data directory. */
#define FSP_FLAGS_WIDTH_DATA_DIR	1
>>>>>>> b7fc4388
/** Width of all the currently known tablespace flags */
#define FSP_FLAGS_WIDTH		(FSP_FLAGS_WIDTH_POST_ANTELOPE	\
				+ FSP_FLAGS_WIDTH_ZIP_SSIZE	\
				+ FSP_FLAGS_WIDTH_ATOMIC_BLOBS	\
<<<<<<< HEAD
				+ FSP_FLAGS_WIDTH_PAGE_SSIZE)
=======
				+ FSP_FLAGS_WIDTH_PAGE_SSIZE	\
				+ FSP_FLAGS_WIDTH_DATA_DIR)
>>>>>>> b7fc4388

/** A mask of all the known/used bits in tablespace flags */
#define FSP_FLAGS_MASK		(~(~0 << FSP_FLAGS_WIDTH))

/** Zero relative shift position of the POST_ANTELOPE field */
#define FSP_FLAGS_POS_POST_ANTELOPE	0
/** Zero relative shift position of the ZIP_SSIZE field */
#define FSP_FLAGS_POS_ZIP_SSIZE		(FSP_FLAGS_POS_POST_ANTELOPE	\
					+ FSP_FLAGS_WIDTH_POST_ANTELOPE)
/** Zero relative shift position of the ATOMIC_BLOBS field */
#define FSP_FLAGS_POS_ATOMIC_BLOBS	(FSP_FLAGS_POS_ZIP_SSIZE	\
					+ FSP_FLAGS_WIDTH_ZIP_SSIZE)
/** Zero relative shift position of the PAGE_SSIZE field */
#define FSP_FLAGS_POS_PAGE_SSIZE	(FSP_FLAGS_POS_ATOMIC_BLOBS	\
					+ FSP_FLAGS_WIDTH_ATOMIC_BLOBS)
/** Zero relative shift position of the start of the UNUSED bits */
<<<<<<< HEAD
#define FSP_FLAGS_POS_UNUSED		(FSP_FLAGS_POS_PAGE_SSIZE	\
					+ FSP_FLAGS_WIDTH_PAGE_SSIZE)
=======
#define FSP_FLAGS_POS_DATA_DIR		(FSP_FLAGS_POS_PAGE_SSIZE	\
					+ FSP_FLAGS_WIDTH_PAGE_SSIZE)
/** Zero relative shift position of the start of the UNUSED bits */
#define FSP_FLAGS_POS_UNUSED		(FSP_FLAGS_POS_DATA_DIR	\
					+ FSP_FLAGS_WIDTH_DATA_DIR)
>>>>>>> b7fc4388

/** Bit mask of the POST_ANTELOPE field */
#define FSP_FLAGS_MASK_POST_ANTELOPE				\
		((~(~0 << FSP_FLAGS_WIDTH_POST_ANTELOPE))	\
		<< FSP_FLAGS_POS_POST_ANTELOPE)
/** Bit mask of the ZIP_SSIZE field */
#define FSP_FLAGS_MASK_ZIP_SSIZE				\
		((~(~0 << FSP_FLAGS_WIDTH_ZIP_SSIZE))		\
		<< FSP_FLAGS_POS_ZIP_SSIZE)
/** Bit mask of the ATOMIC_BLOBS field */
#define FSP_FLAGS_MASK_ATOMIC_BLOBS				\
		((~(~0 << FSP_FLAGS_WIDTH_ATOMIC_BLOBS))	\
		<< FSP_FLAGS_POS_ATOMIC_BLOBS)
/** Bit mask of the PAGE_SSIZE field */
#define FSP_FLAGS_MASK_PAGE_SSIZE				\
		((~(~0 << FSP_FLAGS_WIDTH_PAGE_SSIZE))		\
		<< FSP_FLAGS_POS_PAGE_SSIZE)
<<<<<<< HEAD
=======
/** Bit mask of the DATA_DIR field */
#define FSP_FLAGS_MASK_DATA_DIR					\
		((~(~0 << FSP_FLAGS_WIDTH_DATA_DIR))		\
		<< FSP_FLAGS_POS_DATA_DIR)
>>>>>>> b7fc4388

/** Return the value of the POST_ANTELOPE field */
#define FSP_FLAGS_GET_POST_ANTELOPE(flags)			\
		((flags & FSP_FLAGS_MASK_POST_ANTELOPE)		\
		>> FSP_FLAGS_POS_POST_ANTELOPE)
/** Return the value of the ZIP_SSIZE field */
#define FSP_FLAGS_GET_ZIP_SSIZE(flags)				\
		((flags & FSP_FLAGS_MASK_ZIP_SSIZE)		\
		>> FSP_FLAGS_POS_ZIP_SSIZE)
/** Return the value of the ATOMIC_BLOBS field */
#define FSP_FLAGS_HAS_ATOMIC_BLOBS(flags)			\
		((flags & FSP_FLAGS_MASK_ATOMIC_BLOBS)		\
		>> FSP_FLAGS_POS_ATOMIC_BLOBS)
/** Return the value of the PAGE_SSIZE field */
#define FSP_FLAGS_GET_PAGE_SSIZE(flags)				\
		((flags & FSP_FLAGS_MASK_PAGE_SSIZE)		\
		>> FSP_FLAGS_POS_PAGE_SSIZE)
<<<<<<< HEAD
=======
/** Return the value of the DATA_DIR field */
#define FSP_FLAGS_HAS_DATA_DIR(flags)				\
		((flags & FSP_FLAGS_MASK_DATA_DIR)		\
		>> FSP_FLAGS_POS_DATA_DIR)
>>>>>>> b7fc4388
/** Return the contents of the UNUSED bits */
#define FSP_FLAGS_GET_UNUSED(flags)				\
		(flags >> FSP_FLAGS_POS_UNUSED)

/** Set a PAGE_SSIZE into the correct bits in a given
tablespace flags. */
#define FSP_FLAGS_SET_PAGE_SSIZE(flags, ssize)			\
		(flags | (ssize << FSP_FLAGS_POS_PAGE_SSIZE))

/* @} */

/* @defgroup Tablespace Header Constants (moved from fsp0fsp.c) @{ */

/** Offset of the space header within a file page */
#define FSP_HEADER_OFFSET	FIL_PAGE_DATA

/* The data structures in files are defined just as byte strings in C */
typedef	byte	fsp_header_t;
typedef	byte	xdes_t;

/*			SPACE HEADER
			============

File space header data structure: this data structure is contained in the
first page of a space. The space for this header is reserved in every extent
descriptor page, but used only in the first. */

/*-------------------------------------*/
#define FSP_SPACE_ID		0	/* space id */
#define FSP_NOT_USED		4	/* this field contained a value up to
					which we know that the modifications
					in the database have been flushed to
					the file space; not used now */
#define	FSP_SIZE		8	/* Current size of the space in
					pages */
#define	FSP_FREE_LIMIT		12	/* Minimum page number for which the
					free list has not been initialized:
					the pages >= this limit are, by
					definition, free; note that in a
					single-table tablespace where size
					< 64 pages, this number is 64, i.e.,
					we have initialized the space
					about the first extent, but have not
					physically allocted those pages to the
					file */
#define	FSP_SPACE_FLAGS		16	/* fsp_space_t.flags, similar to
					dict_table_t::flags */
#define	FSP_FRAG_N_USED		20	/* number of used pages in the
					FSP_FREE_FRAG list */
#define	FSP_FREE		24	/* list of free extents */
#define	FSP_FREE_FRAG		(24 + FLST_BASE_NODE_SIZE)
					/* list of partially free extents not
					belonging to any segment */
#define	FSP_FULL_FRAG		(24 + 2 * FLST_BASE_NODE_SIZE)
					/* list of full extents not belonging
					to any segment */
#define FSP_SEG_ID		(24 + 3 * FLST_BASE_NODE_SIZE)
					/* 8 bytes which give the first unused
					segment id */
#define FSP_SEG_INODES_FULL	(32 + 3 * FLST_BASE_NODE_SIZE)
					/* list of pages containing segment
					headers, where all the segment inode
					slots are reserved */
#define FSP_SEG_INODES_FREE	(32 + 4 * FLST_BASE_NODE_SIZE)
					/* list of pages containing segment
					headers, where not all the segment
					header slots are reserved */
/*-------------------------------------*/
/* File space header size */
#define	FSP_HEADER_SIZE		(32 + 5 * FLST_BASE_NODE_SIZE)

#define	FSP_FREE_ADD		4	/* this many free extents are added
					to the free list from above
					FSP_FREE_LIMIT at a time */
/* @} */

#ifndef UNIV_INNOCHECKSUM

/* @defgroup File Segment Inode Constants (moved from fsp0fsp.c) @{ */

/*			FILE SEGMENT INODE
			==================

Segment inode which is created for each segment in a tablespace. NOTE: in
purge we assume that a segment having only one currently used page can be
freed in a few steps, so that the freeing cannot fill the file buffer with
bufferfixed file pages. */

typedef	byte	fseg_inode_t;

#define FSEG_INODE_PAGE_NODE	FSEG_PAGE_DATA
					/* the list node for linking
					segment inode pages */

#define FSEG_ARR_OFFSET		(FSEG_PAGE_DATA + FLST_NODE_SIZE)
/*-------------------------------------*/
#define	FSEG_ID			0	/* 8 bytes of segment id: if this is 0,
					it means that the header is unused */
#define FSEG_NOT_FULL_N_USED	8
					/* number of used segment pages in
					the FSEG_NOT_FULL list */
#define	FSEG_FREE		12
					/* list of free extents of this
					segment */
#define	FSEG_NOT_FULL		(12 + FLST_BASE_NODE_SIZE)
					/* list of partially free extents */
#define	FSEG_FULL		(12 + 2 * FLST_BASE_NODE_SIZE)
					/* list of full extents */
#define	FSEG_MAGIC_N		(12 + 3 * FLST_BASE_NODE_SIZE)
					/* magic number used in debugging */
#define	FSEG_FRAG_ARR		(16 + 3 * FLST_BASE_NODE_SIZE)
					/* array of individual pages
					belonging to this segment in fsp
					fragment extent lists */
#define FSEG_FRAG_ARR_N_SLOTS	(FSP_EXTENT_SIZE / 2)
					/* number of slots in the array for
					the fragment pages */
#define	FSEG_FRAG_SLOT_SIZE	4	/* a fragment page slot contains its
					page number within space, FIL_NULL
					means that the slot is not in use */
/*-------------------------------------*/
#define FSEG_INODE_SIZE					\
	(16 + 3 * FLST_BASE_NODE_SIZE			\
	 + FSEG_FRAG_ARR_N_SLOTS * FSEG_FRAG_SLOT_SIZE)

#define FSP_SEG_INODES_PER_PAGE(zip_size)		\
	(((zip_size ? zip_size : UNIV_PAGE_SIZE)	\
	  - FSEG_ARR_OFFSET - 10) / FSEG_INODE_SIZE)
				/* Number of segment inodes which fit on a
				single page */

#define FSEG_MAGIC_N_VALUE	97937874

#define	FSEG_FILLFACTOR		8	/* If this value is x, then if
					the number of unused but reserved
					pages in a segment is less than
					reserved pages * 1/x, and there are
					at least FSEG_FRAG_LIMIT used pages,
					then we allow a new empty extent to
					be added to the segment in
					fseg_alloc_free_page. Otherwise, we
					use unused pages of the segment. */

#define FSEG_FRAG_LIMIT		FSEG_FRAG_ARR_N_SLOTS
					/* If the segment has >= this many
					used pages, it may be expanded by
					allocating extents to the segment;
					until that only individual fragment
					pages are allocated from the space */

#define	FSEG_FREE_LIST_LIMIT	40	/* If the reserved size of a segment
					is at least this many extents, we
					allow extents to be put to the free
					list of the extent: at most
					FSEG_FREE_LIST_MAX_LEN many */
#define	FSEG_FREE_LIST_MAX_LEN	4
/* @} */

/* @defgroup Extent Descriptor Constants (moved from fsp0fsp.c) @{ */

/*			EXTENT DESCRIPTOR
			=================

File extent descriptor data structure: contains bits to tell which pages in
the extent are free and which contain old tuple version to clean. */

/*-------------------------------------*/
#define	XDES_ID			0	/* The identifier of the segment
					to which this extent belongs */
#define XDES_FLST_NODE		8	/* The list node data structure
					for the descriptors */
#define	XDES_STATE		(FLST_NODE_SIZE + 8)
					/* contains state information
					of the extent */
#define	XDES_BITMAP		(FLST_NODE_SIZE + 12)
					/* Descriptor bitmap of the pages
					in the extent */
/*-------------------------------------*/

#define	XDES_BITS_PER_PAGE	2	/* How many bits are there per page */
#define	XDES_FREE_BIT		0	/* Index of the bit which tells if
					the page is free */
#define	XDES_CLEAN_BIT		1	/* NOTE: currently not used!
					Index of the bit which tells if
					there are old versions of tuples
					on the page */
/* States of a descriptor */
#define	XDES_FREE		1	/* extent is in free list of space */
#define	XDES_FREE_FRAG		2	/* extent is in free fragment list of
					space */
#define	XDES_FULL_FRAG		3	/* extent is in full fragment list of
					space */
#define	XDES_FSEG		4	/* extent belongs to a segment */

/** File extent data structure size in bytes. */
#define	XDES_SIZE							\
	(XDES_BITMAP							\
	+ UT_BITS_IN_BYTES(FSP_EXTENT_SIZE * XDES_BITS_PER_PAGE))

/** File extent data structure size in bytes for MAX page size. */
#define	XDES_SIZE_MAX							\
	(XDES_BITMAP							\
	+ UT_BITS_IN_BYTES(FSP_EXTENT_SIZE_MAX * XDES_BITS_PER_PAGE))

/** File extent data structure size in bytes for MIN page size. */
#define	XDES_SIZE_MIN							\
	(XDES_BITMAP							\
	+ UT_BITS_IN_BYTES(FSP_EXTENT_SIZE_MIN * XDES_BITS_PER_PAGE))

/** Offset of the descriptor array on a descriptor page */
#define	XDES_ARR_OFFSET		(FSP_HEADER_OFFSET + FSP_HEADER_SIZE)

/* @} */

/**********************************************************************//**
Initializes the file space system. */
UNIV_INTERN
void
fsp_init(void);
/*==========*/
/**********************************************************************//**
Gets the size of the system tablespace from the tablespace header.  If
we do not have an auto-extending data file, this should be equal to
the size of the data files.  If there is an auto-extending data file,
this can be smaller.
@return	size in pages */
UNIV_INTERN
ulint
fsp_header_get_tablespace_size(void);
/*================================*/
/**********************************************************************//**
Reads the file space size stored in the header page.
@return	tablespace size stored in the space header */
UNIV_INTERN
ulint
fsp_get_size_low(
/*=============*/
	page_t*	page);	/*!< in: header page (page 0 in the tablespace) */
/**********************************************************************//**
Reads the space id from the first page of a tablespace.
@return	space id, ULINT UNDEFINED if error */
UNIV_INTERN
ulint
fsp_header_get_space_id(
/*====================*/
	const page_t*	page);	/*!< in: first page of a tablespace */
/**********************************************************************//**
Reads the space flags from the first page of a tablespace.
@return	flags */
UNIV_INTERN
ulint
fsp_header_get_flags(
/*=================*/
	const page_t*	page);	/*!< in: first page of a tablespace */
/**********************************************************************//**
Reads the compressed page size from the first page of a tablespace.
@return	compressed page size in bytes, or 0 if uncompressed */
UNIV_INTERN
ulint
fsp_header_get_zip_size(
/*====================*/
	const page_t*	page);	/*!< in: first page of a tablespace */
/**********************************************************************//**
Writes the space id and flags to a tablespace header.  The flags contain
row type, physical/compressed page size, and logical/uncompressed page
size of the tablespace. */
UNIV_INTERN
void
fsp_header_init_fields(
/*===================*/
	page_t*	page,		/*!< in/out: first page in the space */
	ulint	space_id,	/*!< in: space id */
	ulint	flags);		/*!< in: tablespace flags (FSP_SPACE_FLAGS):
				0, or table->flags if newer than COMPACT */
/**********************************************************************//**
Initializes the space header of a new created space and creates also the
insert buffer tree root if space == 0. */
UNIV_INTERN
void
fsp_header_init(
/*============*/
	ulint	space,		/*!< in: space id */
	ulint	size,		/*!< in: current size in blocks */
	mtr_t*	mtr);		/*!< in/out: mini-transaction */
/**********************************************************************//**
Increases the space size field of a space. */
UNIV_INTERN
void
fsp_header_inc_size(
/*================*/
	ulint	space,		/*!< in: space id */
	ulint	size_inc,	/*!< in: size increment in pages */
	mtr_t*	mtr);		/*!< in/out: mini-transaction */
/**********************************************************************//**
Creates a new segment.
@return the block where the segment header is placed, x-latched, NULL
if could not create segment because of lack of space */
UNIV_INTERN
buf_block_t*
fseg_create(
/*========*/
	ulint	space,	/*!< in: space id */
	ulint	page,	/*!< in: page where the segment header is placed: if
			this is != 0, the page must belong to another segment,
			if this is 0, a new page will be allocated and it
			will belong to the created segment */
	ulint	byte_offset, /*!< in: byte offset of the created segment header
			on the page */
	mtr_t*	mtr);	/*!< in/out: mini-transaction */
/**********************************************************************//**
Creates a new segment.
@return the block where the segment header is placed, x-latched, NULL
if could not create segment because of lack of space */
UNIV_INTERN
buf_block_t*
fseg_create_general(
/*================*/
	ulint	space,	/*!< in: space id */
	ulint	page,	/*!< in: page where the segment header is placed: if
			this is != 0, the page must belong to another segment,
			if this is 0, a new page will be allocated and it
			will belong to the created segment */
	ulint	byte_offset, /*!< in: byte offset of the created segment header
			on the page */
	ibool	has_done_reservation, /*!< in: TRUE if the caller has already
			done the reservation for the pages with
			fsp_reserve_free_extents (at least 2 extents: one for
			the inode and the other for the segment) then there is
			no need to do the check for this individual
			operation */
	mtr_t*	mtr);	/*!< in/out: mini-transaction */
/**********************************************************************//**
Calculates the number of pages reserved by a segment, and how many pages are
currently used.
@return	number of reserved pages */
UNIV_INTERN
ulint
fseg_n_reserved_pages(
/*==================*/
	fseg_header_t*	header,	/*!< in: segment header */
	ulint*		used,	/*!< out: number of pages used (<= reserved) */
	mtr_t*		mtr);	/*!< in/out: mini-transaction */
/**********************************************************************//**
Allocates a single free page from a segment. This function implements
the intelligent allocation strategy which tries to minimize
file space fragmentation.
@param[in/out] seg_header	segment header
@param[in] hint			hint of which page would be desirable
@param[in] direction		if the new page is needed because
				of an index page split, and records are
				inserted there in order, into which
				direction they go alphabetically: FSP_DOWN,
				FSP_UP, FSP_NO_DIR
@param[in/out] mtr		mini-transaction
@return	X-latched block, or NULL if no page could be allocated */
#define fseg_alloc_free_page(seg_header, hint, direction, mtr)		\
	fseg_alloc_free_page_general(seg_header, hint, direction,	\
				     FALSE, mtr, mtr)
/**********************************************************************//**
Allocates a single free page from a segment. This function implements
the intelligent allocation strategy which tries to minimize file space
fragmentation.
@retval NULL if no page could be allocated
@retval block, rw_lock_x_lock_count(&block->lock) == 1 if allocation succeeded
(init_mtr == mtr, or the page was not previously freed in mtr)
@retval block (not allocated or initialized) otherwise */
UNIV_INTERN
buf_block_t*
fseg_alloc_free_page_general(
/*=========================*/
	fseg_header_t*	seg_header,/*!< in/out: segment header */
	ulint		hint,	/*!< in: hint of which page would be
				desirable */
	byte		direction,/*!< in: if the new page is needed because
				of an index page split, and records are
				inserted there in order, into which
				direction they go alphabetically: FSP_DOWN,
				FSP_UP, FSP_NO_DIR */
	ibool		has_done_reservation, /*!< in: TRUE if the caller has
				already done the reservation for the page
				with fsp_reserve_free_extents, then there
				is no need to do the check for this individual
				page */
	mtr_t*		mtr,	/*!< in/out: mini-transaction */
	mtr_t*		init_mtr)/*!< in/out: mtr or another mini-transaction
				in which the page should be initialized.
				If init_mtr!=mtr, but the page is already
				latched in mtr, do not initialize the page. */
	__attribute__((warn_unused_result, nonnull));
/**********************************************************************//**
Reserves free pages from a tablespace. All mini-transactions which may
use several pages from the tablespace should call this function beforehand
and reserve enough free extents so that they certainly will be able
to do their operation, like a B-tree page split, fully. Reservations
must be released with function fil_space_release_free_extents!

The alloc_type below has the following meaning: FSP_NORMAL means an
operation which will probably result in more space usage, like an
insert in a B-tree; FSP_UNDO means allocation to undo logs: if we are
deleting rows, then this allocation will in the long run result in
less space usage (after a purge); FSP_CLEANING means allocation done
in a physical record delete (like in a purge) or other cleaning operation
which will result in less space usage in the long run. We prefer the latter
two types of allocation: when space is scarce, FSP_NORMAL allocations
will not succeed, but the latter two allocations will succeed, if possible.
The purpose is to avoid dead end where the database is full but the
user cannot free any space because these freeing operations temporarily
reserve some space.

Single-table tablespaces whose size is < 32 pages are a special case. In this
function we would liberally reserve several 64 page extents for every page
split or merge in a B-tree. But we do not want to waste disk space if the table
only occupies < 32 pages. That is why we apply different rules in that special
case, just ensuring that there are 3 free pages available.
@return	TRUE if we were able to make the reservation */
UNIV_INTERN
ibool
fsp_reserve_free_extents(
/*=====================*/
	ulint*	n_reserved,/*!< out: number of extents actually reserved; if we
			return TRUE and the tablespace size is < 64 pages,
			then this can be 0, otherwise it is n_ext */
	ulint	space,	/*!< in: space id */
	ulint	n_ext,	/*!< in: number of extents to reserve */
	ulint	alloc_type,/*!< in: FSP_NORMAL, FSP_UNDO, or FSP_CLEANING */
	mtr_t*	mtr);	/*!< in: mini-transaction */
/**********************************************************************//**
This function should be used to get information on how much we still
will be able to insert new data to the database without running out the
tablespace. Only free extents are taken into account and we also subtract
the safety margin required by the above function fsp_reserve_free_extents.
@return	available space in kB */
UNIV_INTERN
ullint
fsp_get_available_space_in_free_extents(
/*====================================*/
	ulint	space);	/*!< in: space id */
/**********************************************************************//**
Frees a single page of a segment. */
UNIV_INTERN
void
fseg_free_page(
/*===========*/
	fseg_header_t*	seg_header, /*!< in: segment header */
	ulint		space,	/*!< in: space id */
	ulint		page,	/*!< in: page offset */
	mtr_t*		mtr);	/*!< in/out: mini-transaction */
/**********************************************************************//**
Checks if a single page of a segment is free.
@return	true if free */
UNIV_INTERN
bool
fseg_page_is_free(
/*==============*/
	fseg_header_t*	seg_header,	/*!< in: segment header */
	ulint		space,		/*!< in: space id */
	ulint		page)		/*!< in: page offset */
	__attribute__((nonnull, warn_unused_result));
/**********************************************************************//**
Frees part of a segment. This function can be used to free a segment
by repeatedly calling this function in different mini-transactions.
Doing the freeing in a single mini-transaction might result in
too big a mini-transaction.
@return	TRUE if freeing completed */
UNIV_INTERN
ibool
fseg_free_step(
/*===========*/
	fseg_header_t*	header,	/*!< in, own: segment header; NOTE: if the header
				resides on the first page of the frag list
				of the segment, this pointer becomes obsolete
				after the last freeing step */
	mtr_t*		mtr);	/*!< in/out: mini-transaction */
/**********************************************************************//**
Frees part of a segment. Differs from fseg_free_step because this function
leaves the header page unfreed.
@return	TRUE if freeing completed, except the header page */
UNIV_INTERN
ibool
fseg_free_step_not_header(
/*======================*/
	fseg_header_t*	header,	/*!< in: segment header which must reside on
				the first fragment page of the segment */
	mtr_t*		mtr);	/*!< in/out: mini-transaction */
/***********************************************************************//**
Checks if a page address is an extent descriptor page address.
@return	TRUE if a descriptor page */
UNIV_INLINE
ibool
fsp_descr_page(
/*===========*/
	ulint	zip_size,/*!< in: compressed page size in bytes;
			0 for uncompressed pages */
	ulint	page_no);/*!< in: page number */
/***********************************************************//**
Parses a redo log record of a file page init.
@return	end of log record or NULL */
UNIV_INTERN
byte*
fsp_parse_init_file_page(
/*=====================*/
	byte*		ptr,	/*!< in: buffer */
	byte*		end_ptr, /*!< in: buffer end */
	buf_block_t*	block);	/*!< in: block or NULL */
/*******************************************************************//**
Validates the file space system and its segments.
@return	TRUE if ok */
UNIV_INTERN
ibool
fsp_validate(
/*=========*/
	ulint	space);	/*!< in: space id */
/*******************************************************************//**
Prints info of a file space. */
UNIV_INTERN
void
fsp_print(
/*======*/
	ulint	space);	/*!< in: space id */
#ifdef UNIV_DEBUG
/*******************************************************************//**
Validates a segment.
@return	TRUE if ok */
UNIV_INTERN
ibool
fseg_validate(
/*==========*/
	fseg_header_t*	header, /*!< in: segment header */
	mtr_t*		mtr);	/*!< in/out: mini-transaction */
#endif /* UNIV_DEBUG */
#ifdef UNIV_BTR_PRINT
/*******************************************************************//**
Writes info of a segment. */
UNIV_INTERN
void
fseg_print(
/*=======*/
	fseg_header_t*	header, /*!< in: segment header */
	mtr_t*		mtr);	/*!< in/out: mini-transaction */
#endif /* UNIV_BTR_PRINT */

/********************************************************************//**
Validate and return the tablespace flags, which are stored in the
tablespace header at offset FSP_SPACE_FLAGS.  They should be 0 for
ROW_FORMAT=COMPACT and ROW_FORMAT=REDUNDANT. The newer row formats,
COMPRESSED and DYNAMIC, use a file format > Antelope so they should
have a file format number plus the DICT_TF_COMPACT bit set.
@return	true if check ok */
UNIV_INLINE
bool
fsp_flags_is_valid(
/*===============*/
	ulint	flags)		/*!< in: tablespace flags */
	__attribute__((warn_unused_result, const));
/********************************************************************//**
Determine if the tablespace is compressed from dict_table_t::flags.
@return	TRUE if compressed, FALSE if not compressed */
UNIV_INLINE
ibool
fsp_flags_is_compressed(
/*====================*/
	ulint	flags);	/*!< in: tablespace flags */

<<<<<<< HEAD
=======
/********************************************************************//**
Calculates the descriptor index within a descriptor page.
@return	descriptor index */
UNIV_INLINE
ulint
xdes_calc_descriptor_index(
/*=======================*/
	ulint	zip_size,	/*!< in: compressed page size in bytes;
				0 for uncompressed pages */
	ulint	offset);	/*!< in: page offset */

/**********************************************************************//**
Gets a descriptor bit of a page.
@return	TRUE if free */
UNIV_INLINE
ibool
xdes_get_bit(
/*=========*/
	const xdes_t*	descr,	/*!< in: descriptor */
	ulint		bit,	/*!< in: XDES_FREE_BIT or XDES_CLEAN_BIT */
	ulint		offset);/*!< in: page offset within extent:
				0 ... FSP_EXTENT_SIZE - 1 */

/********************************************************************//**
Calculates the page where the descriptor of a page resides.
@return	descriptor page offset */
UNIV_INLINE
ulint
xdes_calc_descriptor_page(
/*======================*/
	ulint	zip_size,	/*!< in: compressed page size in bytes;
				0 for uncompressed pages */
	ulint	offset);	/*!< in: page offset */

>>>>>>> b7fc4388
#endif /* !UNIV_INNOCHECKSUM */

/********************************************************************//**
Extract the zip size from tablespace flags.  A tablespace has only one
physical page size whether that page is compressed or not.
@return	compressed page size of the file-per-table tablespace in bytes,
or zero if the table is not compressed.  */
UNIV_INLINE
ulint
fsp_flags_get_zip_size(
/*====================*/
<<<<<<< HEAD
	ulint	flags);	/*!< in: tablespace flags */
=======
	ulint	flags);		/*!< in: tablespace flags */
>>>>>>> b7fc4388
/********************************************************************//**
Extract the page size from tablespace flags.
@return	page size of the tablespace in bytes */
UNIV_INLINE
ulint
fsp_flags_get_page_size(
/*====================*/
	ulint	flags);		/*!< in: tablespace flags */

#ifndef UNIV_NONINL
#include "fsp0fsp.ic"
#endif

#endif<|MERGE_RESOLUTION|>--- conflicted
+++ resolved
@@ -50,22 +50,15 @@
 #define FSP_FLAGS_WIDTH_ATOMIC_BLOBS	1
 /** Number of flag bits used to indicate the tablespace page size */
 #define FSP_FLAGS_WIDTH_PAGE_SSIZE	4
-<<<<<<< HEAD
-=======
 /** Width of the DATA_DIR flag.  This flag indicates that the tablespace
 is found in a remote location, not the default data directory. */
 #define FSP_FLAGS_WIDTH_DATA_DIR	1
->>>>>>> b7fc4388
 /** Width of all the currently known tablespace flags */
 #define FSP_FLAGS_WIDTH		(FSP_FLAGS_WIDTH_POST_ANTELOPE	\
 				+ FSP_FLAGS_WIDTH_ZIP_SSIZE	\
 				+ FSP_FLAGS_WIDTH_ATOMIC_BLOBS	\
-<<<<<<< HEAD
-				+ FSP_FLAGS_WIDTH_PAGE_SSIZE)
-=======
 				+ FSP_FLAGS_WIDTH_PAGE_SSIZE	\
 				+ FSP_FLAGS_WIDTH_DATA_DIR)
->>>>>>> b7fc4388
 
 /** A mask of all the known/used bits in tablespace flags */
 #define FSP_FLAGS_MASK		(~(~0 << FSP_FLAGS_WIDTH))
@@ -82,16 +75,11 @@
 #define FSP_FLAGS_POS_PAGE_SSIZE	(FSP_FLAGS_POS_ATOMIC_BLOBS	\
 					+ FSP_FLAGS_WIDTH_ATOMIC_BLOBS)
 /** Zero relative shift position of the start of the UNUSED bits */
-<<<<<<< HEAD
-#define FSP_FLAGS_POS_UNUSED		(FSP_FLAGS_POS_PAGE_SSIZE	\
-					+ FSP_FLAGS_WIDTH_PAGE_SSIZE)
-=======
 #define FSP_FLAGS_POS_DATA_DIR		(FSP_FLAGS_POS_PAGE_SSIZE	\
 					+ FSP_FLAGS_WIDTH_PAGE_SSIZE)
 /** Zero relative shift position of the start of the UNUSED bits */
 #define FSP_FLAGS_POS_UNUSED		(FSP_FLAGS_POS_DATA_DIR	\
 					+ FSP_FLAGS_WIDTH_DATA_DIR)
->>>>>>> b7fc4388
 
 /** Bit mask of the POST_ANTELOPE field */
 #define FSP_FLAGS_MASK_POST_ANTELOPE				\
@@ -109,13 +97,10 @@
 #define FSP_FLAGS_MASK_PAGE_SSIZE				\
 		((~(~0 << FSP_FLAGS_WIDTH_PAGE_SSIZE))		\
 		<< FSP_FLAGS_POS_PAGE_SSIZE)
-<<<<<<< HEAD
-=======
 /** Bit mask of the DATA_DIR field */
 #define FSP_FLAGS_MASK_DATA_DIR					\
 		((~(~0 << FSP_FLAGS_WIDTH_DATA_DIR))		\
 		<< FSP_FLAGS_POS_DATA_DIR)
->>>>>>> b7fc4388
 
 /** Return the value of the POST_ANTELOPE field */
 #define FSP_FLAGS_GET_POST_ANTELOPE(flags)			\
@@ -133,13 +118,10 @@
 #define FSP_FLAGS_GET_PAGE_SSIZE(flags)				\
 		((flags & FSP_FLAGS_MASK_PAGE_SSIZE)		\
 		>> FSP_FLAGS_POS_PAGE_SSIZE)
-<<<<<<< HEAD
-=======
 /** Return the value of the DATA_DIR field */
 #define FSP_FLAGS_HAS_DATA_DIR(flags)				\
 		((flags & FSP_FLAGS_MASK_DATA_DIR)		\
 		>> FSP_FLAGS_POS_DATA_DIR)
->>>>>>> b7fc4388
 /** Return the contents of the UNUSED bits */
 #define FSP_FLAGS_GET_UNUSED(flags)				\
 		(flags >> FSP_FLAGS_POS_UNUSED)
@@ -703,8 +685,6 @@
 /*====================*/
 	ulint	flags);	/*!< in: tablespace flags */
 
-<<<<<<< HEAD
-=======
 /********************************************************************//**
 Calculates the descriptor index within a descriptor page.
 @return	descriptor index */
@@ -739,7 +719,6 @@
 				0 for uncompressed pages */
 	ulint	offset);	/*!< in: page offset */
 
->>>>>>> b7fc4388
 #endif /* !UNIV_INNOCHECKSUM */
 
 /********************************************************************//**
@@ -751,11 +730,7 @@
 ulint
 fsp_flags_get_zip_size(
 /*====================*/
-<<<<<<< HEAD
-	ulint	flags);	/*!< in: tablespace flags */
-=======
 	ulint	flags);		/*!< in: tablespace flags */
->>>>>>> b7fc4388
 /********************************************************************//**
 Extract the page size from tablespace flags.
 @return	page size of the tablespace in bytes */
