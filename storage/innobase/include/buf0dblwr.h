/*****************************************************************************

<<<<<<< HEAD
Copyright (c) 1995, 2013, Oracle and/or its affiliates. All Rights Reserved.
=======
Copyright (c) 1995, 2014, Oracle and/or its affiliates. All Rights Reserved.
>>>>>>> a9800d0d

This program is free software; you can redistribute it and/or modify it under
the terms of the GNU General Public License as published by the Free Software
Foundation; version 2 of the License.

This program is distributed in the hope that it will be useful, but WITHOUT
ANY WARRANTY; without even the implied warranty of MERCHANTABILITY or FITNESS
FOR A PARTICULAR PURPOSE. See the GNU General Public License for more details.

You should have received a copy of the GNU General Public License along with
this program; if not, write to the Free Software Foundation, Inc.,
51 Franklin Street, Suite 500, Boston, MA 02110-1335 USA

*****************************************************************************/

/**************************************************//**
@file include/buf0dblwr.h
Doublewrite buffer module

Created 2011/12/19 Inaam Rana
*******************************************************/

#ifndef buf0dblwr_h
#define buf0dblwr_h

#include "univ.i"
#include "ut0byte.h"
#include "log0log.h"
#include "buf0types.h"
<<<<<<< HEAD
=======
#include "log0recv.h"
>>>>>>> a9800d0d

#ifndef UNIV_HOTBACKUP

/** Doublewrite system */
extern buf_dblwr_t*	buf_dblwr;
/** Set to TRUE when the doublewrite buffer is being created */
extern ibool		buf_dblwr_being_created;

/****************************************************************//**
Creates the doublewrite buffer to a new InnoDB installation. The header of the
doublewrite buffer is placed on the trx system header page.
@return true if successful, false if not. */
__attribute__((warn_unused_result))
bool
buf_dblwr_create(void);
/*==================*/

/****************************************************************//**
At a database startup initializes the doublewrite buffer memory structure if
we already have a doublewrite buffer created in the data files. If we are
upgrading to an InnoDB version which supports multiple tablespaces, then this
function performs the necessary update operations. If we are in a crash
<<<<<<< HEAD
recovery, this function uses a possible doublewrite buffer to restore
half-written pages in the data files. */
=======
recovery, this function loads the pages from double write buffer into memory. */
>>>>>>> a9800d0d

void
buf_dblwr_init_or_load_pages(
	os_file_t	file,
	const char*	path);

/** Process and remove the double write buffer pages for all tablespaces. */

void
buf_dblwr_process(void);

/****************************************************************//**
frees doublewrite buffer. */

void
buf_dblwr_free(void);
/*================*/
/********************************************************************//**
Updates the doublewrite buffer when an IO request is completed. */

void
buf_dblwr_update(
/*=============*/
	const buf_page_t*	bpage,	/*!< in: buffer block descriptor */
	buf_flush_t		flush_type);/*!< in: flush type */
/****************************************************************//**
Determines if a page number is located inside the doublewrite buffer.
@return TRUE if the location is inside the two blocks of the
doublewrite buffer */

ibool
buf_dblwr_page_inside(
/*==================*/
	ulint	page_no);	/*!< in: page number */
/********************************************************************//**
Posts a buffer page for writing. If the doublewrite memory buffer is
full, calls buf_dblwr_flush_buffered_writes and waits for for free
space to appear. */

void
buf_dblwr_add_to_batch(
/*====================*/
	buf_page_t*	bpage);	/*!< in: buffer block to write */
/********************************************************************//**
Flushes possible buffered writes from the doublewrite memory buffer to disk,
and also wakes up the aio thread if simulated aio is used. It is very
important to call this function after a batch of writes has been posted,
and also when we may have to wait for a page latch! Otherwise a deadlock
of threads can occur. */

void
buf_dblwr_flush_buffered_writes(void);
/*=================================*/
/********************************************************************//**
Writes a page to the doublewrite buffer on disk, sync it, then write
the page to the datafile and sync the datafile. This function is used
for single page flushes. If all the buffers allocated for single page
flushes in the doublewrite buffer are in use we wait here for one to
become free. We are guaranteed that a slot will become free because any
thread that is using a slot must also release the slot before leaving
this function. */

void
buf_dblwr_write_single_page(
/*========================*/
	buf_page_t*	bpage,	/*!< in: buffer block to write */
	bool		sync);	/*!< in: true if sync IO requested */

/** Doublewrite control struct */
struct buf_dblwr_t{
	ib_mutex_t	mutex;	/*!< mutex protecting the first_free
				field and write_buf */
	ulint		block1;	/*!< the page number of the first
				doublewrite block (64 pages) */
	ulint		block2;	/*!< page number of the second block */
	ulint		first_free;/*!< first free position in write_buf
				measured in units of UNIV_PAGE_SIZE */
	ulint		b_reserved;/*!< number of slots currently reserved
				for batch flush. */
	os_event_t	b_event;/*!< event where threads wait for a
				batch flush to end. */
	ulint		s_reserved;/*!< number of slots currently
				reserved for single page flushes. */
	os_event_t	s_event;/*!< event where threads wait for a
				single page flush slot. */
	bool*		in_use;	/*!< flag used to indicate if a slot is
				in use. Only used for single page
				flushes. */
	bool		batch_running;/*!< set to TRUE if currently a batch
				is being written from the doublewrite
				buffer. */
	byte*		write_buf;/*!< write buffer used in writing to the
				doublewrite buffer, aligned to an
				address divisible by UNIV_PAGE_SIZE
				(which is required by Windows aio) */
	byte*		write_buf_unaligned;/*!< pointer to write_buf,
				but unaligned */
	buf_page_t**	buf_block_arr;/*!< array to store pointers to
				the buffer blocks which have been
				cached to write_buf */
};


#endif /* UNIV_HOTBACKUP */

#endif<|MERGE_RESOLUTION|>--- conflicted
+++ resolved
@@ -1,10 +1,6 @@
 /*****************************************************************************
 
-<<<<<<< HEAD
-Copyright (c) 1995, 2013, Oracle and/or its affiliates. All Rights Reserved.
-=======
 Copyright (c) 1995, 2014, Oracle and/or its affiliates. All Rights Reserved.
->>>>>>> a9800d0d
 
 This program is free software; you can redistribute it and/or modify it under
 the terms of the GNU General Public License as published by the Free Software
@@ -34,10 +30,7 @@
 #include "ut0byte.h"
 #include "log0log.h"
 #include "buf0types.h"
-<<<<<<< HEAD
-=======
 #include "log0recv.h"
->>>>>>> a9800d0d
 
 #ifndef UNIV_HOTBACKUP
 
@@ -60,12 +53,7 @@
 we already have a doublewrite buffer created in the data files. If we are
 upgrading to an InnoDB version which supports multiple tablespaces, then this
 function performs the necessary update operations. If we are in a crash
-<<<<<<< HEAD
-recovery, this function uses a possible doublewrite buffer to restore
-half-written pages in the data files. */
-=======
 recovery, this function loads the pages from double write buffer into memory. */
->>>>>>> a9800d0d
 
 void
 buf_dblwr_init_or_load_pages(
