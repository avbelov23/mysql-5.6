/*****************************************************************************

Copyright (c) 2014, 2019, Oracle and/or its affiliates. All Rights Reserved.

This program is free software; you can redistribute it and/or modify it under
the terms of the GNU General Public License, version 2.0, as published by the
Free Software Foundation.

This program is also distributed with certain software (including but not
limited to OpenSSL) that is licensed under separate terms, as designated in a
particular file or component or in included license documentation. The authors
of MySQL hereby grant you an additional permission to link the program and
your derivative works with the separately licensed software that they have
included with MySQL.

This program is distributed in the hope that it will be useful, but WITHOUT
ANY WARRANTY; without even the implied warranty of MERCHANTABILITY or FITNESS
FOR A PARTICULAR PURPOSE. See the GNU General Public License, version 2.0,
for more details.

You should have received a copy of the GNU General Public License along with
this program; if not, write to the Free Software Foundation, Inc.,
51 Franklin St, Fifth Floor, Boston, MA 02110-1301  USA

*****************************************************************************/

/** @file btr/btr0bulk.cc
 The B-tree bulk load

 Created 03/11/2014 Shaohua Wang
 *******************************************************/

#include "btr0bulk.h"
#include "btr0btr.h"
#include "btr0cur.h"
#include "btr0pcur.h"
#include "ibuf0ibuf.h"
#include "lob0lob.h"

/** Innodb B-tree index fill factor for bulk load. */
long innobase_fill_factor;

/** Initialize members, allocate page if needed and start mtr.
Note: we commit all mtrs on failure.
@return error code. */
dberr_t PageBulk::init() {
  mtr_t *mtr;
  buf_block_t *new_block;
  page_t *new_page;
  page_zip_des_t *new_page_zip;
  page_no_t new_page_no;

  ut_ad(m_heap == nullptr);

  m_heap = mem_heap_create(1000);

  mtr = static_cast<mtr_t *>(mem_heap_alloc(m_heap, sizeof(mtr_t)));
  mtr_start(mtr);

  if (!dict_index_is_online_ddl(m_index)) {
    mtr_x_lock(dict_index_get_lock(m_index), mtr);
  }

  mtr_set_log_mode(mtr, MTR_LOG_NO_REDO);
  mtr_set_flush_observer(mtr, m_flush_observer);

  if (m_page_no == FIL_NULL) {
    mtr_t alloc_mtr;

    /* We commit redo log for allocation by a separate mtr,
    because we don't guarantee pages are committed following
    the allocation order, and we will always generate redo log
    for page allocation, even when creating a new tablespace. */
    mtr_start(&alloc_mtr);

    ulint n_reserved;
    bool success = fsp_reserve_free_extents(&n_reserved, m_index->space, 1,
                                            FSP_NORMAL, &alloc_mtr);
    if (!success) {
      mtr_commit(&alloc_mtr);
      mtr_commit(mtr);
      return (DB_OUT_OF_FILE_SPACE);
    }

    /* Allocate a new page. */
    new_block = btr_page_alloc(m_index, 0, FSP_UP, m_level, &alloc_mtr, mtr);

    if (n_reserved > 0) {
      fil_space_release_free_extents(m_index->space, n_reserved);
    }

    mtr_commit(&alloc_mtr);

    new_page = buf_block_get_frame(new_block);
    new_page_zip = buf_block_get_page_zip(new_block);
    new_page_no = page_get_page_no(new_page);

    ut_ad(!dict_index_is_spatial(m_index));
    ut_ad(!dict_index_is_sdi(m_index));

    if (new_page_zip) {
      page_create_zip(new_block, m_index, m_level, 0, mtr, FIL_PAGE_INDEX);
    } else {
      ut_ad(!dict_index_is_spatial(m_index));
      page_create(new_block, mtr, dict_table_is_comp(m_index->table),
                  FIL_PAGE_INDEX);
      btr_page_set_level(new_page, nullptr, m_level, mtr);
    }

    btr_page_set_next(new_page, nullptr, FIL_NULL, mtr);
    btr_page_set_prev(new_page, nullptr, FIL_NULL, mtr);

    btr_page_set_index_id(new_page, nullptr, m_index->id, mtr);
  } else {
    page_id_t page_id(dict_index_get_space(m_index), m_page_no);
    page_size_t page_size(dict_table_page_size(m_index->table));

    new_block = btr_block_get(page_id, page_size, RW_X_LATCH, m_index, mtr);

    new_page = buf_block_get_frame(new_block);
    new_page_zip = buf_block_get_page_zip(new_block);
    new_page_no = page_get_page_no(new_page);
    ut_ad(m_page_no == new_page_no);

    ut_ad(page_dir_get_n_heap(new_page) == PAGE_HEAP_NO_USER_LOW);

    btr_page_set_level(new_page, nullptr, m_level, mtr);
  }

  if (dict_index_is_sec_or_ibuf(m_index) && !m_index->table->is_temporary() &&
      page_is_leaf(new_page)) {
    page_update_max_trx_id(new_block, nullptr, m_trx_id, mtr);
  }

  m_mtr = mtr;
  m_block = new_block;
  m_page = new_page;
  m_page_zip = new_page_zip;
  m_page_no = new_page_no;
  m_cur_rec = page_get_infimum_rec(new_page);
  ut_ad(m_is_comp == !!page_is_comp(new_page));
  m_free_space = page_get_free_space_of_empty(m_is_comp);

  if (innobase_fill_factor == 100 && m_index->is_clustered()) {
    /* Keep default behavior compatible with 5.6 */
    m_reserved_space = dict_index_get_space_reserve();
  } else {
    m_reserved_space = UNIV_PAGE_SIZE * (100 - innobase_fill_factor) / 100;
  }

  m_padding_space =
      UNIV_PAGE_SIZE - dict_index_zip_pad_optimal_page_size(m_index);
  m_heap_top = page_header_get_ptr(new_page, PAGE_HEAP_TOP);
  m_rec_no = page_header_get_field(new_page, PAGE_N_RECS);

  m_last_slotted_rec = page_get_infimum_rec(m_page);
  m_slotted_rec_no = 0;

  m_modified = true;

  ut_d(m_total_data = 0);

  return (DB_SUCCESS);
}

/** Insert a tuple in the page.
@param[in]  tuple     tuple to insert
@param[in]  big_rec   external record
@param[in]  rec_size  record size
@param[in]  n_ext     number of externally stored columns
@return error code */
dberr_t PageBulk::insert(const dtuple_t *tuple, const big_rec_t *big_rec,
                         ulint rec_size, ulint n_ext) {
  ulint *offsets = nullptr;

  DBUG_EXECUTE_IF("BtrBulk_insert_inject_error", return DB_INTERRUPTED;);

  /* Convert tuple to record. */
  byte *rec_mem = static_cast<byte *>(mem_heap_alloc(m_heap, rec_size));

  rec_t *rec = rec_convert_dtuple_to_rec(rec_mem, m_index, tuple, n_ext);
  offsets = rec_get_offsets(rec, m_index, offsets, ULINT_UNDEFINED, &m_heap);

  /* Insert the record.*/
  insert(rec, offsets);
  ut_ad(m_modified);

  dberr_t err = DB_SUCCESS;

  if (big_rec) {
    /* The page must be valid as MTR may be committed
    during LOB insertion. */
    finish();
    err = storeExt(big_rec, offsets);
  }

  return err;
}

/** Insert a record in the page.
@param[in]	rec		record
@param[in]	offsets		record offsets */
void PageBulk::insert(const rec_t *rec, ulint *offsets) {
  ulint rec_size;

  ut_ad(m_heap != nullptr);

  rec_size = rec_offs_size(offsets);

#ifdef UNIV_DEBUG
  /* Check whether records are in order. */
  if (!page_rec_is_infimum(m_cur_rec)) {
    rec_t *old_rec = m_cur_rec;
    ulint *old_offsets =
        rec_get_offsets(old_rec, m_index, nullptr, ULINT_UNDEFINED, &m_heap);

    ut_ad(cmp_rec_rec(rec, old_rec, offsets, old_offsets, m_index) > 0 ||
          (m_index->is_multi_value() &&
           cmp_rec_rec(rec, old_rec, offsets, old_offsets, m_index) >= 0));
  }

  m_total_data += rec_size;
#endif /* UNIV_DEBUG */

<<<<<<< HEAD
  /* 0. Mark space for record as used (checked e.g. in page_rec_set_next). */
  page_header_set_ptr(m_page, nullptr, PAGE_HEAP_TOP, m_heap_top + rec_size);
=======
		ut_ad(cmp_rec_rec(rec, old_rec, offsets, old_offsets, m_index,
				  page_is_spatial_non_leaf(old_rec, m_index))
		      > 0);
	}
>>>>>>> 5cdbb22b

  /* 1. Copy the record to page. */
  rec_t *insert_rec = rec_copy(m_heap_top, rec, offsets);
  rec_offs_make_valid(insert_rec, m_index, offsets);

  /* 2. Insert the record in the linked list. */
  rec_t *next_rec = page_rec_get_next(m_cur_rec);

  page_rec_set_next(insert_rec, next_rec);
  page_rec_set_next(m_cur_rec, insert_rec);

  /* 3. Set the n_owned field in the inserted record to zero,
  and set the heap_no field. */
  if (m_is_comp) {
    rec_set_n_owned_new(insert_rec, nullptr, 0);
    rec_set_heap_no_new(insert_rec, PAGE_HEAP_NO_USER_LOW + m_rec_no);
  } else {
    rec_set_n_owned_old(insert_rec, 0);
    rec_set_heap_no_old(insert_rec, PAGE_HEAP_NO_USER_LOW + m_rec_no);
  }

  /* 4. Set member variables. */
  ulint slot_size = page_dir_calc_reserved_space(m_rec_no + 1) -
                    page_dir_calc_reserved_space(m_rec_no);

  ut_ad(m_free_space >= rec_size + slot_size);
  ut_ad(m_heap_top + rec_size < m_page + UNIV_PAGE_SIZE);

  m_free_space -= rec_size + slot_size;
  m_heap_top += rec_size;
  m_rec_no += 1;
  m_cur_rec = insert_rec;

  m_modified = true;
}

/** Mark end of insertion to the page. Scan records to set page dirs,
and set page header members. The scan is incremental (slots and records
which assignment could be "finalized" are not checked again. Check the
m_slotted_rec_no usage, note it could be reset in some cases like
during split.
Note: we refer to page_copy_rec_list_end_to_created_page. */
void PageBulk::finish() {
  ut_ad(!dict_index_is_spatial(m_index));

  if (!m_modified) {
    return;
  }

  ut_ad(m_total_data + page_dir_calc_reserved_space(m_rec_no) <=
        page_get_free_space_of_empty(m_is_comp));

  ulint n_rec_to_assign = m_rec_no - m_slotted_rec_no;

  /* Fill slots for non-supremum records if possible.
   * Slot for supremum record could store up to
   * PAGE_DIR_SLOT_MAX_N_OWNED-1 records. */
  while (n_rec_to_assign >= PAGE_DIR_SLOT_MAX_N_OWNED) {
    static constexpr ulint RECORDS_PER_SLOT =
        (PAGE_DIR_SLOT_MAX_N_OWNED + 1) / 2;

    for (ulint i = 0; i < RECORDS_PER_SLOT; ++i) {
      m_last_slotted_rec = page_rec_get_next(m_last_slotted_rec);
    }
    m_slotted_rec_no += RECORDS_PER_SLOT;

    /* Reserve next slot (must be done before slot is used). */
    auto n_slots = page_dir_get_n_slots(m_page);
    page_dir_set_n_slots(m_page, nullptr, n_slots + 1);

    /* Fill the slot data. */
    auto slot = page_dir_get_nth_slot(m_page, n_slots - 1);
    page_dir_slot_set_rec(slot, m_last_slotted_rec);
    page_dir_slot_set_n_owned(slot, nullptr, RECORDS_PER_SLOT);

    n_rec_to_assign -= RECORDS_PER_SLOT;
  }

  /* Assign remaining records to slot with supremum record. */
  auto n_slots = page_dir_get_n_slots(m_page);
  auto slot = page_dir_get_nth_slot(m_page, n_slots - 1);
  auto sup_rec = page_get_supremum_rec(m_page);

  page_dir_slot_set_rec(slot, sup_rec);
  page_dir_slot_set_n_owned(slot, nullptr, n_rec_to_assign + 1);

  page_header_set_ptr(m_page, nullptr, PAGE_HEAP_TOP, m_heap_top);
  page_dir_set_n_heap(m_page, nullptr, PAGE_HEAP_NO_USER_LOW + m_rec_no);
  page_header_set_field(m_page, nullptr, PAGE_N_RECS, m_rec_no);

  page_header_set_ptr(m_page, nullptr, PAGE_LAST_INSERT, m_cur_rec);
  page_header_set_field(m_page, nullptr, PAGE_DIRECTION, PAGE_RIGHT);
  page_header_set_field(m_page, nullptr, PAGE_N_DIRECTION, 0);

  m_modified = false;
}

/** Commit inserts done to the page
@param[in]	success		Flag whether all inserts succeed. */
void PageBulk::commit(bool success) {
  /* It is assumed that finish() was called before commit */
  ut_ad(!m_modified);
  ut_ad(page_validate(m_page, m_index));

  if (success) {
    ut_ad(m_rec_no > 0);

    /* Set no free space left and no buffered changes in ibuf. */
    if (!m_index->is_clustered() && !m_index->table->is_temporary() &&
        page_is_leaf(m_page)) {
      ibuf_set_bitmap_for_bulk_load(m_block, innobase_fill_factor == 100);
    }
  }

  mtr_commit(m_mtr);
}

/** Compress a page of compressed table
@return	true	compress successfully or no need to compress
@return	false	compress failed. */
bool PageBulk::compress() {
  ut_ad(!m_modified);
  ut_ad(m_page_zip != nullptr);

  return (
      page_zip_compress(m_page_zip, m_page, m_index, page_zip_level, m_mtr));
}

/** Get node pointer
@return node pointer */
dtuple_t *PageBulk::getNodePtr() {
  /* Create node pointer */
  rec_t *first_rec = page_rec_get_next(page_get_infimum_rec(m_page));
  ut_a(page_rec_is_user_rec(first_rec));
  dtuple_t *node_ptr =
      dict_index_build_node_ptr(m_index, first_rec, m_page_no, m_heap, m_level);

  return (node_ptr);
}

/** Split the page records between this and given bulk.
 * @param new_page_bulk  The new bulk to store split records. */
void PageBulk::split(PageBulk &new_page_bulk) {
  auto split_point = getSplitRec();

  new_page_bulk.copyRecords(split_point.m_rec);
  splitTrim(split_point);

  ut_ad(new_page_bulk.m_modified);
  ut_ad(m_modified);
}

/** Get page split point. We split a page in half when compression
fails, and the split record and all following records should be copied
to the new page.
@return split record descriptor */
PageBulk::SplitPoint PageBulk::getSplitRec() {
  ut_ad(m_page_zip != nullptr);
  ut_ad(m_rec_no >= 2);

  ut_ad(page_get_free_space_of_empty(m_is_comp) > m_free_space);

  ulint total_used_size =
      page_get_free_space_of_empty(m_is_comp) - m_free_space;

  ulint total_recs_size = 0;
  ulint n_recs = 0;
  ulint *offsets = nullptr;

  rec_t *rec = page_get_infimum_rec(m_page);
  do {
    rec = page_rec_get_next(rec);
    ut_ad(page_rec_is_user_rec(rec));

    offsets =
        rec_get_offsets(rec, m_index, offsets, ULINT_UNDEFINED, &(m_heap));
    total_recs_size += rec_offs_size(offsets);
    n_recs++;
  } while (total_recs_size + page_dir_calc_reserved_space(n_recs) <
           total_used_size / 2);

  /* Keep at least one record on left page */
  if (page_rec_is_infimum(page_rec_get_prev(rec))) {
    rec = page_rec_get_next(rec);
    ut_ad(page_rec_is_user_rec(rec));
  } else {
    /* rec is to be moved, and this is used as number of records
     * before split */
    n_recs--;
  }

  return (SplitPoint{rec, n_recs});
}

/** Copy all records from page.
@param[in]  src_page  Page with records to copy. */
void PageBulk::copyAll(const page_t *src_page) {
  auto inf_rec = page_get_infimum_rec(src_page);
  auto first_rec = page_rec_get_next_const(inf_rec);

  ut_ad(page_rec_is_user_rec(first_rec));

  copyRecords(first_rec);

  ut_ad(m_modified);
}

/** Copy given and all following records.
@param[in]  first_rec  first record to copy */
void PageBulk::copyRecords(const rec_t *first_rec) {
  const rec_t *rec = first_rec;
  ulint *offsets = nullptr;

  ut_ad(m_rec_no == 0);
  ut_ad(page_rec_is_user_rec(rec));

  do {
    offsets =
        rec_get_offsets(rec, m_index, offsets, ULINT_UNDEFINED, &(m_heap));

    insert(rec, offsets);

    rec = page_rec_get_next_const(rec);
  } while (!page_rec_is_supremum(rec));

  ut_ad(m_rec_no > 0);
}

/** Remove all records after split rec including itself.
@param[in]  split_point  split point descriptor */
void PageBulk::splitTrim(const SplitPoint &split_point) {
  /* Suppose before copyOut, we have 5 records on the page:
  infimum->r1->r2->r3->r4->r5->supremum, and r3 is the split rec.

  after copyOut, we have 2 records on the page:
  infimum->r1->r2->supremum. slot adjustment is not done. */

  /* Set number of user records. */
  ulint new_rec_no = split_point.m_n_rec_before;
  ut_ad(new_rec_no > 0);

  /* Set last record's next in page */
  rec_t *new_last_user_rec = page_rec_get_prev(split_point.m_rec);
  page_rec_set_next(new_last_user_rec, page_get_supremum_rec(m_page));

  /* Set related members */
  auto old_heap_top = m_heap_top;

  ulint *offsets = nullptr;
  offsets = rec_get_offsets(new_last_user_rec, m_index, offsets,
                            ULINT_UNDEFINED, &(m_heap));
  m_heap_top = rec_get_end(new_last_user_rec, offsets);

  m_free_space +=
      (old_heap_top - m_heap_top) + (page_dir_calc_reserved_space(m_rec_no) -
                                     page_dir_calc_reserved_space(new_rec_no));
  ut_ad(m_free_space > 0);

  m_cur_rec = new_last_user_rec;
  m_rec_no = new_rec_no;

#ifdef UNIV_DEBUG
  m_total_data -= old_heap_top - m_heap_top;
#endif /* UNIV_DEBUG */

  /* Invalidate all slots except infimum. */
  ulint n_slots = page_dir_get_n_slots(m_page);
  for (ulint slot_idx = 1; slot_idx < n_slots; ++slot_idx) {
    auto slot = page_dir_get_nth_slot(m_page, slot_idx);
    page_dir_slot_set_n_owned(slot, nullptr, 0);
  }
  page_dir_set_n_slots(m_page, nullptr, 2);

  /* No records assigned to slots. */
  m_last_slotted_rec = page_get_infimum_rec(m_page);
  m_slotted_rec_no = 0;

  m_modified = true;
}

/** Set next page
@param[in]	next_page_no	next page no */
void PageBulk::setNext(page_no_t next_page_no) {
  btr_page_set_next(m_page, nullptr, next_page_no, m_mtr);
}

/** Set previous page
@param[in]	prev_page_no	previous page no */
void PageBulk::setPrev(page_no_t prev_page_no) {
  btr_page_set_prev(m_page, nullptr, prev_page_no, m_mtr);
}

/** Check if required space is available in the page for the rec to be inserted.
We check fill factor & padding here.
@param[in]	rec_size	required length
@return true	if space is available */
bool PageBulk::isSpaceAvailable(ulint rec_size) const {
  ulint slot_size = page_dir_calc_reserved_space(m_rec_no + 1) -
                    page_dir_calc_reserved_space(m_rec_no);

  ulint required_space = rec_size + slot_size;

  if (required_space > m_free_space) {
    ut_ad(m_rec_no > 0);
    return (false);
  }

  /* Fillfactor & Padding apply to both leaf and non-leaf pages.
  Note: we keep at least 2 records in a page to avoid B-tree level
  growing too high. */
  if (m_rec_no >= 2 && ((m_page_zip == nullptr &&
                         m_free_space - required_space < m_reserved_space) ||
                        (m_page_zip != nullptr &&
                         m_free_space - required_space < m_padding_space))) {
    return (false);
  }

  return (true);
}

/** Check whether the record needs to be stored externally.
@return false if the entire record can be stored locally on the page */
bool PageBulk::needExt(const dtuple_t *tuple, ulint rec_size) const {
  return (page_zip_rec_needs_ext(
      rec_size, m_is_comp, dtuple_get_n_fields(tuple), m_block->page.size));
}

/** Store external record
Since the record is not logged yet, so we don't log update to the record.
the blob data is logged first, then the record is logged in bulk mode.
@param[in]	big_rec		external record
@param[in]	offsets		record offsets
@return	error code */
dberr_t PageBulk::storeExt(const big_rec_t *big_rec, ulint *offsets) {
  ut_ad(m_index->is_clustered());

  /* Note: not all fields are initialized in btr_pcur. */
  btr_pcur_t btr_pcur;
  btr_pcur.m_pos_state = BTR_PCUR_IS_POSITIONED;
  btr_pcur.m_latch_mode = BTR_MODIFY_LEAF;
  btr_pcur.m_btr_cur.index = m_index;

  page_cur_t *page_cur = &btr_pcur.m_btr_cur.page_cur;
  page_cur->index = m_index;
  page_cur->rec = m_cur_rec;
  page_cur->offsets = offsets;
  page_cur->block = m_block;

  dberr_t err = lob::btr_store_big_rec_extern_fields(
      nullptr, &btr_pcur, nullptr, offsets, big_rec, m_mtr,
      lob::OPCODE_INSERT_BULK);

  ut_ad(page_offset(m_cur_rec) == page_offset(page_cur->rec));

  /* Reset m_block and m_cur_rec from page cursor, because
  block may be changed during blob insert. */
  m_block = page_cur->block;
  m_cur_rec = page_cur->rec;
  m_page = buf_block_get_frame(m_block);

  return (err);
}

/** Release block by committing mtr
Note: log_free_check requires holding no lock/latch in current thread. */
void PageBulk::release() {
  /* Make sure page is valid before it is released. */
  if (m_modified) {
    finish();
    ut_ad(!m_modified);
  }
  ut_ad(page_validate(m_page, m_index));

  ut_ad(!dict_index_is_spatial(m_index));

  /* We fix the block because we will re-pin it soon. */
  buf_block_buf_fix_inc(m_block, __FILE__, __LINE__);

  /* No other threads can modify this block. */
  m_modify_clock = buf_block_get_modify_clock(m_block);

  mtr_commit(m_mtr);
}

/** Start mtr and latch the block */
void PageBulk::latch() {
  mtr_start(m_mtr);

  if (!dict_index_is_online_ddl(m_index)) {
    mtr_x_lock(dict_index_get_lock(m_index), m_mtr);
  }

  mtr_set_log_mode(m_mtr, MTR_LOG_NO_REDO);
  mtr_set_flush_observer(m_mtr, m_flush_observer);

  /* TODO: need a simple and wait version of buf_page_optimistic_get. */
  auto ret =
      buf_page_optimistic_get(RW_X_LATCH, m_block, m_modify_clock,
                              Page_fetch::NORMAL, __FILE__, __LINE__, m_mtr);
  /* In case the block is S-latched by page_cleaner. */
  if (!ret) {
    page_id_t page_id(dict_index_get_space(m_index), m_page_no);
    page_size_t page_size(dict_table_page_size(m_index->table));

    m_block =
        buf_page_get_gen(page_id, page_size, RW_X_LATCH, m_block,
                         Page_fetch::IF_IN_POOL, __FILE__, __LINE__, m_mtr);
    ut_ad(m_block != nullptr);
  }

  buf_block_buf_fix_dec(m_block);

  ut_ad(m_cur_rec > m_page && m_cur_rec < m_heap_top);
}

#ifdef UNIV_DEBUG
/* Check if an index is locked */
bool PageBulk::isIndexXLocked() {
  return (dict_index_is_online_ddl(m_index) &&
          mtr_memo_contains_flagged(m_mtr, dict_index_get_lock(m_index),
                                    MTR_MEMO_X_LOCK | MTR_MEMO_SX_LOCK));
}
#endif  // UNIV_DEBUG

/** Split a page
@param[in]	page_bulk	page to split
@param[in]	next_page_bulk	next page
@return	error code */
dberr_t BtrBulk::pageSplit(PageBulk *page_bulk, PageBulk *next_page_bulk) {
  ut_ad(page_bulk->isTableCompressed());

  /* 1. Check if we have only one user record on the page. */
  if (page_bulk->getRecNo() <= 1) {
    return (DB_TOO_BIG_RECORD);
  }

  /* 2. create a new page. */
  PageBulk new_page_bulk(m_index, m_trx_id, FIL_NULL, page_bulk->getLevel(),
                         m_flush_observer);
  dberr_t err = new_page_bulk.init();
  if (err != DB_SUCCESS) {
    return (err);
  }

  /* 3. copy the upper half to new page. */
  page_bulk->split(new_page_bulk);

  /* 4. finish page bulk modifications. */
  page_bulk->finish();
  new_page_bulk.finish();

  /* 5. commit the split page. */
  err = pageCommit(page_bulk, &new_page_bulk, true);
  if (err != DB_SUCCESS) {
    pageAbort(&new_page_bulk);
    return (err);
  }

  /* 6. commit the new page. */
  err = pageCommit(&new_page_bulk, next_page_bulk, true);
  if (err != DB_SUCCESS) {
    pageAbort(&new_page_bulk);
    return (err);
  }

  return (err);
}

/** Commit(finish) a page. We set next/prev page no, compress a page of
compressed table and split the page if compression fails, insert a node
pointer to father page if needed, and commit mini-transaction.
@param[in]	page_bulk	page to commit
@param[in]	next_page_bulk	next page
@param[in]	insert_father	false when page_bulk is a root page and
                                true when it's a non-root page
@return	error code */
dberr_t BtrBulk::pageCommit(PageBulk *page_bulk, PageBulk *next_page_bulk,
                            bool insert_father) {
  /* Set page links */
  if (next_page_bulk != nullptr) {
    ut_ad(page_bulk->getLevel() == next_page_bulk->getLevel());

    page_bulk->setNext(next_page_bulk->getPageNo());
    next_page_bulk->setPrev(page_bulk->getPageNo());
  } else {
    /** Suppose a page is released and latched again, we need to
    mark it modified in mini-transaction.  */
    page_bulk->setNext(FIL_NULL);
  }

  /* Assert that no locks are held during bulk load operation
  in case of a online ddl operation. Insert thread acquires index->lock
  to check the online status of index. During bulk load index,
  there are no concurrent insert or reads and hence, there is no
  need to acquire a lock in that case. */
  ut_ad(!page_bulk->isIndexXLocked());

  DBUG_EXECUTE_IF("innodb_bulk_load_sleep", os_thread_sleep(1000000););

  /* Compress page if it's a compressed table. */
  if (page_bulk->isTableCompressed() && !page_bulk->compress()) {
    return (pageSplit(page_bulk, next_page_bulk));
  }

  /* Insert node pointer to father page. */
  if (insert_father) {
    dtuple_t *node_ptr = page_bulk->getNodePtr();
    dberr_t err = insert(node_ptr, page_bulk->getLevel() + 1);

    if (err != DB_SUCCESS) {
      return (err);
    }
  }

  /* Commit mtr. */
  page_bulk->commit(true);

  return (DB_SUCCESS);
}

/** Log free check */
void BtrBulk::logFreeCheck() {
  if (log_needs_free_check()) {
    release();

    log_free_check();

    latch();
  }
}

/** Constructor
@param[in]  index   B-tree index
@param[in]  trx_id    transaction id
@param[in]  observer  flush observer */
BtrBulk::BtrBulk(dict_index_t *index, trx_id_t trx_id, FlushObserver *observer)
    : m_index(index),
      m_trx_id(trx_id),
      m_root_level(0),
      m_flush_observer(observer),
      m_page_bulks(nullptr) {
  ut_ad(m_flush_observer != nullptr);
#ifdef UNIV_DEBUG
  fil_space_inc_redo_skipped_count(m_index->space);
  m_index_online = m_index->online_status;
#endif /* UNIV_DEBUG */
}

/** Destructor */
BtrBulk::~BtrBulk() {
  if (m_page_bulks) {
    UT_DELETE(m_page_bulks);
  }

#ifdef UNIV_DEBUG
  fil_space_dec_redo_skipped_count(m_index->space);
#endif /* UNIV_DEBUG */
}

/** Initialization
@note Must be called right after constructor. */
dberr_t BtrBulk::init() {
  ut_ad(m_page_bulks == nullptr);

  m_page_bulks = UT_NEW_NOKEY(page_bulk_vector());
  if (m_page_bulks == nullptr) {
    return (DB_OUT_OF_MEMORY);
  }

  return (DB_SUCCESS);
}

/** Release all latches */
void BtrBulk::release() {
  ut_ad(m_page_bulks);
  ut_ad(m_root_level + 1 == m_page_bulks->size());

  for (ulint level = 0; level <= m_root_level; level++) {
    PageBulk *page_bulk = m_page_bulks->at(level);

    page_bulk->release();
  }
}

/** Re-latch all latches */
void BtrBulk::latch() {
  ut_ad(m_page_bulks);
  ut_ad(m_root_level + 1 == m_page_bulks->size());

  for (ulint level = 0; level <= m_root_level; level++) {
    PageBulk *page_bulk = m_page_bulks->at(level);
    page_bulk->latch();
  }
}

/** Prepare space to insert a tuple.
@param[in,out]  page_bulk   page bulk that will be used to store the record.
                            It may be replaced if there is not enough space
                            to hold the record.
@param[in]  level           B-tree level
@param[in]  rec_size        record size
@return error code */
dberr_t BtrBulk::prepareSpace(PageBulk *&page_bulk, ulint level,
                              ulint rec_size) {
  if (page_bulk->isSpaceAvailable(rec_size)) {
    return (DB_SUCCESS);
  }

  /* Finish page modifications. */
  page_bulk->finish();

  DBUG_EXECUTE_IF("ib_btr_bulk_prepare_space_error",
                  { return (DB_OUT_OF_MEMORY); });

  /* Create a sibling page_bulk. */
  PageBulk *sibling_page_bulk = UT_NEW_NOKEY(
      PageBulk(m_index, m_trx_id, FIL_NULL, level, m_flush_observer));
  if (sibling_page_bulk == nullptr) {
    return (DB_OUT_OF_MEMORY);
  }

  auto init_err = sibling_page_bulk->init();
  if (init_err != DB_SUCCESS) {
    UT_DELETE(sibling_page_bulk);
    return (init_err);
  }

  /* Commit page bulk. */
  auto commit_err = pageCommit(page_bulk, sibling_page_bulk, true);
  if (commit_err != DB_SUCCESS) {
    pageAbort(sibling_page_bulk);
    UT_DELETE(sibling_page_bulk);
    return (commit_err);
  }

  /* Set new page bulk to page_bulks. */
  ut_ad(sibling_page_bulk->getLevel() <= m_root_level);
  m_page_bulks->at(level) = sibling_page_bulk;

  UT_DELETE(page_bulk);
  page_bulk = sibling_page_bulk;

  /* Important: log_free_check whether we need a checkpoint. */
  if (page_is_leaf(sibling_page_bulk->getPage())) {
    /* Check whether trx is interrupted */
    if (m_flush_observer->check_interrupted()) {
      return (DB_INTERRUPTED);
    }

    /* Wake up page cleaner to flush dirty pages. */
    srv_inc_activity_count();
    os_event_set(buf_flush_event);

    logFreeCheck();
  }

  return (DB_SUCCESS);
}

/** Insert a tuple to a page.
@param[in]  page_bulk   page bulk object
@param[in]  tuple       tuple to insert
@param[in]  big_rec     big record vector, could be nullptr if there is no
                        data to be stored externally.
@param[in]  rec_size    record size
@param[in]  n_ext       number of externally stored columns
@return error code */
dberr_t BtrBulk::insert(PageBulk *page_bulk, dtuple_t *tuple,
                        big_rec_t *big_rec, ulint rec_size, ulint n_ext) {
  dberr_t err = DB_SUCCESS;

  if (big_rec != nullptr) {
    ut_ad(m_index->is_clustered());
    ut_ad(page_bulk->getLevel() == 0);
    ut_ad(page_bulk == m_page_bulks->at(0));

    /* Release all latched but leaf node. */
    for (ulint level = 1; level <= m_root_level; level++) {
      PageBulk *level_page_bulk = m_page_bulks->at(level);

      level_page_bulk->release();
    }
  }

  err = page_bulk->insert(tuple, big_rec, rec_size, n_ext);

  if (big_rec != nullptr) {
    /* Restore latches */
    for (ulint level = 1; level <= m_root_level; level++) {
      PageBulk *level_page_bulk = m_page_bulks->at(level);
      level_page_bulk->latch();
    }
  }

  return (err);
}

/** Insert a tuple to page in a level
@param[in]	tuple	tuple to insert
@param[in]	level	B-tree level
@return error code */
dberr_t BtrBulk::insert(dtuple_t *tuple, ulint level) {
  bool is_left_most = false;
  dberr_t err = DB_SUCCESS;

  ut_ad(m_page_bulks != nullptr);

  /* Check if we need to create a PageBulk for the level. */
  if (level + 1 > m_page_bulks->size()) {
    PageBulk *new_page_bulk = UT_NEW_NOKEY(
        PageBulk(m_index, m_trx_id, FIL_NULL, level, m_flush_observer));
    if (new_page_bulk == nullptr) {
      return (DB_OUT_OF_MEMORY);
    }

    err = new_page_bulk->init();
    if (err != DB_SUCCESS) {
      return (err);
    }

    DEBUG_SYNC_C("bulk_load_insert");
    m_page_bulks->push_back(new_page_bulk);
    ut_ad(level + 1 == m_page_bulks->size());
    m_root_level = level;

    is_left_most = true;
  }

  ut_ad(m_page_bulks->size() > level);

  PageBulk *page_bulk = m_page_bulks->at(level);

  if (is_left_most && level > 0 && page_bulk->getRecNo() == 0) {
    /* The node pointer must be marked as the predefined minimum
    record,	as there is no lower alphabetical limit to records in
    the leftmost node of a level: */
    dtuple_set_info_bits(tuple,
                         dtuple_get_info_bits(tuple) | REC_INFO_MIN_REC_FLAG);
  }

  ulint n_ext = 0;
  ulint rec_size = rec_get_converted_size(m_index, tuple, n_ext);
  big_rec_t *big_rec = nullptr;

  if (page_bulk->needExt(tuple, rec_size)) {
    /* The record is so big that we have to store some fields
    externally on separate database pages */
    big_rec = dtuple_convert_big_rec(m_index, 0, tuple, &n_ext);
    if (big_rec == nullptr) {
      return (DB_TOO_BIG_RECORD);
    }

    rec_size = rec_get_converted_size(m_index, tuple, n_ext);
  }

  if (page_bulk->isTableCompressed() && page_zip_is_too_big(m_index, tuple)) {
    err = DB_TOO_BIG_RECORD;
    goto func_exit;
  }

  err = prepareSpace(page_bulk, level, rec_size);
  if (err != DB_SUCCESS) {
    goto func_exit;
  }

  DBUG_EXECUTE_IF("ib_btr_bulk_insert_inject_error", {
    static int rec_cnt = 0;
    if (++rec_cnt == 10) {
      err = DB_TOO_BIG_RECORD;
      rec_cnt = 0;
      goto func_exit;
    }
  });

  err = insert(page_bulk, tuple, big_rec, rec_size, n_ext);

func_exit:
  if (big_rec != nullptr) {
    dtuple_convert_back_big_rec(tuple, big_rec);
  }

  return (err);
}

dberr_t BtrBulk::finishAllPageBulks(dberr_t err, page_no_t &last_page_no) {
  ut_ad(m_root_level + 1 == m_page_bulks->size());

  last_page_no = FIL_NULL;

  /* Finish all page bulks */
  for (ulint level = 0; level <= m_root_level; level++) {
    PageBulk *page_bulk = m_page_bulks->at(level);

    page_bulk->finish();

    last_page_no = page_bulk->getPageNo();

    if (err == DB_SUCCESS) {
      err = pageCommit(page_bulk, nullptr, level != m_root_level);
    }

    if (err != DB_SUCCESS) {
      pageAbort(page_bulk);
    }

    UT_DELETE(page_bulk);
  }

  return (err);
}

/** Btree bulk load finish. We commit the last page in each level
and copy the last page in top level to the root page of the index
if no error occurs.
@param[in]	err	whether bulk load was successful until now
@return error code  */
dberr_t BtrBulk::finish(dberr_t err) {
  ut_ad(m_page_bulks);
  ut_ad(!m_index->table->is_temporary());

#ifdef UNIV_DEBUG
  /* Assert that the index online status has not changed */
  ut_ad(m_index->online_status == m_index_online);
#endif  // UNIV_DEBUG

  page_no_t last_page_no = FIL_NULL;

  if (m_page_bulks->size() == 0) {
    /* The table is empty. The root page of the index tree
    is already in a consistent state. No need to flush. */
    return (err);
  }

  err = finishAllPageBulks(err, last_page_no);

  if (err == DB_SUCCESS) {
    ut_ad(last_page_no != FIL_NULL);

    page_id_t last_page_id(dict_index_get_space(m_index), last_page_no);
    page_size_t page_size(dict_table_page_size(m_index->table));
    page_no_t root_page_no = dict_index_get_page(m_index);
    PageBulk root_page_bulk(m_index, m_trx_id, root_page_no, m_root_level,
                            m_flush_observer);

    mtr_t mtr;
    mtr_start(&mtr);
    mtr_x_lock(dict_index_get_lock(m_index), &mtr);

    buf_block_t *last_block =
        btr_block_get(last_page_id, page_size, RW_X_LATCH, m_index, &mtr);
    page_t *last_page = buf_block_get_frame(last_block);

    /* Copy last page to root page. */
    err = root_page_bulk.init();
    if (err == DB_SUCCESS) {
      root_page_bulk.copyAll(last_page);
      root_page_bulk.finish();

      /* Remove last page. */
      btr_page_free_low(m_index, last_block, m_root_level, &mtr);

      /* Do not flush the last page. */
      last_block->page.flush_observer = nullptr;

      mtr_commit(&mtr);

      err = pageCommit(&root_page_bulk, nullptr, false);
      ut_ad(err == DB_SUCCESS);
    } else {
      mtr_commit(&mtr);
    }
  }

#ifdef UNIV_DEBUG
  dict_sync_check check(true);

  ut_ad(!sync_check_iterate(check));
#endif /* UNIV_DEBUG */

  ut_ad(err != DB_SUCCESS || btr_validate_index(m_index, nullptr, false));
  return (err);
}<|MERGE_RESOLUTION|>--- conflicted
+++ resolved
@@ -214,23 +214,18 @@
     ulint *old_offsets =
         rec_get_offsets(old_rec, m_index, nullptr, ULINT_UNDEFINED, &m_heap);
 
-    ut_ad(cmp_rec_rec(rec, old_rec, offsets, old_offsets, m_index) > 0 ||
+    ut_ad(cmp_rec_rec(rec, old_rec, offsets, old_offsets, m_index,
+                      page_is_spatial_non_leaf(old_rec, m_index)) > 0 ||
           (m_index->is_multi_value() &&
-           cmp_rec_rec(rec, old_rec, offsets, old_offsets, m_index) >= 0));
+           cmp_rec_rec(rec, old_rec, offsets, old_offsets, m_index,
+                       page_is_spatial_non_leaf(old_rec, m_index)) >= 0));
   }
 
   m_total_data += rec_size;
 #endif /* UNIV_DEBUG */
 
-<<<<<<< HEAD
   /* 0. Mark space for record as used (checked e.g. in page_rec_set_next). */
   page_header_set_ptr(m_page, nullptr, PAGE_HEAP_TOP, m_heap_top + rec_size);
-=======
-		ut_ad(cmp_rec_rec(rec, old_rec, offsets, old_offsets, m_index,
-				  page_is_spatial_non_leaf(old_rec, m_index))
-		      > 0);
-	}
->>>>>>> 5cdbb22b
 
   /* 1. Copy the record to page. */
   rec_t *insert_rec = rec_copy(m_heap_top, rec, offsets);
