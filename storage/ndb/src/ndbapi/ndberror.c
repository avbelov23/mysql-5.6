--- conflicted
+++ resolved
@@ -623,11 +623,7 @@
   { 4277, DMEC, AE, "Key part len is to small for column" },
   { 4278, DMEC, AE, "Supplied buffer to small" },
   { 4279, DMEC, AE, "Malformed string" },
-<<<<<<< HEAD
-  { 4280, DMEC, AE, "Inconsisten key part length" },
-=======
   { 4280, DMEC, AE, "Inconsistent key part length" },
->>>>>>> 11ed4513
   { 4281, DMEC, AE, "Too many keys specified for key bound in scanIndex" },
   { 4282, DMEC, AE, "range_no not strictly increasing in ordered multi-range index scan" },
   { 4283, DMEC, AE, "key_record in index scan is not an index ndbrecord" },
