/*
   Copyright (c) 2010, 2017, Oracle and/or its affiliates. All rights reserved.

   This program is free software; you can redistribute it and/or modify
   it under the terms of the GNU General Public License as published by
   the Free Software Foundation; version 2 of the License.

   This program is distributed in the hope that it will be useful,
   but WITHOUT ANY WARRANTY; without even the implied warranty of
   MERCHANTABILITY or FITNESS FOR A PARTICULAR PURPOSE.  See the
   GNU General Public License for more details.

   You should have received a copy of the GNU General Public License
   along with this program; if not, write to the Free Software
   Foundation, Inc., 51 Franklin St, Fifth Floor, Boston, MA 02110-1301  USA
*/

#include "trp_client.hpp"
#include "TransporterFacade.hpp"

trp_client::trp_client()
  : m_blockNo(~Uint32(0)),
    m_facade(NULL),
    m_locked_for_poll(false),
    m_mutex(NULL),
    m_poll(),
    m_send_nodes_mask(),
    m_send_nodes_cnt(0),
    m_send_buffers(NULL),
    m_flushed_nodes_mask()
{
  m_mutex = NdbMutex_Create();
  m_send_buffers = new TFBuffer[MAX_NODES];
}

trp_client::~trp_client()
{
  close();
  NdbMutex_Destroy(m_mutex);

  m_mutex = NULL;
  assert(m_send_nodes_cnt == 0);
  assert(m_locked_for_poll == false);
  delete [] m_send_buffers;
}

trp_client::PollQueue::PollQueue()
  : m_waiting(PQ_IDLE),
    m_locked(false),
    m_poll_owner(false),
    m_poll_queue(false),
    m_prev(NULL),
    m_next(NULL),
    m_condition(NULL)
{
  m_condition = NdbCondition_Create();
}

trp_client::PollQueue::~PollQueue()
{
  /**
   * Require that trp_client user
   * doesnt destroy object when holding any locks.
   */
  if (unlikely(
      m_waiting != PQ_IDLE ||
      m_locked == true ||
      m_poll_owner == true ||
      m_poll_queue == true ||
      m_next != 0 ||
      m_prev != 0))
  {
    ndbout << "ERR: ::~PollQueue: Deleting trp_clnt in use: waiting"
           << m_waiting
	   << " locked  " << m_locked
	   << " poll_owner " << m_poll_owner
	   << " poll_queue " << m_poll_queue
	   << " next " << m_next
	   << " prev " << m_prev
           << endl;
    require(false);
  }
  NdbCondition_Destroy(m_condition);
  m_condition = NULL;
}

Uint32
trp_client::open(TransporterFacade* tf, int blockNo)
{
  Uint32 res = 0;
  assert(m_facade == NULL);
  if (m_facade == NULL)
  {
    m_facade = tf;
    res = tf->open_clnt(this, blockNo);
    if (res != 0)
    {
      m_blockNo = refToBlock(res);
    }
    else
    {
      m_facade = NULL;
    }
  }
  return res;
}

Uint32
trp_client::getOwnNodeId() const
{
  return m_facade->theOwnId;
}

void
trp_client::close()
{
  if (m_facade)
  {
    m_facade->close_clnt(this);

    m_facade = NULL;
    m_blockNo = ~Uint32(0);
  }
}

/**
 * The client has to 'poll' the transporter in order to receive
 * its result. The call to ::do_poll() should be encapsulate with
 * a ::prepare_poll() - ::complete_poll() pair.
 */
void
trp_client::prepare_poll()
{
  NdbMutex_Lock(m_mutex);
  assert(m_poll.m_locked == false);
  assert(m_poll.m_poll_queue == false);
  assert(m_poll.m_waiting == trp_client::PollQueue::PQ_IDLE);
  assert(has_unflushed_sends() == false); //Flushed prior to poll-wait
  m_poll.m_locked = true;
}

void
trp_client::do_poll(Uint32 to)
{
  assert(m_poll.m_locked == true);
  assert(m_poll.m_poll_queue == false);
  assert(m_poll.m_waiting == trp_client::PollQueue::PQ_IDLE);
  m_facade->do_poll(this, to);
}

void
trp_client::complete_poll()
{
  assert(m_poll.m_locked == true);
  assert(m_poll.m_poll_queue == false);
  assert(m_poll.m_waiting == trp_client::PollQueue::PQ_IDLE);
  /**
   * Ensure any signals sent by receiver/poll owner has been
   * flushed to the global Transporter buffers.
   * The send thread will eventually send the transporter buffers.
   */
  assert(has_unflushed_sends() == false);
  m_poll.m_locked = false;
  NdbMutex_Unlock(m_mutex);
}

/**
 * Send to the set of 'nodes' this client has produced messages to.
 * We either try to do the send immediately ourself if 'forceSend',
 * or we may choose an adaptive approach where (part of) the send
 * may be ofloaded to the send thread.
 */
int
trp_client::do_forceSend(bool forceSend)
{
  flush_send_buffers();

  if (forceSend)
  {
    m_facade->try_send_all(m_flushed_nodes_mask);
  }
  else
  {
    m_facade->do_send_adaptive(m_flushed_nodes_mask);
  }
  m_flushed_nodes_mask.clear();

  /**
   * Note that independent of whether we 'forceSend' or not, we *did*
   * send. Possibly with a small delay though, if we did the send
   * with assist from the send thread. However, that is the same 
   * whether the send was 'forced' or 'adaptive'
   *
   * So we always return '1' -> 'did_send'
   */
  return 1;
}

/**
 * The 'safe' sendSignal() methods has to be used instead of the
 * other sendSignal methods when a reply signal has to be
 * sent by the client getting a signal 'delivered'.
 *
 * See 'is_poll_owner_thread()'-comments for more details.
 */
int
trp_client::safe_noflush_sendSignal(const NdbApiSignal* signal, Uint32 nodeId)
{
  // This thread must be the poll owner
  assert(m_facade->is_poll_owner_thread());
  return m_facade->m_poll_owner->raw_sendSignal(signal, nodeId);
}

int
trp_client::safe_sendSignal(const NdbApiSignal* signal, Uint32 nodeId)
{
  int res;
  if ((res = safe_noflush_sendSignal(signal, nodeId)) != -1)
  {
    m_facade->m_poll_owner->flush_send_buffers();
  }
  return res;
}

Uint32 *
trp_client::getWritePtr(NodeId node, Uint32 lenBytes, Uint32 prio,
                        Uint32 max_use)
{
  TFBuffer* b = m_send_buffers+node;
  TFBufferGuard g0(* b);
  bool found = m_send_nodes_mask.get(node);
  if (likely(found))
  {
    TFPage * page = b->m_tail;
    assert(page != 0);
    if (page->m_bytes + page->m_start + lenBytes <= page->max_data_bytes())
    {
      return (Uint32 *)(page->m_data + page->m_start + page->m_bytes);
    }
  }
  else
  {
    Uint32 cnt = m_send_nodes_cnt;
    m_send_nodes_mask.set(node);
    m_send_nodes_list[cnt] = node;
    m_send_nodes_cnt = cnt + 1;
  }

  TFPage* page = m_facade->alloc_sb_page(node);
  if (likely(page != 0))
  {
    page->init();

    if (b->m_tail == NULL)
    {
      assert(!found);
      b->m_head = page;
      b->m_tail = page;
    }
    else
    {
      assert(found);
      assert(b->m_head != NULL);
      b->m_tail->m_next = page;
      b->m_tail = page;
    }
    return (Uint32 *)(page->m_data);
  }

  if (b->m_tail == 0)
  {
    assert(!found);
    m_send_nodes_mask.clear(node);
    m_send_nodes_cnt--;
  }
  else
  {
    assert(found);
  }

  return NULL;
}

/**
 * This is the implementation used by the NDB API. I update the
 * current send buffer size every time a thread gets the send mutex and
 * links their buffers to the common pool of buffers. I recalculate the
 * buffer size also every time a send to the node has been completed.
 *
 * The values we read here are read unprotected, the idea is that the
 * value reported from here should only used for guidance. So it should
 * only implement throttling, it should not completely stop send activities,
 * merely delay it. So the harm in getting an inconsistent view of data
 * should not be high. Also we expect measures of slowing down to occur
 * at a fairly early stage, so not close to when the buffers are filling up.
 */
void
trp_client::getSendBufferLevel(NodeId node, SB_LevelType &level)
{
  Uint32 current_send_buffer_size = m_facade->get_current_send_buffer_size(node);
  Uint64 tot_send_buffer_size =
    m_facade->m_send_buffer.get_total_send_buffer_size();
  Uint64 tot_used_send_buffer_size =
    m_facade->m_send_buffer.get_total_used_send_buffer_size();
  calculate_send_buffer_level(current_send_buffer_size,
                              tot_send_buffer_size,
                              tot_used_send_buffer_size,
                              0,
                              level);
  return;
}

Uint32
trp_client::updateWritePtr(NodeId node, Uint32 lenBytes, Uint32 prio)
{
  TFBuffer* b = m_send_buffers+node;
  TFBufferGuard g0(* b);
  assert(m_send_nodes_mask.get(node));
  assert(b->m_head != 0);
  assert(b->m_tail != 0);

  TFPage *page = b->m_tail;
  assert(page->m_bytes + lenBytes <= page->max_data_bytes());
  page->m_bytes += lenBytes;
  b->m_bytes_in_buffer += lenBytes;
  return b->m_bytes_in_buffer;
}

/**
<<<<<<< HEAD
 * Append the private client send buffers to the
 * TransporterFacade lists of prepared send buffers.
 * The TransporterFacade may then send these whenever
 * it find convienient.
 *
 * Build an aggregated bitmap 'm_flushed_nodes_mask'
 * of nodes this client has flushed messages to.
 * Client must ensure that the messages to these nodes
 * are force-sent before it starts waiting for any reply.
=======
 * Flush client privat send buffers to the global
 * TransporterFacade list of sendbuffers.
 *
 * Need to be called with the 'm_mutex' held
>>>>>>> 767f3877
 */
void
trp_client::flush_send_buffers()
{
  assert(m_poll.m_locked);
  Uint32 cnt = m_send_nodes_cnt;
  for (Uint32 i = 0; i<cnt; i++)
  {
    Uint32 node = m_send_nodes_list[i];
    assert(m_send_nodes_mask.get(node));
    TFBuffer* b = m_send_buffers + node;
    TFBufferGuard g0(* b);
    m_facade->flush_send_buffer(node, b);
    b->clear();
  }

  m_flushed_nodes_mask.bitOR(m_send_nodes_mask);
  m_send_nodes_cnt = 0;
  m_send_nodes_mask.clear();
}

bool
trp_client::forceSend(NodeId node)
{
  do_forceSend();
  return true;
}

#include "NdbImpl.hpp"

PollGuard::PollGuard(NdbImpl& impl)
{
  m_clnt = &impl;
  m_waiter= &impl.theWaiter;
  m_clnt->prepare_poll();
  m_complete_poll_called = false;
}

/*
  This is a common routine for possibly forcing the send of buffered signals
  and receiving response the thread is waiting for. It is designed to be
  useful from:
  1) PK, UK lookups using the asynchronous interface
     This routine uses the wait_for_input routine instead since it has
     special end conditions due to the asynchronous nature of its usage.
  2) Scans
  3) dictSignal
  It uses a NdbWaiter object to wait on the events and this object is
  linked into the conditional wait queue. Thus this object contains
  a reference to its place in the queue.

  It replaces the method receiveResponse previously used on the Ndb object
*/
int PollGuard::wait_n_unlock(int wait_time, Uint32 nodeId, Uint32 state,
                             bool forceSend)
{
  int ret_val;
  m_waiter->set_node(nodeId);
  m_waiter->set_state(state);
  ret_val= wait_for_input_in_loop(wait_time, forceSend);
  unlock_and_signal();
  return ret_val;
}

int PollGuard::wait_scan(int wait_time, Uint32 nodeId, bool forceSend)
{
  m_waiter->set_node(nodeId);
  m_waiter->set_state(WAIT_SCAN);
  return wait_for_input_in_loop(wait_time, forceSend);
}

int PollGuard::wait_for_input_in_loop(int max_wait_ms, bool forceSend)
{
  int ret_val;
  m_clnt->do_forceSend(forceSend);

  const NDB_TICKS start = NdbTick_getCurrentTicks();
  int remain_wait_ms = max_wait_ms;
#ifdef VM_TRACE
  const bool verbose = (m_waiter->get_state() != WAIT_EVENT);
#endif
  do
  {
    int maxsleep = (max_wait_ms == -1) ? 60*1000 : remain_wait_ms;
    DBUG_EXECUTE_IF("ndb_simulate_nodefail", {
      if (maxsleep > 10)
        maxsleep = 10;
    });
    wait_for_input(maxsleep);

    const NDB_TICKS now = NdbTick_getCurrentTicks();
    m_clnt->recordWaitTimeNanos(NdbTick_Elapsed(start,now).nanoSec());
    Uint32 state= m_waiter->get_state();

    DBUG_EXECUTE_IF("ndb_simulate_nodefail", {
      DBUG_PRINT("info", ("Simulating node failure while waiting for response"));
      state = WAIT_NODE_FAILURE;
    });

    if (likely(state == NO_WAIT))
    {
      return 0;
    }
    else if (state == WAIT_NODE_FAILURE)
    {
      ret_val= -2;
      m_waiter->set_state(NO_WAIT);
      break;
    }
    if (max_wait_ms == -1)
    {
#ifdef NOT_USED
      ndbout << "Waited WAITFOR_RESPONSE_TIMEOUT, continuing wait" << endl;
#endif
      continue;
    }
    remain_wait_ms = max_wait_ms -
      (int)NdbTick_Elapsed(start,now).milliSec();

    if (remain_wait_ms <= 0)
    {
#ifdef VM_TRACE
      if (verbose)
      {
        ndbout << "Time-out state is " << m_waiter->get_state() << endl;
      }
#endif
      m_waiter->set_state(WST_WAIT_TIMEOUT);
      ret_val= -1;
      break;
    }
    /**
     * Ensure no reply-signals sent by receivers remains unflushed.
     */
    assert(m_clnt->has_unflushed_sends() == false);
  } while (1);
#ifdef VM_TRACE
  if (verbose)
  {
    ndbout << "ERR: receiveResponse - theImpl->theWaiter.m_state = ";
    ndbout << m_waiter->get_state() << endl;
  }
#endif
  return ret_val;
}

void PollGuard::wait_for_input(int wait_time)
{
  m_clnt->do_poll(wait_time);
}

void PollGuard::unlock_and_signal()
{
  if (!m_complete_poll_called)
  {
    m_clnt->complete_poll();
    m_complete_poll_called = true;
  }
}<|MERGE_RESOLUTION|>--- conflicted
+++ resolved
@@ -327,7 +327,6 @@
 }
 
 /**
-<<<<<<< HEAD
  * Append the private client send buffers to the
  * TransporterFacade lists of prepared send buffers.
  * The TransporterFacade may then send these whenever
@@ -337,12 +336,8 @@
  * of nodes this client has flushed messages to.
  * Client must ensure that the messages to these nodes
  * are force-sent before it starts waiting for any reply.
-=======
- * Flush client privat send buffers to the global
- * TransporterFacade list of sendbuffers.
  *
  * Need to be called with the 'm_mutex' held
->>>>>>> 767f3877
  */
 void
 trp_client::flush_send_buffers()
