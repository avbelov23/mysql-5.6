--- conflicted
+++ resolved
@@ -664,14 +664,12 @@
   bool find_max_known_gci(Uint64 * res) const;
   void resize_known_gci();
 
-<<<<<<< HEAD
+  Bitmask<(unsigned int)_NDB_NODE_BITMASK_SIZE> m_alive_node_bit_mask;
+
   void handle_change_nodegroup(const SubGcpCompleteRep*);
 
 public:
   void set_total_buckets(Uint32);
-=======
-  Bitmask<(unsigned int)_NDB_NODE_BITMASK_SIZE> m_alive_node_bit_mask;
->>>>>>> a2332e38
 };
 
 inline
