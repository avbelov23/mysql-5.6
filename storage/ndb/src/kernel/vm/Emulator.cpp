--- conflicted
+++ resolved
@@ -744,10 +744,6 @@
   m_socket_server = 0;
   NdbMutex_Destroy(theShutdownMutex);
   if (m_mem_manager)
-<<<<<<< HEAD
-    delete m_mem_manager; m_mem_manager = 0;
-=======
     delete m_mem_manager;
   m_mem_manager = 0;
->>>>>>> d46ae293
 }