--- conflicted
+++ resolved
@@ -911,8 +911,6 @@
   }
 }
 
-<<<<<<< HEAD
-=======
 #ifdef ERROR_INSERT
 #define RSS_AP_SNAPSHOT(x) Uint32 rss_##x
 #define RSS_AP_SNAPSHOT_SAVE(x) rss_##x = x.getNoOfFree()
@@ -946,5 +944,4 @@
 
 #endif
 
->>>>>>> 793a9814
-#endif
+#endif
