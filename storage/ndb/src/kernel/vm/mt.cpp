--- conflicted
+++ resolved
@@ -1293,13 +1293,10 @@
    * switching between CPUs.
    */
   Uint16 m_send_thread;
-<<<<<<< HEAD
 
   Uint16 m_send_delayed;
 
   NDB_TICKS inserted_time;
-=======
->>>>>>> e476ee5e
 };
 
 class thr_send_threads
@@ -1346,11 +1343,7 @@
   void insert_node(NodeId node, NDB_TICKS now);
 
   /* Get a node from the list in order to send to it */
-<<<<<<< HEAD
   NodeId get_node(Uint32 instance_no, NDB_TICKS now);
-=======
-  NodeId get_node(Uint32 instance_no);
->>>>>>> e476ee5e
 
   /* Completed sending data to this node, check if more work pending. */ 
   bool check_done_node(NodeId node);
@@ -1361,11 +1354,8 @@
   /* Lock send_buffer for this node. */
   void lock_send_node(NodeId node);
 
-<<<<<<< HEAD
   Uint32 count_awake_send_threads(void) const;
 
-=======
->>>>>>> e476ee5e
   /* Perform the actual send to the node, release send_buffer lock.
    * Return 'true' if there are still more to be sent to this node.
    */
@@ -1492,12 +1482,9 @@
 
   assert(node_state->m_data_available > 0);
   node_state->m_next = 0;
-<<<<<<< HEAD
   node_state->inserted_time = now;
   node_state->m_send_delayed = 0;
 
-=======
->>>>>>> e476ee5e
   m_last_node = node;
   if (first_node == 0)
   {
@@ -1527,11 +1514,7 @@
 
 /* Called under mutex protection of send_thread_mutex */
 NodeId
-<<<<<<< HEAD
 thr_send_threads::get_node(Uint32 send_thread, NDB_TICKS now)
-=======
-thr_send_threads::get_node(Uint32 send_thread)
->>>>>>> e476ee5e
 {
   Uint32 first_node;
   struct thr_send_nodes *node_state;
@@ -1561,12 +1544,6 @@
  
     m_first_node = next;
     node_state->m_next = 0;
-<<<<<<< HEAD
-=======
-    assert(node_state->m_data_available > 0);
-    node_state->m_data_available = 1;
-    node_state->m_send_thread = send_thread;
->>>>>>> e476ee5e
 
     if (tmp_max_send_delay > 0 &&
         send_delay_flag == 0)
@@ -1707,7 +1684,6 @@
 Uint32
 thr_send_threads::count_awake_send_threads() const
 {
-<<<<<<< HEAD
   Uint32 count = 0;
   for (Uint32 i = 0; i < globalData.ndbMtSendThreads; i++)
   {
@@ -1722,8 +1698,6 @@
 void
 thr_send_threads::alert_send_thread(NodeId node, NDB_TICKS now)
 {
-=======
->>>>>>> e476ee5e
   NdbMutex_Lock(send_thread_mutex);
 
   m_node_state[node].m_data_available++;
@@ -1750,11 +1724,7 @@
     return;
   }
 
-<<<<<<< HEAD
   insert_node(node, now); //IDLE -> PENDING
-=======
-  insert_node(node); //IDLE -> PENDING
->>>>>>> e476ee5e
 
   /*
    * Search for a send thread which is asleep, if there is one, wake it
@@ -2001,11 +1971,7 @@
     this_send_thread->m_awake = TRUE;
 
     NodeId node;
-<<<<<<< HEAD
     while ((node = get_node(instance_no, now)) != 0 && // PENDING -> ACTIVE
-=======
-    while ((node = get_node(instance_no)) != 0 && // PENDING -> ACTIVE
->>>>>>> e476ee5e
            globalData.theRestartFlag != perform_stop)
     {
       this_send_thread->m_watchdog_counter = 6;
@@ -2033,19 +1999,12 @@
        * Either own perform_send() processing, or external 'alert'
        * could have signaled that there are more sends pending.
        */
-<<<<<<< HEAD
       now = NdbTick_getCurrentTicks();
-=======
->>>>>>> e476ee5e
       NdbMutex_Lock(send_thread_mutex);
       if (more ||                  // ACTIVE   -> PENDING
           !check_done_node(node))  // ACTIVE-P -> PENDING
       {
-<<<<<<< HEAD
         insert_node(node, now);
-=======
-        insert_node(node);
->>>>>>> e476ee5e
       } // else:                   // ACTIVE   -> IDLE
     }
 
