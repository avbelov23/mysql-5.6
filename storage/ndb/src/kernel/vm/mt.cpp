--- conflicted
+++ resolved
@@ -1346,16 +1346,12 @@
   /* Get a send thread which isn't awake currently */
   struct thr_send_thread_instance* get_not_awake_send_thread(NodeId node);
 
-<<<<<<< HEAD
   /* Lock send_buffer for this node. */
   void lock_send_node(NodeId node);
 
   /* Perform the actual send to the node, release send_buffer lock.
    * Return 'true' if there are still more to be sent to this node.
    */
-=======
-  /* Perform the actual send to the node */
->>>>>>> 1e469cf1
   bool perform_send(NodeId node, Uint32 instance_no);
 
   /* Have threads been started */
@@ -1846,11 +1842,7 @@
       NdbMutex_Unlock(send_thread_mutex);
 
       const bool more = perform_send(node, instance_no);
-<<<<<<< HEAD
       /* We return with no locks or mutexes held */
-=======
-      /* We return with no spin locks or mutexes held */
->>>>>>> 1e469cf1
 
       /* Release chunk-wise to decrease pressure on lock */
       this_send_thread->m_watchdog_counter = 3;
@@ -1862,13 +1854,9 @@
        * could have signaled that there are more sends pending.
        */
       NdbMutex_Lock(send_thread_mutex);
-<<<<<<< HEAD
       if (more ||                  // ACTIVE   -> PENDING
           !check_done_node(node))  // ACTIVE-P -> PENDING
       {
-=======
-      if (more && !data_available(node))
->>>>>>> 1e469cf1
         insert_node(node);
       } // else:                   // ACTIVE   -> IDLE
     }
