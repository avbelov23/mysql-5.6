--- conflicted
+++ resolved
@@ -1,9 +1,5 @@
 /*
-<<<<<<< HEAD
-   Copyright (c) 2003, 2017, Oracle and/or its affiliates. All rights reserved.
-=======
    Copyright (c) 2003, 2018 Oracle and/or its affiliates. All rights reserved.
->>>>>>> 1c670005
 
    This program is free software; you can redistribute it and/or modify
    it under the terms of the GNU General Public License as published by
@@ -876,20 +872,12 @@
   void execNODE_STATE_REP(Signal*);
 
   // Statement blocks
-<<<<<<< HEAD
-  void commitDeleteCheck() const;
-  void report_dealloc(Signal* signal, const Operationrec* opPtrP);
-  
-=======
-  void ACCKEY_error(Uint32 fromWhere);
-
   void commitDeleteCheck(Signal* signal);
   void report_pending_dealloc(Signal* signal,
                               Operationrec* opPtrP,
                               const Operationrec* countOpPtrP);
   void trigger_dealloc(Signal* signal, const Operationrec* opPtrP);
 
->>>>>>> 1c670005
   typedef void * RootfragmentrecPtr;
   void initRootFragPageZero(FragmentrecPtr, Page8Ptr) const;
   void initFragAdd(Signal*, FragmentrecPtr) const;
