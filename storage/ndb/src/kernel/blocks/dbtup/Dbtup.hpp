/*
   Copyright (c) 2003, 2018, Oracle and/or its affiliates. All rights reserved.

   This program is free software; you can redistribute it and/or modify
   it under the terms of the GNU General Public License as published by
   the Free Software Foundation; version 2 of the License.

   This program is distributed in the hope that it will be useful,
   but WITHOUT ANY WARRANTY; without even the implied warranty of
   MERCHANTABILITY or FITNESS FOR A PARTICULAR PURPOSE.  See the
   GNU General Public License for more details.

   You should have received a copy of the GNU General Public License
   along with this program; if not, write to the Free Software
   Foundation, Inc., 51 Franklin St, Fifth Floor, Boston, MA 02110-1301  USA
*/

#ifndef DBTUP_H
#define DBTUP_H

#include <pc.hpp>
#include <SimulatedBlock.hpp>
#include <ndb_limits.h>
#include <trigger_definitions.h>
#include <AttributeHeader.hpp>
#include <Bitmask.hpp>
#include <signaldata/TupKey.hpp>
#include <signaldata/CreateTrig.hpp>
#include <signaldata/CreateTrigImpl.hpp>
#include <signaldata/DropTrig.hpp>
#include <signaldata/DropTrigImpl.hpp>
#include <signaldata/TrigAttrInfo.hpp>
#include <signaldata/BuildIndxImpl.hpp>
#include <signaldata/AlterTab.hpp>
#include <AttributeDescriptor.hpp>
#include "AttributeOffset.hpp"
#include "Undo_buffer.hpp"
#include "tuppage.hpp"
#include <DynArr256.hpp>
#include "../pgman.hpp"
#include "../tsman.hpp"
#include <EventLogger.hpp>
#include "../backup/BackupFormat.hpp"

#define JAM_FILE_ID 414


extern EventLogger* g_eventLogger;

#ifdef VM_TRACE
inline const char* dbgmask(const Bitmask<MAXNROFATTRIBUTESINWORDS>& bm) {
  static int i=0; static char buf[5][200];
  bm.getText(buf[i%5]); return buf[i++%5]; }
inline const char* dbgmask(const Uint32 bm[2]) {
  static int i=0; static char buf[5][200];
  sprintf(buf[i%5],"%08x%08x",bm[1],bm[0]); return buf[i++%5]; }
#endif

#define ZWORDS_ON_PAGE 8192          /* NUMBER OF WORDS ON A PAGE.      */
#define ZMIN_PAGE_LIMIT_TUPKEYREQ 5
#define ZTUP_VERSION_BITS 15
#define ZTUP_VERSION_MASK ((1 << ZTUP_VERSION_BITS) - 1)
#define MAX_FREE_LIST 4

inline Uint32* ALIGN_WORD(void * ptr)
{
  return (Uint32*)(((UintPtr(ptr) + 3) >> 2) << 2);
}

inline const Uint32* ALIGN_WORD(const void* ptr)
{
  return (Uint32*)(((UintPtr(ptr) + 3) >> 2) << 2);
}

#ifdef DBTUP_C

/*
2.2 LOCAL SYMBOLS
-----------------
*/
/* ---------------------------------------------------------------- */
/*       S I Z E              O F               R E C O R D S       */
/* ---------------------------------------------------------------- */
#define ZNO_OF_CONCURRENT_OPEN_OP 40        /* NUMBER OF CONCURRENT OPENS      */
#define ZNO_OF_CONCURRENT_WRITE_OP 80       /* NUMBER OF CONCURRENT DISK WRITES*/
#define ZNO_OF_FRAGOPREC 20                 /* NUMBER OF CONCURRENT ADD FRAG.  */
#define TOT_PAGE_RECORD_SPACE 262144        /* SIZE OF PAGE RECORD FILE.       */
#define ZNO_OF_PAGE TOT_PAGE_RECORD_SPACE/ZWORDS_ON_PAGE   
#define ZNO_OF_PAGE_RANGE_REC 128           /* SIZE OF PAGE RANGE FILE         */
// Trigger constants
#define ZDEFAULT_MAX_NO_TRIGGERS_PER_TABLE 16

/* ---------------------------------------------------------------- */
/* A ATTRIBUTE MAY BE NULL, DYNAMIC OR NORMAL. A NORMAL ATTRIBUTE   */
/* IS A ATTRIBUTE THAT IS NOT NULL OR DYNAMIC. A NULL ATTRIBUTE     */
/* MAY HAVE NO VALUE. A DYNAMIC ATTRIBUTE IS A NULL ATTRIBUTE THAT  */
/* DOES NOT HAVE TO BE A MEMBER OF EVERY TUPLE I A CERTAIN TABLE.   */
/* ---------------------------------------------------------------- */
/**
 * #defines moved into include/kernel/Interpreter.hpp
 */
#define ZINSERT_DELETE 0
#define ZUPDATE_ALL 8
/* ---------------------------------------------------------------- */
/* THE MINIMUM SIZE OF AN 'EMPTY' TUPLE HEADER IN R-WORDS           */
/* ---------------------------------------------------------------- */
          /* THE TUPLE HEADER FIELD 'SIZE OF NULL ATTR. FIELD' SPECIFYES    */
          /* THE SIZE OF THE TUPLE HEADER FIELD 'NULL ATTR. FIELD'.         */
          /* THE TUPLE HEADER FIELD 'TYPE' SPECIFYES THE TYPE OF THE TUPLE  */
          /* HEADER.                                                        */
                               /* TUPLE ATTRIBUTE INDEX CLUSTERS, ATTRIBUTE */
                               /* CLUSTERS AND A DYNAMIC ATTRIBUTE HEADER.  */
                               /* IT MAY ALSO CONTAIN SHORT ATTRIBUTES AND  */
                               /* POINTERS TO LONG ATTRIBUTE HEADERS.       */
                               /* TUPLE ATTRIBUTE INDEX CLUSTERS, ATTRIBUTE */
                               /* CLUSTERS AND A DYNAMIC ATTRIBUTE HEADER.  */

          /* DATA STRUCTURE TYPES */
          /* WHEN ATTRIBUTE INFO IS SENT WITH A ATTRINFO-SIGNAL THE         */
          /* VARIABLE TYPE IS SPECIFYED. THIS MUST BE DONE TO BE ABLE TO    */
          /* NOW HOW MUCH DATA OF A ATTRIBUTE TO READ FROM ATTRINFO.        */

          /* WHEN A REQUEST CAN NOT BE EXECUTED BECAUSE OF A ERROR THE      */
          /* ERROR MUST BE IDENTIFYED BY MEANS OF A ERROR CODE AND SENT TO  */
          /* THE REQUESTER.                                                 */
#define ZGET_OPREC_ERROR 804            // TUP_SEIZEREF

#define ZEXIST_FRAG_ERROR 816           // Add fragment
#define ZFULL_FRAGRECORD_ERROR 817      // Add fragment
#define ZNO_FREE_PAGE_RANGE_ERROR 818   // Add fragment
#define ZNOFREE_FRAGOP_ERROR 830        // Add fragment
#define ZTOO_LARGE_TUPLE_ERROR 851      // Add fragment
#define ZNO_FREE_TAB_ENTRY_ERROR 852    // Add fragment
#define ZNO_PAGES_ALLOCATED_ERROR 881   // Add fragment

#define ZGET_REALPID_ERROR 809
#define ZNOT_IMPLEMENTED_ERROR 812
#define ZSEIZE_ATTRINBUFREC_ERROR 805
#define ZTOO_MUCH_ATTRINFO_ERROR 823
#define ZMEM_NOTABDESCR_ERROR 826
#define ZMEM_NOMEM_ERROR 827
#define ZAI_INCONSISTENCY_ERROR 829
#define ZNO_ILLEGAL_NULL_ATTR 839
#define ZNOT_NULL_ATTR 840
#define ZBAD_DEFAULT_VALUE_LEN 850
#define ZNO_INSTRUCTION_ERROR 871
#define ZOUTSIDE_OF_PROGRAM_ERROR 876
#define ZSTORED_PROC_ID_ERROR 877
#define ZREGISTER_INIT_ERROR 878
#define ZATTRIBUTE_ID_ERROR 879
#define ZTRY_TO_READ_TOO_MUCH_ERROR 880
#define ZTOTAL_LEN_ERROR 882
#define ZATTR_INTERPRETER_ERROR 883
#define ZSTACK_OVERFLOW_ERROR 884
#define ZSTACK_UNDERFLOW_ERROR 885
#define ZTOO_MANY_INSTRUCTIONS_ERROR 886
#define ZTRY_TO_UPDATE_ERROR 888
#define ZCALL_ERROR 890
#define ZTEMPORARY_RESOURCE_FAILURE 891
#define ZUNSUPPORTED_BRANCH 892

#define ZSTORED_SEIZE_ATTRINBUFREC_ERROR 873 // Part of Scan
#define ZSTORED_TOO_MUCH_ATTRINFO_ERROR 874

#define ZREAD_ONLY_CONSTRAINT_VIOLATION 893
#define ZVAR_SIZED_NOT_SUPPORTED 894
#define ZINCONSISTENT_NULL_ATTRIBUTE_COUNT 895
#define ZTUPLE_CORRUPTED_ERROR 896
#define ZTRY_UPDATE_PRIMARY_KEY 897
#define ZMUST_BE_ABORTED_ERROR 898
#define ZTUPLE_DELETED_ERROR 626
#define ZINSERT_ERROR 630
#define ZOP_AFTER_REFRESH_ERROR 920
#define ZNO_COPY_TUPLE_MEMORY_ERROR 921

#define ZINVALID_CHAR_FORMAT 744
#define ZROWID_ALLOCATED 899
#define ZINVALID_ALTER_TAB 741

#define ZTOO_MANY_BITS_ERROR 791

          /* SOME WORD POSITIONS OF FIELDS IN SOME HEADERS */

#define ZTH_MM_FREE 3                     /* PAGE STATE, TUPLE HEADER PAGE WITH FREE AREA      */
#define ZTH_MM_FULL 4                     /* PAGE STATE, TUPLE HEADER PAGE WHICH IS FULL       */

#define ZTD_HEADER 0                      /* HEADER POSITION                   */
#define ZTD_DATASIZE 1                    /* SIZE OF THE DATA IN THIS CHUNK    */
#define ZTD_SIZE 2                        /* TOTAL SIZE OF TABLE DESCRIPTOR    */

          /* TRAILER POSITIONS FROM END OF TABLE DESCRIPTOR RECORD               */
#define ZTD_TR_SIZE 1                     /* SIZE DESCRIPTOR POS FROM END+1    */
#define ZTD_TR_TYPE 2
#define ZTD_TRAILER_SIZE 2                /* TOTAL SIZE OF TABLE TRAILER       */
#define ZAD_SIZE 2                        /* TOTAL SIZE OF ATTR DESCRIPTOR     */
#define ZAD_LOG_SIZE 1                    /* TWO LOG OF TOTAL SIZE OF ATTR DESCRIPTOR     */

          /* CONSTANTS USED TO HANDLE TABLE DESCRIPTOR AS A FREELIST             */
#define ZTD_FL_HEADER 0                   /* HEADER POSITION                   */
#define ZTD_FL_SIZE 1                     /* TOTAL SIZE OF THIS FREELIST ENTRY */
#define ZTD_FL_PREV 2                     /* PREVIOUS RECORD IN FREELIST       */
#define ZTD_FL_NEXT 3                     /* NEXT RECORD IN FREELIST           */
#define ZTD_FREE_SIZE 16                  /* SIZE NEEDED TO HOLD ONE FL ENTRY  */

          /* CONSTANTS USED IN LSB OF TABLE DESCRIPTOR HEADER DESCRIBING USAGE   */
#define ZTD_TYPE_FREE 0                   /* RECORD LINKED INTO FREELIST       */
#define ZTD_TYPE_NORMAL 1                 /* RECORD USED AS TABLE DESCRIPTOR   */
          /* ATTRIBUTE OPERATION CONSTANTS */
#define ZLEAF 1
#define ZNON_LEAF 2

          /* RETURN POINTS. */
          /* RESTART PHASES */
#define ZSTARTPHASE1 1
#define ZSTARTPHASE2 2
#define ZSTARTPHASE3 3
#define ZSTARTPHASE4 4
#define ZSTARTPHASE6 6

#define ZADDFRAG 0

//------------------------------------------------------------
// TUP_CONTINUEB codes
//------------------------------------------------------------
#define ZINITIALISE_RECORDS 6
#define ZREL_FRAG 7
#define ZREPORT_MEMORY_USAGE 8
#define ZBUILD_INDEX 9
#define ZTUP_SCAN 10
#define ZFREE_EXTENT 11
#define ZUNMAP_PAGES 12
#define ZFREE_VAR_PAGES 13
#define ZFREE_PAGES 14
#define ZREBUILD_FREE_PAGE_LIST 15
#define ZDISK_RESTART_UNDO 16

#define ZSCAN_PROCEDURE 0
#define ZCOPY_PROCEDURE 2
#define ZSTORED_PROCEDURE_DELETE 3
#define ZSTORED_PROCEDURE_FREE 0xffff
#define ZMIN_PAGE_LIMIT_TUP_COMMITREQ 2

#define ZSKIP_TUX_TRIGGERS 0x1 // flag for TUP_ABORTREQ
#define ZABORT_DEALLOC     0x2 // flag for TUP_ABORTREQ

#endif

class Dbtup: public SimulatedBlock {
friend class DbtupProxy;
friend class Suma;
public:
struct KeyReqStruct;
friend struct KeyReqStruct; // CC
typedef bool (Dbtup::* ReadFunction)(Uint8*,
                                     KeyReqStruct*,
                                     AttributeHeader*,
                                     Uint32);
typedef bool (Dbtup::* UpdateFunction)(Uint32*,
                                       KeyReqStruct*,
                                       Uint32);
private:
  
  typedef Tup_fixsize_page Fix_page;
  typedef Tup_varsize_page Var_page;

public:
  class Dblqh *c_lqh;
  class Backup *c_backup;
  Tsman* c_tsman;
  Lgman* c_lgman;
  Pgman* c_pgman;

  enum CallbackIndex {
    // lgman
    DROP_TABLE_LOG_BUFFER_CALLBACK = 1,
    DROP_FRAGMENT_FREE_EXTENT_LOG_BUFFER_CALLBACK = 2,
    NR_DELETE_LOG_BUFFER_CALLBACK = 3,
    DISK_PAGE_LOG_BUFFER_CALLBACK = 4,
    COUNT_CALLBACKS = 5
  };
  CallbackEntry m_callbackEntry[COUNT_CALLBACKS];
  CallbackTable m_callbackTable;

enum TransState {
  TRANS_IDLE = 0,
  TRANS_STARTED = 1,
  TRANS_NOT_USED_STATE = 2, // No longer used.
  TRANS_ERROR_WAIT_STORED_PROCREQ = 3,
  TRANS_ERROR_WAIT_TUPKEYREQ = 4,
  TRANS_TOO_MUCH_AI = 5,
  TRANS_DISCONNECTED = 6
};

enum TupleState {
  TUPLE_PREPARED = 1,
  TUPLE_ALREADY_ABORTED = 2,
  TUPLE_TO_BE_COMMITTED = 3
};
  
enum State {
  NOT_INITIALIZED = 0,
  IDLE = 17,
  ACTIVE = 18,
  SYSTEM_RESTART = 19,
  DEFINED = 34,
  NOT_DEFINED = 37,
  NORMAL_PAGE = 40,
  DEFINING = 65,
  DROPPING = 68
};


struct Fragoperrec {
  Uint64 minRows;
  Uint64 maxRows;
  Uint32 nextFragoprec;
  Uint32 lqhPtrFrag;
  Uint32 fragidFrag;
  Uint32 tableidFrag;
  Uint32 fragPointer;
  Uint32 attributeCount;
  Uint32 charsetIndex;
  Uint32 m_null_bits[2];
  Uint32 m_extra_row_gci_bits;
  Uint32 m_extra_row_author_bits;
  union {
    BlockReference lqhBlockrefFrag;
    Uint32 m_senderRef;
  };
  Uint32 m_senderData;
  Uint32 m_restoredLcpId;
  Uint32 m_restoredLocalLcpId;
  Uint32 m_maxGciCompleted;
  bool inUse;
  bool definingFragment;
};
typedef Ptr<Fragoperrec> FragoperrecPtr;

  /* Operation record used during alter table. */
  struct AlterTabOperation {
    AlterTabOperation() { memset(this, 0, sizeof(AlterTabOperation)); };
    Uint32 nextAlterTabOp;
    Uint32 newNoOfAttrs;
    Uint32 newNoOfCharsets;
    Uint32 newNoOfKeyAttrs;
    Uint32 noOfDynNullBits;
    Uint32 noOfDynVar;
    Uint32 noOfDynFix;
    Uint32 noOfDynamic;
    Uint32 tabDesOffset[7];
    Uint32 tableDescriptor;
    Uint32 dynTabDesOffset[3];
    Uint32 dynTableDescriptor;
  };
  typedef Ptr<AlterTabOperation> AlterTabOperationPtr;

  typedef Tup_page Page;
  typedef Ptr<Page> PagePtr;
  typedef ArrayPool<Page> Page_pool;
  typedef DLList<Page_pool> Page_list;
  typedef LocalDLList<Page_pool> Local_Page_list;
  typedef DLFifoList<Page_pool> Page_fifo;
  typedef LocalDLFifoList<Page_pool> Local_Page_fifo;

  // Scan position
  struct ScanPos {
    enum Get {
      Get_undef = 0,
      Get_next_page,
      Get_page,
      Get_next_page_mm,
      Get_page_mm,
      Get_next_page_dd,
      Get_page_dd,
      Get_next_tuple,
      Get_tuple
    };
    Get m_get;                  // entry point in scanNext
    Local_key m_key;            // scan position pointer MM or DD
    Page* m_page;               // scanned MM or DD (cache) page
    Local_key m_key_mm;         // MM local key returned
    Uint32 m_realpid_mm;        // MM real page id
    Uint32 m_extent_info_ptr_i;
    Uint32 m_next_small_area_check_idx;
    Uint32 m_next_large_area_check_idx;
    bool m_all_rows;
    bool m_lcp_scan_changed_rows_page;
    bool m_is_last_lcp_state_D;
    ScanPos() {
      /*
       * Position is Null until scanFirst().  In particular in LCP scan
       * it is Null between LCP_FRAG_ORD and ACC_SCANREQ.
       */
      m_key.setNull();
    }
  };

  // Scan Lock
  struct ScanLock {
    ScanLock() {}
    Uint32 m_accLockOp;
    union {
      Uint32 nextPool;
      Uint32 nextList;
    };
    Uint32 prevList;
  };
  typedef Ptr<ScanLock> ScanLockPtr;
  typedef ArrayPool<ScanLock> ScanLock_pool;
  typedef DLFifoList<ScanLock_pool> ScanLock_fifo;
  typedef LocalDLFifoList<ScanLock_pool> Local_ScanLock_fifo;

  ScanLock_pool c_scanLockPool;

  // Tup scan, similar to Tux scan.  Later some of this could
  // be moved to common superclass.
  struct ScanOp {
    ScanOp() :
      m_state(Undef),
      m_bits(0),
      m_last_seen(0),
      m_userPtr(RNIL),
      m_userRef(RNIL),
      m_tableId(RNIL),
      m_fragId(~(Uint32)0),
      m_fragPtrI(RNIL),
      m_transId1(0),
      m_transId2(0),
      m_savePointId(0),
      m_accLockOp(RNIL)
    {}

    enum State {
      Undef = 0,
      First = 1,                // before first entry
      Current = 2,              // at current before locking
      Blocked = 3,              // at current waiting for ACC lock
      Locked = 4,               // at current and locked or no lock needed
      Next = 5,                 // looking for next extry
      Last = 6,                 // after last entry
      Aborting = 7,             // lock wait at scan close
      Invalid = 9               // cannot return REF to LQH currently
    };
    Uint16 m_state;

    enum Bits {
      SCAN_DD        = 0x01,        // scan disk pages
      SCAN_VS        = 0x02,        // page format is var size
      SCAN_LCP       = 0x04,        // LCP mem page scan
      SCAN_LOCK_SH   = 0x10,        // lock mode shared
      SCAN_LOCK_EX   = 0x20,        // lock mode exclusive
      SCAN_LOCK_WAIT = 0x40,        // lock wait
      // any lock mode
      SCAN_LOCK      = SCAN_LOCK_SH | SCAN_LOCK_EX,
      SCAN_NR        = 0x80        // Node recovery scan
    };
    Uint16 m_bits;
    Uint16 m_last_seen;
    
    Uint32 m_userPtr;           // scanptr.i in LQH
    Uint32 m_userRef;
    Uint32 m_tableId;
    Uint32 m_fragId;
    Uint32 m_fragPtrI;
    Uint32 m_transId1;
    Uint32 m_transId2;
    union {
      Uint32 m_savePointId;
      Uint32 m_scanGCI;
    };
    Uint32 m_endPage;
    // lock waited for or obtained and not yet passed to LQH
    Uint32 m_accLockOp;

    ScanPos m_scanPos;

    ScanLock_fifo::Head m_accLockOps;

    union {
    Uint32 nextPool;
    Uint32 nextList;
    };
    Uint32 prevList;
  };
  typedef Ptr<ScanOp> ScanOpPtr;
  typedef ArrayPool<ScanOp> ScanOp_pool;
  typedef DLList<ScanOp_pool> ScanOp_list;
  typedef LocalDLList<ScanOp_pool> Local_ScanOp_list;
  ScanOp_pool c_scanOpPool;

  void scanReply(Signal*, ScanOpPtr scanPtr);
  void scanFirst(Signal*, ScanOpPtr scanPtr);
  bool scanNext(Signal*, ScanOpPtr scanPtr);
  void scanCont(Signal*, ScanOpPtr scanPtr);
  void disk_page_tup_scan_callback(Signal*, Uint32 scanPtrI, Uint32 page_i);
  void scanClose(Signal*, ScanOpPtr scanPtr);
  void addAccLockOp(ScanOp& scan, Uint32 accLockOp);
  void removeAccLockOp(ScanOp& scan, Uint32 accLockOp);
  void releaseScanOp(ScanOpPtr& scanPtr);

  struct Tuple_header;

  Uint32 prepare_lcp_scan_page(ScanOp& scan,
                               Local_key& key,
                               Uint32 *next_ptr,
                               Uint32 *prev_ptr);
  Uint32 handle_lcp_skip_page(ScanOp& scan,
                              Local_key key,
                              Page *page);
  Uint32 handle_scan_change_page_rows(ScanOp& scan,
                                      Fix_page *fix_page,
                                      Tuple_header* tuple_header_ptr,
                                      Uint32 & foundGCI);
  Uint32 setup_change_page_for_scan(ScanOp& scan,
                                    Fix_page *fix_page,
                                    Local_key& key,
                                    Uint32 size);
  Uint32 move_to_next_change_page_row(ScanOp & scan,
                                      Fix_page *fix_page,
                                      Tuple_header **tuple_header_ptr,
                                      Uint32 & loop_count,
                                      Uint32 size);

  // for md5 of key (could maybe reuse existing temp buffer)
  Uint64 c_dataBuffer[ZWORDS_ON_PAGE/2 + 1];

  // Crash the node when a tuple got corrupted
  bool c_crashOnCorruptedTuple;

  struct Page_request 
  {
    Page_request() {}
    Local_key m_key;
    Uint32 m_frag_ptr_i;
    Uint32 m_extent_info_ptr;
    Uint16 m_original_estimated_free_space; // in bytes/records
    Uint16 m_list_index;                  // in Disk_alloc_info.m_page_requests
    Uint16 m_ref_count;                   // Waiters for page
    Uint16 m_uncommitted_used_space;
    Uint32 nextList;
    Uint32 prevList;
    Uint32 m_magic;
  }; // 32 bytes
  
  typedef RecordPool<WOPool<Page_request> > Page_request_pool;
  typedef DLFifoList<Page_request_pool> Page_request_list;
  typedef LocalDLFifoList<Page_request_pool> Local_page_request_list;

  STATIC_CONST( EXTENT_SEARCH_MATRIX_COLS = 4 ); // Guarantee size
  STATIC_CONST( EXTENT_SEARCH_MATRIX_ROWS = 5 ); // Total size
  STATIC_CONST( EXTENT_SEARCH_MATRIX_SIZE = 20 );
  
  struct Extent_list_t
  {
    Uint32 nextList;
  };

  struct Extent_info : public Extent_list_t
  {
    Uint32 m_magic;
    Uint32 m_first_page_no;
    Uint32 m_empty_page_no;
    Local_key m_key;
    Uint32 m_free_space;
    Uint32 m_free_matrix_pos;
    Uint16 m_free_page_count[EXTENT_SEARCH_MATRIX_COLS];
    union {
      Uint32 nextList;
      Uint32 nextPool;
    };
    Uint32 prevList;
    Uint32 nextHash, prevHash;

    Uint32 hashValue() const {
      return (m_key.m_file_no << 16) ^ m_key.m_page_idx;
    }

    Extent_info() {}
    bool equal(const Extent_info & rec) const {
      return m_key.m_file_no == rec.m_key.m_file_no &&
	m_key.m_page_idx == rec.m_key.m_page_idx;
    }
  }; // 40 bytes

  typedef RecordPool<RWPool<Extent_info> > Extent_info_pool;
  typedef DLList<Extent_info_pool> Extent_info_list;
  typedef LocalDLList<Extent_info_pool> Local_extent_info_list;
  typedef DLHashTable<Extent_info_pool> Extent_info_hash;
  typedef SLList<Extent_info_pool, Extent_list_t> Fragment_extent_list;
  typedef LocalSLList<Extent_info_pool, Extent_list_t> Local_fragment_extent_list;
  struct Tablerec;
  struct Disk_alloc_info 
  {
    Disk_alloc_info() {}
    Disk_alloc_info(const Tablerec* tabPtrP, 
		    Uint32 extent_size_in_pages);
    Uint32 m_extent_size;
    
    /**
     * Disk allocation
     *
     * 1) Allocate space on pages that already are dirty
     *    (4 free lists for different requests)
     * 2) Allocate space on pages waiting to be mapped that will be dirty
     *    (4 free lists for different requests)
     * 3) Check if "current" extent can accommodate request
     *    If so, allocate page from there
     *    Else put "current" into free matrix
     * 4) Search free matrix for extent with greatest amount of free space
     *    while still accommodating current request
     *    (20 free lists for different requests)
     */
    
    /**
     * Free list of pages in different size
     *   that are dirty
     */
    Page_list::Head m_dirty_pages[MAX_FREE_LIST];   // In real page id's

    /**
     * Requests (for update) that have sufficient space left after request
     *   these are currently being "mapped"
     */
    Page_request_list::Head m_page_requests[MAX_FREE_LIST];

    Page_list::Head m_unmap_pages;

    /**
     * Current extent
     */
    Uint32 m_curr_extent_info_ptr_i;
    
    /**
     * 
     */
    STATIC_CONST( SZ = EXTENT_SEARCH_MATRIX_SIZE );
    Extent_info_list::Head m_free_extents[SZ];
    Uint32 m_total_extent_free_space_thresholds[EXTENT_SEARCH_MATRIX_ROWS];
    Uint32 m_page_free_bits_map[EXTENT_SEARCH_MATRIX_COLS];

    Uint32 find_extent(Uint32 sz) const;
    Uint32 calc_extent_pos(const Extent_info*) const;

    /**
     * Compute minimum free space on page given bits
     */
    Uint32 calc_page_free_space(Uint32 bits) const {
      return m_page_free_bits_map[bits];
    }
  
    /**
     * Compute page free bits, given free space
     */
    Uint32 calc_page_free_bits(Uint32 free) const {
      for(Uint32 i = 0; i<EXTENT_SEARCH_MATRIX_COLS-1; i++)
	if(free >= m_page_free_bits_map[i])
	  return i;
      return EXTENT_SEARCH_MATRIX_COLS - 1;
    }

    Fragment_extent_list::Head m_extent_list;
  };
  
  void dump_disk_alloc(Disk_alloc_info&);

  STATIC_CONST( FREE_PAGE_BIT =   0x80000000 );
  STATIC_CONST( LCP_SCANNED_BIT = 0x40000000 );
  STATIC_CONST( LAST_LCP_FREE_BIT = 0x40000000 );
  STATIC_CONST( FREE_PAGE_RNIL =  0x3fffffff );
  STATIC_CONST( PAGE_BIT_MASK =   0x3fffffff );
  STATIC_CONST( MAX_PAGES_IN_DYN_ARRAY = (RNIL & PAGE_BIT_MASK));

struct Fragrecord {
  // Number of allocated pages for fixed-sized data.
  Uint32 noOfPages;
  // Number of allocated pages for var-sized data.
  Uint32 noOfVarPages;
  // No of allocated but unused words for var-sized fields.
  Uint64 m_varWordsFree;

  /**
   * m_max_page_cnt contains the next page number to use when allocating
   * a new page and all pages with lower page numbers are filled with
   * rows. At fragment creation it is 0 since no pages are yet allocated.
   * With 1 page allocated it is set to 1. The actual max page number with
   * 1 page is however 0 since we start with page numbers from 0.
   */
  Uint32 m_max_page_cnt;
  Uint32 m_free_page_id_list;
  DynArr256::Head m_page_map;
  Page_fifo::Head thFreeFirst;   // pages with atleast 1 free record

  Uint32 m_lcp_scan_op;
  Local_key m_lcp_keep_list_head;
  Local_key m_lcp_keep_list_tail;

  enum FragState
  { FS_FREE
    ,FS_ONLINE           // Ordinary fragment
    ,FS_REORG_NEW        // A new (not yet "online" fragment)
    ,FS_REORG_COMMIT     // An ordinary fragment which has been split
    ,FS_REORG_COMMIT_NEW // An new fragment which is online
    ,FS_REORG_COMPLETE     // An ordinary fragment which has been split
    ,FS_REORG_COMPLETE_NEW // An new fragment which is online
  } fragStatus;
  Uint32 fragTableId;
  Uint32 fragmentId;
  Uint32 partitionId;
  Uint32 nextfreefrag;
  // +1 is as "full" pages are stored last
  Page_list::Head free_var_page_array[MAX_FREE_LIST+1];
  
  ScanOp_list::Head m_scanList;

  enum
  {
    UC_LCP = 1,
    UC_CREATE = 2,
    UC_SET_LCP = 3,
    UC_DROP = 4
  };
  /* Calculated average row size of the rows in the fragment */
  Uint32 m_average_row_size;
  Uint32 m_restore_lcp_id;
  Uint32 m_restore_local_lcp_id;
  Uint32 m_undo_complete;
  Uint32 m_tablespace_id;
  Uint32 m_logfile_group_id;
  Disk_alloc_info m_disk_alloc_info;
  // GCI at time of start LCP (used to deduce if one should count row changes)
  Uint32 m_lcp_start_gci;
  // Number of changed rows since last LCP (approximative)
  Uint64 m_lcp_changed_rows;
  // Number of fixed-seize tuple parts (which equals the tuple count).
  Uint64 m_fixedElemCount;
  Uint64 m_row_count;
  Uint64 m_prev_row_count;
  Uint64 m_committed_changes;
  /**
    Number of variable-size tuple parts, i.e. the number of tuples that has
    one or more non-NULL varchar/varbinary or blob fields. (The first few bytes
    of a blob is stored like that, the rest in a blob table.)
  */
  Uint64 m_varElemCount;

  // Consistency check.
  bool verifyVarSpace() const
  {
    if ((m_varWordsFree < Uint64(1)<<60) && //Underflow.
        m_varWordsFree * sizeof(Uint32) <=
        Uint64(noOfVarPages) * File_formats::NDB_PAGE_SIZE)
    {
      return true;
    }
    else
    {
      g_eventLogger->info("TUP : T%uF%u verifyVarSpace fails : "
                          "m_varWordsFree : %llu "
                          "noOfVarPages : %u",
                          fragTableId,
                          fragmentId,
                          m_varWordsFree,
                          noOfVarPages);
      return false;
    }
  }

};
typedef Ptr<Fragrecord> FragrecordPtr;

struct Operationrec {
  /*
   * Doubly linked list with anchor on tuple.
   * This is to handle multiple updates on the same tuple
   * by the same transaction.
   */
  Uint32 prevActiveOp;
  Uint32 nextActiveOp;

  Operationrec() {}
  bool is_first_operation() const { return prevActiveOp == RNIL;}
  bool is_last_operation() const { return nextActiveOp == RNIL;}

  Uint32 m_undo_buffer_space; // In words

  Uint32 m_any_value;
  Uint32 nextPool;
  
  /*
   * From fragment i-value we can find fragment and table record
   */
  Uint32 fragmentPtr;

  /*
   * We need references to both the original tuple and the copy tuple.
   * We keep the page's real i-value and its index and from there we
   * can find out about the fragment page id and the page offset.
   */
  Local_key m_tuple_location;
  Local_key m_copy_tuple_location;

  /*
   * We keep the record linked to the operation record in LQH.
   * This is needed due to writing of REDO log must be performed
   * in correct order, which is the same order as the writes
   * occurred. LQH can receive the records in different order.
   */
  Uint32 userpointer;

  /*
   * When responding to queries in the same transaction they will see
   * a result from the save point id the query was started. Again
   * functionality for multi-updates of the same record in one
   * transaction.
   */
  union {
    Uint32 savepointId;
    Uint32 m_commit_disk_callback_page;
  };

  Uint32 op_type;
  Uint32 trans_state;
  Uint32 tuple_state;

  /*
   * State variables on connection.
   * State variable on tuple after multi-updates
   * Is operation undo logged or not
   * Is operation in fragment list
   * Is operation in multi-update list
   * Operation type (READ, UPDATE, etc)
   * Is record primary replica
   * Is delete or insert performed
   */
  struct OpBitFields {
  /*
   * TUX needs to know the tuple version of the tuple since it
   * keeps an entry for both the committed and all versions in
   * a transaction currently. So each update will create a new
   * version even if in the same transaction.
   */
    unsigned int tupVersion : 16;

    unsigned int m_reorg : 2;
    unsigned int in_active_list : 1;
    unsigned int delete_insert_flag : 1;
    unsigned int m_disk_preallocated : 1;
    unsigned int m_load_diskpage_on_commit : 1;
    unsigned int m_wait_log_buffer : 1;
    unsigned int m_gci_written : 1;

    /**
     * @see TupKeyReq
     *
     * 0 = non-primary replica, fire detached triggers
     * 1 = primary replica, fire immediate and detached triggers
     * 2 = no fire triggers
     *     e.g If the op has no logical effect, it should not be
     *         sent as an event. Example op is OPTIMIZE table,
     *         which uses ZUPDATE to move varpart values physically.
     */

    /* No foreign keys should be checked for this operation.
     * No fk triggers will be fired.  
     */
    unsigned int m_triggers : 2;
    unsigned int m_disable_fk_checks : 1;
    unsigned int m_tuple_existed_at_start : 1;
  };

  union OpStruct {
    OpBitFields bit_field;
    Uint32 op_bit_fields;
  };
  OpStruct op_struct;

  /*
   * When refreshing a row, there are four scenarios
   * The actual scenario is encoded in the 'copy tuple location'
   * to enable special handling at commit time
   */
  enum RefreshScenario
  {
    RF_SINGLE_NOT_EXIST = 1,    /* Refresh op first in trans, no row */
    RF_SINGLE_EXIST     = 2,    /* Refresh op first in trans, row exists */
    RF_MULTI_NOT_EXIST  = 3,    /* Refresh op !first in trans, row deleted */
    RF_MULTI_EXIST      = 4     /* Refresh op !first in trans, row exists */
  };
};
typedef Ptr<Operationrec> OperationrecPtr;
typedef ArrayPool<Operationrec> Operationrec_pool;

  /* ************* TRIGGER DATA ************* */
  /* THIS RECORD FORMS LISTS OF ACTIVE       */
  /* TRIGGERS FOR EACH TABLE.                 */
  /* THE RECORDS ARE MANAGED BY A TRIGGER     */
  /* POOL wHERE A TRIGGER RECORD IS SEIZED    */
  /* WHEN A TRIGGER IS ACTIVATED AND RELEASED */
  /* WHEN THE TRIGGER IS DEACTIVATED.         */
  /* **************************************** */
struct TupTriggerData {
  TupTriggerData() {}
  
  /**
   * Trigger id, used by DICT/TRIX to identify the trigger
   *
   * trigger Ids are unique per block for SUBSCRIPTION triggers.
   * This is so that BACKUP can use TUP triggers directly and delete them
   * properly.
   */
  Uint32 triggerId;

  /**
   * In 6.3 there is one trigger per operation
   */
  Uint32 oldTriggerIds[3]; // INS/UPD/DEL

  /**
   * Index id is needed for ordered index.
   */
  Uint32 indexId;

  /**
   * Trigger type etc, defines what the trigger is used for
   */
  TriggerType::Value triggerType;
  TriggerActionTime::Value triggerActionTime;
  TriggerEvent::Value triggerEvent;
  /**
   * Receiver block reference
   */
  Uint32 m_receiverRef;
  
  /**
   * Monitor all replicas, i.e. trigger will fire on all nodes where tuples
   * are stored
   */
  bool monitorReplicas;

  /**
   * Monitor all attributes, the trigger monitors all changes to attributes 
   * in the table
   */
  bool monitorAllAttributes;

  /**
   * Send only changed attributes at trigger firing time.
   */
  bool sendOnlyChangedAttributes;

  /**
   * Send also before values at trigger firing time.
   */
  bool sendBeforeValues;

  /**
   * Attribute mask, defines what attributes are to be monitored
   * Can be seen as a compact representation of SQL column name list
   */
  Bitmask<MAXNROFATTRIBUTESINWORDS> attributeMask;
  
  /**
   * Next ptr (used in pool/list)
   */
  union {
    Uint32 nextPool;
    Uint32 nextList;
  };
  
  /**
   * Prev pointer (used in list)
   */
  Uint32 prevList;

  inline void print(NdbOut & s) const { s << "[TriggerData = " << triggerId << "]"; };
};

typedef Ptr<TupTriggerData> TriggerPtr;
typedef ArrayPool<TupTriggerData> TupTriggerData_pool;
typedef DLFifoList<TupTriggerData_pool> TupTriggerData_list;

/**
 * Pool of trigger data record
 */
TupTriggerData_pool c_triggerPool;

  /* ************ TABLE RECORD ************ */
  /* THIS RECORD FORMS A LIST OF TABLE      */
  /* REFERENCE INFORMATION. ONE RECORD      */
  /* PER TABLE REFERENCE.                   */
  /* ************************************** */
  STATIC_CONST( MM = 0 );
  STATIC_CONST( DD = 1 );
  STATIC_CONST( DYN_BM_LEN_BITS = 8 );
  STATIC_CONST( DYN_BM_LEN_MASK = ((1 << DYN_BM_LEN_BITS) - 1));

  /* Array length in the data structures like
     dynTabDescriptor, dynVarSizeMask, dynFixSizeMask, etc.
     1 for dynamic main memory data,
     2 for dynamic main memory and dynamic disk data.
  */
  STATIC_CONST( NO_DYNAMICS = 2 );
  
  struct Tablerec {
    Tablerec(TupTriggerData_pool & triggerPool) :
      afterInsertTriggers(triggerPool),
      afterDeleteTriggers(triggerPool),
      afterUpdateTriggers(triggerPool),
      subscriptionInsertTriggers(triggerPool),
      subscriptionDeleteTriggers(triggerPool),
      subscriptionUpdateTriggers(triggerPool),
      constraintUpdateTriggers(triggerPool),
      deferredInsertTriggers(triggerPool),
      deferredUpdateTriggers(triggerPool),
      deferredDeleteTriggers(triggerPool),
      tuxCustomTriggers(triggerPool)
      {}
    
    Bitmask<MAXNROFATTRIBUTESINWORDS> notNullAttributeMask;
    Bitmask<MAXNROFATTRIBUTESINWORDS> blobAttributeMask;
    
    /*
      Extra table descriptor for dynamic attributes, or RNIL if none.
      The size of this depends on actual column definitions, so it is allocated
      _after_ seeing all columns, hence must be separate from the readKeyArray
      et al descriptor, which is allocated before seeing columns.
    */
    Uint32 dynTabDescriptor[2];

    /* Mask of variable-sized dynamic attributes. */
    Uint32* dynVarSizeMask[2];
    /*
      Mask of fixed-sized dynamic attributes. There is one bit set for each
      32-bit word occupied by fixed-size attributes, so fixed-size dynamic
      attributes >32bit have multiple bits here.
    */
    Uint32* dynFixSizeMask[2];

    ReadFunction* readFunctionArray;
    UpdateFunction* updateFunctionArray;
    CHARSET_INFO** charsetArray;
    
    Uint32 readKeyArray;
    /*
      Offset into Dbtup::tableDescriptor of the start of the descriptor
      words for each attribute.
      For attribute i, the AttributeDescriptor word is stored at index
      Tablerec::tabDescriptor+i*ZAD_SIZE, and the AttributeOffset word at
      index Tablerec::tabDescriptor+i*ZAD_SIZE+1.
    */
    Uint32 tabDescriptor;
    /*
      Offset into Dbtup::tableDescriptor of memory used as an array of Uint16.

      The values stored are offsets from Tablerec::tabDescriptor first for all
      fixed-sized static attributes, then static varsized attributes, then
      dynamic fixed-size, then dynamic varsized, and finally disk-stored fixed
      size:
              [mm_fix mm_var mm_dynfix mm_dynvar dd_fix]
      This is used to find the AttributeDescriptor and AttributeOffset words
      for an attribute. For example, the offset for the second dynamic
      fixed-size attribute is at index <num fixed> + <num varsize> + 1.
    */
    Uint32 m_real_order_descriptor;
    
    enum Bits
    {
      TR_Checksum = 0x1, // Need to be 1
      TR_RowGCI   = 0x2,
      TR_ForceVarPart = 0x4,
      TR_DiskPart  = 0x8,
      TR_ExtraRowGCIBits = 0x10,
      TR_ExtraRowAuthorBits = 0x20
    };
    Uint16 m_bits;
    Uint16 total_rec_size; // Max total size for entire tuple in words
    
    /**
     * Aggregates
     */
    Uint16 m_no_of_attributes;
    Uint16 m_no_of_disk_attributes;
    Uint16 noOfKeyAttr;
    Uint16 noOfCharsets;
    Uint16 m_dyn_null_bits[2];
    Uint16 m_no_of_extra_columns; // "Hidden" columns

    bool need_expand() const { 
      return m_no_of_attributes > m_attributes[MM].m_no_of_fixsize;
    }

    bool need_expand(bool disk) const { 
      return m_attributes[MM].m_no_of_varsize > 0 ||
        m_attributes[MM].m_no_of_dynamic > 0 ||
	(disk && m_no_of_disk_attributes > 0);
    }
    
    bool need_shrink() const {
      return 
	m_attributes[MM].m_no_of_varsize > 0 ||
        m_attributes[MM].m_no_of_dynamic > 0 ||
	m_attributes[DD].m_no_of_varsize > 0;
    }
    
    bool need_shrink(bool disk) const {
      return 
	m_attributes[MM].m_no_of_varsize > 0 ||
	m_attributes[MM].m_no_of_dynamic > 0 ||
        (disk && m_attributes[DD].m_no_of_varsize > 0);
    }

    template <Uint32 bit> Uint32 getExtraAttrId() const {
      if (bit == TR_ExtraRowGCIBits)
        return 0;
      Uint32 no = 0;
      if (m_bits & TR_ExtraRowGCIBits)
        no++;
      assert(bit == TR_ExtraRowAuthorBits);
      //if (bit == TR_ExtraRowAuthorBits)
      return no;
    }

    /**
     * Descriptors for MM and DD part
     */
    struct Tuple_offsets {
      Uint8 m_null_words;
      Uint8 m_null_offset;
      Uint16 m_disk_ref_offset; // In words relative m_data
      Uint16 m_fix_header_size; // For fix size tuples= total rec size(part)
      Uint16 m_max_var_offset;  // In bytes relative m_var_data.m_data_ptr
      Uint16 m_max_dyn_offset;  // In bytes relative m_var_data.m_dyn_data_ptr
      Uint16 m_dyn_null_words;  // 32-bit words in dynattr bitmap
    } m_offsets[2];
    
    Uint32 get_check_offset(Uint32 mm) const {
      return m_offsets[mm].m_fix_header_size;
    }

    struct {
      Uint16 m_no_of_fixsize;
      Uint16 m_no_of_varsize;
      Uint16 m_no_of_dynamic;                   // Total no. of dynamic attrs
      Uint16 m_no_of_dyn_fix;                   // No. of fixsize dynamic
      Uint16 m_no_of_dyn_var;                   // No. of varsize dynamic
      /*
        Note that due to bit types, we may have
            m_no_of_dynamic > m_no_of_dyn_fix + m_no_of_dyn_var
      */
    } m_attributes[2];
    
    // Lists of trigger data for active triggers
    TupTriggerData_list afterInsertTriggers;
    TupTriggerData_list afterDeleteTriggers;
    TupTriggerData_list afterUpdateTriggers;
    TupTriggerData_list subscriptionInsertTriggers;
    TupTriggerData_list subscriptionDeleteTriggers;
    TupTriggerData_list subscriptionUpdateTriggers;
    TupTriggerData_list constraintUpdateTriggers;
    TupTriggerData_list deferredInsertTriggers;
    TupTriggerData_list deferredUpdateTriggers;
    TupTriggerData_list deferredDeleteTriggers;

    // List of ordered indexes
    TupTriggerData_list tuxCustomTriggers;
    
    Uint32 fragid[MAX_FRAG_PER_LQH];
    Uint32 fragrec[MAX_FRAG_PER_LQH];

    union {
      struct {
        Uint32 tabUserPtr;
        Uint32 tabUserRef;
        Uint32 m_outstanding_ops;
        Uint32 m_fragPtrI;
        Uint32 m_filePointer;
        Uint16 m_firstFileId;
        Uint16 m_lastFileId;
        Uint16 m_numDataFiles;
        Uint8 m_file_type;
        Uint8 m_lcpno;
      } m_dropTable;
      struct {
        Uint32 m_fragOpPtrI;
        Uint32 defValSectionI;
        Local_key defValLocation; 
      } m_createTable;
      struct {
        Uint32 m_gci_hi;
      } m_reorg_suma_filter;
    };

    State tableStatus;
    Local_key m_default_value_location;
  };  
  Uint32 m_read_ctl_file_data[BackupFormat::NDB_LCP_CTL_FILE_SIZE_BIG / 4];
  /*
    It is more space efficient to store dynamic fixed-size attributes
    of more than about 16 words as variable-sized internally.
   */
  STATIC_CONST(InternalMaxDynFix= 16);

  struct Disk_undo 
  {
    enum 
    {
      UNDO_ALLOC = File_formats::Undofile::UNDO_TUP_ALLOC
      ,UNDO_UPDATE = File_formats::Undofile::UNDO_TUP_UPDATE
      ,UNDO_FREE = File_formats::Undofile::UNDO_TUP_FREE
      ,UNDO_DROP = File_formats::Undofile::UNDO_TUP_DROP
      ,UNDO_UPDATE_PART = File_formats::Undofile::UNDO_TUP_UPDATE_PART
      ,UNDO_FIRST_UPDATE_PART =
        File_formats::Undofile::UNDO_TUP_FIRST_UPDATE_PART
      ,UNDO_FREE_PART = File_formats::Undofile::UNDO_TUP_FREE_PART
    };
    
    struct Alloc 
    {
      Uint32 m_file_no_page_idx; // 16 bit file_no, 16 bit page_idx
      Uint32 m_page_no;
      Uint32 m_type_length; // 16 bit type, 16 bit length
    };
    
    struct Update
    {
      Uint32 m_file_no_page_idx; // 16 bit file_no, 16 bit page_idx
      Uint32 m_page_no;
      Uint32 m_gci;
      Uint32 m_data[1];
      Uint32 m_type_length; // 16 bit type, 16 bit length
    };
    
    struct UpdatePart
    {
      Uint32 m_file_no_page_idx; // 16 bit file_no, 16 bit page_idx
      Uint32 m_page_no;
      Uint32 m_gci;
      Uint32 m_offset;
      Uint32 m_data[1];
      Uint32 m_type_length; // 16 bit type, 16 bit length
    };

    struct Free
    {
      Uint32 m_file_no_page_idx; // 16 bit file_no, 16 bit page_idx
      Uint32 m_page_no;
      Uint32 m_gci;
      Uint32 m_data[1];
      Uint32 m_type_length; // 16 bit type, 16 bit length
    };

    struct Create
    {
      Uint32 m_table;
      Uint32 m_type_length; // 16 bit type, 16 bit length
    };

    struct Drop
    {
      Uint32 m_table;
      Uint32 m_type_length; // 16 bit type, 16 bit length
    };
  };
  
  Extent_info_pool c_extent_pool;
  Extent_info_hash c_extent_hash;
  Page_request_pool c_page_request_pool;

  typedef Ptr<Tablerec> TablerecPtr;

  struct storedProc {
    Uint32 storedProcIVal;
    Uint32 nextPool;
    Uint16 storedCode;
  };

typedef Ptr<storedProc> StoredProcPtr;
typedef ArrayPool<storedProc> StoredProc_pool;

StoredProc_pool c_storedProcPool;
RSS_AP_SNAPSHOT(c_storedProcPool);
Uint32 c_storedProcCountNonAPI;
void storedProcCountNonAPI(BlockReference apiBlockref, int add_del);

/* **************************** TABLE_DESCRIPTOR RECORD ******************************** */
/* THIS VARIABLE IS USED TO STORE TABLE DESCRIPTIONS. A TABLE DESCRIPTION IS STORED AS A */
/* CONTIGUOS ARRAY IN THIS VARIABLE. WHEN A NEW TABLE IS ADDED A CHUNK IS ALLOCATED IN   */
/* THIS RECORD. WHEN ATTRIBUTES ARE ADDED TO THE TABLE, A NEW CHUNK OF PROPER SIZE IS    */
/* ALLOCATED AND ALL DATA IS COPIED TO THIS NEW CHUNK AND THEN THE OLD CHUNK IS PUT IN   */
/* THE FREE LIST. EACH TABLE IS DESCRIBED BY A NUMBER OF TABLE DESCRIPTIVE ATTRIBUTES    */
/* AND A NUMBER OF ATTRIBUTE DESCRIPTORS AS SHOWN IN FIGURE BELOW                        */
/*                                                                                       */
/* WHEN ALLOCATING A TABLE DESCRIPTOR THE SIZE IS ALWAYS A MULTIPLE OF 16 WORDS.         */
/*                                                                                       */
/*               ----------------------------------------------                          */
/*               |    TRAILER USED FOR ALLOC/DEALLOC          |                          */
/*               ----------------------------------------------                          */
/*               |    TABLE DESCRIPTIVE ATTRIBUTES            |                          */
/*               ----------------------------------------------                          */
/*               |    ATTRIBUTE DESCRIPTION 1                 |                          */
/*               ----------------------------------------------                          */
/*               |    ATTRIBUTE DESCRIPTION 2                 |                          */
/*               ----------------------------------------------                          */
/*               |                                            |                          */
/*               |                                            |                          */
/*               |                                            |                          */
/*               ----------------------------------------------                          */
/*               |    ATTRIBUTE DESCRIPTION N                 |                          */
/*               ----------------------------------------------                          */
/*                                                                                       */
/* THE TABLE DESCRIPTIVE ATTRIBUTES CONTAINS THE FOLLOWING ATTRIBUTES:                   */
/*                                                                                       */
/*               ----------------------------------------------                          */
/*               |    HEADER (TYPE OF INFO)                   |                          */
/*               ----------------------------------------------                          */
/*               |    SIZE OF WHOLE CHUNK (INCL. TRAILER)     |                          */
/*               ----------------------------------------------                          */
/*               |    TABLE IDENTITY                          |                          */
/*               ----------------------------------------------                          */
/*               |    FRAGMENT IDENTITY                       |                          */
/*               ----------------------------------------------                          */
/*               |    NUMBER OF ATTRIBUTES                    |                          */
/*               ----------------------------------------------                          */
/*               |    SIZE OF FIXED ATTRIBUTES                |                          */
/*               ----------------------------------------------                          */
/*               |    NUMBER OF NULL FIELDS                   |                          */
/*               ----------------------------------------------                          */
/*               |    NOT USED                                |                          */
/*               ----------------------------------------------                          */
/*                                                                                       */
/* THESE ATTRIBUTES ARE ALL ONE R-VARIABLE IN THE RECORD.                                */
/* NORMALLY ONLY ONE TABLE DESCRIPTOR IS USED. DURING SCHEMA CHANGES THERE COULD         */
/* HOWEVER EXIST MORE THAN ONE TABLE DESCRIPTION SINCE THE SCHEMA CHANGE OF VARIOUS      */
/* FRAGMENTS ARE NOT SYNCHRONISED. THIS MEANS THAT ALTHOUGH THE SCHEMA HAS CHANGED       */
/* IN ALL FRAGMENTS, BUT THE FRAGMENTS HAVE NOT REMOVED THE ATTRIBUTES IN THE SAME       */
/* TIME-FRAME. THEREBY SOME ATTRIBUTE INFORMATION MIGHT DIFFER BETWEEN FRAGMENTS.        */
/* EXAMPLES OF ATTRIBUTES THAT MIGHT DIFFER ARE SIZE OF FIXED ATTRIBUTES, NUMBER OF      */
/* ATTRIBUTES, FIELD START WORD, START BIT.                                              */
/*                                                                                       */
/* AN ATTRIBUTE DESCRIPTION CONTAINS THE FOLLOWING ATTRIBUTES:                           */
/*                                                                                       */
/*               ----------------------------------------------                          */
/*               |    Field Type, 4 bits (LSB Bits)           |                          */
/*               ----------------------------------------------                          */
/*               |    Attribute Size, 4 bits                  |                          */
/*               ----------------------------------------------                          */
/*               |    NULL indicator 1 bit                    |                          */
/*               ----------------------------------------------                          */
/*               |    Indicator if TUP stores attr. 1 bit     |                          */
/*               ----------------------------------------------                          */
/*               |    Not used 6 bits                         |                          */
/*               ----------------------------------------------                          */
/*               |    No. of elements in fixed array 16 bits  |                          */
/*               ----------------------------------------------                          */
/*               ----------------------------------------------                          */
/*               |    Field Start Word, 21 bits (LSB Bits)    |                          */
/*               ----------------------------------------------                          */
/*               |    NULL Bit, 11 bits                       |                          */
/*               ----------------------------------------------                          */
/*                                                                                       */
/* THE ATTRIBUTE SIZE CAN BE 1,2,4,8,16,32,64 AND 128 BITS.                              */
/*                                                                                       */
/* THE UNUSED PARTS OF THE RECORDS ARE PUT IN A LINKED LIST OF FREE PARTS. EACH OF       */
/* THOSE FREE PARTS HAVE THREE RECORDS ASSIGNED AS SHOWN IN THIS STRUCTURE               */
/* ALL FREE PARTS ARE SET INTO A CHUNK LIST WHERE EACH CHUNK IS AT LEAST 16 WORDS        */
/*                                                                                       */
/*               ----------------------------------------------                          */
/*               |    HEADER = RNIL                           |                          */
/*               ----------------------------------------------                          */
/*               |    SIZE OF FREE AREA                       |                          */
/*               ----------------------------------------------                          */
/*               |    POINTER TO PREVIOUS FREE AREA           |                          */
/*               ----------------------------------------------                          */
/*               |    POINTER TO NEXT FREE AREA               |                          */
/*               ----------------------------------------------                          */
/*                                                                                       */
/* IF THE POINTER TO THE NEXT AREA IS RNIL THEN THIS IS THE LAST FREE AREA.              */
/*                                                                                       */
/*****************************************************************************************/
struct TableDescriptor {
  Uint32 tabDescr;
};
typedef Ptr<TableDescriptor> TableDescriptorPtr;

struct HostBuffer {
  bool  inPackedList;
  Uint32 packetLenTA;
  Uint32 noOfPacketsTA;
  Uint32 packetBufferTA[30];
};
typedef Ptr<HostBuffer> HostBufferPtr;

  /*
   * Build index operation record.
   */
  struct BuildIndexRec {
    BuildIndexRec() {}

    BuildIndxImplReq m_request;
    Uint8  m_build_vs;          // varsize pages
    Uint32 m_indexId;           // the index
    Uint32 m_fragNo;            // fragment number under Tablerec
    Uint32 m_pageId;            // logical fragment page id
    Uint32 m_tupleNo;           // tuple number on page
    Uint32 m_buildRef;          // Where to send tuples
    Uint32 m_outstanding;       // If mt-build...
    BuildIndxImplRef::ErrorCode m_errorCode;
    union {
      Uint32 nextPool;
      Uint32 nextList;
    };
    Uint32 prevList;
  };
  typedef Ptr<BuildIndexRec> BuildIndexPtr;
  typedef ArrayPool<BuildIndexRec> BuildIndexRec_pool;
  typedef DLList<BuildIndexRec_pool> BuildIndexRec_list;
  BuildIndexRec_pool c_buildIndexPool;
  BuildIndexRec_list c_buildIndexList;
  Uint32 c_noOfBuildIndexRec;

  int mt_scan_init(Uint32 tableId, Uint32 fragId, Local_key * pos, Uint32 * fragPtrI);
  int mt_scan_next(Uint32 tableId, Uint32 fragPtrI, Local_key* pos, bool moveNext);

  /**
   * Reference to variable part when a tuple is chained
   */
  struct Var_part_ref 
  {
    Uint32 m_page_no;
    Uint32 m_page_idx;
    STATIC_CONST( SZ32 = 2 );

    void copyout(Local_key* dst) const {
      dst->m_page_no = m_page_no;
      dst->m_page_idx = m_page_idx;
    }

    void assign(const Local_key* src) {
      m_page_no = src->m_page_no;
      m_page_idx = src->m_page_idx;
    }
  };
  
  struct Disk_part_ref
  {
    STATIC_CONST( SZ32 = 2 );
  };

  struct Tuple_header
  {
    union {
      /**
       * List of prepared operations for this tuple.
       * Points to most recent/last operation, ie. to walk the list must follow
       * regOperPtr->prevActiveOp links.
       */
      Uint32 m_operation_ptr_i;  // OperationPtrI
      Uint32 m_base_record_page_no;  // For disk tuple, ref to MM tuple
    };
    union
    {
      Uint32 m_header_bits;      // Header word
      Uint32 m_base_record_page_idx;  // For disk tuple, ref to MM tuple
    };
    union {
      Uint32 m_checksum;
      Uint32 m_data[1];
      Uint32 m_null_bits[1];
    };

    STATIC_CONST( HeaderSize = 2 );
    
    /*
     Header bits.

     MM_GROWN: When a tuple is updated to a bigger size, the original varpart
     of the tuple is immediately re-allocated to a location with sufficient
     size for the new data (but containing only the original smaller-sized
     data). This is so that commit can be sure to find room for the extra
     data. In the case of abort, the varpart must then be shrunk. For a
     MM_GROWN tuple, the original size is stored in the last word of the
     varpart until commit.

     DELETE_WAIT: When a tuple has been marked to be deleted, the tuple header
     has the DELETE_WAIT bit set. Note that DELETE_WAIT means that the tuple
     hasn't actually been deleted. When a tuple has been deleted, it is marked
     with the FREE flag and DELETE_WAIT is reset.
     The need for DELETE_WAIT arises due to the real-time break between the
     marking of the tuple and the actual deletion of the tuple for disk data
     rows. This information would be useful for reads since they'd know the
     proper state of the row. (Related Bug #27584165)
    */
    STATIC_CONST( TUP_VERSION_MASK = 0xFFFF );
    STATIC_CONST( COPY_TUPLE  = 0x00010000 ); // Is this a copy tuple
    STATIC_CONST( DISK_PART   = 0x00020000 ); // Is there a disk part
    STATIC_CONST( DISK_ALLOC  = 0x00040000 ); // Is disk part allocated
    STATIC_CONST( DISK_INLINE = 0x00080000 ); // Is disk inline
    STATIC_CONST( ALLOC       = 0x00100000 ); // Is record allocated now
    STATIC_CONST( NOT_USED_BIT= 0x00200000 ); //
    STATIC_CONST( MM_GROWN    = 0x00400000 ); // Has MM part grown
    STATIC_CONST( FREE        = 0x00800000 ); // Is free
    STATIC_CONST( LCP_SKIP    = 0x01000000 ); // Should not be returned in LCP
    STATIC_CONST( VAR_PART    = 0x04000000 ); // Is there a varpart
<<<<<<< HEAD
    STATIC_CONST( REORG_MOVE  = 0x08000000 ); // Tuple will be moved in reorg
    STATIC_CONST( LCP_DELETE  = 0x10000000 ); // Tuple deleted at LCP start
=======
    STATIC_CONST( REORG_MOVE  = 0x08000000 );
    STATIC_CONST( DELETE_WAIT = 0x20000000 ); // Waiting for delete tuple page
>>>>>>> b7bf7f7e

    Tuple_header() {}
    Uint32 get_tuple_version() const { 
      return m_header_bits & TUP_VERSION_MASK;
    }
    void set_tuple_version(Uint32 version) { 
      m_header_bits= 
	(m_header_bits & ~(Uint32)TUP_VERSION_MASK) | 
	(version & TUP_VERSION_MASK);
    }
    void get_base_record_ref(Local_key& key)
    {
      require(m_base_record_page_idx <= MAX_TUPLES_PER_PAGE);
      key.m_page_no = m_base_record_page_no;
      key.m_page_idx = m_base_record_page_idx;
    }
    void set_base_record_ref(Local_key key)
    {
      m_base_record_page_no = key.m_page_no;
      m_base_record_page_idx = key.m_page_idx;
    }
    Uint32* get_null_bits(const Tablerec* tabPtrP) {
      return m_null_bits+tabPtrP->m_offsets[MM].m_null_offset;
    }

    Uint32* get_null_bits(const Tablerec* tabPtrP, Uint32 mm) {
      return m_null_bits+tabPtrP->m_offsets[mm].m_null_offset;
    }
    
    Var_part_ref* get_var_part_ref_ptr(const Tablerec* tabPtrP) {
      return (Var_part_ref*)(get_disk_ref_ptr(tabPtrP) + Disk_part_ref::SZ32);
    }

    const Var_part_ref* get_var_part_ref_ptr(const Tablerec* tabPtrP) const {
      return (Var_part_ref*)(get_disk_ref_ptr(tabPtrP) + Disk_part_ref::SZ32);
    }
    
    Uint32* get_end_of_fix_part_ptr(const Tablerec* tabPtrP) {
      return m_data + tabPtrP->m_offsets[MM].m_fix_header_size - 
        Tuple_header::HeaderSize;
    }
    
    const Uint32* get_end_of_fix_part_ptr(const Tablerec* tabPtrP) const {
      return m_data + tabPtrP->m_offsets[MM].m_fix_header_size - 
        Tuple_header::HeaderSize;
    }
    
    Uint32* get_disk_ref_ptr(const Tablerec* tabPtrP) {
      return m_data + tabPtrP->m_offsets[MM].m_disk_ref_offset;
    }

    const Uint32* get_disk_ref_ptr(const Tablerec* tabPtrP) const {
      return m_data + tabPtrP->m_offsets[MM].m_disk_ref_offset;
    }

    Uint32 *get_mm_gci(const Tablerec* tabPtrP){
      /* Mandatory position even if TR_RowGCI isn't set (happens in restore */
      return m_data + (tabPtrP->m_bits & Tablerec::TR_Checksum);
    }

    Uint32 *get_dd_gci(const Tablerec* tabPtrP, Uint32 mm){
      assert(tabPtrP->m_bits & Tablerec::TR_RowGCI);
      return m_data;
    }
  };

  /**
   * Format of varpart after insert/update
   */
  struct Varpart_copy
  {
    Uint32 m_len;
    Uint32 m_data[1]; // Only used for easy offset handling

    STATIC_CONST( SZ32 = 1 );
  };

  enum When
  {
    KRS_PREPARE = 0,
    KRS_COMMIT = 1,
    KRS_PRE_COMMIT_BASE = 2,
    KRS_UK_PRE_COMMIT0 = KRS_PRE_COMMIT_BASE + TriggerPreCommitPass::UK_PASS_0,
    KRS_UK_PRE_COMMIT1 = KRS_PRE_COMMIT_BASE + TriggerPreCommitPass::UK_PASS_1,
    KRS_FK_PRE_COMMIT  = KRS_PRE_COMMIT_BASE + TriggerPreCommitPass::FK_PASS_0
  };

struct KeyReqStruct {

  KeyReqStruct(EmulatedJamBuffer * _jamBuffer, When when = KRS_PREPARE) {
#if defined VM_TRACE || defined ERROR_INSERT
    memset(this, 0xf3, sizeof(* this));
#endif
    jamBuffer = _jamBuffer;
    m_when = when;
    m_deferred_constraints = true;
    m_disable_fk_checks = false;
  }
  KeyReqStruct(Dbtup* tup, When when = KRS_PREPARE) {
#if defined VM_TRACE || defined ERROR_INSERT
    memset(this, 0xf3, sizeof(* this));
#endif
    jamBuffer = tup->jamBuffer();
    m_when = when;
    m_deferred_constraints = true;
    m_disable_fk_checks = false;
  }
  
/**
 * These variables are used as temporary storage during execution of the
 * TUPKEYREQ signal.
 *
 * The first set of variables defines a number of variables needed for
 * the fix part of the tuple.
 *
 * The second part defines a number of commonly used meta data variables.
 *
 * The third part is variables needed only for updates and inserts.
 *
 * The fourth set of variables defines a set of variables needed for the
 * variable part.
 *
 * The fifth part is a long array of real lengths which is is put last
 * for cache memory reasons. This is part of the variable part and
 * contains the real allocated lengths whereas the tuple contains
 * the length of attribute stored.
 */

  Tablerec* tablePtrP;
  Fragrecord* fragPtrP;
  Operationrec * operPtrP;
  EmulatedJamBuffer * jamBuffer;
  Tuple_header *m_tuple_ptr;

  Uint32 check_offset[2];

  TableDescriptor *attr_descr;
  Uint32          max_read;
  Uint32          out_buf_index;
  Uint32          out_buf_bits;
  Uint32          in_buf_index;
  union {
    Uint32 in_buf_len;
    Uint32 m_lcp_varpart_len;
  };
  union {
    Uint32          attr_descriptor;
    Uint32 errorCode; // Used in DbtupRoutines read/update functions
  };
  bool            xfrm_flag;

  /* Flag: is tuple in expanded or in shrunken/stored format? */
  bool is_expanded;
  bool m_is_lcp;
  enum When m_when;

  Tuple_header *m_disk_ptr;
  PagePtr m_page_ptr;
  PagePtr m_varpart_page_ptr;    // could be same as m_page_ptr_p
  PagePtr m_disk_page_ptr;       //
  Local_key m_row_id;
  Uint32 optimize_options;
  
  bool            dirty_op;
  bool            interpreted_exec;
  bool            last_row;
  bool            m_use_rowid;
  bool            m_nr_copy_or_redo;
  Uint8           m_reorg;
  Uint8           m_prio_a_flag;
  bool            m_deferred_constraints;
  bool            m_disable_fk_checks;

  Signal*         signal;
  Uint32 num_fired_triggers;
  Uint32 no_exec_instructions;
  Uint32 frag_page_id;
  Uint32 hash_value;
  Uint32 gci_hi;
  Uint32 gci_lo;
  Uint32 log_size;
  Uint32 read_length;
  Uint32 attrinfo_len;
  Uint32 tc_operation_ptr;
  Uint32 trans_id1;
  Uint32 trans_id2;
  Uint32 TC_index;
  // next 2 apply only to attrids >= 64 (zero otherwise)
  BlockReference TC_ref;
  BlockReference rec_blockref;

  struct Var_data {
    /*
      These are the pointers and offsets to the variable-sized part of the row
      (static part, alwways stored even if NULL). They are used both for
      expanded and shrunken form, with different values to allow using the
      same read/update code for both forms.
    */
    char *m_data_ptr;
    Uint16 *m_offset_array_ptr;
    Uint16 m_var_len_offset;
    Uint16 m_max_var_offset;
    Uint16 m_max_dyn_offset;

    /* These are the pointers and offsets to the dynamic part of the row. */

    /* Pointer to the start of the bitmap for the dynamic part of the row. */
    char *m_dyn_data_ptr;
    /* Number of 32-bit words in dynamic part (stored/shrunken format). */
    Uint32 m_dyn_part_len;
    /*
      Pointer to array with one element for each dynamic attribute (both
      variable and fixed size). Each value is the offset from the end of the
      bitmap to the start of the data for that attribute.
    */
    Uint16 *m_dyn_offset_arr_ptr;
    /*
      Offset from m_dyn_offset_array_ptr of array with one element for each
      dynamic attribute. Each value is the offset to the end of data for that
      attribute, so the difference to m_dyn_offset_array_ptr elements provides
      the data lengths.
    */
    Uint16 m_dyn_len_offset;
  } m_var_data[2];

  /*
   * A bit mask where a bit set means that the update or insert
   * was updating this record.
   */
  Bitmask<MAXNROFATTRIBUTESINWORDS> changeMask;
  Uint16 var_pos_array[2*MAX_ATTRIBUTES_IN_TABLE + 1];
  OperationrecPtr prevOpPtr;
};

  friend struct Undo_buffer;
  Undo_buffer c_undo_buffer;
  
/*
 No longer used:
 Implemented by shift instructions in subroutines instead
 
struct TupHeadInfo {
  struct BitPart {
    unsigned int disk_indicator : 1;
    unsigned int var_part_loc_ind : 1;
    unsigned int initialised : 1;
    unsigned int not_used_yet : 5;
    unsigned int no_var_sized : 8;
    unsigned int tuple_version : 16;
  };
  union {
    Uint32 all;
    BitPart bit_part;
  };
};
*/

  struct ChangeMask
  {
    Uint32 m_cols;
    Uint32 m_mask[1];

    const Uint32 * end_of_mask() const { return end_of_mask(m_cols); }
    const Uint32 * end_of_mask(Uint32 cols) const {
      return m_mask + ((cols + 31) >> 5);
    }

    Uint32 * end_of_mask() { return end_of_mask(m_cols); }
    Uint32 * end_of_mask(Uint32 cols) {
      return m_mask + ((cols + 31) >> 5);
    }
  };

// updateAttributes module
  Uint32          terrorCode;

public:
  Dbtup(Block_context&, Uint32 instanceNumber = 0);
  virtual ~Dbtup();

  /*
   * TUX uses logical tuple address when talking to ACC and LQH.
   */
  void tuxGetTupAddr(Uint32 fragPtrI, Uint32 pageId, Uint32 pageOffset,
                     Uint32& lkey1, Uint32& lkey2);

  /*
   * TUX index in TUP has single Uint32 array attribute which stores an
   * index node.  TUX reads and writes the node directly via pointer.
   */
  int tuxAllocNode(EmulatedJamBuffer*, Uint32 fragPtrI, Uint32& pageId, Uint32& pageOffset, Uint32*& node);
  void tuxFreeNode(Uint32 fragPtrI, Uint32 pageId, Uint32 pageOffset, Uint32* node);
  void tuxGetNode(Uint32 fragPtrI, Uint32 pageId, Uint32 pageOffset, Uint32*& node);

  /*
   * TUX reads primary table attributes for index keys.  Tuple is
   * specified by location of original tuple and version number.  Input
   * is attribute ids in AttributeHeader format.  Output is attribute
   * data with headers.  Uses readAttributes with xfrm option set.
   * After wl4163, xfrm is not set.
   * Returns number of words or negative (-terrorCode) on error.
   */
  int tuxReadAttrs(EmulatedJamBuffer*,
                   Uint32 fragPtrI, Uint32 pageId, Uint32 pageOffset, Uint32 tupVersion,
                   const Uint32* attrIds, Uint32 numAttrs, Uint32* dataOut, bool xfrmFlag);

  /*
   * TUX reads primary key without headers into an array of words.  Used
   * for md5 summing and when returning keyinfo.  Returns number of
   * words or negative (-terrorCode) on error.
   */
  int tuxReadPk(Uint32 fragPtrI, Uint32 pageId, Uint32 pageOffset, Uint32* dataOut, bool xfrmFlag);

  /*
   * ACC reads primary key without headers into an array of words.  At
   * this point in ACC deconstruction, ACC still uses logical references
   * to fragment and tuple.
   */
  int accReadPk(Uint32 tableId, Uint32 fragId, Uint32 fragPageId, Uint32 pageIndex, Uint32* dataOut, bool xfrmFlag);

  /*
   * TUX checks if tuple is visible to scan.
   */
  bool tuxQueryTh(Uint32 fragPtrI, Uint32 pageId, Uint32 pageIndex, Uint32 tupVersion, Uint32 transId1, Uint32 transId2, bool dirty, Uint32 savepointId);

  int load_diskpage(Signal*, Uint32 opRec, Uint32 fragPtrI,
		    Uint32 lkey1, Uint32 lkey2, Uint32 flags);

  int load_diskpage_scan(Signal*, Uint32 opRec, Uint32 fragPtrI,
			 Uint32 lkey1, Uint32 lkey2, Uint32 flags);

  void start_restore_lcp(Uint32 tableId, Uint32 fragmentId);
  void complete_restore_lcp(Signal*,
                            Uint32 ref,
                            Uint32 data,
                            Uint32 restoredLcpId,
                            Uint32 restoredLocalLcpId,
                            Uint32 maxGciCompleted,
                            Uint32 maxGciWritten,
                            Uint32 tableId,
                            Uint32 fragmentId);
  Uint32 get_max_lcp_record_size(Uint32 tableId);
  
  int nr_read_pk(Uint32 fragPtr, const Local_key*, Uint32* dataOut, bool&copy);
  int nr_update_gci(Uint32 fragPtr,
                    const Local_key*,
                    Uint32 gci,
                    bool tuple_exists);
  int nr_delete(Signal*, Uint32, Uint32 fragPtr, const Local_key*, Uint32 gci);

  void nr_delete_page_callback(Signal*, Uint32 op, Uint32 page);
  void nr_delete_log_buffer_callback(Signal*, Uint32 op, Uint32 page);

  bool get_frag_info(Uint32 tableId, Uint32 fragId, Uint32* maxPage);

  void execSTORED_PROCREQ(Signal* signal);

  void start_lcp_scan(Uint32 tableId,
                      Uint32 fragmentId,
                      Uint32 & max_page_cnt);
  void stop_lcp_scan(Uint32 tableId, Uint32 fragmentId);
  void lcp_frag_watchdog_print(Uint32 tableId, Uint32 fragmentId);

  Uint64 get_restore_row_count(Uint32 tableId, Uint32 fragmentId);
  void set_lcp_start_gci(Uint32 fragPtrI, Uint32 startGci);
  void get_lcp_frag_stats(Uint32 fragPtrI,
                          Uint32 startGci,
                          Uint32 & maxPageCount,
                          Uint64 & row_count,
                          Uint64 & prev_row_count,
                          Uint64 & row_change_count,
                          Uint64 & memory_used_in_bytes,
                          bool reset_flag);

  // Statistics about fragment memory usage.
  struct FragStats
  {
    Uint64 committedRowCount;
    Uint64 committedChanges;
    // Size of fixed-size part of record.
    Uint32 fixedRecordBytes;
    // Page size (32k, see File_formats::NDB_PAGE_SIZE).
    Uint32 pageSizeBytes;
    // Number of fixed-size parts that fits in each page.
    Uint32 fixedSlotsPerPage;
    // Number of pages allocated for storing fixed-size parts.
    Uint64 fixedMemoryAllocPages;
    // Number of pages allocated for storing var-size parts.
    Uint64 varMemoryAllocPages;
    /** 
      Number of bytes for storing var-size parts that are allocated but not yet 
      used.
    */
    Uint64 varMemoryFreeBytes;
    // Number of fixed-size elements (i.e. number of rows.)
    Uint64 fixedElemCount;
    /**
      Number of var-size elements. There will be one for each row that has at
      least one non-null var-size field (varchar/varbinary/blob).
     */
    Uint64 varElemCount;
    // Size of the page map (DynArr256) that maps from logical to physical pages.
    Uint64 logToPhysMapAllocBytes;
  };

  const FragStats get_frag_stats(Uint32 fragId) const;

private:
  BLOCK_DEFINES(Dbtup);

  // Transit signals
  void execDEBUG_SIG(Signal* signal);
  void execCONTINUEB(Signal* signal);

  // Received signals
  void execDUMP_STATE_ORD(Signal* signal);
  void execSEND_PACKED(Signal* signal);
  void execSTTOR(Signal* signal);
  void execTUP_LCPREQ(Signal* signal);
  void execEND_LCPREQ(Signal* signal);
  void execSTART_RECREQ(Signal* signal);
  void execMEMCHECKREQ(Signal* signal);
  void execTUPSEIZEREQ(Signal* signal);
  void execTUPRELEASEREQ(Signal* signal);

  void execCREATE_TAB_REQ(Signal*);
  void execTUP_ADD_ATTRREQ(Signal* signal);
  void execTUPFRAGREQ(Signal* signal);
  void execTUP_COMMITREQ(Signal* signal);
  void execTUP_ABORTREQ(Signal* signal);
  void execNDB_STTOR(Signal* signal);
  void execREAD_CONFIG_REQ(Signal* signal);
  void execDROP_TAB_REQ(Signal* signal);
  void execALTER_TAB_REQ(Signal* signal);
  void execTUP_DEALLOCREQ(Signal* signal);
  void execTUP_WRITELOG_REQ(Signal* signal);
  void execNODE_FAILREP(Signal* signal);

  void execDROP_FRAG_REQ(Signal*);

  // Ordered index related
  void execBUILD_INDX_IMPL_REQ(Signal* signal);
  void execBUILD_INDX_IMPL_REF(Signal* signal);
  void execBUILD_INDX_IMPL_CONF(Signal* signal);
  void buildIndex(Signal* signal, Uint32 buildPtrI);
  void buildIndexReply(Signal* signal, const BuildIndexRec* buildRec);
  void buildIndexOffline(Signal* signal, Uint32 buildPtrI);
  void buildIndexOffline_table_readonly(Signal* signal, Uint32 buildPtrI);
  void execALTER_TAB_CONF(Signal*);

  // Tup scan
  void execACC_SCANREQ(Signal* signal);
  void execNEXT_SCANREQ(Signal* signal);
  void execACC_CHECK_SCAN(Signal* signal);
  void execACCKEYCONF(Signal* signal);
  void execACCKEYREF(Signal* signal);
  void execACC_ABORTCONF(Signal* signal);


  // Drop table
  void execFSREMOVEREF(Signal*);
  void execFSREMOVECONF(Signal*);
  void execFSOPENREF(Signal*);
  void execFSOPENCONF(Signal*);
  void execFSREADREF(Signal*);
  void execFSREADCONF(Signal*);
  void execFSCLOSEREF(Signal*);
  void execFSCLOSECONF(Signal*);

  void execDBINFO_SCANREQ(Signal*);
  void execSUB_GCP_COMPLETE_REP(Signal*);

//------------------------------------------------------------------
//------------------------------------------------------------------
// Methods to handle execution of TUPKEYREQ + ATTRINFO.
//
// Module Execution Manager
//
// The TUPKEYREQ signal is central to this block. This signal is used
// by everybody that needs to read data residing in DBTUP. The data is
// read using an interpreter approach.
//
// Operations only needing to read execute a simplified version of the
// interpreter where the only instruction is read Attribute to send.
// Operations only needing to update the record (insert or update)
// execute a simplified version of the interpreter where the only
// instruction is write Attribute.
//
// Currently TUPKEYREQ is used in the following situations.
// 1) Normal transaction execution. Can be any of the types described
//    below.
// 2) Execution of fragment redo log during system restart.
//    In this situation there will only be normal updates, inserts
//    and deletes performed.
// 3) A special type of normal transaction execution is to write the
//    records arriving from the primary replica in the node restart
//    processing. This will always be normal write operations which
//    are translated to inserts or updates before arriving to TUP.
// 4) Scan processing. The scan processing will use normal reads or
//    interpreted reads in their execution. There will be one TUPKEYREQ
//    signal for each record processed.
// 5) Copy fragment processing. This is a special type of scan used in the
//    primary replica at system restart. It reads the entire reads and
//    converts those to writes to the starting node. In this special case
//    LQH acts as an API node and receives also the ATTRINFO sent in the
//    TRANSID_AI signals.
//
// Signal Diagram:
//
// In Signals:
// -----------
//
// ---> TUPKEYREQ
// A single TUPKEYREQ is received.  The TUPKEYREQ can contain an I-value
// for a long section containing AttrInfo words.  Delete requests usually
// contain no AttrInfo, and requests referencing a stored procedure (e.g.
// scan originated requests) do not contain AttrInfo.
// 
// The total size of the ATTRINFO is not allowed to be more than 16384 words.
// There is always one and only one TUPKEYREQ.
//
// Response Signals (successful case):
//
// Simple/Dirty Read Operation
// ---------------------------
//
// <---- TRANSID_AI (to API)
// ...
// <---- TRANSID_AI (to API)
// <---- READCONF   (to API)
// <---- TUPKEYCONF (to LQH)
// There is always exactly one READCONF25 sent last. The number of
// TRANSID_AI is dependent on how much that was read. The maximum size
// of the ATTRINFO sent back is 16384 words. The signals are sent
// directly to the application with an address provided by the
// TUPKEYREQ signal.
// A positive response signal is also sent to LQH.
//
// Normal Read Operation
// ---------------------
//
// <---- TRANSID_AI (to API)
// ...
// <---- TRANSID_AI (to API)
// <---- TUPKEYCONF (to LQH)
// The number of TRANSID_AI is dependent on how much that was read.
// The maximum size of the ATTRINFO sent back is 16384 words. The
// signals are sent directly to the application with an address
// provided by the TUPKEYREQ signal.
// A positive response signal is also sent to LQH.
//
// Normal update/insert/delete operation
// -------------------------------------
//
// <---- TUPKEYCONF
// After successful updating of the tuple LQH is informed of this.
//
// Delete with read
// ----------------
//
// Will behave as a normal read although it also prepares the
// deletion of the tuple.
//
// Interpreted Update
// ------------------
//
// <---- TRANSID_AI (to API)
// ...
// <---- TRANSID_AI (to API)
// <---- TUP_ATTRINFO (to LQH)
// ...
// <---- TUP_ATTRINFO (to LQH)
// <---- TUPKEYCONF (to LQH)
//
// The interpreted Update contains five sections:
// The first section performs read Attribute operations
// that send results back to the API.
//
// The second section executes the interpreted program
// where data from attributes can be updated and it
// can also read attribute values into the registers.
//
// The third section performs unconditional updates of
// attributes.
//
// The fourth section can read the attributes to be sent to the
// API after updating the record.
//
// The fifth section contains subroutines used by the interpreter
// in the second section.
//
// All types of interpreted programs contains the same five sections.
// The only difference is that only interpreted updates can update
// attributes. Interpreted inserts are not allowed.
//
// Interpreted Updates have to send back the information about the
// attributes they have updated. This information will be shipped to
// the log and also to any other replicas. Thus interpreted updates
// are only performed in the primary replica. The fragment redo log
// in LQH will contain information so that normal update/inserts/deletes
// can be performed using TUPKEYREQ.
//
// Interpreted Read
// ----------------
//
// From a signalling point of view the Interpreted Read behaves as
// as a Normal Read. The interpreted Read is often used by Scan's.
//
// Interpreted Delete
// ------------------
//
// <---- TUPKEYCONF
// After successful prepartion to delete the tuple LQH is informed
// of this.
//
// Interpreted Delete with Read
// ----------------------------
//
// From a signalling point of view an interpreted delete with read
// behaves as a normal read.
//
// Continuation after successful case:
//
// After a read of any kind the operation record is ready to be used
// again by a new operation.
//
// Any updates, inserts or deletes waits for either of two messages.
// A commit specifying that the operation is to be performed for real
// or an abort specifying that the operation is to be rolled back and
// the record to be restored in its original format.
// 
// This is handled by the module Transaction Manager.
//
// Response Signals (unsuccessful case):
//
// <---- TUPKEYREF (to LQH)
// A signal is sent back to LQH informing about the unsuccessful
// operation. In this case TUP waits for an abort signal to arrive
// before the operation record is ready for the next operation.
// This is handled by the Transaction Manager.
//------------------------------------------------------------------
//------------------------------------------------------------------

// *****************************************************************
// Signal Reception methods.
// *****************************************************************
//------------------------------------------------------------------
//------------------------------------------------------------------
public:
  bool execTUPKEYREQ(Signal* signal);
  /**
   * Prepare for execTUPKEYREQ by prefetching row and preparing
   * some variables as part of row address calculation.
   */
  void prepareTUPKEYREQ(Uint32 page_id,
                        Uint32 page_idx,
                        Uint32 frag_id);
private:
  void disk_page_load_callback(Signal*, Uint32 op, Uint32 page);
  void disk_page_load_scan_callback(Signal*, Uint32 op, Uint32 page);

private:

// Trigger signals
//------------------------------------------------------------------
//------------------------------------------------------------------
  void execCREATE_TRIG_IMPL_REQ(Signal* signal);

//------------------------------------------------------------------
//------------------------------------------------------------------
  void execDROP_TRIG_IMPL_REQ(Signal* signal);

  /**
   * Deferred triggers execute when execFIRE_TRIG_REQ
   *   is called
   */
  void execFIRE_TRIG_REQ(Signal* signal);

// *****************************************************************
// Setting up the environment for reads, inserts, updates and deletes.
// *****************************************************************
//------------------------------------------------------------------
//------------------------------------------------------------------
  int handleReadReq(Signal* signal,
                    Operationrec* regOperPtr,
                    Tablerec* regTabPtr,
                    KeyReqStruct* req_struct);

//------------------------------------------------------------------
//------------------------------------------------------------------
  int handleUpdateReq(Signal* signal,
                      Operationrec* regOperPtr,
                      Fragrecord* regFragPtr,
                      Tablerec* regTabPtr,
                      KeyReqStruct* req_struct,
		      bool disk);

//------------------------------------------------------------------
//------------------------------------------------------------------
  int handleInsertReq(Signal* signal,
                      Ptr<Operationrec> regOperPtr,
                      Ptr<Fragrecord>,
                      Tablerec* regTabPtr,
                      KeyReqStruct* req_struct,
                      Local_key ** accminupdateptr);

//------------------------------------------------------------------
//------------------------------------------------------------------
  int handleDeleteReq(Signal* signal,
                      Operationrec* regOperPtr,
                      Fragrecord* regFragPtr,
                      Tablerec* regTabPtr,
                      KeyReqStruct* req_struct,
		      bool disk);

  int handleRefreshReq(Signal* signal,
                       Ptr<Operationrec>,
                       Ptr<Fragrecord>,
                       Tablerec*,
                       KeyReqStruct*,
                       bool disk);

//------------------------------------------------------------------
//------------------------------------------------------------------
  int  updateStartLab(Signal* signal,
                      Operationrec* regOperPtr,
                      Fragrecord* regFragPtr,
                      Tablerec* regTabPtr,
                      KeyReqStruct* req_struct);

// *****************************************************************
// Interpreter Handling methods.
// *****************************************************************

//------------------------------------------------------------------
//------------------------------------------------------------------
  int interpreterStartLab(Signal* signal,
                          KeyReqStruct *req_struct);

//------------------------------------------------------------------
//------------------------------------------------------------------
  Uint32 brancher(Uint32, Uint32);
  int interpreterNextLab(Signal* signal,
                         KeyReqStruct *req_struct,
                         Uint32* logMemory,
                         Uint32* mainProgram,
                         Uint32 TmainProgLen,
                         Uint32* subroutineProg,
                         Uint32 TsubroutineLen,
			 Uint32 * tmpArea,
			 Uint32 tmpAreaSz);

  const Uint32 * lookupInterpreterParameter(Uint32 paramNo,
                                            const Uint32 * subptr,
                                            Uint32 sublen) const;

// *****************************************************************
// Signal Sending methods.
// *****************************************************************
//------------------------------------------------------------------
//------------------------------------------------------------------
  void sendReadAttrinfo(Signal* signal,
                        KeyReqStruct *req_struct,
                        Uint32 TnoOfData);

//------------------------------------------------------------------
//------------------------------------------------------------------
  int sendLogAttrinfo(Signal* signal,
                      KeyReqStruct *req_struct,
                      Uint32 TlogSize,
                      Operationrec * regOperPtr);

//------------------------------------------------------------------
//------------------------------------------------------------------
  void returnTUPKEYCONF(Signal* signal,
                        KeyReqStruct *req_struct,
                        Operationrec * regOperPtr,
                        TransState trans_state);

//------------------------------------------------------------------
//------------------------------------------------------------------
// *****************************************************************
// The methods that perform the actual read and update of attributes
// in the tuple.
// *****************************************************************
//------------------------------------------------------------------
//------------------------------------------------------------------
  int readAttributes(KeyReqStruct* req_struct,
                     const Uint32*  inBuffer,
                     Uint32   inBufLen,
                     Uint32*  outBuffer,
                     Uint32   TmaxRead,
                     bool     xfrmFlag);

//------------------------------------------------------------------
//------------------------------------------------------------------
  int updateAttributes(KeyReqStruct *req_struct,
                       Uint32*     inBuffer,
                       Uint32      inBufLen);

//------------------------------------------------------------------
//------------------------------------------------------------------
  bool readFixedSizeTHOneWordNotNULL(Uint8* outBuffer,
                                     KeyReqStruct *req_struct,
                                     AttributeHeader* ahOut,
                                     Uint32  attrDes2);

//------------------------------------------------------------------
//------------------------------------------------------------------
  bool updateFixedSizeTHOneWordNotNULL(Uint32* inBuffer,
                                       KeyReqStruct *req_struct,
                                       Uint32  attrDes2);

//------------------------------------------------------------------
//------------------------------------------------------------------
  bool readFixedSizeTHTwoWordNotNULL(Uint8* outBuffer,
                                     KeyReqStruct *req_struct,
                                     AttributeHeader* ahOut,
                                     Uint32  attrDes2);

//------------------------------------------------------------------
//------------------------------------------------------------------
  bool updateFixedSizeTHTwoWordNotNULL(Uint32* inBuffer,
                                       KeyReqStruct *req_struct,
                                       Uint32  attrDes2);

//------------------------------------------------------------------
//------------------------------------------------------------------
  bool readFixedSizeTHManyWordNotNULL(Uint8* outBuffer,
                                      KeyReqStruct *req_struct,
                                      AttributeHeader* ahOut,
                                      Uint32  attrDes2);

//------------------------------------------------------------------
//------------------------------------------------------------------
  bool fixsize_updater(Uint32* inBuffer,
                       KeyReqStruct *req_struct,
                       Uint32  attrDes2,
                       Uint32 *dst_ptr,
                       Uint32 updateOffset,
                       Uint32 checkOffset);
  bool updateFixedSizeTHManyWordNotNULL(Uint32* inBuffer,
                                        KeyReqStruct *req_struct,
                                        Uint32  attrDes2);

//------------------------------------------------------------------
//------------------------------------------------------------------
  bool readFixedSizeTHOneWordNULLable(Uint8* outBuffer,
                                      KeyReqStruct *req_struct,
                                      AttributeHeader* ahOut,
                                      Uint32  attrDes2);

//------------------------------------------------------------------
//------------------------------------------------------------------
  bool updateFixedSizeTHOneWordNULLable(Uint32* inBuffer,
                                        KeyReqStruct *req_struct,
                                        Uint32  attrDes2);

//------------------------------------------------------------------
//------------------------------------------------------------------
  bool readFixedSizeTHTwoWordNULLable(Uint8* outBuffer,
                                      KeyReqStruct *req_struct,
                                      AttributeHeader* ahOut,
                                      Uint32  attrDes2);

//------------------------------------------------------------------
//------------------------------------------------------------------
  bool updateFixedSizeTHTwoWordNULLable(Uint32* inBuffer,
                                        KeyReqStruct *req_struct,
                                        Uint32  attrDes2);

//------------------------------------------------------------------
//------------------------------------------------------------------
  bool readFixedSizeTHManyWordNULLable(Uint8* outBuffer,
                                       KeyReqStruct *req_struct,
                                       AttributeHeader* ahOut,
                                       Uint32  attrDes2);

//------------------------------------------------------------------
//------------------------------------------------------------------
  bool readFixedSizeTHZeroWordNULLable(Uint8* outBuffer,
                                       KeyReqStruct *req_struct,
                                       AttributeHeader* ahOut,
                                       Uint32  attrDes2);
//------------------------------------------------------------------
//------------------------------------------------------------------
  bool updateFixedSizeTHManyWordNULLable(Uint32* inBuffer,
                                         KeyReqStruct *req_struct,
                                         Uint32  attrDes2);

//------------------------------------------------------------------
//------------------------------------------------------------------
  bool varsize_reader(Uint8* out_buffer,
                      KeyReqStruct *req_struct,
                      AttributeHeader* ah_out,
                      Uint32  attr_des2,
                      const void* src_ptr,
                      Uint32 vsize_in_bytes);
  
  bool xfrm_reader(Uint8* out_buffer,
                   KeyReqStruct *req_struct,
                   AttributeHeader* ah_out,
                   Uint32  attr_des2,
                   const void* src_ptr,
                   Uint32 srcBytes);

  bool bits_reader(Uint8* out_buffer,
                   KeyReqStruct *req_struct,
                   AttributeHeader* ah_out,
                   const Uint32* bm_ptr, Uint32 bm_len,
                   Uint32 bitPos, Uint32 bitCnt);
  
  bool varsize_updater(Uint32* in_buffer,
                       KeyReqStruct *req_struct,
                       char *var_data_start,
                       Uint32 var_attr_pos,
                       Uint16 *len_offset_ptr,
                       Uint32 check_offset);
//------------------------------------------------------------------
//------------------------------------------------------------------
  bool readVarSizeNotNULL(Uint8* outBuffer,
                          KeyReqStruct *req_struct,
                          AttributeHeader* ahOut,
                          Uint32  attrDes2);

//------------------------------------------------------------------
//------------------------------------------------------------------
  bool updateVarSizeNotNULL(Uint32* inBuffer,
                            KeyReqStruct *req_struct,
                            Uint32  attrDes2);

//------------------------------------------------------------------
//------------------------------------------------------------------
  bool readVarSizeNULLable(Uint8* outBuffer,
                           KeyReqStruct *req_struct,
                           AttributeHeader* ahOut,
                           Uint32  attrDes2);

//------------------------------------------------------------------
//------------------------------------------------------------------
  bool updateVarSizeNULLable(Uint32* inBuffer,
                             KeyReqStruct *req_struct,
                             Uint32  attrDes2);

//------------------------------------------------------------------
//------------------------------------------------------------------
  bool readDynFixedSizeNotNULL(Uint8* outBuffer,
                               KeyReqStruct *req_struct,
                               AttributeHeader* ahOut,
                               Uint32  attrDes2);
  bool readDynFixedSizeNULLable(Uint8* outBuffer,
                                KeyReqStruct *req_struct,
                                AttributeHeader* ahOut,
                                Uint32  attrDes2);
  bool readDynFixedSizeExpandedNotNULL(Uint8* outBuffer,
                                       KeyReqStruct *req_struct,
                                       AttributeHeader* ahOut,
                                       Uint32  attrDes2);
  bool readDynFixedSizeShrunkenNotNULL(Uint8* outBuffer,
                                       KeyReqStruct *req_struct,
                                       AttributeHeader* ahOut,
                                       Uint32  attrDes2);
  bool readDynFixedSizeExpandedNULLable(Uint8* outBuffer,
                                        KeyReqStruct *req_struct,
                                        AttributeHeader* ahOut,
                                        Uint32  attrDes2);
  bool readDynFixedSizeShrunkenNULLable(Uint8* outBuffer,
                                        KeyReqStruct *req_struct,
                                        AttributeHeader* ahOut,
                                        Uint32  attrDes2);

//------------------------------------------------------------------
//------------------------------------------------------------------
  bool updateDynFixedSizeNotNULL(Uint32* inBuffer,
                                 KeyReqStruct *req_struct,
                                 Uint32  attrDes2);
  bool updateDynFixedSizeNULLable(Uint32* inBuffer,
                                  KeyReqStruct *req_struct,
                                  Uint32  attrDes2);

//------------------------------------------------------------------
//------------------------------------------------------------------
  bool readDynBigFixedSizeNotNULL(Uint8* outBuffer,
                                  KeyReqStruct *req_struct,
                                  AttributeHeader* ahOut,
                                  Uint32  attrDes2);
  bool readDynBigFixedSizeNULLable(Uint8* outBuffer,
                                   KeyReqStruct *req_struct,
                                   AttributeHeader* ahOut,
                                   Uint32  attrDes2);
  bool readDynBigFixedSizeExpandedNotNULL(Uint8* outBuffer,
                                          KeyReqStruct *req_struct,
                                          AttributeHeader* ahOut,
                                          Uint32  attrDes2);
  bool readDynBigFixedSizeShrunkenNotNULL(Uint8* outBuffer,
                                          KeyReqStruct *req_struct,
                                          AttributeHeader* ahOut,
                                          Uint32  attrDes2);
  bool readDynBigFixedSizeExpandedNULLable(Uint8* outBuffer,
                                           KeyReqStruct *req_struct,
                                           AttributeHeader* ahOut,
                                           Uint32  attrDes2);
  bool readDynBigFixedSizeShrunkenNULLable(Uint8* outBuffer,
                                           KeyReqStruct *req_struct,
                                           AttributeHeader* ahOut,
                                           Uint32  attrDes2);

//------------------------------------------------------------------
//------------------------------------------------------------------
  bool updateDynBigFixedSizeNotNULL(Uint32* inBuffer,
                                    KeyReqStruct *req_struct,
                                    Uint32  attrDes2);
  bool updateDynBigFixedSizeNULLable(Uint32* inBuffer,
                                     KeyReqStruct *req_struct,
                                     Uint32  attrDes2);

//------------------------------------------------------------------
//------------------------------------------------------------------
  bool readDynBitsNotNULL(Uint8* outBuffer,
                          KeyReqStruct *req_struct,
                          AttributeHeader* ahOut,
                          Uint32  attrDes2);
  bool readDynBitsNULLable(Uint8* outBuffer,
                           KeyReqStruct *req_struct,
                           AttributeHeader* ahOut,
                           Uint32  attrDes2);
  bool readDynBitsExpandedNotNULL(Uint8* outBuffer,
                                  KeyReqStruct *req_struct,
                                  AttributeHeader* ahOut,
                                  Uint32  attrDes2);
  bool readDynBitsShrunkenNotNULL(Uint8* outBuffer,
                                  KeyReqStruct *req_struct,
                                  AttributeHeader* ahOut,
                                  Uint32  attrDes2);
  bool readDynBitsExpandedNULLable(Uint8* outBuffer,
                                   KeyReqStruct *req_struct,
                                   AttributeHeader* ahOut,
                                   Uint32  attrDes2);
  bool readDynBitsShrunkenNULLable(Uint8* outBuffer,
                                   KeyReqStruct *req_struct,
                                   AttributeHeader* ahOut,
                                   Uint32  attrDes2);

//------------------------------------------------------------------
//------------------------------------------------------------------
  bool updateDynBitsNotNULL(Uint32* inBuffer,
                            KeyReqStruct *req_struct,
                            Uint32  attrDes2);
  bool updateDynBitsNULLable(Uint32* inBuffer,
                             KeyReqStruct *req_struct,
                             Uint32  attrDes2);

//------------------------------------------------------------------
//------------------------------------------------------------------
  bool readDynVarSizeNotNULL(Uint8* outBuffer,
                             KeyReqStruct *req_struct,
                             AttributeHeader* ahOut,
                             Uint32  attrDes2);
  bool readDynVarSizeNULLable(Uint8* outBuffer,
                              KeyReqStruct *req_struct,
                              AttributeHeader* ahOut,
                              Uint32  attrDes2);
  bool readDynVarSizeExpandedNotNULL(Uint8* outBuffer,
                                     KeyReqStruct *req_struct,
                                     AttributeHeader* ahOut,
                                     Uint32  attrDes2);
  bool readDynVarSizeShrunkenNotNULL(Uint8* outBuffer,
                                     KeyReqStruct *req_struct,
                                     AttributeHeader* ahOut,
                                     Uint32  attrDes2);
  bool readDynVarSizeExpandedNULLable(Uint8* outBuffer,
                                      KeyReqStruct *req_struct,
                                      AttributeHeader* ahOut,
                                      Uint32  attrDes2);
  bool readDynVarSizeShrunkenNULLable(Uint8* outBuffer,
                                      KeyReqStruct *req_struct,
                                      AttributeHeader* ahOut,
                                      Uint32  attrDes2);

//------------------------------------------------------------------
//------------------------------------------------------------------
  bool updateDynVarSizeNotNULL(Uint32* inBuffer,
                               KeyReqStruct *req_struct,
                               Uint32  attrDes2);
  bool updateDynVarSizeNULLable(Uint32* inBuffer,
                                KeyReqStruct *req_struct,
                                Uint32  attrDes2);

  bool readCharNotNULL(Uint8* outBuffer,
                       KeyReqStruct *req_struct,
                       AttributeHeader* ahOut,
                       Uint32  attrDes2);

  bool readCharNULLable(Uint8* outBuffer,
                        KeyReqStruct *req_struct,
                        AttributeHeader* ahOut,
                        Uint32  attrDes2);

  bool readBitsNULLable(Uint8* outBuffer, KeyReqStruct *req_struct, AttributeHeader*, Uint32);
  bool updateBitsNULLable(Uint32* inBuffer, KeyReqStruct *req_struct, Uint32);
  bool readBitsNotNULL(Uint8* outBuffer, KeyReqStruct *req_struct, AttributeHeader*, Uint32);
  bool updateBitsNotNULL(Uint32* inBuffer, KeyReqStruct *req_struct, Uint32);

  bool updateFixedNULLable(Uint32* inBuffer, KeyReqStruct *req_struct, Uint32);
  bool updateFixedNotNull(Uint32* inBuffer, KeyReqStruct *req_struct, Uint32);

  bool updateVarNULLable(Uint32* inBuffer, KeyReqStruct *req_struct, Uint32);
  bool updateVarNotNull(Uint32* inBuffer, KeyReqStruct *req_struct, Uint32);


  bool readDiskFixedSizeNotNULL(Uint8* outBuffer,
				KeyReqStruct *req_struct,
				AttributeHeader* ahOut,
				Uint32  attrDes2);
  
  bool readDiskFixedSizeNULLable(Uint8* outBuffer,
				 KeyReqStruct *req_struct,
				 AttributeHeader* ahOut,
				 Uint32  attrDes2);

  bool readDiskVarAsFixedSizeNotNULL(Uint8* outBuffer,
				KeyReqStruct *req_struct,
				AttributeHeader* ahOut,
				Uint32  attrDes2);
  
  bool readDiskVarAsFixedSizeNULLable(Uint8* outBuffer,
				 KeyReqStruct *req_struct,
				 AttributeHeader* ahOut,
				 Uint32  attrDes2);
  bool readDiskVarSizeNULLable(Uint8*, KeyReqStruct*, AttributeHeader*,Uint32);
  bool readDiskVarSizeNotNULL(Uint8*, KeyReqStruct*, AttributeHeader*, Uint32);

  bool updateDiskFixedSizeNULLable(Uint32*, KeyReqStruct*, Uint32);
  bool updateDiskFixedSizeNotNULL(Uint32*, KeyReqStruct*, Uint32);

  bool updateDiskVarAsFixedSizeNULLable(Uint32*, KeyReqStruct*, Uint32);
  bool updateDiskVarAsFixedSizeNotNULL(Uint32*, KeyReqStruct*, Uint32);

  bool updateDiskVarSizeNULLable(Uint32*, KeyReqStruct *, Uint32);
  bool updateDiskVarSizeNotNULL(Uint32*, KeyReqStruct *, Uint32);
  
  bool readDiskBitsNULLable(Uint8*, KeyReqStruct*, AttributeHeader*, Uint32);
  bool readDiskBitsNotNULL(Uint8*, KeyReqStruct*, AttributeHeader*, Uint32);
  bool updateDiskBitsNULLable(Uint32*, KeyReqStruct*, Uint32);
  bool updateDiskBitsNotNULL(Uint32*, KeyReqStruct*, Uint32);


  /* Alter table methods. */
  void handleAlterTablePrepare(Signal *, const AlterTabReq *, const Tablerec *);
  void handleAlterTableCommit(Signal *, const AlterTabReq *, Tablerec *);
  void handleAlterTableComplete(Signal *, const AlterTabReq *, Tablerec *);
  void handleAlterTableAbort(Signal *, const AlterTabReq *, const Tablerec *);
  void sendAlterTabRef(Signal *signal, Uint32 errorCode);
  void sendAlterTabConf(Signal *, Uint32 clientData=RNIL);

  void handleCharsetPos(Uint32 csNumber, CHARSET_INFO** charsetArray,
                        Uint32 noOfCharsets,
                        Uint32 & charsetIndex, Uint32 & attrDes2);
  Uint32 computeTableMetaData(Tablerec *regTabPtr);

//------------------------------------------------------------------
//------------------------------------------------------------------
  bool nullFlagCheck(KeyReqStruct *req_struct, Uint32  attrDes2);
  bool disk_nullFlagCheck(KeyReqStruct *req_struct, Uint32 attrDes2);
  int read_pseudo(const Uint32 *, Uint32, KeyReqStruct*, Uint32*);
  Uint32 read_packed(const Uint32 *, Uint32, KeyReqStruct*, Uint32*);
  Uint32 update_packed(KeyReqStruct*, const Uint32* src);

  Uint32 read_lcp(const Uint32 *, Uint32, KeyReqStruct*, Uint32*);
  void update_lcp(KeyReqStruct *req_struct, const Uint32* src, Uint32 len);

  void flush_read_buffer(KeyReqStruct *, const Uint32* outBuf,
			 Uint32 resultRef, Uint32 resultData, Uint32 routeRef);
public:
  /**
   * Used by Restore...
   */
  Uint32 read_lcp_keys(Uint32, const Uint32 * src, Uint32 len, Uint32 *dst);
private:

//------------------------------------------------------------------
//------------------------------------------------------------------
  void setUpQueryRoutines(Tablerec* regTabPtr);

// *****************************************************************
// Service methods.
// *****************************************************************
  TransState get_trans_state(Operationrec * const);
  void set_trans_state(Operationrec * const, TransState);
  TupleState get_tuple_state(Operationrec * const);
  void set_tuple_state(Operationrec * const, TupleState);
  Uint32 get_frag_page_id(Uint32 real_page_id);
  Uint32 get_fix_page_offset(Uint32 page_index, Uint32 tuple_size);

  Uint32 decr_tup_version(Uint32 tuple_version);
  void update_change_mask_info(const Tablerec*, ChangeMask* dst, const Uint32*src);
  void set_change_mask_info(const Tablerec*, ChangeMask* dst);
  void clear_change_mask_info(const Tablerec*, ChangeMask* dst);
  void copy_change_mask_info(const Tablerec*, ChangeMask* dst, const ChangeMask * src);
  void set_commit_change_mask_info(const Tablerec*,
                                   KeyReqStruct*,
                                   const Operationrec*);

//------------------------------------------------------------------
//------------------------------------------------------------------
  void copyAttrinfo(Operationrec * regOperPtr, Uint32*  inBuffer, 
                    Uint32 expectedLen, Uint32 attrInfoIVal);

//------------------------------------------------------------------
//------------------------------------------------------------------
  void initOpConnection(Operationrec* regOperPtr);

//------------------------------------------------------------------
//------------------------------------------------------------------
  void initOperationrec(Signal* signal);

//------------------------------------------------------------------
//------------------------------------------------------------------
  int getStoredProcAttrInfo(Uint32 storedId,
                            KeyReqStruct* req_struct,
                            Uint32& attrInfoIVal);

//------------------------------------------------------------------
//------------------------------------------------------------------
  bool insertActiveOpList(OperationrecPtr, KeyReqStruct* req_struct);

//------------------------------------------------------------------
//------------------------------------------------------------------

  int  store_default_record(const TablerecPtr& regTabPtr);
  bool  receive_defvalue(Signal* signal, const TablerecPtr& regTabPtr);
//------------------------------------------------------------------
//------------------------------------------------------------------
  void bufferTRANSID_AI(Signal* signal, BlockReference aRef, 
                        const Uint32 *dataBuf,
                        Uint32 lenOfData);

  void sendAPI_TRANSID_AI(Signal* signal,
                          BlockReference recBlockRef,
                          const Uint32 *dataBuf,
                          Uint32 lenOfData);

//------------------------------------------------------------------
// Trigger handling routines
//------------------------------------------------------------------
  TupTriggerData_list*
  findTriggerList(Tablerec* table,
                  TriggerType::Value ttype,
                  TriggerActionTime::Value ttime,
                  TriggerEvent::Value tevent);

  bool createTrigger(Tablerec*, const CreateTrigImplReq*, const AttributeMask&);

  Uint32 dropTrigger(Tablerec* table,
		     const DropTrigImplReq* req,
		     BlockNumber sender);

  Uint32 getOldTriggerId(const TupTriggerData*, Uint32 op);

  void
  checkImmediateTriggersAfterInsert(KeyReqStruct *req_struct,
                                    Operationrec* regOperPtr, 
                                    Tablerec* tablePtr,
                                    bool disk);

  void
  checkImmediateTriggersAfterUpdate(KeyReqStruct *req_struct,
                                    Operationrec* regOperPtr, 
                                    Tablerec* tablePtr,
                                    bool disk);

  void
  checkImmediateTriggersAfterDelete(KeyReqStruct *req_struct,
                                    Operationrec* regOperPtr, 
                                    Tablerec* tablePtr,
                                    bool disk);

  void checkDeferredTriggers(KeyReqStruct *req_struct,
                             Operationrec* regOperPtr,
                             Tablerec* regTablePtr,
                             bool disk);

  void checkDetachedTriggers(KeyReqStruct *req_struct,
                             Operationrec* regOperPtr,
                             Tablerec* regTablePtr,
                             bool disk,
                             Uint32 diskPagePtrI);

  void fireImmediateTriggers(KeyReqStruct *req_struct,
                             TupTriggerData_list& triggerList,
                             Operationrec* regOperPtr,
                             bool disk);

  void checkDeferredTriggersDuringPrepare(KeyReqStruct *req_struct,
                                          TupTriggerData_list& triggerList,
                                          Operationrec* const regOperPtr,
                                          bool disk);
  void fireDeferredTriggers(KeyReqStruct *req_struct,
                            TupTriggerData_list& triggerList,
                            Operationrec* const regOperPtr,
                            bool disk);

  void fireDeferredConstraints(KeyReqStruct *req_struct,
                               TupTriggerData_list& triggerList,
                               Operationrec* const regOperPtr,
                               bool disk);

  void fireDetachedTriggers(KeyReqStruct *req_struct,
                            TupTriggerData_list& triggerList,
                            Operationrec* regOperPtr,
                            bool disk,
                            Uint32 diskPagePtrI);

  void executeTrigger(KeyReqStruct *req_struct,
                      TupTriggerData* trigPtr, 
                      Operationrec* regOperPtr,
                      bool disk);

  bool check_fire_trigger(const Fragrecord*,
                          const TupTriggerData*,
                          const KeyReqStruct*,
                          const Operationrec*) const;

  bool check_fire_reorg(const KeyReqStruct *, Fragrecord::FragState) const;
  bool check_fire_fully_replicated(const KeyReqStruct *,
                                   Fragrecord::FragState) const;
  bool check_fire_suma(const KeyReqStruct *,
                       const Operationrec*,
                       const Fragrecord*) const;

  bool readTriggerInfo(TupTriggerData* trigPtr,
                       Operationrec* regOperPtr,
                       KeyReqStruct * req_struct,
                       Fragrecord* regFragPtr,
                       Uint32* keyBuffer,
                       Uint32& noPrimKey,
                       Uint32* afterBuffer,
                       Uint32& noAfterWords,
                       Uint32* beforeBuffer,
                       Uint32& noBeforeWords,
                       bool disk);
  
  void sendTrigAttrInfo(Signal*        signal, 
                        Uint32*        data, 
                        Uint32         dataLen,
                        bool           executeDirect,
                        BlockReference receiverReference);

  Uint32 setAttrIds(Bitmask<MAXNROFATTRIBUTESINWORDS>& attributeMask, 
                    Uint32 noOfAttributes, 
                    Uint32* inBuffer);

  bool primaryKey(Tablerec* const, Uint32);

  // these set terrorCode and return non-zero on error

  int executeTuxInsertTriggers(Signal* signal, 
                               Operationrec* regOperPtr,
                               Fragrecord* regFragPtr,
                               Tablerec* regTabPtr);

  int executeTuxUpdateTriggers(Signal* signal, 
                               Operationrec* regOperPtr,
                               Fragrecord* regFragPtr,
                               Tablerec* regTabPtr);

  int executeTuxDeleteTriggers(Signal* signal, 
                               Operationrec* regOperPtr,
                               Fragrecord* regFragPtr,
                               Tablerec* regTabPtr);

  int addTuxEntries(Signal* signal,
                    Operationrec* regOperPtr,
                    Tablerec* regTabPtr);

  // these crash the node on error

  void executeTuxCommitTriggers(Signal* signal, 
                                Operationrec* regOperPtr,
                                Fragrecord* regFragPtr,
                                Tablerec* regTabPtr);

  void executeTuxAbortTriggers(Signal* signal, 
                               Operationrec* regOperPtr,
                               Fragrecord* regFragPtr,
                               Tablerec* regTabPtr);

  void removeTuxEntries(Signal* signal,
                        Tablerec* regTabPtr);

  void ndbmtd_buffer_suma_trigger(Signal* signal, Uint32 len,
                                  LinearSectionPtr ptr[]);
  void flush_ndbmtd_suma_buffer(Signal*);

  struct SumaTriggerBuffer
  {
    SumaTriggerBuffer() { m_out_of_memory = 0;m_pageId = RNIL; m_freeWords = 0;}
    Uint32 m_out_of_memory;
    Uint32 m_pageId;
    Uint32 m_freeWords;
  } m_suma_trigger_buffer;

// *****************************************************************
// Error Handling routines.
// *****************************************************************
//------------------------------------------------------------------
//------------------------------------------------------------------
  int TUPKEY_abort(KeyReqStruct*, int error_type);

//------------------------------------------------------------------
//------------------------------------------------------------------
  void tupkeyErrorLab(KeyReqStruct*);
  void do_tup_abortreq(Signal*, Uint32 flags);
  void do_tup_abort_operation(Signal*, Tuple_header *,
                              Operationrec*,
                              Fragrecord*,
                              Tablerec*);

//------------------------------------------------------------------
//------------------------------------------------------------------
// Methods to handle execution of TUP_COMMITREQ + TUP_ABORTREQ.
//
// Module Transaction Manager
//
// The Transaction Manager module is responsible for the commit
// and abort of operations started by the Execution Manager.
//
// Commit Operation:
// ----------------
//
// Failures in commit processing is not allowed since that would
// leave the database in an unreliable state. Thus the only way
// to handle failures in commit processing is to crash the node.
//
// TUP_COMMITREQ can only be received in the wait state after a
// successful TUPKEYREQ which was not a read operation.
// 
// Commit of Delete:
// -----------------
//
// This will actually perform the deletion of the record unless
// other operations also are connected to the record. In this case
// we will set the delete state on the record that becomes the ownerd
// of the record.
//
// Commit of Update:
// ----------------
//
// We will release the copy record where the original record was kept.
// Also here we will take special care if more operations are updating
// the record simultaneously.
//
// Commit of Insert:
// -----------------
//
// Will simply reset the state of the operation record.
//
// Signal Diagram:
// --->  TUP_COMMITREQ (from LQH)
// <---- TUP_COMMITCONF (to LQH)
//
//
// Abort Operation:
// ----------------
//
// Signal Diagram:
// --->  TUP_ABORTREQ (from LQH)
// <---- TUP_ABORTCONF (to LQH)
//
// Failures in abort processing is not allowed since that would
// leave the database in an unreliable state. Thus the only way
// to handle failures in abort processing is to crash the node.
//
// Abort messages can arrive at any time. It can arrive even before
// anything at all have arrived of the operation. It can arrive after
// receiving a number of ATTRINFO but before TUPKEYREQ has been received.
// It must arrive after that we sent TUPKEYREF in response to TUPKEYREQ
// and finally it can arrive after successfully performing the TUPKEYREQ
// in all cases including the read case.
//------------------------------------------------------------------
//------------------------------------------------------------------

#if 0 
  void checkPages(Fragrecord* regFragPtr);
#endif
  Uint32 convert_byte_to_word_size(Uint32 byte_size)
  {
    return ((byte_size + 3) >> 2);
  }
  Uint32 convert_bit_to_word_size(Uint32 bit_size)
  {
    return ((bit_size + 31) >> 5);
  }

  void prepare_initial_insert(KeyReqStruct*, Operationrec*, Tablerec*);
  void fix_disk_insert_no_mem_insert(KeyReqStruct*, Operationrec*, Tablerec*);
  void setup_fixed_tuple_ref_opt(KeyReqStruct* req_struct);
  void setup_fixed_tuple_ref(KeyReqStruct* req_struct,
			     Operationrec* regOperPtr,
			     Tablerec* regTabPtr);
  void setup_fixed_part(KeyReqStruct* req_struct,
			Operationrec* regOperPtr,
			Tablerec* regTabPtr);
  
  void send_TUPKEYREF(const KeyReqStruct* req_struct);
  void early_tupkey_error(KeyReqStruct*);

  void printoutTuplePage(Uint32 fragid, Uint32 pageid, Uint32 printLimit);

  bool checkUpdateOfPrimaryKey(KeyReqStruct *req_struct,
                               Uint32* updateBuffer,
                               Tablerec* regTabPtr);

  void setNullBits(Uint32*, Tablerec* regTabPtr);
  bool checkNullAttributes(KeyReqStruct * const, Tablerec* const);
  bool find_savepoint(OperationrecPtr& loopOpPtr, Uint32 savepointId);
  bool setup_read(KeyReqStruct* req_struct,
		  Operationrec* regOperPtr,
		  Fragrecord* regFragPtr,
		  Tablerec* regTabPtr,
		  bool disk);
  
  Uint32 calculateChecksum(Tuple_header*, const Tablerec* regTabPtr);
  void setChecksum(Tuple_header*, const Tablerec* regTabPtr);
  void setInvalidChecksum(Tuple_header*, const Tablerec* regTabPtr);
  void updateChecksum(Tuple_header *,
                      const Tablerec *,
                      Uint32 old_header,
                      Uint32 new_header);
  int corruptedTupleDetected(KeyReqStruct*, Tablerec*);

  void complexTrigger(Signal* signal,
                      KeyReqStruct *req_struct,
                      Operationrec* regOperPtr,
                      Fragrecord* regFragPtr,
                      Tablerec* regTabPtr);

  void setTupleStatesSetOpType(Operationrec* regOperPtr,
                               KeyReqStruct *req_struct,
                               Page* pagePtr,
                               Uint32& opType,
                               OperationrecPtr& firstOpPtr);

  void findBeforeValueOperation(OperationrecPtr& befOpPtr,
                                OperationrecPtr firstOpPtr);

  void updateGcpId(KeyReqStruct *req_struct,
                   Operationrec* regOperPtr,
                   Fragrecord* regFragPtr,
                   Tablerec* regTabPtr);

  void setTupleStateOnPreviousOps(Uint32 prevOpIndex);
  void copyMem(Signal* signal, Uint32 sourceIndex, Uint32 destIndex);

  void removeActiveOpList(Operationrec*  const regOperPtr, Tuple_header*);

  void updatePackedList(Uint16 ahostIndex);

  void setUpDescriptorReferences(Uint32 descriptorReference,
                                 Tablerec* regTabPtr,
                                 const Uint32* offset);
  void setupDynDescriptorReferences(Uint32 dynDescr,
                                    Tablerec* const regTabPtr,
                                    const Uint32* offset,
                                    Uint32 ind=0);
  void setUpKeyArray(Tablerec* regTabPtr);
  bool addfragtotab(Tablerec* regTabPtr, Uint32 fragId, Uint32 fragIndex);
  Uint32 get_frag_from_tab(TablerecPtr tabPtr, Uint32 fragId);
  void remove_frag_from_tab(TablerecPtr tabPtr, Uint32 fragId);
  void deleteFragTab(Tablerec* regTabPtr, Uint32 fragId);
  void abortAddFragOp(Signal* signal);
  void releaseTabDescr(Tablerec* regTabPtr);
  void getFragmentrec(FragrecordPtr& regFragPtr, Uint32 fragId, Tablerec* regTabPtr);

  void initialiseRecordsLab(Signal* signal, Uint32 switchData, Uint32, Uint32);
  void initializeCheckpointInfoRec();
  void initializeDiskBufferSegmentRecord();
  void initializeFragoperrec();
  void initializeFragrecord();
  void initializeAlterTabOperation();
  void initializeHostBuffer();
  void initializeLocalLogInfo();
  void initializeOperationrec();
  void initializePendingFileOpenInfoRecord();
  void initializeRestartInfoRec();
  void initializeTablerec();
  void initializeTabDescr();
  void initializeUndoPage();
  void initializeDefaultValuesFrag();

  void initTab(Tablerec* regTabPtr);

  void fragrefuseLab(Signal* signal, FragoperrecPtr fragOperPtr);
  void fragrefuse1Lab(Signal* signal, FragoperrecPtr fragOperPtr);
  void fragrefuse2Lab(Signal* signal, FragoperrecPtr fragOperPtr, FragrecordPtr regFragPtr);
  void fragrefuse3Lab(Signal* signal,
                      FragoperrecPtr fragOperPtr,
                      FragrecordPtr regFragPtr,
                      Tablerec* regTabPtr,
                      Uint32 fragId);
  void fragrefuse4Lab(Signal* signal,
                      FragoperrecPtr fragOperPtr,
                      FragrecordPtr regFragPtr,
                      Tablerec* regTabPtr,
                      Uint32 fragId);
  void addattrrefuseLab(Signal* signal,
                        FragrecordPtr regFragPtr,
                        FragoperrecPtr fragOperPtr,
                        Tablerec* regTabPtr,
                        Uint32 fragId);

  void releaseFragment(Signal*, Uint32, Uint32);
  void drop_fragment_free_var_pages(Signal*);
  void drop_fragment_free_pages(Signal*);
  void drop_fragment_free_extent(Signal*, TablerecPtr, FragrecordPtr, Uint32);
  void drop_fragment_free_extent_log_buffer_callback(Signal*, Uint32, Uint32);
  void drop_fragment_unmap_pages(Signal*, TablerecPtr, FragrecordPtr, Uint32);
  void drop_fragment_unmap_page_callback(Signal* signal, Uint32, Uint32);
  void drop_fragment_fsremove_init(Signal*, TablerecPtr, FragrecordPtr);
  void lcp_open_ctl_file(Signal*, Uint32, Uint32, Uint32, Uint32);
  void lcp_read_ctl_file(Signal*, Uint32, Uint32, Uint32, Uint32, Uint32);
  void lcp_close_ctl_file(Signal*, Uint32, Uint32);
  bool handle_ctl_info(TablerecPtr, FragrecordPtr, Uint32);
  void lcp_read_completed(Signal*, TablerecPtr, FragrecordPtr);
  void drop_fragment_fsremove(Signal*, TablerecPtr, FragrecordPtr);
  void drop_fragment_fsremove_done(Signal*, TablerecPtr, FragrecordPtr);

  // Initialisation
  void initData();
  void initRecords();

  // 2 words for optional GCI64 + AUTHOR info
#define EXTRA_COPY_PROC_WORDS 2
#define MAX_COPY_PROC_LEN (MAX_ATTRIBUTES_IN_TABLE + EXTRA_COPY_PROC_WORDS)


  void deleteScanProcedure(Signal* signal, Operationrec* regOperPtr);
  void allocCopyProcedure();
  void freeCopyProcedure();
  void prepareCopyProcedure(Uint32 numAttrs, Uint16 tableBits);
  void releaseCopyProcedure();
  void copyProcedure(Signal* signal,
                     TablerecPtr regTabPtr,
                     Operationrec* regOperPtr);
  void scanProcedure(Signal* signal,
                     Operationrec* regOperPtr,
                     SectionHandle* handle,
                     bool isCopy);
  void storedProcBufferSeizeErrorLab(Signal* signal,
                                     Operationrec* regOperPtr,
                                     Uint32 storedProcPtr,
                                     Uint32 errorCode);

//-----------------------------------------------------------------------------
// Table Descriptor Memory Manager
//-----------------------------------------------------------------------------

// Public methods
  Uint32 getTabDescrOffsets(Uint32, Uint32, Uint32, Uint32, Uint32*);
  Uint32 getDynTabDescrOffsets(Uint32 MaskSize, Uint32* offset);
  Uint32 allocTabDescr(Uint32 allocSize);
  void releaseTabDescr(Uint32 desc);

  void freeTabDescr(Uint32 retRef, Uint32 retNo, bool normal = true);
  Uint32 getTabDescrWord(Uint32 index);
  void setTabDescrWord(Uint32 index, Uint32 word);

// Private methods
  Uint32 sizeOfReadFunction();
  void   removeTdArea(Uint32 tabDesRef, Uint32 list);
  void   insertTdArea(Uint32 tabDesRef, Uint32 list);
  void   itdaMergeTabDescr(Uint32& retRef, Uint32& retNo, bool normal);
  void   verifytabdes();

  void seizeOpRec(OperationrecPtr& regOperPtr);
  void seizeFragrecord(FragrecordPtr& regFragPtr);
  void seizeFragoperrec(FragoperrecPtr& fragOperPtr);
  void seizeAlterTabOperation(AlterTabOperationPtr& alterTabOpPtr);
  void releaseFragoperrec(FragoperrecPtr fragOperPtr);
  void releaseFragrec(FragrecordPtr);
  void releaseAlterTabOpRec(AlterTabOperationPtr regAlterTabOpPtr);

//----------------------------------------------------------------------------
// Page Memory Manager
//----------------------------------------------------------------------------
  
// Public methods
  void allocConsPages(EmulatedJamBuffer* jamBuf,
                      Uint32 noOfPagesToAllocate,
                      Uint32& noOfPagesAllocated,
                      Uint32& allocPageRef);
  void returnCommonArea(Uint32 retPageRef, Uint32 retNo, bool locked = false);
  void initializePage();

  Uint32 nextHigherTwoLog(Uint32 input);

  Uint32 m_pages_allocated;
  Uint32 m_pages_allocated_max;

//------------------------------------------------------------------------------------------------------
// Page Mapper, convert logical page id's to physical page id's
// The page mapper also handles the pages allocated to the fragment.
//------------------------------------------------------------------------------------------------------
//
// Public methods
  Uint32 getRealpid(Fragrecord* regFragPtr, Uint32 logicalPageId);
  Uint32 getRealpidCheck(Fragrecord* regFragPtr, Uint32 logicalPageId);
  Uint32 getRealpidScan(Fragrecord* regFragPtr,
                        Uint32 logicalPageId,
                        Uint32 **next_ptr,
                        Uint32 **prev_ptr);
  void set_last_lcp_state(Fragrecord*, Uint32, bool);
  void set_last_lcp_state(Uint32*, bool);
  bool get_last_lcp_state(Uint32 *prev_ptr);
  bool get_lcp_scanned_bit(Fragrecord*, Uint32);
  bool get_lcp_scanned_bit(Uint32 *next_ptr);
  //void reset_lcp_scanned_bit(Fragrecord*, Uint32);
  void reset_lcp_scanned_bit(Uint32 *next_ptr);

  Uint32 getNoOfPages(Fragrecord* regFragPtr);
  Uint32 getEmptyPage(Fragrecord* regFragPtr);
  Uint32 allocFragPage(EmulatedJamBuffer* jamBuf,
                       Uint32 * err, 
                       Fragrecord* regFragPtr,
                       Tablerec *regTabPtr);
  Uint32 allocFragPage(Uint32 * err, Tablerec*, Fragrecord*, Uint32 page_no);
  void releaseFragPage(Fragrecord* regFragPtr,
                       Uint32 logicalPageId,
                       PagePtr);
  void rebuild_page_free_list(Signal*);
  Uint32 get_empty_var_page(Fragrecord* frag_ptr);
  void init_page(Fragrecord*, PagePtr, Uint32 page_no);
  
// Private methods
  void errorHandler(Uint32 errorCode);
  Uint32 insert_new_page_into_page_map(EmulatedJamBuffer *jamBuf,
                                       Fragrecord *fragPtrP,
                                       PagePtr pagePtr,
                                       Uint32 noOfPagesAllocated);
  Uint32 remove_first_free_from_page_map(EmulatedJamBuffer *jamBuf,
                                         Fragrecord *fragPtrP,
                                         PagePtr pagePtr);
  void remove_page_id_from_dll(Fragrecord *fragPtrP,
                               Uint32 page_no,
                               Uint32 pagePtrI,
                               Uint32 *ptr);
  void handle_lcp_skip_bit(EmulatedJamBuffer *jamBuf,
                           Fragrecord *fragPtrP,
                           PagePtr pagePtr,
                           Uint32 page_no);
  void handle_new_page(EmulatedJamBuffer *jamBuf,
                       Fragrecord *fragPtrP,
                       Tablerec *tabPtrP,
                       PagePtr pagePtr,
                       Uint32 page_no);

  void record_delete_by_pageid(Signal *signal,
                               Uint32 tableId,
                               Uint32 fragmentId,
                               ScanOp &scan,
                               Uint32 page_no,
                               Uint32 record_size,
                               bool set_scan_state);

  void record_delete_by_rowid(Signal *signal,
                              Uint32 tableId,
                              Uint32 fragmentId,
                              ScanOp &scan,
                              Local_key &key,
                              Uint32 foundGCI,
                              bool set_scan_state);

//---------------------------------------------------------------
// Variable Allocator
// Allocates and deallocates tuples of fixed size on a fragment.
//---------------------------------------------------------------
//
// Public methods

  void init_list_sizes(void);

// Private methods

  Uint32 get_alloc_page(Fragrecord* const, Uint32);
  void update_free_page_list(Fragrecord* const, Ptr<Page>);

#if 0  
  Uint32 calc_free_list(const Tablerec* regTabPtr, Uint32 sz) const {
    return regTabPtr->m_disk_alloc_info.calc_page_free_bits(sz);
  }
#endif

  Uint32 calculate_free_list_impl(Uint32) const ;
  Uint64 calculate_used_var_words(Fragrecord* fragPtr);
  void remove_free_page(Fragrecord*, Var_page*, Uint32);
  void insert_free_page(Fragrecord*, Var_page*, Uint32);

//---------------------------------------------------------------
// Fixed Allocator
// Allocates and deallocates tuples of fixed size on a fragment.
//---------------------------------------------------------------
//
// Public methods
  Uint32* alloc_var_rec(Uint32 * err,
                        Fragrecord*, Tablerec*, Uint32, Local_key*, Uint32*);
  void free_var_rec(Fragrecord*, Tablerec*, Local_key*, Ptr<Page>);
  void free_var_part(Fragrecord*, Tablerec*, Local_key*);
  Uint32* alloc_var_part(Uint32*err,Fragrecord*, Tablerec*, Uint32, Local_key*);
  Uint32 *realloc_var_part(Uint32 * err, Fragrecord*, Tablerec*,
                           PagePtr, Var_part_ref*, Uint32, Uint32);
  
  void move_var_part(Fragrecord* fragPtr, Tablerec* tabPtr, PagePtr pagePtr,
                     Var_part_ref* refptr, Uint32 size);
 
  void free_var_part(Fragrecord* fragPtr, PagePtr pagePtr, Uint32 page_idx);

  void validate_page(Tablerec*, Var_page* page);
  
  Uint32* alloc_fix_rec(EmulatedJamBuffer* jamBuf, Uint32* err,
                        Fragrecord*const, Tablerec*const, Local_key*,
                        Uint32*);
  void free_fix_rec(Fragrecord*, Tablerec*, Local_key*, Fix_page*);
  
  Uint32* alloc_fix_rowid(Uint32 * err,
                          Fragrecord*, Tablerec*, Local_key*, Uint32 *);
  Uint32* alloc_var_rowid(Uint32 * err,
                          Fragrecord*, Tablerec*, Uint32, Local_key*, Uint32*);
// Private methods
  void convertThPage(Fix_page* regPagePtr,
		     Tablerec*,
		     Uint32 mm);

  /**
   * Return offset
   */
  Uint32 alloc_tuple_from_page(Fragrecord* regFragPtr,
			       Fix_page* regPagePtr);
  
//---------------------------------------------------------------
// Temporary variables used for storing commonly used variables
// in certain modules
//---------------------------------------------------------------

  Uint32 c_lcp_scan_op;

// readAttributes and updateAttributes module
//------------------------------------------------------------------------------------------------------
// Common stored variables. Variables that have a valid value always.
//------------------------------------------------------------------------------------------------------
  bool m_immediate_flag; // Temporary variable
  Fragoperrec *fragoperrec;
  Uint32 cfirstfreeFragopr;
  Uint32 cnoOfFragoprec;
  RSS_OP_COUNTER(cnoOfFreeFragoprec);
  RSS_OP_SNAPSHOT(cnoOfFreeFragoprec);

  Fragrecord *fragrecord;
  Uint32 cfirstfreefrag;
  Uint32 cnoOfFragrec;
  RSS_OP_COUNTER(cnoOfFreeFragrec);
  RSS_OP_SNAPSHOT(cnoOfFreeFragrec);
  FragrecordPtr prepare_fragptr;

  /*
   * DefaultValuesFragment is a normal struct Fragrecord.
   * It is TUP block-variable.
   * There is only ONE DefaultValuesFragment shared
   * among all table fragments stored by this TUP block.
  */
  FragrecordPtr DefaultValuesFragment;
  RSS_OP_SNAPSHOT(defaultValueWordsHi);
  RSS_OP_SNAPSHOT(defaultValueWordsLo);

  AlterTabOperation *alterTabOperRec;
  Uint32 cfirstfreeAlterTabOp;
  Uint32 cnoOfAlterTabOps;

  HostBuffer *hostBuffer;

  NdbMutex c_page_map_pool_mutex;
  DynArr256Pool c_page_map_pool;
  Operationrec_pool c_operation_pool;

  bool c_allow_alloc_spare_page;
  Page_pool c_page_pool;

  /* read ahead in pages during disk order scan */
  Uint32 m_max_page_read_ahead;
  
  Tablerec *tablerec;
  Uint32 cnoOfTablerec;

  TableDescriptor *tableDescriptor;
  Uint32 cnoOfTabDescrRec;
  RSS_OP_COUNTER(cnoOfFreeTabDescrRec);
  RSS_OP_SNAPSHOT(cnoOfFreeTabDescrRec);
  TablerecPtr prepare_tabptr;

  TablerecPtr m_curr_tabptr;
  FragrecordPtr m_curr_fragptr;

  PagePtr prepare_pageptr;
  Uint32 *prepare_tuple_ptr;
#ifdef VM_TRACE
  Local_key prepare_orig_local_key;
#endif
  Uint32 prepare_page_no;
  Uint32 prepare_frag_page_id;
  Uint32 prepare_page_idx;
  Uint64 c_debug_count;
  
  Uint32 cdata[32];
  Uint32 cdataPages[16];
  Uint32 cpackedListIndex;
  Uint32 cpackedList[MAX_NODES];
  Uint32 cerrorPackedDelay;
  Uint32 cfreeTdList[16];
  Uint32 clastBitMask;
  Uint32 clblPageCounter;
  Uint32 clblPagesPerTick;
  Uint32 clblPagesPerTickAfterSr;
  BlockReference clqhBlockref;
  Uint32 clqhUserpointer;
  Uint32 cminusOne;
  BlockReference cndbcntrRef;
  BlockReference cownref;
  Uint32 cownNodeId;
  Uint32 czero;
  Uint32 cCopyProcedure;
  Uint32 cCopyLastSeg;
  Uint32 cCopyOverwrite;
  Uint32 cCopyOverwriteLen;

 // A little bit bigger to cover overwrites in copy algorithms (16384 real size).
#define ZATTR_BUFFER_SIZE 16384
  Uint32 clogMemBuffer[ZATTR_BUFFER_SIZE + 16];
  Uint32 coutBuffer[ZATTR_BUFFER_SIZE + 16];
  Uint32 cinBuffer[ZATTR_BUFFER_SIZE + 16];
  Uint32 ctemp_page[ZWORDS_ON_PAGE];
  Uint32 ctemp_var_record[ZWORDS_ON_PAGE];

  // Trigger variables
  Uint32 c_maxTriggersPerTable;
  Uint32 m_max_parallel_index_build;

  Uint32 c_errorInsert4000TableId;
  Uint32 c_min_list_size[MAX_FREE_LIST + 1];
  Uint32 c_max_list_size[MAX_FREE_LIST + 1];

  void initGlobalTemporaryVars();
  void reportMemoryUsage(Signal* signal, int incDec);

  
#ifdef VM_TRACE
  struct Th {
    Uint32 data[1];
  };
  friend class NdbOut& operator<<(NdbOut&, const Operationrec&);
  friend class NdbOut& operator<<(NdbOut&, const Th&);
#endif

  void expand_tuple(KeyReqStruct*,
                    Uint32 sizes[4],
                    Tuple_header *org, 
		    const Tablerec*,
                    bool disk,
                    bool from_lcp_keep = false);
  void shrink_tuple(KeyReqStruct*,
                    Uint32 sizes[2],
                    const Tablerec*,
		    bool disk);
  
  Uint32* get_ptr(Var_part_ref);
  Uint32* get_ptr(PagePtr*, Var_part_ref);
  Uint32* get_ptr(PagePtr*, const Local_key*, const Tablerec*);
  Uint32* get_dd_ptr(PagePtr*, const Local_key*, const Tablerec*);
  Uint32* get_default_ptr(const Tablerec*, Uint32&);
  Uint32 get_len(Ptr<Page>* pagePtr, Var_part_ref ref);

  STATIC_CONST( COPY_TUPLE_HEADER32 = 4 );

  Tuple_header* alloc_copy_tuple(const Tablerec* tabPtrP, Local_key* ptr){
    Uint32 * dst = c_undo_buffer.alloc_copy_tuple(ptr,
                                                  tabPtrP->total_rec_size);
    if (unlikely(dst == 0))
      return 0;
#ifdef HAVE_VALGRIND
    bzero(dst, tabPtrP->total_rec_size);
#endif
    Uint32 count = tabPtrP->m_no_of_attributes;
    ChangeMask * mask = (ChangeMask*)(dst + COPY_TUPLE_HEADER32);
    mask->m_cols = count;
    return (Tuple_header*)(mask->end_of_mask(count));
  }

  Uint32 * get_copy_tuple_raw(const Local_key* ptr) {
    return c_undo_buffer.get_ptr(ptr);
  }

  Tuple_header * get_copy_tuple(Uint32 * rawptr) {
    return (Tuple_header*)
      (get_change_mask_ptr(rawptr)->end_of_mask());
  }

  ChangeMask * get_change_mask_ptr(Uint32 * rawptr) {
    return (ChangeMask*)(rawptr + COPY_TUPLE_HEADER32);
  }

  Tuple_header* get_copy_tuple(const Local_key* ptr){
    return get_copy_tuple(get_copy_tuple_raw(ptr));
  }

  ChangeMask* get_change_mask_ptr(const Tablerec* tabP,Tuple_header* copytuple){
    Uint32 * raw = (Uint32*)copytuple;
    Uint32 * tmp = raw - (1 + ((tabP->m_no_of_attributes + 31) >> 5));
    ChangeMask* mask = (ChangeMask*)tmp;
    assert(mask->end_of_mask() == raw);
    assert(get_copy_tuple(tmp - COPY_TUPLE_HEADER32) == copytuple);
    return mask;
  }

  /**
   * prealloc space from disk
   *   key.m_file_no  contains file no
   *   key.m_page_no  contains disk page
   *   key.m_page_idx contains byte preallocated
   */
  int disk_page_prealloc(Signal*, Ptr<Fragrecord>, Local_key*, Uint32);
  void disk_page_prealloc_dirty_page(Disk_alloc_info&, 
				     Ptr<Page>,
                                     Uint32,
                                     Uint32,
                                     Fragrecord*);
  void disk_page_prealloc_transit_page(Disk_alloc_info&,
				       Ptr<Page_request>, Uint32, Uint32);
  
  void disk_page_abort_prealloc(Signal*, Fragrecord*,Local_key*, Uint32);
  void disk_page_abort_prealloc_callback(Signal*, Uint32, Uint32);
  void disk_page_abort_prealloc_callback_1(Signal*, Fragrecord*,
					   PagePtr, Uint32);
  
  void disk_page_prealloc_callback(Signal*, Uint32, Uint32);
  void disk_page_prealloc_initial_callback(Signal*, Uint32, Uint32);
  void disk_page_prealloc_callback_common(Signal*, 
					  Ptr<Page_request>, 
					  Ptr<Fragrecord>,
					  Ptr<Page>);
  
  void disk_page_alloc(Signal*,
		       Tablerec*,
                       Fragrecord*,
                       Local_key*,
                       PagePtr,
                       Uint32,
                       const Local_key*,
                       Uint32 alloc_size);
  void disk_page_free(Signal*,
		      Tablerec*,
                      Fragrecord*,
                      Local_key*,
                      PagePtr,
                      Uint32,
                      const Local_key*,
                      Uint32 alloc_size);
  
  void disk_page_commit_callback(Signal*, Uint32 opPtrI, Uint32 page_id);  
  
  void disk_page_log_buffer_callback(Signal*, Uint32 opPtrI, Uint32); 

  void disk_page_alloc_extent_log_buffer_callback(Signal*, Uint32, Uint32);
  void disk_page_free_extent_log_buffer_callback(Signal*, Uint32, Uint32);
  
  Uint64 disk_page_undo_alloc(Signal *signal,
                              Page*,
                              const Local_key*,
			      Uint32 sz,
                              Uint32 gci,
                              Uint32 logfile_group_id,
                              Uint32 alloc_size);

  Uint64 disk_page_undo_update(Signal *signal,
                               Page*,
                               const Local_key*,
			       const Uint32*,
                               Uint32 sz,
			       Uint32 gci,
                               Uint32 logfile_group_id,
                               Uint32 alloc_size);
  
  Uint64 disk_page_undo_free(Signal *signal,
                             Page*,
                             const Local_key*,
			     const Uint32*,
                             Uint32 sz,
			     Uint32 gci,
                             Uint32 logfile_group_id,
                             Uint32 alloc_size);

  void undo_createtable_logsync_callback(Signal* signal, Uint32, Uint32);

  void drop_table_logsync_callback(Signal*, Uint32, Uint32);
  void drop_table_log_buffer_callback(Signal*, Uint32, Uint32);

  void disk_page_set_dirty(Ptr<Page>);
  void restart_setup_page(Ptr<Fragrecord> fragPtr,
                          Disk_alloc_info&,
                          Ptr<Page>,
                          Int32 estimate);
  void update_extent_pos(EmulatedJamBuffer* jamBuf, Disk_alloc_info&, 
                         Ptr<Extent_info>, Int32 delta);

  void disk_page_move_page_request(Disk_alloc_info& alloc,
                                   Ptr<Extent_info>,
                                   Ptr<Page_request> req,
                                   Uint32 old_idx, Uint32 new_idx);

  void disk_page_move_dirty_page(Disk_alloc_info& alloc,
                                 Ptr<Extent_info> extentPtr,
                                 Ptr<Page> pagePtr,
                                 Uint32 old_idx,
                                 Uint32 new_idx,
                                 Fragrecord*);

  void disk_page_get_allocated(const Tablerec*, const Fragrecord*,
                               Uint64 res[2]);
  /**
   * Disk restart code
   */
public:
  int disk_page_load_hook(Uint32 page_id);
  
  void disk_page_unmap_callback(Uint32 when, Uint32 page, Uint32 dirty_count);
  
  int disk_restart_alloc_extent(EmulatedJamBuffer* jamBuf, 
                                Uint32 tableId,
                                Uint32 fragId,
                                Uint32 create_table_version,
				const Local_key* key,
                                Uint32 pages);
  void disk_restart_page_bits(EmulatedJamBuffer* jamBuf,
                              Uint32 tableId,
                              Uint32 fragId,
                              Uint32 create_table_version,
			      const Local_key*,
                              Uint32 bits);
  void disk_restart_undo(Signal* signal,
                         Uint64 lsn,
			 Uint32 type,
                         const Uint32 * ptr,
                         Uint32 len);

  void verify_undo_log_execution();
  struct Apply_undo 
  {
    bool m_in_intermediate_log_record;
    Uint32 m_type;
    Uint32 m_len;
    Uint32 m_offset;
    const Uint32* m_ptr;
    Uint32 m_data[MAX_UNDO_DATA];
    Uint64 m_lsn;
    Ptr<Tablerec> m_table_ptr;
    Ptr<Fragrecord> m_fragment_ptr;
    Ptr<Page> m_page_ptr;
    Ptr<Extent_info> m_extent_ptr;
    Local_key m_key;
    Uint32 nextList;
    union { Uint32 nextPool; Uint32 prevList; };
    Uint32 m_magic;

    Apply_undo();
  };
  typedef RecordPool<RWPool<Apply_undo> > Apply_undo_pool;
  typedef DLCFifoList<Apply_undo_pool> Apply_undo_list;
  typedef LocalDLCFifoList<Apply_undo_pool> LocalApply_undo_list;

  Apply_undo_pool c_apply_undo_pool;

  struct Pending_undo_page
  {
    Pending_undo_page()  {}
    Pending_undo_page(Uint32 file_no, Uint32 page_no)
    {
      m_file_no = file_no;
      m_page_no = page_no;
    }

    Uint16 m_file_no;
    Uint32 m_page_no;
    Apply_undo_list::Head m_apply_undo_head;

    Uint32 nextHash;
    union { Uint32 prevHash; Uint32 nextPool; };
    Uint32 m_magic;

    Uint32 hashValue() const
    {
      return m_file_no << 16 | m_page_no;
    }

    bool equal(const Pending_undo_page& obj) const
    {
      return m_file_no == obj.m_file_no && m_page_no == obj.m_page_no;
    }
  };

  typedef RecordPool<RWPool<Pending_undo_page> >
    Pending_undo_page_pool;
  typedef DLCHashTable<Pending_undo_page_pool>
    Pending_undo_page_hash;

  void disk_restart_lcp_id(Uint32 table,
                           Uint32 frag,
                           Uint32 lcpId,
                           Uint32 localLcpId);
  
  bool is_disk_columns_in_table(Uint32 tableId);

private:
  bool c_started;

  Pending_undo_page_pool c_pending_undo_page_pool;
  Pending_undo_page_hash c_pending_undo_page_hash;

  // these 2 were file-static before mt-lqh
  bool f_undo_done;
  Dbtup::Apply_undo f_undo;

  void disk_restart_undo_next(Signal*,
                              Uint32 applied = 0,
                              Uint32 count_pending = 1);
  void disk_restart_undo_lcp(Uint32,
                             Uint32,
                             Uint32 flag,
                             Uint32 lcpId,
                             Uint32 localLcpId);
  void release_undo_record(Ptr<Apply_undo>&, bool);

  void disk_restart_undo_callback(Signal* signal, Uint32, Uint32);
  void disk_restart_undo_alloc(Apply_undo*);
  void disk_restart_undo_update(Apply_undo*);
  void disk_restart_undo_update_first_part(Apply_undo*);
  void disk_restart_undo_update_part(Apply_undo*);
  void disk_restart_undo_free(Apply_undo*, bool);
  void disk_restart_undo_page_bits(Signal*, Apply_undo*);

#ifdef VM_TRACE
  void verify_page_lists(Disk_alloc_info&);
#else
  void verify_page_lists(Disk_alloc_info&) {}
#endif
  
  void findFirstOp(OperationrecPtr&);
  bool is_rowid_in_remaining_lcp_set(const Page* page,
		                     Fragrecord* regFragPtr, 
                                     const Local_key& key1,
                                     const Dbtup::ScanOp& op,
                           Uint32 check_lcp_scanned_state_reversed);
  void update_gci(Fragrecord*, Tablerec*, Tuple_header*, Uint32);
  void commit_operation(Signal*,
                        Uint32,
                        Uint32,
                        Tuple_header*,
                        PagePtr,
			Operationrec*,
                        Fragrecord*,
                        Tablerec*,
                        Ptr<GlobalPage> diskPagePtr);

  void commit_refresh(Signal*,
                      Uint32,
                      Uint32,
                      Tuple_header*,
                      PagePtr,
                      KeyReqStruct*,
                      Operationrec*,
                      Fragrecord*,
                      Tablerec*,
                      Ptr<GlobalPage> diskPagePtr);

  int retrieve_data_page(Signal*,
                         Page_cache_client::Request,
                         OperationrecPtr,
                         Ptr<GlobalPage> &diskPagePtr,
                         Fragrecord *fragPtrP);
  int retrieve_log_page(Signal*, FragrecordPtr, OperationrecPtr);

  void dealloc_tuple(Signal* signal,
                     Uint32,
                     Uint32,
                     Page*,
                     Tuple_header*,
                     KeyReqStruct*,
                     Operationrec*,
                     Fragrecord*,
                     Tablerec*,
                     Ptr<GlobalPage> diskPagePtr);

  bool store_extra_row_bits(Uint32, const Tablerec*, Tuple_header*, Uint32,
                            bool);
  void read_extra_row_bits(Uint32, const Tablerec*, Tuple_header*, Uint32 *,
                           bool);

  int handle_size_change_after_update(KeyReqStruct* req_struct,
				      Tuple_header* org,
				      Operationrec*,
				      Fragrecord* regFragPtr,
				      Tablerec* regTabPtr,
				      Uint32 sizes[4]);
  int optimize_var_part(KeyReqStruct* req_struct,
                        Tuple_header* org,
                        Operationrec* regOperPtr,
                        Fragrecord* regFragPtr,
                        Tablerec* regTabPtr);

  /**
   * Setup all pointer on keyreqstruct to prepare for read
   *   req_struct->m_tuple_ptr is set to tuple to read
   */
  void prepare_read(KeyReqStruct*, Tablerec* const, bool disk);

  /* For debugging, dump the contents of a tuple. */
  void dump_tuple(const KeyReqStruct* req_struct, const Tablerec* tabPtrP);

#ifdef VM_TRACE
  void check_page_map(Fragrecord*);
  bool find_page_id_in_list(Fragrecord*, Uint32 pid);
#endif
  Uint32* init_page_map_entry(Fragrecord*, Uint32);
  const char* insert_free_page_id_list(Fragrecord* fragPtrP,
                                       Uint32 logicalPageId,
                                       Uint32 *next,
                                       Uint32 *prev,
                                       Uint32 lcp_scanned_bit,
                                       Uint32 last_lcp_state);
  void remove_top_from_lcp_keep_list(Fragrecord*, Uint32*, Local_key);
  void insert_lcp_keep_list(Fragrecord*, Local_key, Uint32*, const Local_key*);
  void handle_lcp_drop_change_page(Fragrecord*, Uint32, PagePtr, bool);
  void handle_lcp_keep(Signal*, FragrecordPtr, ScanOp*);
  void handle_lcp_keep_commit(const Local_key*,
                              KeyReqStruct *,
                              Operationrec*, Fragrecord*, Tablerec*);

  void setup_lcp_read_copy_tuple( KeyReqStruct *,
                                  Operationrec*,
                                  Fragrecord*,
                                  Tablerec*);

  bool isCopyTuple(Uint32 pageid, Uint32 pageidx) const {
    return (pageidx & (Uint16(1) << 15)) != 0;
  }

  void setCopyTuple(Uint32& pageid, Uint16& pageidx) const {
    assert(!isCopyTuple(pageid, pageidx));
    pageidx |= (Uint16(1) << 15);
    assert(isCopyTuple(pageid, pageidx));
  }

  void clearCopyTuple(Uint32& pageid, Uint16& pageidx) const {
    assert(isCopyTuple(pageid, pageidx));
    pageidx &= ~(Uint16(1) << 15);
    assert(!isCopyTuple(pageid, pageidx));
  }
};

#if 0
inline
Uint32
Dbtup::get_frag_page_id(Uint32 real_page_id)
{
  PagePtr real_page_ptr;
  real_page_ptr.i= real_page_id;
  ptrCheckGuard(real_page_ptr, cnoOfPage, cpage);
  return real_page_ptr.p->frag_page_id;
}
#endif

inline
void
Dbtup::setup_fixed_tuple_ref_opt(KeyReqStruct* req_struct)
{
  req_struct->m_page_ptr = prepare_pageptr;
  req_struct->m_tuple_ptr = (Tuple_header*)prepare_tuple_ptr;
}

inline
void
Dbtup::setup_fixed_tuple_ref(KeyReqStruct* req_struct,
                             Operationrec* regOperPtr,
                             Tablerec* regTabPtr)
{
  PagePtr page_ptr;
  Uint32* ptr= get_ptr(&page_ptr, &regOperPtr->m_tuple_location, regTabPtr);
  req_struct->m_page_ptr = page_ptr;
  req_struct->m_tuple_ptr = (Tuple_header*)ptr;
}

inline
Dbtup::TransState
Dbtup::get_trans_state(Operationrec * regOperPtr)
{
  return (Dbtup::TransState)regOperPtr->trans_state;
}

inline
void
Dbtup::set_trans_state(Operationrec* regOperPtr,
                       Dbtup::TransState trans_state)
{
  regOperPtr->trans_state= (Uint32)trans_state;
}

inline
Dbtup::TupleState
Dbtup::get_tuple_state(Operationrec * regOperPtr)
{
  return (Dbtup::TupleState)regOperPtr->tuple_state;
}

inline
void
Dbtup::set_tuple_state(Operationrec* regOperPtr,
                       Dbtup::TupleState tuple_state)
{
  regOperPtr->tuple_state= (Uint32)tuple_state;
}


inline
Uint32
Dbtup::decr_tup_version(Uint32 tup_version)
{
  return (tup_version - 1) & ZTUP_VERSION_MASK;
}

inline
Uint32*
Dbtup::get_ptr(Var_part_ref ref)
{
  Ptr<Page> tmp;
  return get_ptr(&tmp, ref);
}

inline
Uint32*
Dbtup::get_ptr(Ptr<Page>* pagePtr, Var_part_ref ref)
{
  PagePtr tmp;
  Local_key key;
  ref.copyout(&key);
  tmp.i = key.m_page_no;
  
  c_page_pool.getPtr(tmp);
  memcpy(pagePtr, &tmp, sizeof(tmp));
  return ((Var_page*)tmp.p)->get_ptr(key.m_page_idx);
}

inline
Uint32*
Dbtup::get_ptr(PagePtr* pagePtr, 
	       const Local_key* key, const Tablerec* regTabPtr)
{
  PagePtr tmp;
  tmp.i= key->m_page_no;
  c_page_pool.getPtr(tmp);
  memcpy(pagePtr, &tmp, sizeof(tmp));

  return ((Fix_page*)tmp.p)->
    get_ptr(key->m_page_idx, regTabPtr->m_offsets[MM].m_fix_header_size);
}

inline
Uint32*
Dbtup::get_default_ptr(const Tablerec* regTabPtr, Uint32& default_len)
{
  Var_part_ref ref;
  ref.assign(&regTabPtr->m_default_value_location);
  Ptr<Page> page;

  Uint32* default_data = get_ptr(&page, ref);
  default_len = get_len(&page, ref);

  return default_data;
}

inline
Uint32*
Dbtup::get_dd_ptr(PagePtr* pagePtr, 
		  const Local_key* key, const Tablerec* regTabPtr)
{
  PagePtr tmp;
  tmp.i= key->m_page_no;
  tmp.p= (Page*)m_global_page_pool.getPtr(tmp.i);
  memcpy(pagePtr, &tmp, sizeof(tmp));
  
  if(regTabPtr->m_attributes[DD].m_no_of_varsize ||
     regTabPtr->m_attributes[DD].m_no_of_dynamic)
    return ((Var_page*)tmp.p)->get_ptr(key->m_page_idx);
  else
    return ((Fix_page*)tmp.p)->
      get_ptr(key->m_page_idx, regTabPtr->m_offsets[DD].m_fix_header_size);
}

/*
  This function assumes that get_ptr() has been called first to
  initialise the pagePtr argument.
*/
inline
Uint32
Dbtup::get_len(Ptr<Page>* pagePtr, Var_part_ref ref)
{
  Uint32 page_idx= ref.m_page_idx;
  return ((Var_page*)pagePtr->p)->get_entry_len(page_idx);
}

NdbOut&
operator<<(NdbOut&, const Dbtup::Tablerec&);

inline
bool Dbtup::find_savepoint(OperationrecPtr& loopOpPtr, Uint32 savepointId)
{
  while (true) {
    if (savepointId > loopOpPtr.p->savepointId) {
      jam();
      return true;
    }
    loopOpPtr.i = loopOpPtr.p->prevActiveOp;
    if (loopOpPtr.i == RNIL) {
      break;
    }
    c_operation_pool.getPtr(loopOpPtr);
  }
  return false;
}

inline
void
Dbtup::update_change_mask_info(const Tablerec* tablePtrP,
                               ChangeMask* dst,
                               const Uint32 * src)
{
  assert(dst->m_cols == tablePtrP->m_no_of_attributes);
  Uint32 * ptr = dst->m_mask;
  Uint32 len = (tablePtrP->m_no_of_attributes + 31) >> 5;
  for (Uint32 i = 0; i<len; i++)
  {
    * ptr |= *src;
    ptr++;
    src++;
  }
}

inline
void
Dbtup::set_change_mask_info(const Tablerec* tablePtrP, ChangeMask* dst)
{
  assert(dst->m_cols == tablePtrP->m_no_of_attributes);
  Uint32 len = (tablePtrP->m_no_of_attributes + 31) >> 5;
  BitmaskImpl::set(len, dst->m_mask);
}

inline
void
Dbtup::clear_change_mask_info(const Tablerec* tablePtrP, ChangeMask* dst)
{
  assert(dst->m_cols == tablePtrP->m_no_of_attributes);
  Uint32 len = (tablePtrP->m_no_of_attributes + 31) >> 5;
  BitmaskImpl::clear(len, dst->m_mask);
}

inline
void
Dbtup::copy_change_mask_info(const Tablerec* tablePtrP,
                             ChangeMask* dst, const ChangeMask* src)
{
  Uint32 dst_cols = tablePtrP->m_no_of_attributes;
  assert(dst->m_cols == dst_cols);
  Uint32 src_cols = src->m_cols;

  if (dst_cols == src_cols)
  {
    memcpy(dst->m_mask, src->m_mask, 4 * ((dst_cols + 31) >> 5));
  }
  else
  {
    ndbassert(dst_cols > src_cols); // drop column not supported
    memcpy(dst->m_mask, src->m_mask, 4 * ((src_cols + 31) >> 5));
    BitmaskImpl::setRange((dst_cols + 31) >> 5, dst->m_mask,
                          src_cols,  (dst_cols - src_cols));
  }
}

// Dbtup_client provides proxying similar to Page_cache_client

class Dbtup_client
{
  friend class DbtupProxy;
  // jam buffer of caller block.
  EmulatedJamBuffer* const m_jamBuf;
  class DbtupProxy* m_dbtup_proxy; // set if we go via proxy
  Dbtup* m_dbtup;
  DEBUG_OUT_DEFINES(DBTUP);

public:
  Dbtup_client(SimulatedBlock* block, SimulatedBlock* dbtup);

  // LGMAN

  void disk_restart_undo(Signal* signal, Uint64 lsn,
                         Uint32 type, const Uint32 * ptr, Uint32 len);

  // TSMAN

  int disk_restart_alloc_extent(Uint32 tableId,
                                Uint32 fragId,
                                Uint32 create_table_version,
				const Local_key* key,
                                Uint32 pages);

  void disk_restart_page_bits(Uint32 tableId,
                              Uint32 fragId,
                              Uint32 create_table_version,
			      const Local_key* key,
                              Uint32 bits);
};


#undef JAM_FILE_ID

#endif<|MERGE_RESOLUTION|>--- conflicted
+++ resolved
@@ -1501,13 +1501,9 @@
     STATIC_CONST( FREE        = 0x00800000 ); // Is free
     STATIC_CONST( LCP_SKIP    = 0x01000000 ); // Should not be returned in LCP
     STATIC_CONST( VAR_PART    = 0x04000000 ); // Is there a varpart
-<<<<<<< HEAD
     STATIC_CONST( REORG_MOVE  = 0x08000000 ); // Tuple will be moved in reorg
     STATIC_CONST( LCP_DELETE  = 0x10000000 ); // Tuple deleted at LCP start
-=======
-    STATIC_CONST( REORG_MOVE  = 0x08000000 );
     STATIC_CONST( DELETE_WAIT = 0x20000000 ); // Waiting for delete tuple page
->>>>>>> b7bf7f7e
 
     Tuple_header() {}
     Uint32 get_tuple_version() const { 
