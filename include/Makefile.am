# Copyright (C) 2000 MySQL AB & MySQL Finland AB & TCX DataKonsult AB
#
# This library is free software; you can redistribute it and/or
# modify it under the terms of the GNU Library General Public
# License as published by the Free Software Foundation; either
# version 2 of the License, or (at your option) any later version.
#
# This library is distributed in the hope that it will be useful,
# but WITHOUT ANY WARRANTY; without even the implied warranty of
# MERCHANTABILITY or FITNESS FOR A PARTICULAR PURPOSE.  See the GNU
# Library General Public License for more details.
#
# You should have received a copy of the GNU Library General Public
# License along with this library; if not, write to the Free
# Software Foundation, Inc., 59 Temple Place - Suite 330, Boston,
# MA 02111-1307, USA

BUILT_SOURCES =		mysql_version.h m_ctype.h my_config.h
<<<<<<< HEAD
pkginclude_HEADERS =	dbug.h m_string.h my_sys.h my_list.h my_xml.h \
=======
pkginclude_HEADERS =	my_dbug.h m_string.h my_sys.h my_list.h \
>>>>>>> 58472943
			mysql.h mysql_com.h mysqld_error.h mysql_embed.h \
		  	my_semaphore.h my_pthread.h my_no_pthread.h raid.h \
			errmsg.h my_global.h my_net.h my_alloc.h \
			my_getopt.h sslopt-longopts.h my_dir.h typelib.h \
			sslopt-vars.h sslopt-case.h $(BUILT_SOURCES)
noinst_HEADERS =	config-win.h config-os2.h config-netware.h \
			nisam.h heap.h merge.h my_bitmap.h\
			myisam.h myisampack.h myisammrg.h ft_global.h\
			mysys_err.h my_base.h \
			my_nosys.h my_alarm.h queues.h rijndael.h sha1.h \
			my_aes.h my_tree.h hash.h thr_alarm.h \
			thr_lock.h t_ctype.h violite.h md5.h \
			mysql_version.h.in my_handler.h

# mysql_version.h are generated
SUPERCLEANFILES =	mysql_version.h my_config.h

# Some include files that may be moved and patched by configure
DISTCLEANFILES =	sched.h

clean:
	$(RM) -f readline/*
distclean:
	$(RM) -f readline/*

all-local:		my_config.h

# Since we include my_config.h it better exist from the beginning
link_sources:
	$(CP) ../config.h my_config.h
	$(RM) -f readline/*
	@readline_h_ln_cmd@

# Keep automake happy 

my_config.h: ../config.h
	$(CP) ../config.h my_config.h
	$(RM) -f readline/*
	@readline_h_ln_cmd@

# These files should not be included in distributions since they are
# generated by configure from the .h.in files
dist-hook:
	$(RM) -f $(distdir)/mysql_version.h $(distdir)/my_config.h

# Don't update the files from bitkeeper
%::SCCS/s.%<|MERGE_RESOLUTION|>--- conflicted
+++ resolved
@@ -16,11 +16,7 @@
 # MA 02111-1307, USA
 
 BUILT_SOURCES =		mysql_version.h m_ctype.h my_config.h
-<<<<<<< HEAD
-pkginclude_HEADERS =	dbug.h m_string.h my_sys.h my_list.h my_xml.h \
-=======
-pkginclude_HEADERS =	my_dbug.h m_string.h my_sys.h my_list.h \
->>>>>>> 58472943
+pkginclude_HEADERS =	my_dbug.h m_string.h my_sys.h my_list.h my_xml.h \
 			mysql.h mysql_com.h mysqld_error.h mysql_embed.h \
 		  	my_semaphore.h my_pthread.h my_no_pthread.h raid.h \
 			errmsg.h my_global.h my_net.h my_alloc.h \
