--- conflicted
+++ resolved
@@ -26,13 +26,8 @@
   unsigned int *type_lengths;
 } TYPELIB;
 
-<<<<<<< HEAD
-extern int find_type(char *x, const TYPELIB *typelib,
-                     unsigned int full_name);
-=======
 extern my_ulonglong find_typeset(char *x, TYPELIB *typelib,int *error_position);
-extern int find_type(char *x,TYPELIB *typelib,unsigned int full_name);
->>>>>>> c53037af
+extern int find_type(char *x, const TYPELIB *typelib, unsigned int full_name);
 extern void make_type(char *to,unsigned int nr,TYPELIB *typelib);
 extern const char *get_type(TYPELIB *typelib,unsigned int nr);
 extern TYPELIB *copy_typelib(MEM_ROOT *root, TYPELIB *from);
