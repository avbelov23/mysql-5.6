/* Copyright (c) 2000, 2010, Oracle and/or its affiliates. All rights reserved.

   This program is free software; you can redistribute it and/or modify
   it under the terms of the GNU General Public License as published by
   the Free Software Foundation; version 2 of the License.

   This program is distributed in the hope that it will be useful,
   but WITHOUT ANY WARRANTY; without even the implied warranty of
   MERCHANTABILITY or FITNESS FOR A PARTICULAR PURPOSE.  See the
   GNU General Public License for more details.

   You should have received a copy of the GNU General Public License
   along with this program; if not, write to the Free Software Foundation,
   51 Franklin Street, Suite 500, Boston, MA 02110-1335 USA */

/**
  @file

  @brief
  subselect Item

  @todo
    - add function from mysql_select that use JOIN* as parameter to JOIN
    methods (sql_select.h/sql_select.cc)
*/

#ifdef USE_PRAGMA_IMPLEMENTATION
#pragma implementation				// gcc: Class implementation
#endif

#include "sql_priv.h"
/*
  It is necessary to include set_var.h instead of item.h because there
  are dependencies on include order for set_var.h and item.h. This
  will be resolved later.
*/
#include "sql_class.h"                          // set_var.h: THD
#include "set_var.h"
#include "sql_select.h"
#include "sql_parse.h"                          // check_stack_overrun

inline Item * and_items(Item* cond, Item *item)
{
  return (cond? (new Item_cond_and(cond, item)) : item);
}

Item_subselect::Item_subselect():
  Item_result_field(), value_assigned(0), thd(0), substitution(0),
  engine(0), old_engine(0), used_tables_cache(0), have_to_be_excluded(0),
  const_item_cache(1), engine_changed(0), changed(0),
  is_correlated(FALSE)
{
  with_subselect= 1;
  reset();
  /*
    Item value is NULL if select_result_interceptor didn't change this value
    (i.e. some rows will be found returned)
  */
  null_value= TRUE;
}


void Item_subselect::init(st_select_lex *select_lex,
			  select_result_interceptor *result)
{
  /*
    Please see Item_singlerow_subselect::invalidate_and_restore_select_lex(),
    which depends on alterations to the parse tree implemented here.
  */

  DBUG_ENTER("Item_subselect::init");
  DBUG_PRINT("enter", ("select_lex: 0x%lx", (long) select_lex));
  unit= select_lex->master_unit();

  if (unit->item)
  {
    /*
      Item can be changed in JOIN::prepare while engine in JOIN::optimize
      => we do not copy old_engine here
    */
    engine= unit->item->engine;
    parsing_place= unit->item->parsing_place;
    unit->item->engine= 0;
    unit->item= this;
    engine->change_result(this, result);
  }
  else
  {
    SELECT_LEX *outer_select= unit->outer_select();
    /*
      do not take into account expression inside aggregate functions because
      they can access original table fields
    */
    parsing_place= (outer_select->in_sum_expr ?
                    NO_MATTER :
                    outer_select->parsing_place);
    if (unit->is_union())
      engine= new subselect_union_engine(unit, result, this);
    else
      engine= new subselect_single_select_engine(select_lex, result, this);
  }
  {
    SELECT_LEX *upper= unit->outer_select();
    if (upper->parsing_place == IN_HAVING)
      upper->subquery_in_having= 1;
  }
  DBUG_VOID_RETURN;
}

st_select_lex *
Item_subselect::get_select_lex()
{
  return unit->first_select();
}

void Item_subselect::cleanup()
{
  DBUG_ENTER("Item_subselect::cleanup");
  Item_result_field::cleanup();
  if (old_engine)
  {
    if (engine)
      engine->cleanup();
    engine= old_engine;
    old_engine= 0;
  }
  if (engine)
    engine->cleanup();
  reset();
  value_assigned= 0;
  DBUG_VOID_RETURN;
}


/*
   We cannot use generic Item::safe_charset_converter() because
   Subselect transformation does not happen in view_prepare_mode
   and thus we can not evaluate val_...() for const items.
*/

Item *Item_subselect::safe_charset_converter(CHARSET_INFO *tocs)
{
  Item_func_conv_charset *conv=
    new Item_func_conv_charset(this, tocs, thd->lex->view_prepare_mode ? 0 : 1);
  return conv->safe ? conv : NULL;
}


void Item_singlerow_subselect::cleanup()
{
  DBUG_ENTER("Item_singlerow_subselect::cleanup");
  value= 0; row= 0;
  Item_subselect::cleanup();
  DBUG_VOID_RETURN;
}


void Item_in_subselect::cleanup()
{
  DBUG_ENTER("Item_in_subselect::cleanup");
  if (left_expr_cache)
  {
    left_expr_cache->delete_elements();
    delete left_expr_cache;
    left_expr_cache= NULL;
  }
  first_execution= TRUE;
  need_expr_cache= TRUE;
  Item_subselect::cleanup();
  DBUG_VOID_RETURN;
}

Item_subselect::~Item_subselect()
{
  delete engine;
}

Item_subselect::trans_res
Item_subselect::select_transformer(JOIN *join)
{
  DBUG_ENTER("Item_subselect::select_transformer");
  DBUG_RETURN(RES_OK);
}


bool Item_subselect::fix_fields(THD *thd_param, Item **ref)
{
  char const *save_where= thd_param->where;
  uint8 uncacheable;
  bool res;

  DBUG_ASSERT(fixed == 0);
  engine->set_thd((thd= thd_param));

  if (check_stack_overrun(thd, STACK_MIN_SIZE, (uchar*)&res))
    return TRUE;

  if (!(res= engine->prepare()))
  {
    // all transformation is done (used by prepared statements)
    changed= 1;

    /*
      Substitute the current item with an Item_in_optimizer that was
      created by Item_in_subselect::select_in_like_transformer and
      call fix_fields for the substituted item which in turn calls
      engine->prepare for the subquery predicate.
    */
    if (substitution)
    {
      int ret= 0;

      // did we changed top item of WHERE condition
      if (unit->outer_select()->where == (*ref))
	unit->outer_select()->where= substitution; // correct WHERE for PS
      else if (unit->outer_select()->having == (*ref))
	unit->outer_select()->having= substitution; // correct HAVING for PS

      (*ref)= substitution;
      substitution->name= name;
      if (have_to_be_excluded)
	engine->exclude();
      substitution= 0;
      thd->where= "checking transformed subquery";
      if (!(*ref)->fixed)
	ret= (*ref)->fix_fields(thd, ref);
      thd->where= save_where;
      return ret;
    }
    // Is it one field subselect?
    if (engine->cols() > max_columns)
    {
      my_error(ER_OPERAND_COLUMNS, MYF(0), 1);
      return TRUE;
    }
    fix_length_and_dec();
  }
  else
    goto err;
  
  if ((uncacheable= engine->uncacheable()))
  {
    const_item_cache= 0;
    if (uncacheable & UNCACHEABLE_RAND)
      used_tables_cache|= RAND_TABLE_BIT;
  }
  fixed= 1;

err:
  thd->where= save_where;
  return res;
}


bool Item_subselect::walk(Item_processor processor, bool walk_subquery,
                          uchar *argument)
{

  if (walk_subquery)
  {
    for (SELECT_LEX *lex= unit->first_select(); lex; lex= lex->next_select())
    {
      List_iterator<Item> li(lex->item_list);
      Item *item;
      ORDER *order;

      if (lex->where && (lex->where)->walk(processor, walk_subquery, argument))
        return 1;
      if (lex->having && (lex->having)->walk(processor, walk_subquery,
                                             argument))
        return 1;

      while ((item=li++))
      {
        if (item->walk(processor, walk_subquery, argument))
          return 1;
      }
      for (order= lex->order_list.first ; order; order= order->next)
      {
        if ((*order->item)->walk(processor, walk_subquery, argument))
          return 1;
      }
      for (order= lex->group_list.first ; order; order= order->next)
      {
        if ((*order->item)->walk(processor, walk_subquery, argument))
          return 1;
      }
    }
  }
  return (this->*processor)(argument);
}


bool Item_subselect::exec()
{
  int res;

  /*
    Do not execute subselect in case of a fatal error
    or if the query has been killed.
  */
  if (thd->is_error() || thd->killed)
    return 1;

  /*
    Simulate a failure in sub-query execution. Used to test e.g.
    out of memory or query being killed conditions.
  */
  DBUG_EXECUTE_IF("subselect_exec_fail", return 1;);

  res= engine->exec();

  if (engine_changed)
  {
    engine_changed= 0;
    return exec();
  }
  return (res);
}


<<<<<<< HEAD
=======
/**
  Fix used tables information for a subquery after query transformations.
  Common actions for all predicates involving subqueries.
  Most actions here involve re-resolving information for conditions
  and items belonging to the subquery.
  Notice that the usage information from underlying expressions is not
  propagated to the subquery predicate, as it belongs to inner layers
  of the query operator structure.
  However, when underlying expressions contain outer references into
  a select_lex on this level, the relevant information must be updated
  when these expressions are resolved.
*/

void Item_subselect::fix_after_pullout(st_select_lex *parent_select,
                                       st_select_lex *removed_select,
                                       Item **ref)

{
  /* Clear usage information for this subquery predicate object */
  used_tables_cache= 0;
  const_item_cache= 1;

  /*
    Go through all query specification objects of the subquery and re-resolve
    all relevant expressions belonging to them.
  */
  for (SELECT_LEX *sel= unit->first_select(); sel; sel= sel->next_select())
  {
    if (sel->where)
      sel->where->fix_after_pullout(parent_select, removed_select,
                                    &sel->where);

    if (sel->having)
      sel->having->fix_after_pullout(parent_select, removed_select,
                                     &sel->having);

    List_iterator<Item> li(sel->item_list);
    Item *item;
    while ((item=li++))
      item->fix_after_pullout(parent_select, removed_select, li.ref());

    /*
      No need to call fix_after_pullout() for outer-join conditions, as these
      cannot have outer references.
    */

    /* Re-resolve ORDER BY and GROUP BY fields */

    for (ORDER *order= (ORDER*) sel->order_list.first;
         order;
         order= order->next)
      (*order->item)->fix_after_pullout(parent_select, removed_select,
                                        order->item);

    for (ORDER *group= (ORDER*) sel->group_list.first;
         group;
         group= group->next)
      (*group->item)->fix_after_pullout(parent_select, removed_select,
                                        group->item);
  }
}


>>>>>>> 9677b72a
/*
  Compute the IN predicate if the left operand's cache changed.
*/

bool Item_in_subselect::exec()
{
  DBUG_ENTER("Item_in_subselect::exec");
  DBUG_ASSERT(exec_method != EXEC_MATERIALIZATION ||
              (exec_method == EXEC_MATERIALIZATION &&
               engine->engine_type() == subselect_engine::HASH_SJ_ENGINE));
  /*
    Initialize the cache of the left predicate operand. This has to be done as
    late as now, because Cached_item directly contains a resolved field (not
    an item, and in some cases (when temp tables are created), these fields
    end up pointing to the wrong field. One solution is to change Cached_item
    to not resolve its field upon creation, but to resolve it dynamically
    from a given Item_ref object.
    Do not init the cache if a previous execution decided that it is not needed.
    TODO: the cache should be applied conditionally based on:
    - rules - e.g. only if the left operand is known to be ordered, and/or
    - on a cost-based basis, that takes into account the cost of a cache
      lookup, the cache hit rate, and the savings per cache hit.
  */
  if (need_expr_cache && !left_expr_cache &&
      exec_method == EXEC_MATERIALIZATION &&
      init_left_expr_cache())
    DBUG_RETURN(TRUE);

  /* If the new left operand is already in the cache, reuse the old result. */
  if (left_expr_cache && test_if_item_cache_changed(*left_expr_cache) < 0)
  {
    /* Always compute IN for the first row as the cache is not valid for it. */
    if (!first_execution)
      DBUG_RETURN(FALSE);
    first_execution= FALSE;
  }

  /*
    The exec() method below updates item::value, and item::null_value, thus if
    we don't call it, the next call to item::val_int() will return whatever
    result was computed by its previous call.
  */
  const bool retval= Item_subselect::exec();
  DBUG_RETURN(retval);
}


Item::Type Item_subselect::type() const
{
  return SUBSELECT_ITEM;
}


void Item_subselect::fix_length_and_dec()
{
  engine->fix_length_and_dec(0);
}


table_map Item_subselect::used_tables() const
{
  return (table_map) (engine->uncacheable() ? used_tables_cache : 0L);
}


bool Item_subselect::const_item() const
{
  return const_item_cache;
}

Item *Item_subselect::get_tmp_table_item(THD *thd_arg)
{
  if (!with_sum_func && !const_item())
    return new Item_field(result_field);
  return copy_or_same(thd_arg);
}

void Item_subselect::update_used_tables()
{
  if (!engine->uncacheable())
  {
    // did all used tables become static?
    if (!(used_tables_cache & ~engine->upper_select_const_tables()))
      const_item_cache= 1;
  }
}


void Item_subselect::print(String *str, enum_query_type query_type)
{
  if (engine)
  {
    str->append('(');
    engine->print(str, query_type);
    str->append(')');
  }
  else
    str->append("(...)");
}


Item_singlerow_subselect::Item_singlerow_subselect(st_select_lex *select_lex)
  :Item_subselect(), value(0)
{
  DBUG_ENTER("Item_singlerow_subselect::Item_singlerow_subselect");
  init(select_lex, new select_singlerow_subselect(this));
  maybe_null= 1;
  max_columns= UINT_MAX;
  DBUG_VOID_RETURN;
}

st_select_lex *
Item_singlerow_subselect::invalidate_and_restore_select_lex()
{
  DBUG_ENTER("Item_singlerow_subselect::invalidate_and_restore_select_lex");
  st_select_lex *result= get_select_lex();

  DBUG_ASSERT(result);

  /*
    This code restore the parse tree in it's state before the execution of
    Item_singlerow_subselect::Item_singlerow_subselect(),
    and in particular decouples this object from the SELECT_LEX,
    so that the SELECT_LEX can be used with a different flavor
    or Item_subselect instead, as part of query rewriting.
  */
  unit->item= NULL;

  DBUG_RETURN(result);
}

Item_maxmin_subselect::Item_maxmin_subselect(THD *thd_param,
                                             Item_subselect *parent,
					     st_select_lex *select_lex,
					     bool max_arg)
  :Item_singlerow_subselect(), was_values(TRUE)
{
  DBUG_ENTER("Item_maxmin_subselect::Item_maxmin_subselect");
  max= max_arg;
  init(select_lex, new select_max_min_finder_subselect(this, max_arg));
  max_columns= 1;
  maybe_null= 1;
  max_columns= 1;

  /*
    Following information was collected during performing fix_fields()
    of Items belonged to subquery, which will be not repeated
  */
  used_tables_cache= parent->get_used_tables_cache();
  const_item_cache= parent->get_const_item_cache();

  /*
    this subquery always creates during preparation, so we can assign
    thd here
  */
  thd= thd_param;

  DBUG_VOID_RETURN;
}

void Item_maxmin_subselect::cleanup()
{
  DBUG_ENTER("Item_maxmin_subselect::cleanup");
  Item_singlerow_subselect::cleanup();

  /*
    By default it is TRUE to avoid TRUE reporting by
    Item_func_not_all/Item_func_nop_all if this item was never called.

    Engine exec() set it to FALSE by reset_value_registration() call.
    select_max_min_finder_subselect::send_data() set it back to TRUE if some
    value will be found.
  */
  was_values= TRUE;
  DBUG_VOID_RETURN;
}


void Item_maxmin_subselect::print(String *str, enum_query_type query_type)
{
  str->append(max?"<max>":"<min>", 5);
  Item_singlerow_subselect::print(str, query_type);
}


void Item_singlerow_subselect::reset()
{
  null_value= TRUE;
  if (value)
    value->null_value= TRUE;
}


/**
  @todo
  - We cant change name of Item_field or Item_ref, because it will
  prevent it's correct resolving, but we should save name of
  removed item => we do not make optimization if top item of
  list is field or reference.
  - switch off this optimization for prepare statement,
  because we do not rollback this changes.
  Make rollback for it, or special name resolving mode in 5.0.
*/
Item_subselect::trans_res
Item_singlerow_subselect::select_transformer(JOIN *join)
{
  DBUG_ENTER("Item_singlerow_subselect::select_transformer");
  if (changed)
    DBUG_RETURN(RES_OK);

  SELECT_LEX *select_lex= join->select_lex;
  Query_arena *arena= thd->stmt_arena;
 
  if (!select_lex->master_unit()->is_union() &&
      !select_lex->table_list.elements &&
      select_lex->item_list.elements == 1 &&
      !select_lex->item_list.head()->with_sum_func &&
      /*
	We cant change name of Item_field or Item_ref, because it will
	prevent it's correct resolving, but we should save name of
	removed item => we do not make optimization if top item of
	list is field or reference.
	TODO: solve above problem
      */
      !(select_lex->item_list.head()->type() == FIELD_ITEM ||
	select_lex->item_list.head()->type() == REF_ITEM) &&
      !join->conds && !join->having &&
      /*
        switch off this optimization for prepare statement,
        because we do not rollback this changes
        TODO: make rollback for it, or special name resolving mode in 5.0.
      */
      !arena->is_stmt_prepare_or_first_sp_execute()
      )
  {

    have_to_be_excluded= 1;
    if (thd->lex->describe)
    {
      char warn_buff[MYSQL_ERRMSG_SIZE];
      sprintf(warn_buff, ER(ER_SELECT_REDUCED), select_lex->select_number);
      push_warning(thd, MYSQL_ERROR::WARN_LEVEL_NOTE,
		   ER_SELECT_REDUCED, warn_buff);
    }
    substitution= select_lex->item_list.head();
    /*
      as far as we moved content to upper level, field which depend of
      'upper' select is not really dependent => we remove this dependence
    */
    substitution->walk(&Item::remove_dependence_processor, 0,
		       (uchar *) select_lex->outer_select());
    DBUG_RETURN(RES_REDUCE);
  }
  DBUG_RETURN(RES_OK);
}


void Item_singlerow_subselect::store(uint i, Item *item)
{
  row[i]->store(item);
  row[i]->cache_value();
}

enum Item_result Item_singlerow_subselect::result_type() const
{
  return engine->type();
}

/* 
 Don't rely on the result type to calculate field type. 
 Ask the engine instead.
*/
enum_field_types Item_singlerow_subselect::field_type() const
{
  return engine->field_type();
}

void Item_singlerow_subselect::fix_length_and_dec()
{
  if ((max_columns= engine->cols()) == 1)
  {
    engine->fix_length_and_dec(row= &value);
  }
  else
  {
    if (!(row= (Item_cache**) sql_alloc(sizeof(Item_cache*)*max_columns)))
      return;
    engine->fix_length_and_dec(row);
    value= *row;
  }
  unsigned_flag= value->unsigned_flag;
  /*
    If there are not tables in subquery then ability to have NULL value
    depends on SELECT list (if single row subquery have tables then it
    always can be NULL if there are not records fetched).
  */
  if (engine->no_tables())
    maybe_null= engine->may_be_null();
}

uint Item_singlerow_subselect::cols()
{
  return engine->cols();
}

bool Item_singlerow_subselect::check_cols(uint c)
{
  if (c != engine->cols())
  {
    my_error(ER_OPERAND_COLUMNS, MYF(0), c);
    return 1;
  }
  return 0;
}

bool Item_singlerow_subselect::null_inside()
{
  for (uint i= 0; i < max_columns ; i++)
  {
    if (row[i]->null_value)
      return 1;
  }
  return 0;
}

void Item_singlerow_subselect::bring_value()
{
  if (!exec() && assigned())
    null_value= 0;
  else
    reset();
}

double Item_singlerow_subselect::val_real()
{
  DBUG_ASSERT(fixed == 1);
  if (!exec() && !value->null_value)
  {
    null_value= FALSE;
    return value->val_real();
  }
  else
  {
    reset();
    return 0;
  }
}

longlong Item_singlerow_subselect::val_int()
{
  DBUG_ASSERT(fixed == 1);
  if (!exec() && !value->null_value)
  {
    null_value= FALSE;
    return value->val_int();
  }
  else
  {
    reset();
    return 0;
  }
}

String *Item_singlerow_subselect::val_str(String *str)
{
  if (!exec() && !value->null_value)
  {
    null_value= FALSE;
    return value->val_str(str);
  }
  else
  {
    reset();
    return 0;
  }
}


my_decimal *Item_singlerow_subselect::val_decimal(my_decimal *decimal_value)
{
  if (!exec() && !value->null_value)
  {
    null_value= FALSE;
    return value->val_decimal(decimal_value);
  }
  else
  {
    reset();
    return 0;
  }
}


bool Item_singlerow_subselect::val_bool()
{
  if (!exec() && !value->null_value)
  {
    null_value= FALSE;
    return value->val_bool();
  }
  else
  {
    reset();
    return 0;
  }
}


Item_exists_subselect::Item_exists_subselect(st_select_lex *select_lex):
  Item_subselect(), value(FALSE), exec_method(EXEC_UNSPECIFIED),
     sj_convert_priority(0), embedding_join_nest(NULL)
{
  DBUG_ENTER("Item_exists_subselect::Item_exists_subselect");
  bool val_bool();
  init(select_lex, new select_exists_subselect(this));
  max_columns= UINT_MAX;
  null_value= FALSE; //can't be NULL
  maybe_null= 0; //can't be NULL
  DBUG_VOID_RETURN;
}


void Item_exists_subselect::print(String *str, enum_query_type query_type)
{
  str->append(STRING_WITH_LEN("exists"));
  Item_subselect::print(str, query_type);
}


bool Item_in_subselect::test_limit(st_select_lex_unit *unit_arg)
{
  if (unit_arg->fake_select_lex &&
      unit_arg->fake_select_lex->test_limit())
    return(1);

  SELECT_LEX *sl= unit_arg->first_select();
  for (; sl; sl= sl->next_select())
  {
    if (sl->test_limit())
      return(1);
  }
  return(0);
}

Item_in_subselect::Item_in_subselect(Item * left_exp,
				     st_select_lex *select_lex):
  Item_exists_subselect(), left_expr(left_exp), left_expr_cache(NULL),
  first_execution(TRUE), need_expr_cache(TRUE), expr(NULL),
  optimizer(NULL), was_null(FALSE), abort_on_null(FALSE),
  pushed_cond_guards(NULL), upper_item(NULL)
{
  DBUG_ENTER("Item_in_subselect::Item_in_subselect");
  init(select_lex, new select_exists_subselect(this));
  max_columns= UINT_MAX;
  maybe_null= 1;
  reset();
  //if test_limit will fail then error will be reported to client
  test_limit(select_lex->master_unit());
  DBUG_VOID_RETURN;
}

Item_allany_subselect::Item_allany_subselect(Item * left_exp,
                                             chooser_compare_func_creator fc,
					     st_select_lex *select_lex,
					     bool all_arg)
  :Item_in_subselect(), func_creator(fc), all(all_arg)
{
  DBUG_ENTER("Item_allany_subselect::Item_allany_subselect");
  left_expr= left_exp;
  func= func_creator(all_arg);
  init(select_lex, new select_exists_subselect(this));
  max_columns= 1;
  abort_on_null= 0;
  reset();
  //if test_limit will fail then error will be reported to client
  test_limit(select_lex->master_unit());
  DBUG_VOID_RETURN;
}


void Item_exists_subselect::fix_length_and_dec()
{
   decimals= 0;
   max_length= 1;
   max_columns= engine->cols();
  /* We need only 1 row to determine existence */
  unit->global_parameters->select_limit= new Item_int((int32) 1);
}

double Item_exists_subselect::val_real()
{
  DBUG_ASSERT(fixed == 1);
  if (exec())
  {
    reset();
    return 0;
  }
  return (double) value;
}

longlong Item_exists_subselect::val_int()
{
  DBUG_ASSERT(fixed == 1);
  if (exec())
  {
    reset();
    return 0;
  }
  return value;
}


/**
  Return the result of EXISTS as a string value

  Converts the true/false result into a string value.
  Note that currently this cannot be NULL, so if the query exection fails
  it will return 0.

  @param decimal_value[out]    buffer to hold the resulting string value
  @retval                      Pointer to the converted string.
                               Can't be a NULL pointer, as currently
                               EXISTS cannot return NULL.
*/

String *Item_exists_subselect::val_str(String *str)
{
  DBUG_ASSERT(fixed == 1);
  if (exec())
    reset();
  str->set((ulonglong)value,&my_charset_bin);
  return str;
}


/**
  Return the result of EXISTS as a decimal value

  Converts the true/false result into a decimal value.
  Note that currently this cannot be NULL, so if the query exection fails
  it will return 0.

  @param decimal_value[out]    Buffer to hold the resulting decimal value
  @retval                      Pointer to the converted decimal.
                               Can't be a NULL pointer, as currently
                               EXISTS cannot return NULL.
*/

my_decimal *Item_exists_subselect::val_decimal(my_decimal *decimal_value)
{
  DBUG_ASSERT(fixed == 1);
  if (exec())
    reset();
  int2my_decimal(E_DEC_FATAL_ERROR, value, 0, decimal_value);
  return decimal_value;
}


bool Item_exists_subselect::val_bool()
{
  DBUG_ASSERT(fixed == 1);
  if (exec())
  {
    reset();
    return 0;
  }
  return value != 0;
}


double Item_in_subselect::val_real()
{
  /*
    As far as Item_in_subselect called only from Item_in_optimizer this
    method should not be used
  */
  DBUG_ASSERT(0);
  DBUG_ASSERT(fixed == 1);
  null_value= was_null= FALSE;
  if (exec())
  {
    reset();
    return 0;
  }
  if (was_null && !value)
    null_value= TRUE;
  return (double) value;
}


longlong Item_in_subselect::val_int()
{
  /*
    As far as Item_in_subselect called only from Item_in_optimizer this
    method should not be used
  */
  DBUG_ASSERT(0);
  DBUG_ASSERT(fixed == 1);
  null_value= was_null= FALSE;
  if (exec())
  {
    reset();
    return 0;
  }
  if (was_null && !value)
    null_value= TRUE;
  return value;
}


String *Item_in_subselect::val_str(String *str)
{
  /*
    As far as Item_in_subselect called only from Item_in_optimizer this
    method should not be used
  */
  DBUG_ASSERT(0);
  DBUG_ASSERT(fixed == 1);
  null_value= was_null= FALSE;
  if (exec())
  {
    reset();
    return 0;
  }
  if (was_null && !value)
  {
    null_value= TRUE;
    return 0;
  }
  str->set((ulonglong)value, &my_charset_bin);
  return str;
}


bool Item_in_subselect::val_bool()
{
  DBUG_ASSERT(fixed == 1);
  null_value= was_null= FALSE;
  if (exec())
  {
    reset();
    return 0;
  }
  if (was_null && !value)
    null_value= TRUE;
  return value;
}

my_decimal *Item_in_subselect::val_decimal(my_decimal *decimal_value)
{
  /*
    As far as Item_in_subselect called only from Item_in_optimizer this
    method should not be used
  */
  DBUG_ASSERT(0);
  null_value= was_null= FALSE;
  DBUG_ASSERT(fixed == 1);
  if (exec())
  {
    reset();
    return 0;
  }
  if (was_null && !value)
    null_value= TRUE;
  int2my_decimal(E_DEC_FATAL_ERROR, value, 0, decimal_value);
  return decimal_value;
}


/* 
  Rewrite a single-column IN/ALL/ANY subselect

  SYNOPSIS
    Item_in_subselect::single_value_transformer()
      join  Join object of the subquery (i.e. 'child' join).
      func  Subquery comparison creator

  DESCRIPTION
    Rewrite a single-column subquery using rule-based approach. The subquery
    
       oe $cmp$ (SELECT ie FROM ... WHERE subq_where ... HAVING subq_having)
    
    First, try to convert the subquery to scalar-result subquery in one of
    the forms:
    
       - oe $cmp$ (SELECT MAX(...) )  // handled by Item_singlerow_subselect
       - oe $cmp$ <max>(SELECT ...)   // handled by Item_maxmin_subselect
   
    If that fails, the subquery will be handled with class Item_in_optimizer.
    There are two possibilites:
    - If the subquery execution method is materialization, then the subquery is
      not transformed any further.
    - Otherwise the IN predicates is transformed into EXISTS by injecting
      equi-join predicates and possibly other helper predicates. For details
      see method single_value_in_like_transformer().

  RETURN
    RES_OK     Either subquery was transformed, or appopriate
                       predicates where injected into it.
    RES_REDUCE The subquery was reduced to non-subquery
    RES_ERROR  Error
*/

Item_subselect::trans_res
Item_in_subselect::single_value_transformer(JOIN *join,
					    Comp_creator *func)
{
  SELECT_LEX *select_lex= join->select_lex;
  DBUG_ENTER("Item_in_subselect::single_value_transformer");

  /*
    Check that the right part of the subselect contains no more than one
    column. E.g. in SELECT 1 IN (SELECT * ..) the right part is (SELECT * ...)
  */
  // psergey: duplicated_subselect_card_check
  if (select_lex->item_list.elements > 1)
  {
    my_error(ER_OPERAND_COLUMNS, MYF(0), 1);
    DBUG_RETURN(RES_ERROR);
  }

  /*
    If this is an ALL/ANY single-value subselect, try to rewrite it with
    a MIN/MAX subselect. We can do that if a possible NULL result of the
    subselect can be ignored.
    E.g. SELECT * FROM t1 WHERE b > ANY (SELECT a FROM t2) can be rewritten
    with SELECT * FROM t1 WHERE b > (SELECT MAX(a) FROM t2).
    We can't check that this optimization is safe if it's not a top-level
    item of the WHERE clause (e.g. because the WHERE clause can contain IS
    NULL/IS NOT NULL functions). If so, we rewrite ALL/ANY with NOT EXISTS
    later in this method.
  */
  if ((abort_on_null || (upper_item && upper_item->top_level())) &&
      !select_lex->master_unit()->uncacheable && !func->eqne_op())
  {
    if (substitution)
    {
      // It is second (third, ...) SELECT of UNION => All is done
      DBUG_RETURN(RES_OK);
    }

    Item *subs;
    if (!select_lex->group_list.elements &&
        !select_lex->having &&
	!select_lex->with_sum_func &&
	!(select_lex->next_select()) &&
        select_lex->table_list.elements)
    {
      Item_sum_hybrid *item;
      nesting_map save_allow_sum_func;
      if (func->l_op())
      {
	/*
	  (ALL && (> || =>)) || (ANY && (< || =<))
	  for ALL condition is inverted
	*/
	item= new Item_sum_max(*select_lex->ref_pointer_array);
      }
      else
      {
	/*
	  (ALL && (< || =<)) || (ANY && (> || =>))
	  for ALL condition is inverted
	*/
	item= new Item_sum_min(*select_lex->ref_pointer_array);
      }
      if (upper_item)
        upper_item->set_sum_test(item);
      *select_lex->ref_pointer_array= item;
      {
	List_iterator<Item> it(select_lex->item_list);
	it++;
	it.replace(item);
      }

      save_allow_sum_func= thd->lex->allow_sum_func;
      thd->lex->allow_sum_func|= 1 << thd->lex->current_select->nest_level;
      /*
	Item_sum_(max|min) can't substitute other item => we can use 0 as
        reference, also Item_sum_(max|min) can't be fixed after creation, so
        we do not check item->fixed
      */
      if (item->fix_fields(thd, 0))
	DBUG_RETURN(RES_ERROR);
      thd->lex->allow_sum_func= save_allow_sum_func; 
      /* we added aggregate function => we have to change statistic */
      count_field_types(select_lex, &join->tmp_table_param, join->all_fields, 
                        0);

      subs= new Item_singlerow_subselect(select_lex);
    }
    else
    {
      Item_maxmin_subselect *item;
      subs= item= new Item_maxmin_subselect(thd, this, select_lex, func->l_op());
      if (upper_item)
        upper_item->set_sub_test(item);
    }
    /* fix fields is already called for  left expression */
    substitution= func->create(left_expr, subs);
    DBUG_RETURN(RES_OK);
  }

  if (!substitution)
  {
    /* We're invoked for the 1st (or the only) SELECT in the subquery UNION */
    SELECT_LEX_UNIT *master_unit= select_lex->master_unit();
    substitution= optimizer;

    SELECT_LEX *current= thd->lex->current_select;

    thd->lex->current_select= current->outer_select();
    //optimizer never use Item **ref => we can pass 0 as parameter
    if (!optimizer || optimizer->fix_left(thd, 0))
    {
      thd->lex->current_select= current;
      DBUG_RETURN(RES_ERROR);
    }
    thd->lex->current_select= current;

    /* We will refer to upper level cache array => we have to save it for SP */
    optimizer->keep_top_level_cache();

    /*
      As far as  Item_ref_in_optimizer do not substitute itself on fix_fields
      we can use same item for all selects.
    */
    expr= new Item_direct_ref(&select_lex->context,
                              (Item**)optimizer->get_cache(),
			      (char *)"<no matter>",
			      (char *)in_left_expr_name);

    master_unit->uncacheable|= UNCACHEABLE_DEPENDENT;
  }

  if (!abort_on_null && left_expr->maybe_null && !pushed_cond_guards)
  {
    if (!(pushed_cond_guards= (bool*)join->thd->alloc(sizeof(bool))))
      DBUG_RETURN(RES_ERROR);
    pushed_cond_guards[0]= TRUE;
  }

  /*
    If this IN predicate can be computed via materialization, do not
    perform the IN -> EXISTS transformation.
  */
  if (exec_method == EXEC_MATERIALIZATION)
    DBUG_RETURN(RES_OK);

  /* Perform the IN=>EXISTS transformation. */
  DBUG_RETURN(single_value_in_to_exists_transformer(join, func));
}


/**
  Transofrm an IN predicate into EXISTS via predicate injection.

  @details The transformation injects additional predicates into the subquery
  (and makes the subquery correlated) as follows.

  - If the subquery has aggregates, GROUP BY, or HAVING, convert to

    SELECT ie FROM ...  HAVING subq_having AND 
                               trigcond(oe $cmp$ ref_or_null_helper<ie>)
                                   
    the addition is wrapped into trigger only when we want to distinguish
    between NULL and FALSE results.

  - Otherwise (no aggregates/GROUP BY/HAVING) convert it to one of the
    following:

    = If we don't need to distinguish between NULL and FALSE subquery:
        
      SELECT 1 FROM ... WHERE (oe $cmp$ ie) AND subq_where

    = If we need to distinguish between those:

      SELECT 1 FROM ...
        WHERE  subq_where AND trigcond((oe $cmp$ ie) OR (ie IS NULL))
        HAVING trigcond(<is_not_null_test>(ie))

    @param join  Join object of the subquery (i.e. 'child' join).
    @param func  Subquery comparison creator

    @retval RES_OK     Either subquery was transformed, or appopriate
                       predicates where injected into it.
    @retval RES_REDUCE The subquery was reduced to non-subquery
    @retval RES_ERROR  Error
*/

Item_subselect::trans_res
Item_in_subselect::single_value_in_to_exists_transformer(JOIN * join, Comp_creator *func)
{
  SELECT_LEX *select_lex= join->select_lex;
  DBUG_ENTER("Item_in_subselect::single_value_in_to_exists_transformer");

  select_lex->uncacheable|= UNCACHEABLE_DEPENDENT;
  if (join->having || select_lex->with_sum_func ||
      select_lex->group_list.elements)
  {
    bool tmp;
    Item *item= func->create(expr,
                             new Item_ref_null_helper(&select_lex->context,
                                                      this,
                                                      select_lex->
                                                      ref_pointer_array,
                                                      (char *)"<ref>",
                                                      this->full_name()));
    if (!abort_on_null && left_expr->maybe_null)
    {
      /* 
        We can encounter "NULL IN (SELECT ...)". Wrap the added condition
        within a trig_cond.
      */
      item= new Item_func_trig_cond(item, get_cond_guard(0));
    }
    
    /*
      AND and comparison functions can't be changed during fix_fields()
      we can assign select_lex->having here, and pass 0 as last
      argument (reference) to fix_fields()
    */
    select_lex->having= join->having= and_items(join->having, item);
    if (join->having == item)
      item->name= (char*)in_having_cond;
    select_lex->having_fix_field= 1;
    /*
      we do not check join->having->fixed, because Item_and (from and_items)
      or comparison function (from func->create) can't be fixed after creation
    */
    tmp= join->having->fix_fields(thd, 0);
    select_lex->having_fix_field= 0;
    if (tmp)
      DBUG_RETURN(RES_ERROR);
  }
  else
  {
    Item *item= (Item*) select_lex->item_list.head();

    if (select_lex->table_list.elements)
    {
      bool tmp;
      Item *having= item, *orig_item= item;
      select_lex->item_list.empty();
      select_lex->item_list.push_back(new Item_int("Not_used",
                                                   (longlong) 1,
                                                   MY_INT64_NUM_DECIMAL_DIGITS));
      select_lex->ref_pointer_array[0]= select_lex->item_list.head();
       
      item= func->create(expr, item);
      if (!abort_on_null && orig_item->maybe_null)
      {
	having= new Item_is_not_null_test(this, having);
        if (left_expr->maybe_null)
        {
          if (!(having= new Item_func_trig_cond(having,
                                                get_cond_guard(0))))
            DBUG_RETURN(RES_ERROR);
        }
	/*
	  Item_is_not_null_test can't be changed during fix_fields()
	  we can assign select_lex->having here, and pass 0 as last
	  argument (reference) to fix_fields()
	*/
        having->name= (char*)in_having_cond;
	select_lex->having= join->having= having;
	select_lex->having_fix_field= 1;
        /*
          we do not check join->having->fixed, because Item_and (from
          and_items) or comparison function (from func->create) can't be
          fixed after creation
        */
	tmp= join->having->fix_fields(thd, 0);
        select_lex->having_fix_field= 0;
        if (tmp)
	  DBUG_RETURN(RES_ERROR);
	item= new Item_cond_or(item,
			       new Item_func_isnull(orig_item));
      }
      /* 
        If we may encounter NULL IN (SELECT ...) and care whether subquery
        result is NULL or FALSE, wrap condition in a trig_cond.
      */
      if (!abort_on_null && left_expr->maybe_null)
      {
        if (!(item= new Item_func_trig_cond(item, get_cond_guard(0))))
          DBUG_RETURN(RES_ERROR);
      }
      /*
        TODO: figure out why the following is done here in 
        single_value_transformer but there is no corresponding action in
        row_value_transformer?
      */
      item->name= (char *)in_additional_cond;

      /*
	AND can't be changed during fix_fields()
	we can assign select_lex->having here, and pass 0 as last
	argument (reference) to fix_fields()
      */
      select_lex->where= join->conds= and_items(join->conds, item);
      select_lex->where->top_level_item();
      /*
        we do not check join->conds->fixed, because Item_and can't be fixed
        after creation
      */
      if (join->conds->fix_fields(thd, 0))
	DBUG_RETURN(RES_ERROR);
    }
    else
    {
      bool tmp;
      if (select_lex->master_unit()->is_union())
      {
	/*
	  comparison functions can't be changed during fix_fields()
	  we can assign select_lex->having here, and pass 0 as last
	  argument (reference) to fix_fields()
	*/
        Item *new_having=
          func->create(expr,
                       new Item_ref_null_helper(&select_lex->context, this,
                                            select_lex->ref_pointer_array,
                                            (char *)"<no matter>",
                                            (char *)"<result>"));
        if (!abort_on_null && left_expr->maybe_null)
        {
          if (!(new_having= new Item_func_trig_cond(new_having,
                                                    get_cond_guard(0))))
            DBUG_RETURN(RES_ERROR);
        }
        new_having->name= (char*)in_having_cond;
	select_lex->having= join->having= new_having;
	select_lex->having_fix_field= 1;
        
        /*
          we do not check join->having->fixed, because comparison function
          (from func->create) can't be fixed after creation
        */
	tmp= join->having->fix_fields(thd, 0);
        select_lex->having_fix_field= 0;
        if (tmp)
	  DBUG_RETURN(RES_ERROR);
      }
      else
      {
	// it is single select without tables => possible optimization
        // remove the dependence mark since the item is moved to upper
        // select and is not outer anymore.
        item->walk(&Item::remove_dependence_processor, 0,
                           (uchar *) select_lex->outer_select());
	item= func->create(left_expr, item);
	// fix_field of item will be done in time of substituting
	substitution= item;
	have_to_be_excluded= 1;
	if (thd->lex->describe)
	{
	  char warn_buff[MYSQL_ERRMSG_SIZE];
	  sprintf(warn_buff, ER(ER_SELECT_REDUCED), select_lex->select_number);
	  push_warning(thd, MYSQL_ERROR::WARN_LEVEL_NOTE,
		       ER_SELECT_REDUCED, warn_buff);
	}
	DBUG_RETURN(RES_REDUCE);
      }
    }
  }

  DBUG_RETURN(RES_OK);
}


Item_subselect::trans_res
Item_in_subselect::row_value_transformer(JOIN *join)
{
  SELECT_LEX *select_lex= join->select_lex;
  uint cols_num= left_expr->cols();

  DBUG_ENTER("Item_in_subselect::row_value_transformer");

  // psergey: duplicated_subselect_card_check
  if (select_lex->item_list.elements != left_expr->cols())
  {
    my_error(ER_OPERAND_COLUMNS, MYF(0), left_expr->cols());
    DBUG_RETURN(RES_ERROR);
  }

  /*
    Wrap the current IN predicate in an Item_in_optimizer. The actual
    substitution in the Item tree takes place in Item_subselect::fix_fields.
  */
  if (!substitution)
  {
    //first call for this unit
    SELECT_LEX_UNIT *master_unit= select_lex->master_unit();
    substitution= optimizer;

    SELECT_LEX *current= thd->lex->current_select;
    thd->lex->current_select= current->outer_select();
    //optimizer never use Item **ref => we can pass 0 as parameter
    if (!optimizer || optimizer->fix_left(thd, 0))
    {
      thd->lex->current_select= current;
      DBUG_RETURN(RES_ERROR);
    }

    // we will refer to upper level cache array => we have to save it in PS
    optimizer->keep_top_level_cache();

    thd->lex->current_select= current;
    master_unit->uncacheable|= UNCACHEABLE_DEPENDENT;

    if (!abort_on_null && left_expr->maybe_null && !pushed_cond_guards)
    {
      if (!(pushed_cond_guards= (bool*)join->thd->alloc(sizeof(bool) *
                                                        left_expr->cols())))
        DBUG_RETURN(RES_ERROR);
      for (uint i= 0; i < cols_num; i++)
        pushed_cond_guards[i]= TRUE;
    }
  }

  /*
    If this IN predicate can be computed via materialization, do not
    perform the IN -> EXISTS transformation.
  */
  if (exec_method == EXEC_MATERIALIZATION)
    DBUG_RETURN(RES_OK);

  /* Perform the IN=>EXISTS transformation. */
  DBUG_RETURN(row_value_in_to_exists_transformer(join));
}


/**
  Tranform a (possibly non-correlated) IN subquery into a correlated EXISTS.

  @todo
  The IF-ELSE below can be refactored so that there is no duplication of the
  statements that create the new conditions. For this we have to invert the IF
  and the FOR statements as this:
  for (each left operand)
    create the equi-join condition
    if (is_having_used || !abort_on_null)
      create the "is null" and is_not_null_test items
    if (is_having_used)
      add the equi-join and the null tests to HAVING
    else
      add the equi-join and the "is null" to WHERE
      add the is_not_null_test to HAVING
*/

Item_subselect::trans_res
Item_in_subselect::row_value_in_to_exists_transformer(JOIN * join)
{
  SELECT_LEX *select_lex= join->select_lex;
  Item *having_item= 0;
  uint cols_num= left_expr->cols();
  bool is_having_used= (join->having || select_lex->with_sum_func ||
                        select_lex->group_list.first ||
                        !select_lex->table_list.elements);

  DBUG_ENTER("Item_in_subselect::row_value_in_to_exists_transformer");

  select_lex->uncacheable|= UNCACHEABLE_DEPENDENT;
  if (is_having_used)
  {
    /*
      (l1, l2, l3) IN (SELECT v1, v2, v3 ... HAVING having) =>
      EXISTS (SELECT ... HAVING having and
                                (l1 = v1 or is null v1) and
                                (l2 = v2 or is null v2) and
                                (l3 = v3 or is null v3) and
                                is_not_null_test(v1) and
                                is_not_null_test(v2) and
                                is_not_null_test(v3))
      where is_not_null_test used to register nulls in case if we have
      not found matching to return correct NULL value
      TODO: say here explicitly if the order of AND parts matters or not.
    */
    Item *item_having_part2= 0;
    for (uint i= 0; i < cols_num; i++)
    {
      DBUG_ASSERT((left_expr->fixed &&
                  select_lex->ref_pointer_array[i]->fixed) ||
                  (select_lex->ref_pointer_array[i]->type() == REF_ITEM &&
                   ((Item_ref*)(select_lex->ref_pointer_array[i]))->ref_type() ==
                    Item_ref::OUTER_REF));
      if (select_lex->ref_pointer_array[i]->
          check_cols(left_expr->element_index(i)->cols()))
        DBUG_RETURN(RES_ERROR);
      Item *item_eq=
        new Item_func_eq(new
                         Item_ref(&select_lex->context,
                                  (*optimizer->get_cache())->
                                  addr(i),
                                  (char *)"<no matter>",
                                  (char *)in_left_expr_name),
                         new
                         Item_ref(&select_lex->context,
                                  select_lex->ref_pointer_array + i,
                                  (char *)"<no matter>",
                                  (char *)"<list ref>")
                        );
      Item *item_isnull=
        new Item_func_isnull(new
                             Item_ref(&select_lex->context,
                                      select_lex->ref_pointer_array+i,
                                      (char *)"<no matter>",
                                      (char *)"<list ref>")
                            );
      Item *col_item= new Item_cond_or(item_eq, item_isnull);
      if (!abort_on_null && left_expr->element_index(i)->maybe_null)
      {
        if (!(col_item= new Item_func_trig_cond(col_item, get_cond_guard(i))))
          DBUG_RETURN(RES_ERROR);
      }
      having_item= and_items(having_item, col_item);
      
      Item *item_nnull_test= 
         new Item_is_not_null_test(this,
                                   new Item_ref(&select_lex->context,
                                                select_lex->
                                                ref_pointer_array + i,
                                                (char *)"<no matter>",
                                                (char *)"<list ref>"));
      if (!abort_on_null && left_expr->element_index(i)->maybe_null)
      {
        if (!(item_nnull_test= 
              new Item_func_trig_cond(item_nnull_test, get_cond_guard(i))))
          DBUG_RETURN(RES_ERROR);
      }
      item_having_part2= and_items(item_having_part2, item_nnull_test);
      item_having_part2->top_level_item();
    }
    having_item= and_items(having_item, item_having_part2);
    having_item->top_level_item();
  }
  else
  {
    /*
      (l1, l2, l3) IN (SELECT v1, v2, v3 ... WHERE where) =>
      EXISTS (SELECT ... WHERE where and
                               (l1 = v1 or is null v1) and
                               (l2 = v2 or is null v2) and
                               (l3 = v3 or is null v3)
                         HAVING is_not_null_test(v1) and
                                is_not_null_test(v2) and
                                is_not_null_test(v3))
      where is_not_null_test register NULLs values but reject rows

      in case when we do not need correct NULL, we have simplier construction:
      EXISTS (SELECT ... WHERE where and
                               (l1 = v1) and
                               (l2 = v2) and
                               (l3 = v3)
    */
    Item *where_item= 0;
    for (uint i= 0; i < cols_num; i++)
    {
      Item *item, *item_isnull;
      DBUG_ASSERT((left_expr->fixed &&
                  select_lex->ref_pointer_array[i]->fixed) ||
                  (select_lex->ref_pointer_array[i]->type() == REF_ITEM &&
                   ((Item_ref*)(select_lex->ref_pointer_array[i]))->ref_type() ==
                    Item_ref::OUTER_REF));
      if (select_lex->ref_pointer_array[i]->
          check_cols(left_expr->element_index(i)->cols()))
        DBUG_RETURN(RES_ERROR);
      item=
        new Item_func_eq(new
                         Item_direct_ref(&select_lex->context,
                                         (*optimizer->get_cache())->
                                         addr(i),
                                         (char *)"<no matter>",
                                         (char *)in_left_expr_name),
                         new
                         Item_direct_ref(&select_lex->context,
                                         select_lex->
                                         ref_pointer_array+i,
                                         (char *)"<no matter>",
                                         (char *)"<list ref>")
                        );
      if (!abort_on_null)
      {
        Item *having_col_item=
          new Item_is_not_null_test(this,
                                    new
                                    Item_ref(&select_lex->context, 
                                             select_lex->ref_pointer_array + i,
                                             (char *)"<no matter>",
                                             (char *)"<list ref>"));
        
        
        item_isnull= new
          Item_func_isnull(new
                           Item_direct_ref(&select_lex->context,
                                           select_lex->
                                           ref_pointer_array+i,
                                           (char *)"<no matter>",
                                           (char *)"<list ref>")
                          );
        item= new Item_cond_or(item, item_isnull);
        /* 
          TODO: why we create the above for cases where the right part
                cant be NULL?
        */
        if (left_expr->element_index(i)->maybe_null)
        {
          if (!(item= new Item_func_trig_cond(item, get_cond_guard(i))))
            DBUG_RETURN(RES_ERROR);
          if (!(having_col_item= 
                  new Item_func_trig_cond(having_col_item, get_cond_guard(i))))
            DBUG_RETURN(RES_ERROR);
        }
        having_item= and_items(having_item, having_col_item);
      }
      where_item= and_items(where_item, item);
    }
    /*
      AND can't be changed during fix_fields()
      we can assign select_lex->where here, and pass 0 as last
      argument (reference) to fix_fields()
    */
    select_lex->where= join->conds= and_items(join->conds, where_item);
    select_lex->where->top_level_item();
    if (join->conds->fix_fields(thd, 0))
      DBUG_RETURN(RES_ERROR);
  }
  if (having_item)
  {
    bool res;
    select_lex->having= join->having= and_items(join->having, having_item);
    if (having_item == select_lex->having)
      having_item->name= (char*)in_having_cond;
    select_lex->having->top_level_item();
    /*
      AND can't be changed during fix_fields()
      we can assign select_lex->having here, and pass 0 as last
      argument (reference) to fix_fields()
    */
    select_lex->having_fix_field= 1;
    res= join->having->fix_fields(thd, 0);
    select_lex->having_fix_field= 0;
    if (res)
    {
      DBUG_RETURN(RES_ERROR);
    }
  }

  DBUG_RETURN(RES_OK);
}


Item_subselect::trans_res
Item_in_subselect::select_transformer(JOIN *join)
{
  return select_in_like_transformer(join, &eq_creator);
}


/**
  Prepare IN/ALL/ANY/SOME subquery transformation and call appropriate
  transformation function.

    To decide which transformation procedure (scalar or row) applicable here
    we have to call fix_fields() for left expression to be able to call
    cols() method on it. Also this method make arena management for
    underlying transformation methods.

  @param join    JOIN object of transforming subquery
  @param func    creator of condition function of subquery

  @retval
    RES_OK      OK
  @retval
    RES_REDUCE  OK, and current subquery was reduced during
    transformation
  @retval
    RES_ERROR   Error
*/

Item_subselect::trans_res
Item_in_subselect::select_in_like_transformer(JOIN *join, Comp_creator *func)
{
  Query_arena *arena, backup;
  SELECT_LEX *current= thd->lex->current_select;
  const char *save_where= thd->where;
  Item_subselect::trans_res res= RES_ERROR;
  bool result;

  DBUG_ENTER("Item_in_subselect::select_in_like_transformer");

  {
    /*
      IN/SOME/ALL/ANY subqueries aren't support LIMIT clause. Without it
      ORDER BY clause becomes meaningless thus we drop it here.
    */
    SELECT_LEX *sl= current->master_unit()->first_select();
    for (; sl; sl= sl->next_select())
    {
      if (sl->join)
        sl->join->order= 0;
    }
  }

  if (changed)
    DBUG_RETURN(RES_OK);

  thd->where= "IN/ALL/ANY subquery";

  /*
    In some optimisation cases we will not need this Item_in_optimizer
    object, but we can't know it here, but here we need address correct
    reference on left expresion.

    //psergey: he means confluent cases like "... IN (SELECT 1)"
  */
  if (!optimizer)
  {
    arena= thd->activate_stmt_arena_if_needed(&backup);
    result= (!(optimizer= new Item_in_optimizer(left_expr, this)));
    if (arena)
      thd->restore_active_arena(arena, &backup);
    if (result)
      goto err;
  }

  thd->lex->current_select= current->outer_select();
  result= (!left_expr->fixed &&
           left_expr->fix_fields(thd, optimizer->arguments()));
  /* fix_fields can change reference to left_expr, we need reassign it */
  left_expr= optimizer->arguments()[0];

  thd->lex->current_select= current;
  if (result)
    goto err;

  /*
    If we didn't choose an execution method up to this point, we choose
    the IN=>EXISTS transformation.
  */
  if (exec_method == EXEC_UNSPECIFIED)
    exec_method= EXEC_EXISTS;
  arena= thd->activate_stmt_arena_if_needed(&backup);

  /*
    Both transformers call fix_fields() only for Items created inside them,
    and all those items do not make permanent changes in the current item arena
    which allows us to call them with changed arena (if we do not know the
    nature of Item, we have to call fix_fields() for it only with the original
    arena to avoid memory leak).
  */
  if (left_expr->cols() == 1)
    res= single_value_transformer(join, func);
  else
  {
    /* we do not support row operation for ALL/ANY/SOME */
    if (func != &eq_creator)
    {
      if (arena)
        thd->restore_active_arena(arena, &backup);
      my_error(ER_OPERAND_COLUMNS, MYF(0), 1);
      DBUG_RETURN(RES_ERROR);
    }
    res= row_value_transformer(join);
  }
  if (arena)
    thd->restore_active_arena(arena, &backup);
err:
  thd->where= save_where;
  DBUG_RETURN(res);
}


void Item_in_subselect::print(String *str, enum_query_type query_type)
{
  if (exec_method == EXEC_EXISTS)
    str->append(STRING_WITH_LEN("<exists>"));
  else
  {
    left_expr->print(str, query_type);
    str->append(STRING_WITH_LEN(" in "));
  }
  Item_subselect::print(str, query_type);
}


bool Item_in_subselect::fix_fields(THD *thd_arg, Item **ref)
{
  bool result = 0;

  if (exec_method == EXEC_SEMI_JOIN)
    return !( (*ref)= new Item_int(1));

  if (thd_arg->lex->view_prepare_mode && left_expr && !left_expr->fixed)
    result = left_expr->fix_fields(thd_arg, &left_expr);

  return result || Item_subselect::fix_fields(thd_arg, ref);
}


<<<<<<< HEAD
=======
void Item_in_subselect::fix_after_pullout(st_select_lex *parent_select,
                                          st_select_lex *removed_select,
                                          Item **ref)
{
  Item_subselect::fix_after_pullout(parent_select, removed_select, ref);

  left_expr->fix_after_pullout(parent_select, removed_select, &left_expr);

  used_tables_cache|= left_expr->used_tables();
  const_item_cache&= left_expr->const_item();
}


>>>>>>> 9677b72a
/**
  Try to create an engine to compute the subselect via materialization,
  and if this fails, revert to execution via the IN=>EXISTS transformation.

  @details
    The purpose of this method is to hide the implementation details
    of this Item's execution. The method creates a new engine for
    materialized execution, and initializes the engine.

    The initialization of the new engine is divided in two parts - a permanent
    one that lives across prepared statements, and one that is repeated for each
    execution.

  @returns
    @retval TRUE  memory allocation error occurred, or was not able to create
                  temporary table
    @retval FALSE an execution method was chosen successfully
*/

bool Item_in_subselect::setup_engine()
{
  subselect_hash_sj_engine *hash_engine;
  DBUG_ENTER("Item_in_subselect::setup_engine");

  if (engine->engine_type() == subselect_engine::SINGLE_SELECT_ENGINE)
  {
    /* Create/initialize objects in permanent memory. */
    Query_arena *arena= thd->stmt_arena;
    Query_arena backup;
    if (arena->is_conventional())
      arena= 0;
    else
      thd->set_n_backup_active_arena(arena, &backup);

    subselect_single_select_engine *old_engine= 
      static_cast<subselect_single_select_engine*>(engine);
    if (!(hash_engine= new subselect_hash_sj_engine(thd, this,
                                                    old_engine)) ||
        hash_engine->init_permanent(unit->get_unit_column_types()))
    {
      /*
        For some reason we cannot use materialization for this IN predicate.
        Delete all materialization-related objects, and return error.
      */
      delete hash_engine;
      if (arena)
        thd->restore_active_arena(arena, &backup);
      DBUG_RETURN(TRUE);
    }
    engine= hash_engine;

    if (arena)
      thd->restore_active_arena(arena, &backup);
  }
  else
  {
    DBUG_ASSERT(engine->engine_type() == subselect_engine::HASH_SJ_ENGINE);
    hash_engine= static_cast<subselect_hash_sj_engine*>(engine);
  }

  /*
    Reset the LIMIT 1 set in Item_exists_subselect::fix_length_and_dec.
    TODO:
    Currently we set the subquery LIMIT to infinity, and this is correct
    because we forbid at parse time LIMIT inside IN subqueries (see
    Item_in_subselect::test_limit). However, once we allow this, here
    we should set the correct limit if given in the query.
  */
  unit->global_parameters->select_limit= NULL;

  /* Initializations done in runtime memory, repeated for each execution. */
  const bool res= hash_engine->init_runtime();

  DBUG_RETURN(res);
}


/**
  Initialize the cache of the left operand of the IN predicate.

  @note This method has the same purpose as alloc_group_fields(),
  but it takes a different kind of collection of items, and the
  list we push to is dynamically allocated.

  @retval TRUE  if a memory allocation error occurred
  @retval FALSE if success
*/

bool Item_in_subselect::init_left_expr_cache()
{
  JOIN *outer_join;
  Next_select_func end_select;
  bool use_result_field= FALSE;

  outer_join= unit->outer_select()->join;
  /*
    An IN predicate might be evaluated in a query for which all tables have
    been optimzied away.
  */ 
  if (!outer_join || !outer_join->tables || !outer_join->tables_list)
  {
    need_expr_cache= FALSE;
    return FALSE;
  }

  /*
    If we use end_[send | write]_group to handle complete rows of the outer
    query, make the cache of the left IN operand use Item_field::result_field
    instead of Item_field::field.  We need this because normally
    Cached_item_field uses Item::field to fetch field data, while
    copy_ref_key() that copies the left IN operand into a lookup key uses
    Item::result_field. In the case end_[send | write]_group result_field is
    one row behind field.
  */
  end_select= outer_join->join_tab[outer_join->tables-1].next_select;
  if (end_select == end_send_group || end_select == end_write_group)
    use_result_field= TRUE;

  if (!(left_expr_cache= new List<Cached_item>))
    return TRUE;

  for (uint i= 0; i < left_expr->cols(); i++)
  {
    Cached_item *cur_item_cache= new_Cached_item(thd,
                                                 left_expr->element_index(i),
                                                 use_result_field);
    if (!cur_item_cache || left_expr_cache->push_front(cur_item_cache))
      return TRUE;
  }
  return FALSE;
}


/*
  Callback to test if an IN predicate is expensive.

  @details
    IN predicates are considered expensive only if they will be executed via
    materialization. The return value affects the behavior of
    make_cond_for_table() in such a way that it is unchanged when we use
    the IN=>EXISTS transformation to compute IN.

  @retval TRUE  if the predicate is expensive
  @retval FALSE otherwise
*/

bool Item_in_subselect::is_expensive_processor(uchar *arg)
{
  return exec_method == EXEC_MATERIALIZATION;
}


Item_subselect::trans_res
Item_allany_subselect::select_transformer(JOIN *join)
{
  DBUG_ENTER("Item_allany_subselect::select_transformer");
  exec_method= EXEC_EXISTS;
  if (upper_item)
    upper_item->show= 1;
  DBUG_RETURN(select_in_like_transformer(join, func));
}


void Item_allany_subselect::print(String *str, enum_query_type query_type)
{
  if (exec_method == EXEC_EXISTS)
    str->append(STRING_WITH_LEN("<exists>"));
  else
  {
    left_expr->print(str, query_type);
    str->append(' ');
    str->append(func->symbol(all));
    str->append(all ? " all " : " any ", 5);
  }
  Item_subselect::print(str, query_type);
}


void subselect_engine::set_thd(THD *thd_arg)
{
  thd= thd_arg;
  if (result)
    result->set_thd(thd_arg);
}


subselect_single_select_engine::
subselect_single_select_engine(st_select_lex *select,
			       select_result_interceptor *result_arg,
			       Item_subselect *item_arg)
  :subselect_engine(item_arg, result_arg),
   prepared(0), executed(0), select_lex(select), join(0)
{
  select_lex->master_unit()->item= item_arg;
}


void subselect_single_select_engine::cleanup()
{
  DBUG_ENTER("subselect_single_select_engine::cleanup");
  prepared= executed= 0;
  join= 0;
  result->cleanup();
  DBUG_VOID_RETURN;
}


void subselect_union_engine::cleanup()
{
  DBUG_ENTER("subselect_union_engine::cleanup");
  unit->reinit_exec_mechanism();
  result->cleanup();
  DBUG_VOID_RETURN;
}


bool subselect_union_engine::is_executed() const
{
  return unit->executed;
}


/*
  Check if last execution of the subquery engine produced any rows

  SYNOPSIS
    subselect_union_engine::no_rows()

  DESCRIPTION
    Check if last execution of the subquery engine produced any rows. The
    return value is undefined if last execution ended in an error.

  RETURN
    TRUE  - Last subselect execution has produced no rows
    FALSE - Otherwise
*/

bool subselect_union_engine::no_rows()
{
  /* Check if we got any rows when reading UNION result from temp. table: */
  return test(!unit->fake_select_lex->join->send_records);
}


void subselect_uniquesubquery_engine::cleanup()
{
  DBUG_ENTER("subselect_uniquesubquery_engine::cleanup");
  /* Tell handler we don't need the index anymore */
  if (tab->table->file->inited)
    tab->table->file->ha_index_end();
  DBUG_VOID_RETURN;
}


subselect_union_engine::subselect_union_engine(st_select_lex_unit *u,
					       select_result_interceptor *result_arg,
					       Item_subselect *item_arg)
  :subselect_engine(item_arg, result_arg)
{
  unit= u;
  unit->item= item_arg;
}


/**
  Create and prepare the JOIN object that represents the query execution
  plan for the subquery.

  @detail
  This method is called from Item_subselect::fix_fields. For prepared
  statements it is called both during the PREPARE and EXECUTE phases in the
  following ways:
  - During PREPARE the optimizer needs some properties
    (join->fields_list.elements) of the JOIN to proceed with preparation of
    the remaining query (namely to complete ::fix_fields for the subselect
    related classes. In the end of PREPARE the JOIN is deleted.
  - When we EXECUTE the query, Item_subselect::fix_fields is called again, and
    the JOIN object is re-created again, prepared and executed. In the end of
    execution it is deleted.
  In all cases the JOIN is created in runtime memory (not in the permanent
  memory root).

  @todo
  Re-check what properties of 'join' are needed during prepare, and see if
  we can avoid creating a JOIN during JOIN::prepare of the outer join.

  @retval 0  if success
  @retval 1  if error
*/

int subselect_single_select_engine::prepare()
{
  if (prepared)
    return 0;
  join= new JOIN(thd, select_lex->item_list,
		 select_lex->options | SELECT_NO_UNLOCK, result);
  if (!join || !result)
    return 1; /* Fatal error is set already. */
  prepared= 1;
  SELECT_LEX *save_select= thd->lex->current_select;
  thd->lex->current_select= select_lex;
  if (join->prepare(&select_lex->ref_pointer_array,
		    select_lex->table_list.first,
		    select_lex->with_wild,
		    select_lex->where,
		    select_lex->order_list.elements +
		    select_lex->group_list.elements,
		    select_lex->order_list.first,
		    select_lex->group_list.first,
		    select_lex->having,
		    NULL, select_lex,
		    select_lex->master_unit()))
    return 1;
  thd->lex->current_select= save_select;
  return 0;
}

int subselect_union_engine::prepare()
{
  return unit->prepare(thd, result, SELECT_NO_UNLOCK);
}

int subselect_uniquesubquery_engine::prepare()
{
  /* Should never be called. */
  DBUG_ASSERT(FALSE);
  return 1;
}


/*
  Check if last execution of the subquery engine produced any rows

  SYNOPSIS
    subselect_single_select_engine::no_rows()

  DESCRIPTION
    Check if last execution of the subquery engine produced any rows. The
    return value is undefined if last execution ended in an error.

  RETURN
    TRUE  - Last subselect execution has produced no rows
    FALSE - Otherwise
*/

bool subselect_single_select_engine::no_rows()
{ 
  return !item->assigned();
}


/* 
 makes storage for the output values for the subquery and calcuates 
 their data and column types and their nullability.
*/ 
void subselect_engine::set_row(List<Item> &item_list, Item_cache **row)
{
  Item *sel_item;
  List_iterator_fast<Item> li(item_list);
  res_type= STRING_RESULT;
  res_field_type= MYSQL_TYPE_VAR_STRING;
  for (uint i= 0; (sel_item= li++); i++)
  {
    item->max_length= sel_item->max_length;
    res_type= sel_item->result_type();
    res_field_type= sel_item->field_type();
    item->decimals= sel_item->decimals;
    item->unsigned_flag= sel_item->unsigned_flag;
    maybe_null= sel_item->maybe_null;
    if (!(row[i]= Item_cache::get_cache(sel_item)))
      return;
    row[i]->setup(sel_item);
    row[i]->store(sel_item);
  }
  if (item_list.elements > 1)
    res_type= ROW_RESULT;
}

void subselect_single_select_engine::fix_length_and_dec(Item_cache **row)
{
  DBUG_ASSERT(row || select_lex->item_list.elements==1);
  set_row(select_lex->item_list, row);
  item->collation.set(row[0]->collation);
  if (cols() != 1)
    maybe_null= 0;
}

void subselect_union_engine::fix_length_and_dec(Item_cache **row)
{
  DBUG_ASSERT(row || unit->first_select()->item_list.elements==1);

  if (unit->first_select()->item_list.elements == 1)
  {
    set_row(unit->types, row);
    item->collation.set(row[0]->collation);
  }
  else
  {
    bool maybe_null_saved= maybe_null;
    set_row(unit->types, row);
    maybe_null= maybe_null_saved;
  }
}

void subselect_uniquesubquery_engine::fix_length_and_dec(Item_cache **row)
{
  //this never should be called
  DBUG_ASSERT(0);
}

int  read_first_record_seq(JOIN_TAB *tab);
int rr_sequential(READ_RECORD *info);
int join_read_always_key_or_null(JOIN_TAB *tab);
int join_read_next_same_or_null(READ_RECORD *info);

int subselect_single_select_engine::exec()
{
  DBUG_ENTER("subselect_single_select_engine::exec");
  char const *save_where= thd->where;
  SELECT_LEX *save_select= thd->lex->current_select;
  thd->lex->current_select= select_lex;
  if (!join->optimized)
  {
    SELECT_LEX_UNIT *unit= select_lex->master_unit();

    unit->set_limit(unit->global_parameters);
    if (join->optimize())
    {
      thd->where= save_where;
      executed= 1;
      thd->lex->current_select= save_select;
      DBUG_RETURN(join->error ? join->error : 1);
    }
    if (save_join_if_explain())
      DBUG_RETURN(1);                        /* purecov: inspected */
    if (item->engine_changed)
    {
      DBUG_RETURN(1);
    }
  }
  if (select_lex->uncacheable &&
      select_lex->uncacheable != UNCACHEABLE_EXPLAIN
      && executed)
  {
    if (join->reinit())
    {
      thd->where= save_where;
      thd->lex->current_select= save_select;
      DBUG_RETURN(1);
    }
    item->reset();
    item->assigned((executed= 0));
  }
  if (!executed)
  {
    item->reset_value_registration();
    JOIN_TAB *changed_tabs[MAX_TABLES];
    JOIN_TAB **last_changed_tab= changed_tabs;
    if (item->have_guarded_conds())
    {
      /*
        For at least one of the pushed predicates the following is true:
        We should not apply optimizations based on the condition that was
        pushed down into the subquery. Those optimizations are ref[_or_null]
        acceses. Change them to be full table scans.
      */
      for (uint i=join->const_tables ; i < join->tables ; i++)
      {
        JOIN_TAB *tab=join->join_tab+i;
        if (tab && tab->keyuse)
        {
          for (uint i= 0; i < tab->ref.key_parts; i++)
          {
            bool *cond_guard= tab->ref.cond_guards[i];
            if (cond_guard && !*cond_guard)
            {
              /* Change the access method to full table scan */
              tab->save_read_first_record= tab->read_first_record;
              tab->save_read_record= tab->read_record.read_record;
              tab->read_record.read_record= rr_sequential;
              tab->read_first_record= read_first_record_seq;
              tab->read_record.record= tab->table->record[0];
              tab->read_record.thd= join->thd;
              tab->read_record.ref_length= tab->table->file->ref_length;
              tab->read_record.unlock_row= rr_unlock_row;
              *(last_changed_tab++)= tab;
              break;
            }
          }
        }
      }
    }
    
    join->exec();

    /* Enable the optimizations back */
    for (JOIN_TAB **ptab= changed_tabs; ptab != last_changed_tab; ptab++)
    {
      JOIN_TAB *tab= *ptab;
      tab->read_record.record= 0;
      tab->read_record.ref_length= 0;
      tab->read_first_record= tab->save_read_first_record; 
      tab->read_record.read_record= tab->save_read_record;
    }
    executed= 1;
    thd->where= save_where;
    thd->lex->current_select= save_select;
    DBUG_RETURN(join->error||thd->is_fatal_error);
  }
  thd->where= save_where;
  thd->lex->current_select= save_select;
  DBUG_RETURN(0);
}

int subselect_union_engine::exec()
{
  char const *save_where= thd->where;
  int res= unit->exec();
  thd->where= save_where;
  return res;
}


/*
  Search for at least one row satisfying select condition
 
  SYNOPSIS
    subselect_uniquesubquery_engine::scan_table()

  DESCRIPTION
    Scan the table using sequential access until we find at least one row
    satisfying select condition.
    
    The caller must set this->empty_result_set=FALSE before calling this
    function. This function will set it to TRUE if it finds a matching row.

  RETURN
    FALSE - OK
    TRUE  - Error
*/

int subselect_uniquesubquery_engine::scan_table()
{
  int error;
  TABLE *table= tab->table;
  DBUG_ENTER("subselect_uniquesubquery_engine::scan_table");

  if (table->file->inited)
    table->file->ha_index_end();
 
  table->file->ha_rnd_init(1);
  table->file->extra_opt(HA_EXTRA_CACHE,
                         current_thd->variables.read_buff_size);
  table->null_row= 0;
  for (;;)
  {
    error=table->file->ha_rnd_next(table->record[0]);
    if (error && error != HA_ERR_END_OF_FILE)
    {
      error= report_error(table, error);
      break;
    }
    /* No more rows */
    if (table->status)
      break;

    if (!cond || cond->val_int())
    {
      empty_result_set= FALSE;
      break;
    }
  }

  table->file->ha_rnd_end();
  DBUG_RETURN(error != 0);
}


/*
  Copy ref key and check for null parts in it

  SYNOPSIS
    subselect_uniquesubquery_engine::copy_ref_key()

  DESCRIPTION
    Copy ref key and check for null parts in it.
    Depending on the nullability and conversion problems this function
    recognizes and processes the following states :
      1. Partial match on top level. This means IN has a value of FALSE
         regardless of the data in the subquery table.
         Detected by finding a NULL in the left IN operand of a top level
         expression.
         We may actually skip reading the subquery, so return TRUE to skip
         the table scan in subselect_uniquesubquery_engine::exec and make
         the value of the IN predicate a NULL (that is equal to FALSE on
         top level).
      2. No exact match when IN is nested inside another predicate.
         Detected by finding a NULL in the left IN operand when IN is not
         a top level predicate.
         We cannot have an exact match. But we must proceed further with a
         table scan to find out if it's a partial match (and IN has a value
         of NULL) or no match (and IN has a value of FALSE).
         So we return FALSE to continue with the scan and see if there are
         any record that would constitute a partial match (as we cannot
         determine that from the index).
      3. Error converting the left IN operand to the column type of the
         right IN operand. This counts as no match (and IN has the value of
         FALSE). We mark the subquery table cursor as having no more rows
         (to ensure that the processing that follows will not find a match)
         and return FALSE, so IN is not treated as returning NULL.


  RETURN
    FALSE - The value of the IN predicate is not known. Proceed to find the
            value of the IN predicate using the determined values of
            null_keypart and table->status.
    TRUE  - IN predicate has a value of NULL. Stop the processing right there
            and return NULL to the outer predicates.
*/

bool subselect_uniquesubquery_engine::copy_ref_key()
{
  DBUG_ENTER("subselect_uniquesubquery_engine::copy_ref_key");

  for (store_key **copy= tab->ref.key_copy ; *copy ; copy++)
  {
    enum store_key::store_key_result store_res;
    store_res= (*copy)->copy();
    tab->ref.key_err= store_res;

    /*
      When there is a NULL part in the key we don't need to make index
      lookup for such key thus we don't need to copy whole key.
      If we later should do a sequential scan return OK. Fail otherwise.

      See also the comment for the subselect_uniquesubquery_engine::exec()
      function.
    */
    null_keypart= (*copy)->null_key;
    if (null_keypart)
    {
      bool top_level= ((Item_in_subselect *) item)->is_top_level_item();
      if (top_level)
      {
        /* Partial match on top level */
        DBUG_RETURN(1);
      }
      else
      {
        /* No exact match when IN is nested inside another predicate */
        break;
      }
    }

    /*
      Check if the error is equal to STORE_KEY_FATAL. This is not expressed 
      using the store_key::store_key_result enum because ref.key_err is a 
      boolean and we want to detect both TRUE and STORE_KEY_FATAL from the 
      space of the union of the values of [TRUE, FALSE] and 
      store_key::store_key_result.  
      TODO: fix the variable an return types.
    */
    if (store_res == store_key::STORE_KEY_FATAL)
    {
      /*
       Error converting the left IN operand to the column type of the right
       IN operand. 
      */
      tab->table->status= STATUS_NOT_FOUND;
      break;
    }
  }
  DBUG_RETURN(0);
}


/*
  Execute subselect

  SYNOPSIS
    subselect_uniquesubquery_engine::exec()

  DESCRIPTION
    Find rows corresponding to the ref key using index access.
    If some part of the lookup key is NULL, then we're evaluating
      NULL IN (SELECT ... )
    This is a special case, we don't need to search for NULL in the table,
    instead, the result value is 
      - NULL  if select produces empty row set
      - FALSE otherwise.

    In some cases (IN subselect is a top level item, i.e. abort_on_null==TRUE)
    the caller doesn't distinguish between NULL and FALSE result and we just
    return FALSE. 
    Otherwise we make a full table scan to see if there is at least one 
    matching row.
    
    The result of this function (info about whether a row was found) is
    stored in this->empty_result_set.
  NOTE
    
  RETURN
    FALSE - ok
    TRUE  - an error occured while scanning
*/

int subselect_uniquesubquery_engine::exec()
{
  DBUG_ENTER("subselect_uniquesubquery_engine::exec");
  int error;
  TABLE *table= tab->table;
  empty_result_set= TRUE;
  table->status= 0;
 
  /* TODO: change to use of 'full_scan' here? */
  if (copy_ref_key())
    DBUG_RETURN(1);
  if (table->status)
  {
    /* 
      We know that there will be no rows even if we scan. 
      Can be set in copy_ref_key.
    */
    ((Item_in_subselect *) item)->value= 0;
    DBUG_RETURN(0);
  }

  if (null_keypart)
    DBUG_RETURN(scan_table());
 
  if (!table->file->inited)
    table->file->ha_index_init(tab->ref.key, 0);
  error= table->file->ha_index_read_map(table->record[0],
                                        tab->ref.key_buff,
                                        make_prev_keypart_map(tab->ref.key_parts),
                                        HA_READ_KEY_EXACT);
  DBUG_PRINT("info", ("lookup result: %i", error));
  if (error &&
      error != HA_ERR_KEY_NOT_FOUND && error != HA_ERR_END_OF_FILE)
    error= report_error(table, error);
  else
  {
    error= 0;
    table->null_row= 0;
    if (!table->status && (!cond || cond->val_int()))
    {
      ((Item_in_subselect *) item)->value= 1;
      empty_result_set= FALSE;
    }
    else
      ((Item_in_subselect *) item)->value= 0;
  }

  DBUG_RETURN(error != 0);
}


/*
  Index-lookup subselect 'engine' - run the subquery

  SYNOPSIS
    subselect_indexsubquery_engine:exec()
      full_scan 

  DESCRIPTION
    The engine is used to resolve subqueries in form

      oe IN (SELECT key FROM tbl WHERE subq_where) 

    The value of the predicate is calculated as follows: 
    1. If oe IS NULL, this is a special case, do a full table scan on
       table tbl and search for row that satisfies subq_where. If such 
       row is found, return NULL, otherwise return FALSE.
    2. Make an index lookup via key=oe, search for a row that satisfies
       subq_where. If found, return TRUE.
    3. If check_null==TRUE, make another lookup via key=NULL, search for a 
       row that satisfies subq_where. If found, return NULL, otherwise
       return FALSE.

  TODO
    The step #1 can be optimized further when the index has several key
    parts. Consider a subquery:
    
      (oe1, oe2) IN (SELECT keypart1, keypart2 FROM tbl WHERE subq_where)

    and suppose we need to evaluate it for {oe1, oe2}=={const1, NULL}.
    Current code will do a full table scan and obtain correct result. There
    is a better option: instead of evaluating

      SELECT keypart1, keypart2 FROM tbl WHERE subq_where            (1)

    and checking if it has produced any matching rows, evaluate
    
      SELECT keypart2 FROM tbl WHERE subq_where AND keypart1=const1  (2)

    If this query produces a row, the result is NULL (as we're evaluating 
    "(const1, NULL) IN { (const1, X), ... }", which has a value of UNKNOWN,
    i.e. NULL).  If the query produces no rows, the result is FALSE.

    We currently evaluate (1) by doing a full table scan. (2) can be
    evaluated by doing a "ref" scan on "keypart1=const1", which can be much
    cheaper. We can use index statistics to quickly check whether "ref" scan
    will be cheaper than full table scan.

  RETURN
    0
    1
*/

int subselect_indexsubquery_engine::exec()
{
  DBUG_ENTER("subselect_indexsubquery_engine::exec");
  int error;
  bool null_finding= 0;
  TABLE *table= tab->table;

  ((Item_in_subselect *) item)->value= 0;
  empty_result_set= TRUE;
  null_keypart= 0;
  table->status= 0;

  if (check_null)
  {
    /* We need to check for NULL if there wasn't a matching value */
    *tab->ref.null_ref_key= 0;			// Search first for not null
    ((Item_in_subselect *) item)->was_null= 0;
  }

  /* Copy the ref key and check for nulls... */
  if (copy_ref_key())
    DBUG_RETURN(1);

  if (table->status)
  {
    /* 
      We know that there will be no rows even if we scan. 
      Can be set in copy_ref_key.
    */
    ((Item_in_subselect *) item)->value= 0;
    DBUG_RETURN(0);
  }

  if (null_keypart)
    DBUG_RETURN(scan_table());

  if (!table->file->inited)
    table->file->ha_index_init(tab->ref.key, 1);
  error= table->file->ha_index_read_map(table->record[0],
                                        tab->ref.key_buff,
                                        make_prev_keypart_map(tab->ref.key_parts),
                                        HA_READ_KEY_EXACT);
  if (error &&
      error != HA_ERR_KEY_NOT_FOUND && error != HA_ERR_END_OF_FILE)
    error= report_error(table, error);
  else
  {
    for (;;)
    {
      error= 0;
      table->null_row= 0;
      if (!table->status)
      {
        if ((!cond || cond->val_int()) && (!having || having->val_int()))
        {
          empty_result_set= FALSE;
          if (null_finding)
            ((Item_in_subselect *) item)->was_null= 1;
          else
            ((Item_in_subselect *) item)->value= 1;
          break;
        }
        error= table->file->ha_index_next_same(table->record[0],
                                              tab->ref.key_buff,
                                              tab->ref.key_length);
        if (error && error != HA_ERR_END_OF_FILE)
        {
          error= report_error(table, error);
          break;
        }
      }
      else
      {
        if (!check_null || null_finding)
          break;			/* We don't need to check nulls */
        *tab->ref.null_ref_key= 1;
        null_finding= 1;
        /* Check if there exists a row with a null value in the index */
        if ((error= (safe_index_read(tab) == 1)))
          break;
      }
    }
  }
  DBUG_RETURN(error != 0);
}


uint subselect_single_select_engine::cols()
{
  return select_lex->item_list.elements;
}


uint subselect_union_engine::cols()
{
  DBUG_ASSERT(unit->is_prepared());  // should be called after fix_fields()
  return unit->types.elements;
}


uint8 subselect_single_select_engine::uncacheable()
{
  return select_lex->uncacheable;
}


uint8 subselect_union_engine::uncacheable()
{
  return unit->uncacheable;
}


void subselect_single_select_engine::exclude()
{
  select_lex->master_unit()->exclude_level();
}

void subselect_union_engine::exclude()
{
  unit->exclude_level();
}


void subselect_uniquesubquery_engine::exclude()
{
  //this never should be called
  DBUG_ASSERT(0);
}


table_map subselect_engine::calc_const_tables(TABLE_LIST *table)
{
  table_map map= 0;
  for (; table; table= table->next_leaf)
  {
    TABLE *tbl= table->table;
    if (tbl && tbl->const_table)
      map|= tbl->map;
  }
  return map;
}

/**
  Save the JOIN to join->tmp_join if it is needed by EXPLAIN to
  display the query plan.

  @retval
    FALSE OK
  @retval
    TRUE  error
*/
bool 
subselect_single_select_engine::save_join_if_explain()
{
  /*
    Save this JOIN to join->tmp_join since the original layout will be
    replaced when JOIN::exec() calls make_simple_join() if:
     1) We are executing an EXPLAIN query
     2) An uncacheable flag has not been set for the select_lex. If
        set, JOIN::optimize() has already saved the JOIN
     3) Call does not come from select_describe()). If it does,
        JOIN::exec() will not call make_simple_join() and the JOIN we
        plan to save will not be replaced anyway.
     4) A temp table is needed. This is what triggers JOIN::exec() to
        make a replacement JOIN by calling make_simple_join(). 
     5) The Item_subselect is cacheable
  */
  if (thd->lex->describe &&                              // 1
      !select_lex->uncacheable &&                        // 2
      !(join->select_options & SELECT_DESCRIBE) &&       // 3
<<<<<<< HEAD
      join->need_tmp &&                                  // 4
      item->const_item())                                // 5
  {
    /*
      Save this JOIN to join->tmp_join since the original layout will
      be replaced when JOIN::exec() calls make_simple_join() due to
      need_tmp==TRUE. The original layout is needed so we can describe
      the query. No need to do this if uncacheable != 0 since in this
      case the JOIN has already been saved during JOIN::optimize()
    */
    select_lex->uncacheable|= UNCACHEABLE_EXPLAIN;
    select_lex->master_unit()->uncacheable|= UNCACHEABLE_EXPLAIN;
    if (join->init_save_join_tab())
      return TRUE;
=======
      join->need_tmp)                                    // 4
  {
    item->update_used_tables();
    if (item->const_item())                              // 5
    {
      /*
        Save this JOIN to join->tmp_join since the original layout will
        be replaced when JOIN::exec() calls make_simple_join() due to
        need_tmp==TRUE. The original layout is needed so we can describe
        the query. No need to do this if uncacheable != 0 since in this
        case the JOIN has already been saved during JOIN::optimize()
      */
      select_lex->uncacheable|= UNCACHEABLE_EXPLAIN;
      select_lex->master_unit()->uncacheable|= UNCACHEABLE_EXPLAIN;
      if (join->init_save_join_tab())
        return TRUE;
    }
>>>>>>> 9677b72a
  }
  return FALSE;
}

table_map subselect_single_select_engine::upper_select_const_tables()
{
  return calc_const_tables(select_lex->outer_select()->leaf_tables);
}


table_map subselect_union_engine::upper_select_const_tables()
{
  return calc_const_tables(unit->outer_select()->leaf_tables);
}


void subselect_single_select_engine::print(String *str,
                                           enum_query_type query_type)
{
  select_lex->print(thd, str, query_type);
}


void subselect_union_engine::print(String *str, enum_query_type query_type)
{
  unit->print(str, query_type);
}


void subselect_uniquesubquery_engine::print(String *str,
                                            enum_query_type query_type)
{
  char *table_name= tab->table->s->table_name.str;
  str->append(STRING_WITH_LEN("<primary_index_lookup>("));
  tab->ref.items[0]->print(str, query_type);
  str->append(STRING_WITH_LEN(" in "));
  if (tab->table->s->table_category == TABLE_CATEGORY_TEMPORARY)
  {
    /*
      Temporary tables' names change across runs, so they can't be used for
      EXPLAIN EXTENDED.
    */
    str->append(STRING_WITH_LEN("<temporary table>"));
  }
  else
    str->append(table_name, tab->table->s->table_name.length);
  KEY *key_info= tab->table->key_info+ tab->ref.key;
  str->append(STRING_WITH_LEN(" on "));
  str->append(key_info->name);
  if (cond)
  {
    str->append(STRING_WITH_LEN(" where "));
    cond->print(str, query_type);
  }
  str->append(')');
}


/*
TODO:
The above ::print method should be changed as below. Do it after
all other tests pass.

void subselect_uniquesubquery_engine::print(String *str)
{
  KEY *key_info= tab->table->key_info + tab->ref.key;
  str->append(STRING_WITH_LEN("<primary_index_lookup>("));
  for (uint i= 0; i < key_info->key_parts; i++)
    tab->ref.items[i]->print(str);
  str->append(STRING_WITH_LEN(" in "));
  str->append(tab->table->s->table_name.str, tab->table->s->table_name.length);
  str->append(STRING_WITH_LEN(" on "));
  str->append(key_info->name);
  if (cond)
  {
    str->append(STRING_WITH_LEN(" where "));
    cond->print(str);
  }
  str->append(')');
}
*/

void subselect_indexsubquery_engine::print(String *str,
                                           enum_query_type query_type)
{
  str->append(STRING_WITH_LEN("<index_lookup>("));
  tab->ref.items[0]->print(str, query_type);
  str->append(STRING_WITH_LEN(" in "));
  str->append(tab->table->s->table_name.str, tab->table->s->table_name.length);
  KEY *key_info= tab->table->key_info+ tab->ref.key;
  str->append(STRING_WITH_LEN(" on "));
  str->append(key_info->name);
  if (check_null)
    str->append(STRING_WITH_LEN(" checking NULL"));
  if (cond)
  {
    str->append(STRING_WITH_LEN(" where "));
    cond->print(str, query_type);
  }
  if (having)
  {
    str->append(STRING_WITH_LEN(" having "));
    having->print(str, query_type);
  }
  str->append(')');
}

/**
  change select_result object of engine.

  @param si		new subselect Item
  @param res		new select_result object

  @retval
    FALSE OK
  @retval
    TRUE  error
*/

bool subselect_single_select_engine::change_result(Item_subselect *si,
                                                 select_result_interceptor *res)
{
  item= si;
  result= res;
  return select_lex->join->change_result(result);
}


/**
  change select_result object of engine.

  @param si		new subselect Item
  @param res		new select_result object

  @retval
    FALSE OK
  @retval
    TRUE  error
*/

bool subselect_union_engine::change_result(Item_subselect *si,
                                           select_result_interceptor *res)
{
  item= si;
  int rc= unit->change_result(res, result);
  result= res;
  return rc;
}


/**
  change select_result emulation, never should be called.

  @param si		new subselect Item
  @param res		new select_result object

  @retval
    FALSE OK
  @retval
    TRUE  error
*/

bool subselect_uniquesubquery_engine::change_result(Item_subselect *si,
                                                    select_result_interceptor *res)
{
  DBUG_ASSERT(0);
  return TRUE;
}


/**
  Report about presence of tables in subquery.

  @retval
    TRUE  there are not tables used in subquery
  @retval
    FALSE there are some tables in subquery
*/
bool subselect_single_select_engine::no_tables()
{
  return(select_lex->table_list.elements == 0);
}


/*
  Check statically whether the subquery can return NULL

  SINOPSYS
    subselect_single_select_engine::may_be_null()

  RETURN
    FALSE  can guarantee that the subquery never return NULL
    TRUE   otherwise
*/
bool subselect_single_select_engine::may_be_null()
{
  return ((no_tables() && !join->conds && !join->having) ? maybe_null : 1);
}


/**
  Report about presence of tables in subquery.

  @retval
    TRUE  there are not tables used in subquery
  @retval
    FALSE there are some tables in subquery
*/
bool subselect_union_engine::no_tables()
{
  for (SELECT_LEX *sl= unit->first_select(); sl; sl= sl->next_select())
  {
    if (sl->table_list.elements)
      return FALSE;
  }
  return TRUE;
}


/**
  Report about presence of tables in subquery.

  @retval
    TRUE  there are not tables used in subquery
  @retval
    FALSE there are some tables in subquery
*/

bool subselect_uniquesubquery_engine::no_tables()
{
  /* returning value is correct, but this method should never be called */
  return 0;
}


/******************************************************************************
  WL#1110 - Implementation of class subselect_hash_sj_engine
******************************************************************************/


/**
  Create all structures needed for IN execution that can live between PS
  reexecution.

  @detail
  - Create a temporary table to store the result of the IN subquery. The
    temporary table has one hash index on all its columns.
  - Create a new result sink that sends the result stream of the subquery to
    the temporary table,
  - Create and initialize a new JOIN_TAB, and TABLE_REF objects to perform
    lookups into the indexed temporary table.

  @notice:
    Currently Item_subselect::init() already chooses and creates at parse
    time an engine with a corresponding JOIN to execute the subquery.

  @retval TRUE  if error
  @retval FALSE otherwise
*/

bool subselect_hash_sj_engine::init_permanent(List<Item> *tmp_columns)
{
  /* The result sink where we will materialize the subquery result. */
  select_union  *tmp_result_sink;
  /* The table into which the subquery is materialized. */
  TABLE         *tmp_table;
  KEY           *tmp_key; /* The only index on the temporary table. */
  uint          tmp_key_parts; /* Number of keyparts in tmp_key. */
  Item_in_subselect *item_in= (Item_in_subselect *) item;

  DBUG_ENTER("subselect_hash_sj_engine::init_permanent");

  /* 1. Create/initialize materialization related objects. */

  /*
    Create and initialize a select result interceptor that stores the
    result stream in a temporary table. The temporary table itself is
    managed (created/filled/etc) internally by the interceptor.
  */
  if (!(tmp_result_sink= new select_union))
    DBUG_RETURN(TRUE);
  if (tmp_result_sink->create_result_table(
                         thd, tmp_columns, TRUE,
                         thd->variables.option_bits | TMP_TABLE_ALL_COLUMNS,
                         "materialized subselect", TRUE))
    DBUG_RETURN(TRUE);

  tmp_table= tmp_result_sink->table;
  tmp_key= tmp_table->key_info;
  tmp_key_parts= tmp_key->key_parts;

  /*
     If the subquery has blobs, or the total key lenght is bigger than some
     length, then the created index cannot be used for lookups and we
     can't use hash semi join. If this is the case, delete the temporary
     table since it will not be used, and tell the caller we failed to
     initialize the engine.
  */
  if (tmp_table->s->keys == 0)
  {
    DBUG_ASSERT(tmp_table->s->db_type() == myisam_hton);
    DBUG_ASSERT(
      tmp_table->s->uniques ||
      tmp_table->key_info->key_length >= tmp_table->file->max_key_length() ||
      tmp_table->key_info->key_parts > tmp_table->file->max_key_parts());
    free_tmp_table(thd, tmp_table);
    delete result;
    result= NULL;
    DBUG_RETURN(TRUE);
  }
  result= tmp_result_sink;

  /*
    Make sure there is only one index on the temp table, and it doesn't have
    the extra key part created when s->uniques > 0.
  */
  DBUG_ASSERT(tmp_table->s->keys == 1 && tmp_columns->elements == tmp_key_parts);


  /* 2. Create/initialize execution related objects. */

  /*
    Create and initialize the JOIN_TAB that represents an index lookup
    plan operator into the materialized subquery result. Notice that:
    - this JOIN_TAB has no corresponding JOIN (and doesn't need one), and
    - here we initialize only those members that are used by
      subselect_uniquesubquery_engine, so these objects are incomplete.
  */ 
  if (!(tab= new (thd->mem_root) JOIN_TAB))
    DBUG_RETURN(TRUE);
  tab->table= tmp_table;
  tab->ref.key= 0; /* The only temp table index. */
  tab->ref.key_length= tmp_key->key_length;
  if (!(tab->ref.key_buff=
        (uchar*) thd->calloc(ALIGN_SIZE(tmp_key->key_length) * 2)) ||
      !(tab->ref.key_copy=
        (store_key**) thd->alloc((sizeof(store_key*) *
                                  (tmp_key_parts + 1)))) ||
      !(tab->ref.items=
        (Item**) thd->alloc(sizeof(Item*) * tmp_key_parts)))
    DBUG_RETURN(TRUE);

  KEY_PART_INFO *cur_key_part= tmp_key->key_part;
  store_key **ref_key= tab->ref.key_copy;
  uchar *cur_ref_buff= tab->ref.key_buff;

  /*
    Create an artificial condition to post-filter those rows matched by index
    lookups that cannot be distinguished by the index lookup procedure, e.g.
    because of truncation. Prepared statements execution requires that
    fix_fields is called for every execution. In order to call fix_fields we
    need to create a Name_resolution_context and a corresponding TABLE_LIST
    for the temporary table for the subquery, so that all column references
    to the materialized subquery table can be resolved correctly.
  */
  DBUG_ASSERT(cond == NULL);
  if (!(cond= new Item_cond_and))
    DBUG_RETURN(TRUE);
  /*
    Table reference for tmp_table that is used to resolve column references
    (Item_fields) to columns in tmp_table.
  */
  TABLE_LIST *tmp_table_ref;
  if (!(tmp_table_ref= (TABLE_LIST*) thd->calloc(sizeof(TABLE_LIST))))
    DBUG_RETURN(TRUE);

  tmp_table_ref->init_one_table("", 0, "materialized subselect", 22,
                                "materialized subselect", TL_READ);
  tmp_table_ref->table= tmp_table;

  /* Name resolution context for all tmp_table columns created below. */
  Name_resolution_context *context= new Name_resolution_context;
  context->init();
  context->first_name_resolution_table=
    context->last_name_resolution_table= tmp_table_ref;
  
  for (uint i= 0; i < tmp_key_parts; i++, cur_key_part++, ref_key++)
  {
    Item_func_eq *eq_cond; /* New equi-join condition for the current column. */
    /* Item for the corresponding field from the materialized temp table. */
    Item_field *right_col_item;
    int null_count= test(cur_key_part->field->real_maybe_null());
    tab->ref.items[i]= item_in->left_expr->element_index(i);

    if (!(right_col_item= new Item_field(thd, context, cur_key_part->field)) ||
        !(eq_cond= new Item_func_eq(tab->ref.items[i], right_col_item)) ||
        ((Item_cond_and*)cond)->add(eq_cond))
    {
      delete cond;
      cond= NULL;
      DBUG_RETURN(TRUE);
    }

    *ref_key= new store_key_item(thd, cur_key_part->field,
                                 /* TODO:
                                    the NULL byte is taken into account in
                                    cur_key_part->store_length, so instead of
                                    cur_ref_buff + test(maybe_null), we could
                                    use that information instead.
                                 */
                                 cur_ref_buff + null_count,
<<<<<<< HEAD
                                 null_count ? tab->ref.key_buff : 0,
=======
                                 null_count ? cur_ref_buff : 0,
>>>>>>> 9677b72a
                                 cur_key_part->length, tab->ref.items[i]);
    cur_ref_buff+= cur_key_part->store_length;
  }
  *ref_key= NULL; /* End marker. */
  tab->ref.key_err= 1;
  tab->ref.key_parts= tmp_key_parts;

  if (cond->fix_fields(thd, &cond))
    DBUG_RETURN(TRUE);

  DBUG_RETURN(FALSE);
}


/**
  Initialize members of the engine that need to be re-initilized at each
  execution.

  @retval TRUE  if a memory allocation error occurred
  @retval FALSE if success
*/

bool subselect_hash_sj_engine::init_runtime()
{
  /*
    Create and optimize the JOIN that will be used to materialize
    the subquery if not yet created.
  */
  materialize_engine->prepare();
  /*
    Repeat name resolution for 'cond' since cond is not part of any
    clause of the query, and it is not 'fixed' during JOIN::prepare.
  */
  if (cond && !cond->fixed && cond->fix_fields(thd, &cond))
    return TRUE;
  /* Let our engine reuse this query plan for materialization. */
  materialize_join= materialize_engine->join;
  materialize_join->change_result(result);
  return FALSE;
}


subselect_hash_sj_engine::~subselect_hash_sj_engine()
{
  delete result;
  if (tab)
    free_tmp_table(thd, tab->table);
}


/**
  Cleanup performed after each PS execution.

  @detail
  Called in the end of JOIN::prepare for PS from Item_subselect::cleanup.
*/

void subselect_hash_sj_engine::cleanup()
{
  is_materialized= FALSE;
  result->cleanup(); /* Resets the temp table as well. */
  materialize_engine->cleanup();
  subselect_uniquesubquery_engine::cleanup();
}


/**
  Execute a subquery IN predicate via materialization.

  @detail
  If needed materialize the subquery into a temporary table, then
  copmpute the predicate via a lookup into this table.

  @retval TRUE  if error
  @retval FALSE otherwise
*/

int subselect_hash_sj_engine::exec()
{
  Item_in_subselect *item_in= (Item_in_subselect *) item;

  DBUG_ENTER("subselect_hash_sj_engine::exec");

  /*
    Optimize and materialize the subquery during the first execution of
    the subquery predicate.
  */
  if (!is_materialized)
  {
    int res= 0;
    SELECT_LEX *save_select= thd->lex->current_select;
    thd->lex->current_select= materialize_engine->select_lex;
    if ((res= materialize_join->optimize()))
      goto err; /* purecov: inspected */

    if (materialize_engine->save_join_if_explain())
      goto err;

    materialize_join->exec();
    if ((res= test(materialize_join->error || thd->is_fatal_error)))
      goto err;

    /*
      TODO:
      - Unlock all subquery tables as we don't need them. To implement this
        we need to add new functionality to JOIN::join_free that can unlock
        all tables in a subquery (and all its subqueries).
      - The temp table used for grouping in the subquery can be freed
        immediately after materialization (yet it's done together with
        unlocking).
     */
    is_materialized= TRUE;
    /*
      If the subquery returned no rows, the temporary table is empty, so we know
      directly that the result of IN is FALSE. We first update the table
      statistics, then we test if the temporary table for the query result is
      empty.
    */
    tab->table->file->info(HA_STATUS_VARIABLE);
    if (!tab->table->file->stats.records)
    {
      empty_result_set= TRUE;
      item_in->value= FALSE;
      /* TODO: check we need this: item_in->null_value= FALSE; */
      DBUG_RETURN(FALSE);
    }
    /* Set tmp_param only if its usable, i.e. tmp_param->copy_field != NULL. */
    tmp_param= &(item_in->unit->outer_select()->join->tmp_table_param);
    if (tmp_param && !tmp_param->copy_field)
      tmp_param= NULL;

err:
    thd->lex->current_select= save_select;
    if (res)
      DBUG_RETURN(res);
  }

  /*
    Lookup the left IN operand in the hash index of the materialized subquery.
  */
  DBUG_RETURN(subselect_uniquesubquery_engine::exec());
}


/**
  Print the state of this engine into a string for debugging and views.
*/

void subselect_hash_sj_engine::print(String *str, enum_query_type query_type)
{
  str->append(STRING_WITH_LEN(" <materialize> ("));
  materialize_engine->print(str, query_type);
  str->append(STRING_WITH_LEN(" ), "));
  if (tab)
    subselect_uniquesubquery_engine::print(str, query_type);
  else
    str->append(STRING_WITH_LEN(
           "<the access method for lookups is not yet created>"
         ));
}<|MERGE_RESOLUTION|>--- conflicted
+++ resolved
@@ -319,8 +319,6 @@
 }
 
 
-<<<<<<< HEAD
-=======
 /**
   Fix used tables information for a subquery after query transformations.
   Common actions for all predicates involving subqueries.
@@ -384,7 +382,6 @@
 }
 
 
->>>>>>> 9677b72a
 /*
   Compute the IN predicate if the left operand's cache changed.
 */
@@ -1886,8 +1883,6 @@
 }
 
 
-<<<<<<< HEAD
-=======
 void Item_in_subselect::fix_after_pullout(st_select_lex *parent_select,
                                           st_select_lex *removed_select,
                                           Item **ref)
@@ -1901,7 +1896,6 @@
 }
 
 
->>>>>>> 9677b72a
 /**
   Try to create an engine to compute the subselect via materialization,
   and if this fails, revert to execution via the IN=>EXISTS transformation.
@@ -2881,22 +2875,6 @@
   if (thd->lex->describe &&                              // 1
       !select_lex->uncacheable &&                        // 2
       !(join->select_options & SELECT_DESCRIBE) &&       // 3
-<<<<<<< HEAD
-      join->need_tmp &&                                  // 4
-      item->const_item())                                // 5
-  {
-    /*
-      Save this JOIN to join->tmp_join since the original layout will
-      be replaced when JOIN::exec() calls make_simple_join() due to
-      need_tmp==TRUE. The original layout is needed so we can describe
-      the query. No need to do this if uncacheable != 0 since in this
-      case the JOIN has already been saved during JOIN::optimize()
-    */
-    select_lex->uncacheable|= UNCACHEABLE_EXPLAIN;
-    select_lex->master_unit()->uncacheable|= UNCACHEABLE_EXPLAIN;
-    if (join->init_save_join_tab())
-      return TRUE;
-=======
       join->need_tmp)                                    // 4
   {
     item->update_used_tables();
@@ -2914,7 +2892,6 @@
       if (join->init_save_join_tab())
         return TRUE;
     }
->>>>>>> 9677b72a
   }
   return FALSE;
 }
@@ -3316,11 +3293,7 @@
                                     use that information instead.
                                  */
                                  cur_ref_buff + null_count,
-<<<<<<< HEAD
-                                 null_count ? tab->ref.key_buff : 0,
-=======
                                  null_count ? cur_ref_buff : 0,
->>>>>>> 9677b72a
                                  cur_key_part->length, tab->ref.items[i]);
     cur_ref_buff+= cur_key_part->store_length;
   }
