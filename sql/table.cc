--- conflicted
+++ resolved
@@ -6990,30 +6990,17 @@
 }
 
 /**
-<<<<<<< HEAD
-  @brief  update_generated_fields 
-    Calculate data for each virtual field marked for write in the
-    corresponding column map.
-=======
   @brief  update_generated_read_fields
     Calculate data for each virtual generated field marked for read in the
     corresponding column map.
     In order to fill virtual generated field value, we need calculate its
     expression once read a record from SE.
     Note: stored generated fields don't need to evaluate its expression.
->>>>>>> 9b52fabc
   @param table          The TABLE object
 
   @return
     FALSE  - Success
   @return
-<<<<<<< HEAD
-    TRUE - Error occurred during the generation/calculation of a virtual field value
- */
-bool update_generated_fields(TABLE *table)
-{
-  DBUG_ENTER("update_generated_fields");
-=======
     TRUE - Error occurred during the generation/calculation of a generated
            field value
  */
@@ -7071,7 +7058,6 @@
 bool update_generated_write_fields(TABLE *table)
 {
   DBUG_ENTER("update_generated_write_fields");
->>>>>>> 9b52fabc
   Field **vfield_ptr, *vfield;
   int error= 0;
   if (!table || !table->vfield)
