--- conflicted
+++ resolved
@@ -4323,14 +4323,10 @@
       // we can't assign 'item' before, because fix_fields() can change arg
       Item *item= *arg;
       if (item->check_cols(1))
-<<<<<<< HEAD
-	DBUG_RETURN(true);
-=======
       {
         free_udf(u_d);
         DBUG_RETURN(true);
       }
->>>>>>> 10c3663c
       /*
 	TODO: We should think about this. It is not always
 	right way just to set an UDF result to return my_charset_bin
@@ -4447,12 +4443,8 @@
   {
     my_error(ER_CANT_INITIALIZE_UDF, MYF(0),
              u_d->name.str, ER_THD(thd, ER_UNKNOWN_ERROR));
-<<<<<<< HEAD
+    free_udf(u_d);
     DBUG_RETURN(true);
-=======
-    free_udf(u_d);
-    DBUG_RETURN(TRUE);
->>>>>>> 10c3663c
   }
   DBUG_RETURN(false);
 }
