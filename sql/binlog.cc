--- conflicted
+++ resolved
@@ -2878,35 +2878,27 @@
   return false;
 }
 
-<<<<<<< HEAD
+bool is_transaction_empty(THD *thd) {
+  DBUG_ENTER("is_transaction_empty");
+  int rw_ha_count = check_trx_rw_engines(thd, Transaction_ctx::SESSION);
+  rw_ha_count += check_trx_rw_engines(thd, Transaction_ctx::STMT);
+  DBUG_RETURN(rw_ha_count == 0);
+}
+
+int check_trx_rw_engines(THD *thd, Transaction_ctx::enum_trx_scope trx_scope) {
+  DBUG_ENTER("check_trx_rw_engines");
+
+  int rw_ha_count = 0;
+  Ha_trx_info *ha_list =
+      (Ha_trx_info *)thd->get_transaction()->ha_trx_info(trx_scope);
+
+  for (Ha_trx_info *ha_info = ha_list; ha_info; ha_info = ha_info->next()) {
+    if (ha_info->is_trx_read_write()) ++rw_ha_count;
+  }
+  DBUG_RETURN(rw_ha_count);
+}
+
 bool is_empty_transaction_in_binlog_cache(const THD *thd) {
-=======
-bool is_transaction_empty(THD *thd)
-{
-  DBUG_ENTER("is_transaction_empty");
-  int rw_ha_count= check_trx_rw_engines(thd, Transaction_ctx::SESSION);
-  rw_ha_count+= check_trx_rw_engines(thd, Transaction_ctx::STMT);
-  DBUG_RETURN(rw_ha_count == 0);
-}
-
-int check_trx_rw_engines(THD *thd, Transaction_ctx::enum_trx_scope trx_scope)
-{
-  DBUG_ENTER("check_trx_rw_engines");
-
-  int rw_ha_count= 0;
-  Ha_trx_info *ha_list=
-      (Ha_trx_info *)thd->get_transaction()->ha_trx_info(trx_scope);
-
-  for (Ha_trx_info *ha_info= ha_list; ha_info; ha_info= ha_info->next()) {
-    if (ha_info->is_trx_read_write())
-      ++rw_ha_count;
-  }
-  DBUG_RETURN(rw_ha_count);
-}
-
-bool is_empty_transaction_in_binlog_cache(const THD* thd)
-{
->>>>>>> ed15c0fa
   DBUG_ENTER("is_empty_transaction_in_binlog_cache");
 
   binlog_cache_mngr *const cache_mngr = thd_get_cache_mngr(thd);
