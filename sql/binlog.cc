--- conflicted
+++ resolved
@@ -89,7 +89,7 @@
 static int binlog_prepare(handlerton *hton, THD *thd, bool all);
 static int binlog_xa_commit(handlerton *hton,  XID *xid);
 static int binlog_xa_rollback(handlerton *hton,  XID *xid);
-
+static void exec_binlog_error_action_abort(const char* err_string);
 
 /**
   Helper class to hold a mutex for the duration of the
@@ -1671,6 +1671,51 @@
 
   return 0;
 }
+
+/**
+  When a fatal error occurs due to which binary logging becomes impossible and
+  the user specified binlog_error_action= ABORT_SERVER the following function is
+  invoked. This function pushes the appropriate error message to client and logs
+  the same to server error log and then aborts the server.
+
+  @param err_string          Error string which specifies the exact error
+                             message from the caller.
+
+  @retval
+    none
+*/
+static void exec_binlog_error_action_abort(const char* err_string)
+{
+  THD *thd= current_thd;
+  /*
+    When the code enters here it means that there was an error at higher layer
+    and my_error function could have been invoked to let the client know what
+    went wrong during the execution.
+
+    But these errors will not let the client know that the server is going to
+    abort. Even if we add an additional my_error function call at this point
+    client will be able to see only the first error message that was set
+    during the very first invocation of my_error function call.
+
+    The advantage of having multiple my_error function calls are visible when
+    the server is up and running and user issues SHOW WARNINGS or SHOW ERROR
+    calls. In this special scenario server will be immediately aborted and
+    user will not be able execute the above SHOW commands.
+
+    Hence we clear the previous errors and push one critical error message to
+    clients.
+   */
+  thd->clear_error();
+  /*
+    Adding ME_ERRORLOG flag will ensure that the error is sent to both
+    client and to the server error log as well.
+   */
+  my_error(ER_BINLOG_LOGGING_IMPOSSIBLE, MYF(ME_ERRORLOG + ME_FATALERROR),
+           err_string);
+  thd->send_statement_status();
+  abort();
+}
+
 
 
 /**
@@ -3376,20 +3421,9 @@
 err:
   if (binlog_error_action == ABORT_SERVER)
   {
-    THD *thd= current_thd;
-    /*
-      On fatal error when code enters here we should forcefully clear the
-      previous errors so that a new critical error message can be pushed
-      to the client side.
-     */
-    thd->clear_error();
-    my_error(ER_BINLOG_LOGGING_IMPOSSIBLE, MYF(0), "Either disk is full or "
-             "file system is read only while opening the binlog. Aborting the "
-             "server");
-    sql_print_error("Either disk is full or file system is read only while "
-                    "opening the binlog. Aborting the server");
-    thd->send_statement_status();
-    _exit(MYSQLD_FAILURE_EXIT);
+    exec_binlog_error_action_abort("Either disk is full or file system is read "
+                                   "only while opening the binlog. Aborting the"
+                                   " server.");
   }
   else
     sql_print_error("Could not open %s for logging (error %d). "
@@ -4790,26 +4824,9 @@
   log_state.atomic_set(LOG_CLOSED);
   if (binlog_error_action == ABORT_SERVER)
   {
-<<<<<<< HEAD
-    THD *thd= current_thd;
-    /*
-      On fatal error when code enters here we should forcefully clear the
-      previous errors so that a new critical error message can be pushed
-      to the client side.
-     */
-    thd->clear_error();
-    my_error(ER_BINLOG_LOGGING_IMPOSSIBLE, MYF(0), "Either disk is full or "
-             "file system is read only while opening the binlog. Aborting the "
-             "server");
-    sql_print_error("Either disk is full or file system is read only while "
-                    "opening the binlog. Aborting the server");
-    thd->send_statement_status();
-    _exit(MYSQLD_FAILURE_EXIT);
-=======
     exec_binlog_error_action_abort("Either disk is full or file system is read "
                                    "only while opening the binlog. Aborting the"
                                    " server.");
->>>>>>> 52099057
   }
   else
     sql_print_error("Could not use %s for logging (error %d). "
@@ -6525,26 +6542,9 @@
     close(LOG_CLOSE_INDEX);
     if (binlog_error_action == ABORT_SERVER)
     {
-<<<<<<< HEAD
-      THD *thd= current_thd;
-      /*
-        On fatal error when code enters here we should forcefully clear the
-        previous errors so that a new critical error message can be pushed
-        to the client side.
-       */
-      thd->clear_error();
-      my_error(ER_BINLOG_LOGGING_IMPOSSIBLE, MYF(0), "Either disk is full or "
-               "file system is read only while rotating the binlog. Aborting "
-               "the server");
-      sql_print_error("Either disk is full or file system is read only while "
-                      "rotating the binlog. Aborting the server");
-      thd->send_statement_status();
-      _exit(MYSQLD_FAILURE_EXIT);
-=======
       exec_binlog_error_action_abort("Either disk is full or file system is"
                                      " read only while rotating the binlog."
                                      " Aborting the server.");
->>>>>>> 52099057
     }
     else
       sql_print_error("Could not open %s for logging (error %d). "
@@ -8590,22 +8590,8 @@
           binlog_error_action == ABORT_SERVER ? "ABORT_SERVER" : "IGNORE_ERROR");
   if (binlog_error_action == ABORT_SERVER)
   {
-<<<<<<< HEAD
-    sprintf(errmsg, "%s. Hence aborting the server.", errmsg);
-    /*
-      On fatal error when code enters here we should forcefully clear the
-      previous errors so that a new critical error message can be pushed
-      to the client side.
-    */
-    thd->clear_error();
-    my_error(ER_BINLOG_LOGGING_IMPOSSIBLE, MYF(0), errmsg);
-    sql_print_error("%s", errmsg);
-    thd->send_statement_status();
-    _exit(EXIT_FAILURE);
-=======
     sprintf(errmsg, "%s Hence aborting the server.", errmsg);
     exec_binlog_error_action_abort(errmsg);
->>>>>>> 52099057
   }
   else
   {
