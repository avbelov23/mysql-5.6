--- conflicted
+++ resolved
@@ -187,20 +187,15 @@
     delete select;
     free_underlaid_joins(thd, select_lex);
     thd->row_count_func= 0;
-<<<<<<< HEAD
-    my_ok(thd, (ha_rows) thd->row_count_func);
-=======
     /* 
       Error was already created by quick select evaluation (check_quick()).
       TODO: Add error code output parameter to Item::val_xxx() methods.
       Currently they rely on the user checking DA for
       errors when unwinding the stack after calling Item::val_xxx().
     */
-    if (thd->net.report_error)
+    if (thd->is_error())
       DBUG_RETURN(TRUE);
-    send_ok(thd,0L);
-
->>>>>>> 80dd3a59
+    my_ok(thd, (ha_rows) thd->row_count_func);
     /*
       We don't need to call reset_auto_increment in this case, because
       mysql_truncate always gives a NULL conds argument, hence we never
