/* Copyright (c) 2000, 2016, Oracle and/or its affiliates. All rights reserved.

   This program is free software; you can redistribute it and/or modify
   it under the terms of the GNU General Public License as published by
   the Free Software Foundation; version 2 of the License.

   This program is distributed in the hope that it will be useful,
   but WITHOUT ANY WARRANTY; without even the implied warranty of
   MERCHANTABILITY or FITNESS FOR A PARTICULAR PURPOSE.  See the
   GNU General Public License for more details.

   You should have received a copy of the GNU General Public License
   along with this program; if not, write to the Free Software Foundation,
   51 Franklin Street, Suite 500, Boston, MA 02110-1335 USA */

#include "sql_tablespace.h"

#include <string.h>
#include <sys/types.h>

#include "dd/dd_tablespace.h"                   // dd::create_tablespace
#include "derror.h"                             // ER_THD
#include "handler.h"
#include "lock.h"                               // lock_tablespace_name
#include "m_ctype.h"
#include "my_base.h"
#include "my_dbug.h"
#include "my_global.h"
#include "my_sys.h"
#include "mysql_com.h"
#include "mysqld_error.h"
#include "sql_class.h"                          // THD
#include "sql_const.h"
#include "sql_error.h"
#include "sql_plugin.h"
#include "sql_table.h"                          // write_bin_log
#include "table.h"                              // ident_name_check
#include "transaction.h"                        // trans_commit_stmt

<<<<<<< HEAD
#include "dd/dd_tablespace.h"                   // dd::create_tablespace
#include "dd/cache/dictionary_client.h"         // dd::Dictionary_client
#include "dd/types/tablespace_file.h"           // dd::Tablespace_file
=======

static bool update_tablespace_dictionary(
              THD *thd, st_alter_tablespace *ts_info, handlerton *hton);
>>>>>>> 5541490f


Ident_name_check check_tablespace_name(const char *tablespace_name)
{
  size_t name_length= 0;                       ///< Length as number of bytes
  size_t name_length_symbols= 0;               ///< Length as number of symbols

  // Name must be != NULL and length must be > 0
  if (!tablespace_name || (name_length= strlen(tablespace_name)) == 0)
  {
    my_error(ER_WRONG_TABLESPACE_NAME, MYF(0), tablespace_name);
    return Ident_name_check::WRONG;
  }

  // If we do not have too many bytes, we must check the number of symbols,
  // provided the system character set may use more than one byte per symbol.
  if (name_length <= NAME_LEN && use_mb(system_charset_info))
  {
    const char *name= tablespace_name;   ///< The actual tablespace name
    const char *end= name + name_length; ///< Pointer to first byte after name

    // Loop over all symbols as long as we don't have too many already
    while (name != end && name_length_symbols <= NAME_CHAR_LEN)
    {
      int len= my_ismbchar(system_charset_info, name, end);
      if (len)
        name += len;
      else
        name++;

      name_length_symbols++;
    }
  }

  if (name_length_symbols > NAME_CHAR_LEN || name_length > NAME_LEN)
  {
    my_error(ER_TOO_LONG_IDENT, MYF(0), tablespace_name);
    return Ident_name_check::TOO_LONG;
  }

  return Ident_name_check::OK;
}


/**
  Check whether this is a tablespace related command.

  The structure st_alter_tablespace is used for various purposes, not
  only tablespace related commands (e.g., it is used for CREATE LOGFILE).
  We need to find the purpose of the command in order to know whether we,
  e.g., should validate the tablespace name (which is NULL in the event
  of a CREATE LOGFILE command).

  @param ts_cmd_type  The type of command

  @retval true        This is a tablespace related command
  @retval false       This is a not a tablespace related command
 */

static bool is_tablespace_command(ts_command_type ts_cmd_type)
{
  switch (ts_cmd_type)
  {
  case CREATE_TABLESPACE:
  case ALTER_TABLESPACE:
  case DROP_TABLESPACE:
  case CHANGE_FILE_TABLESPACE:
  case ALTER_ACCESS_MODE_TABLESPACE:
    return true;

  default:
    return false;
  }
}


bool mysql_alter_tablespace(THD *thd, st_alter_tablespace *ts_info)
{
  DBUG_ENTER("mysql_alter_tablespace");

  DBUG_ASSERT(ts_info);
  handlerton *hton= ts_info->storage_engine;

  /*
    If the user hasn't defined an engine, this will fallback to using the
    default storage engine.
  */
  if (hton == NULL || hton->state != SHOW_OPTION_YES)
  {
    hton= ha_default_handlerton(thd);
    if (ts_info->storage_engine != 0)
      push_warning_printf(thd, Sql_condition::SL_WARNING,
                          ER_WARN_USING_OTHER_HANDLER,
                          ER_THD(thd, ER_WARN_USING_OTHER_HANDLER),
                          ha_resolve_storage_engine_name(hton),
                          ts_info->tablespace_name ? ts_info->tablespace_name
                                                : ts_info->logfile_group_name);
  }

  // Check if tablespace create or alter is disallowed by the stroage engine.
  if ((ts_info->ts_cmd_type == CREATE_TABLESPACE ||
       ts_info->ts_cmd_type == ALTER_TABLESPACE) &&
      ha_is_storage_engine_disabled(hton))
  {
    my_error(ER_DISABLED_STORAGE_ENGINE, MYF(0),
              ha_resolve_storage_engine_name(hton));
    DBUG_RETURN(true);
  }

  // If this is a tablespace related command, check the tablespace name
  // and acquire and MDL X lock on it. Also validate the data file path.
  if (is_tablespace_command(ts_info->ts_cmd_type) &&
      (check_tablespace_name(ts_info->tablespace_name) !=
       Ident_name_check::OK ||
       lock_tablespace_name(thd, ts_info->tablespace_name)))
    DBUG_RETURN(true);

  if (hton->alter_tablespace)
  {
    int error;

    dd::cache::Dictionary_client::Auto_releaser releaser(thd->dd_client());
    const dd::Tablespace *old_ts_def= NULL;
    std::unique_ptr<dd::Tablespace> new_ts_def;

    switch (ts_info->ts_cmd_type)
    {
    case CREATE_TABLESPACE:
      /*
        Commit after creation of tablespace in the data-dictionary for
        storage engines which don't support atomic DDL. We do this to
        avoid being left with tablespace in SE but not in data-dictionary
        in case of crash. Indeed, in this case, we can end-up with tablespace
        present in the data-dictionary and not present in SE. But this can be
        easily fixed by doing DROP TABLESPACE.

        Don't store SDI if engine supports atomic DDL. We would have to store
        it once again anyway after SE updates dd::Tablespace object during call
        to handlerton::alter_tablespace hook. Also storage of SDIs in InnoDB
        can't work correctly until SE adjusts some attributes.
      */
      if (!(new_ts_def= dd::create_tablespace(thd, ts_info, hton,
                              !(hton->flags & HTON_SUPPORTS_ATOMIC_DDL),
                              !(hton->flags & HTON_SUPPORTS_ATOMIC_DDL))))
        goto err;
      break;

    case DROP_TABLESPACE:
    {
      if (thd->dd_client()->acquire<dd::Tablespace>(ts_info->tablespace_name,
                                                    &old_ts_def))
        DBUG_RETURN(true);
      if (!old_ts_def)
      {
        my_error(ER_TABLESPACE_MISSING_WITH_NAME, MYF(0), ts_info->tablespace_name);
        DBUG_RETURN(true);
      }

      bool is_empty;
      if (old_ts_def->is_empty(thd, &is_empty))
        DBUG_RETURN(true);
      if (!is_empty)
      {
        my_error(ER_TABLESPACE_IS_NOT_EMPTY, MYF(0), ts_info->tablespace_name);
        DBUG_RETURN(true);
      }
      break;
    }

    case ALTER_TABLESPACE:
      if (thd->dd_client()->acquire<dd::Tablespace>(ts_info->tablespace_name,
                                                    &old_ts_def))
        DBUG_RETURN(true);

      if (!old_ts_def)
      {
        my_error(ER_TABLESPACE_MISSING_WITH_NAME, MYF(0), ts_info->tablespace_name);
        DBUG_RETURN(true);
      }

      new_ts_def= std::unique_ptr<dd::Tablespace>(old_ts_def->clone());

      if (ts_info->ts_cmd_type == ALTER_TABLESPACE &&
          dd::alter_tablespace(thd, ts_info, old_ts_def, new_ts_def.get()))
      {
        // Error should be reported already.
        goto err;
      }
      break;

    /*
      Below tablespace alter operations are handled by SE
      and data dictionary does not capture metadata related
      to these operations. OR the operation is not implemented
      by the SE. The server just returns success in these cases
      letting the SE to take actions.
    */

    /*
      Metadata related to LOGFILE GROUP are not stored in
      dictionary as of now.
    */
    case CREATE_LOGFILE_GROUP:
    case ALTER_LOGFILE_GROUP:
    case DROP_LOGFILE_GROUP:

    /*
      Change file operation is not implemented by any storage
      engine.
    */
    case CHANGE_FILE_TABLESPACE:

    /*
      Access mode of tablespace is set by SE operation and MySQL
      ignores it.
    */
    case ALTER_ACCESS_MODE_TABLESPACE:
    default:
    ;
    }

    if ((error= hton->alter_tablespace(hton, thd, ts_info, old_ts_def,
                                       new_ts_def.get())))
    {
      const char* sql_syntax[] =
      {
        "this functionallity",
        "CREATE TABLESPACE",
        "ALTER TABLESPACE",
        "CREATE LOGFILE GROUP",
        "ALTER LOGFILE GROUP",
        "DROP TABLESPACE",
        "DROP LOGFILE GROUP",
        "CHANGE FILE TABLESPACE",
        "ALTER TABLESPACE ACCESS MODE"
      };
      int cmd_type;

      switch (error)
      {
      case 1:
        DBUG_RETURN(true);
      case HA_ADMIN_NOT_IMPLEMENTED:
        cmd_type = 1 + static_cast<uint>(ts_info->ts_cmd_type);
        my_error(ER_CHECK_NOT_IMPLEMENTED, MYF(0), sql_syntax[cmd_type]);
        break;
      case HA_ERR_TABLESPACE_MISSING:
        my_error(ER_TABLESPACE_MISSING, MYF(0), ts_info->tablespace_name);
        break;
      case HA_ERR_TABLESPACE_IS_NOT_EMPTY:
        my_error(ER_TABLESPACE_IS_NOT_EMPTY, MYF(0), ts_info->tablespace_name);
        break;
      case HA_ERR_WRONG_FILE_NAME:
        my_error(ER_WRONG_FILE_NAME, MYF(0), ts_info->data_file_name);
        break;
      case HA_ADMIN_FAILED:
        my_error(ER_CANT_CREATE_FILE, MYF(0), ts_info->data_file_name);
        break;
      case HA_ERR_INNODB_READ_ONLY:
        my_error(ER_INNODB_READ_ONLY, MYF(0));
        break;
      case HA_ERR_RECORD_FILE_FULL:
        my_error(ER_RECORD_FILE_FULL, MYF(0), ts_info->tablespace_name);
        break;
      case HA_WRONG_CREATE_OPTION:
        my_error(ER_ILLEGAL_HA, MYF(0), ts_info->tablespace_name);
        break;
      case HA_ERR_TABLESPACE_EXISTS:
        my_error(ER_TABLESPACE_EXISTS, MYF(0), ts_info->tablespace_name);
        break;
      default:
        char errbuf[MYSQL_ERRMSG_SIZE];
        my_error(ER_GET_ERRNO, MYF(0), error,
                 my_strerror(errbuf, MYSQL_ERRMSG_SIZE, error));
      }

      if (ts_info->ts_cmd_type == CREATE_TABLESPACE &&
          !(hton->flags & HTON_SUPPORTS_ATOMIC_DDL))
      {
        /*
          For engines which don't support atomic DDL addition of tablespace to
          data-dictionary has been committed already so we need to revert it.
        */
        (void) dd::drop_tablespace(thd, new_ts_def.get(), true, true);
      }
      if (ts_info->ts_cmd_type == DROP_TABLESPACE &&
          (error == HA_ERR_TABLESPACE_MISSING)
#ifdef WORKAROUND_UNTIL_WL7016_IS_IMPLEMENTED
          && !(hton->flags & HTON_SUPPORTS_ATOMIC_DDL)
#endif
          )
      {
        /*
          Also for such engines we might have orphan tablespace entries in
          the data-dictionary which do not correspond to tablespaces in SEs.
          To allow user to do manual clean-up we drop tablespace from the
          dictionary even if SE says it is missing (but still report error).
        */
        (void) dd::drop_tablespace(thd, old_ts_def, true, false);
      }
      goto err;
    }

    if (ts_info->ts_cmd_type == DROP_TABLESPACE)
    {
      if (dd::drop_tablespace(thd, old_ts_def,
                              !(hton->flags & HTON_SUPPORTS_ATOMIC_DDL),
                              false))
        goto err;
    }
    else if (ts_info->ts_cmd_type == ALTER_TABLESPACE ||
             (ts_info->ts_cmd_type == CREATE_TABLESPACE &&
              (hton->flags & HTON_SUPPORTS_ATOMIC_DDL)))
    {
      /*
        Per convention only engines supporting atomic DDL are allowed to
        modify data-dictionary objects in handler::create() and other
        similar calls.
      */
      if (dd::update_tablespace(thd, new_ts_def.get(),
                                !(hton->flags & HTON_SUPPORTS_ATOMIC_DDL)))
        goto err;
    }
  }
  else
  {
    my_error(ER_ILLEGAL_HA_CREATE_OPTION, MYF(0),
             ha_resolve_storage_engine_name(hton),
             "TABLESPACE or LOGFILE GROUP");
    DBUG_RETURN(true);
  }

  if (write_bin_log(thd, false, thd->query().str, thd->query().length,
                    (hton->flags & HTON_SUPPORTS_ATOMIC_DDL)))
    goto err;

  /* Commit the statement and call storage engine's post-DDL hook. */
  if (trans_commit_stmt(thd) || trans_commit_implicit(thd))
    goto err;

  if ((hton->flags & HTON_SUPPORTS_ATOMIC_DDL) &&
      hton->post_ddl)
    hton->post_ddl(thd);

  DBUG_RETURN(false);

err:
  trans_rollback_stmt(thd);
  if ((hton->flags & HTON_SUPPORTS_ATOMIC_DDL) &&
      hton->post_ddl)
    hton->post_ddl(thd);

  DBUG_RETURN(true);
}<|MERGE_RESOLUTION|>--- conflicted
+++ resolved
@@ -37,15 +37,8 @@
 #include "table.h"                              // ident_name_check
 #include "transaction.h"                        // trans_commit_stmt
 
-<<<<<<< HEAD
-#include "dd/dd_tablespace.h"                   // dd::create_tablespace
 #include "dd/cache/dictionary_client.h"         // dd::Dictionary_client
 #include "dd/types/tablespace_file.h"           // dd::Tablespace_file
-=======
-
-static bool update_tablespace_dictionary(
-              THD *thd, st_alter_tablespace *ts_info, handlerton *hton);
->>>>>>> 5541490f
 
 
 Ident_name_check check_tablespace_name(const char *tablespace_name)
