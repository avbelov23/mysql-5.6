/* Copyright 2007 MySQL AB. All rights reserved.

   This program is free software; you can redistribute it and/or modify
   it under the terms of the GNU General Public License as published by
   the Free Software Foundation; version 2 of the License.

   This program is distributed in the hope that it will be useful,
   but WITHOUT ANY WARRANTY; without even the implied warranty of
   MERCHANTABILITY or FITNESS FOR A PARTICULAR PURPOSE.  See the
   GNU General Public License for more details.

   You should have received a copy of the GNU General Public License
   along with this program; if not, write to the Free Software
   Foundation, Inc., 59 Temple Place, Suite 330, Boston, MA  02111-1307  USA */

#ifndef LOG_EVENT_OLD_H
#define LOG_EVENT_OLD_H

/*
  Need to include this file at the proper position of log_event.h
 */

  
class Old_rows_log_event
{
 public:
 
  virtual ~Old_rows_log_event() {}

 protected:
  
#if !defined(MYSQL_CLIENT) && defined(HAVE_REPLICATION)

  int do_apply_event(Rows_log_event*,const RELAY_LOG_INFO*);

  /*
    Primitive to prepare for a sequence of row executions.

    DESCRIPTION

      Before doing a sequence of do_prepare_row() and do_exec_row()
      calls, this member function should be called to prepare for the
      entire sequence. Typically, this member function will allocate
      space for any buffers that are needed for the two member
      functions mentioned above.

    RETURN VALUE

      The member function will return 0 if all went OK, or a non-zero
      error code otherwise.
  */
  virtual int do_before_row_operations(TABLE *table) = 0;

  /*
    Primitive to clean up after a sequence of row executions.

    DESCRIPTION
    
      After doing a sequence of do_prepare_row() and do_exec_row(),
      this member function should be called to clean up and release
      any allocated buffers.
  */
  virtual int do_after_row_operations(TABLE *table, int error) = 0;

  /*
    Primitive to prepare for handling one row in a row-level event.
    
    DESCRIPTION 

      The member function prepares for execution of operations needed for one
      row in a row-level event by reading up data from the buffer containing
      the row. No specific interpretation of the data is normally done here,
      since SQL thread specific data is not available: that data is made
      available for the do_exec function.

      A pointer to the start of the next row, or NULL if the preparation
      failed. Currently, preparation cannot fail, but don't rely on this
      behavior. 

    RETURN VALUE
      Error code, if something went wrong, 0 otherwise.
   */
  virtual int do_prepare_row(THD*, RELAY_LOG_INFO const*, TABLE*,
                             uchar const *row_start,
                             uchar const **row_end) = 0;

  /*
    Primitive to do the actual execution necessary for a row.

    DESCRIPTION
      The member function will do the actual execution needed to handle a row.

    RETURN VALUE
      0 if execution succeeded, 1 if execution failed.
      
  */
  virtual int do_exec_row(TABLE *table) = 0;

#endif /* !defined(MYSQL_CLIENT) && defined(HAVE_REPLICATION) */
};


class Write_rows_log_event_old 
 : public Write_rows_log_event, public Old_rows_log_event
{

public:
  enum
  {
    /* Support interface to THD::binlog_prepare_pending_rows_event */
    TYPE_CODE = PRE_GA_WRITE_ROWS_EVENT
  };

#if !defined(MYSQL_CLIENT)
  Write_rows_log_event_old(THD *thd, TABLE *table, ulong table_id,
                           MY_BITMAP const *cols, bool is_transactional)
    : Write_rows_log_event(thd, table, table_id, cols, is_transactional)
  {
  }
#endif
#if defined(HAVE_REPLICATION)
  Write_rows_log_event_old(const char *buf, uint event_len,
                           const Format_description_log_event *descr)
    : Write_rows_log_event(buf, event_len, descr)
  {
  }
#endif

private:
  virtual Log_event_type get_type_code() { return (Log_event_type)TYPE_CODE; }

#if !defined(MYSQL_CLIENT) && defined(HAVE_REPLICATION)
<<<<<<< HEAD
  virtual int do_prepare_row(THD*, Relay_log_info const*, TABLE*,
=======
  // use old definition of do_apply_event()
  virtual int do_apply_event(const RELAY_LOG_INFO *rli)
  { return Old_rows_log_event::do_apply_event(this,rli); }

  // primitives for old version of do_apply_event()
  virtual int do_before_row_operations(TABLE *table);
  virtual int do_after_row_operations(TABLE *table, int error);
  virtual int do_prepare_row(THD*, RELAY_LOG_INFO const*, TABLE*,
>>>>>>> 6969ff24
                             uchar const *row_start, uchar const **row_end);
  virtual int do_exec_row(TABLE *table);

#endif
};


class Update_rows_log_event_old 
  : public Update_rows_log_event, public Old_rows_log_event
{
  uchar *m_after_image, *m_memory;
  
public:
  enum 
  {
    /* Support interface to THD::binlog_prepare_pending_rows_event */
    TYPE_CODE = PRE_GA_UPDATE_ROWS_EVENT
  };

#if !defined(MYSQL_CLIENT)
  Update_rows_log_event_old(THD *thd, TABLE *table, ulong table_id,
                           MY_BITMAP const *cols, bool is_transactional)
    : Update_rows_log_event(thd, table, table_id, cols, is_transactional),
      m_after_image(NULL), m_memory(NULL)
  {
  }
#endif
#if defined(HAVE_REPLICATION)
  Update_rows_log_event_old(const char *buf, uint event_len, 
                            const Format_description_log_event *descr)
    : Update_rows_log_event(buf, event_len, descr),
      m_after_image(NULL), m_memory(NULL)
  {
  }
#endif

private:
  virtual Log_event_type get_type_code() { return (Log_event_type)TYPE_CODE; }

#if !defined(MYSQL_CLIENT) && defined(HAVE_REPLICATION)
<<<<<<< HEAD
  virtual int do_prepare_row(THD*, Relay_log_info const*, TABLE*,
=======
  // use old definition of do_apply_event()
  virtual int do_apply_event(const RELAY_LOG_INFO *rli)
  { return Old_rows_log_event::do_apply_event(this,rli); }

  // primitives for old version of do_apply_event()
  virtual int do_before_row_operations(TABLE *table);
  virtual int do_after_row_operations(TABLE *table, int error);
  virtual int do_prepare_row(THD*, RELAY_LOG_INFO const*, TABLE*,
>>>>>>> 6969ff24
                             uchar const *row_start, uchar const **row_end);
  virtual int do_exec_row(TABLE *table);
#endif /* !defined(MYSQL_CLIENT) && defined(HAVE_REPLICATION) */
};


class Delete_rows_log_event_old 
  : public Delete_rows_log_event, public Old_rows_log_event
{
  uchar *m_after_image, *m_memory;
 
public:
  enum 
  {
    /* Support interface to THD::binlog_prepare_pending_rows_event */
    TYPE_CODE = PRE_GA_DELETE_ROWS_EVENT
  };

#if !defined(MYSQL_CLIENT)
  Delete_rows_log_event_old(THD *thd, TABLE *table, ulong table_id,
                           MY_BITMAP const *cols, bool is_transactional)
    : Delete_rows_log_event(thd, table, table_id, cols, is_transactional),
      m_after_image(NULL), m_memory(NULL)
  {
  }
#endif
#if defined(HAVE_REPLICATION)
  Delete_rows_log_event_old(const char *buf, uint event_len,
                            const Format_description_log_event *descr)
    : Delete_rows_log_event(buf, event_len, descr),
      m_after_image(NULL), m_memory(NULL)
  {
  }
#endif

private:
  virtual Log_event_type get_type_code() { return (Log_event_type)TYPE_CODE; }

#if !defined(MYSQL_CLIENT) && defined(HAVE_REPLICATION)
<<<<<<< HEAD
  virtual int do_prepare_row(THD*, Relay_log_info const*, TABLE*,
=======
  // use old definition of do_apply_event()
  virtual int do_apply_event(const RELAY_LOG_INFO *rli)
  { return Old_rows_log_event::do_apply_event(this,rli); }

  // primitives for old version of do_apply_event()
  virtual int do_before_row_operations(TABLE *table);
  virtual int do_after_row_operations(TABLE *table, int error);
  virtual int do_prepare_row(THD*, RELAY_LOG_INFO const*, TABLE*,
>>>>>>> 6969ff24
                             uchar const *row_start, uchar const **row_end);
  virtual int do_exec_row(TABLE *table);
#endif
};


#endif
<|MERGE_RESOLUTION|>--- conflicted
+++ resolved
@@ -31,7 +31,7 @@
   
 #if !defined(MYSQL_CLIENT) && defined(HAVE_REPLICATION)
 
-  int do_apply_event(Rows_log_event*,const RELAY_LOG_INFO*);
+  int do_apply_event(Rows_log_event*,const Relay_log_info*);
 
   /*
     Primitive to prepare for a sequence of row executions.
@@ -80,7 +80,7 @@
     RETURN VALUE
       Error code, if something went wrong, 0 otherwise.
    */
-  virtual int do_prepare_row(THD*, RELAY_LOG_INFO const*, TABLE*,
+  virtual int do_prepare_row(THD*, Relay_log_info const*, TABLE*,
                              uchar const *row_start,
                              uchar const **row_end) = 0;
 
@@ -130,18 +130,14 @@
   virtual Log_event_type get_type_code() { return (Log_event_type)TYPE_CODE; }
 
 #if !defined(MYSQL_CLIENT) && defined(HAVE_REPLICATION)
-<<<<<<< HEAD
-  virtual int do_prepare_row(THD*, Relay_log_info const*, TABLE*,
-=======
   // use old definition of do_apply_event()
-  virtual int do_apply_event(const RELAY_LOG_INFO *rli)
+  virtual int do_apply_event(const Relay_log_info *rli)
   { return Old_rows_log_event::do_apply_event(this,rli); }
 
   // primitives for old version of do_apply_event()
   virtual int do_before_row_operations(TABLE *table);
   virtual int do_after_row_operations(TABLE *table, int error);
-  virtual int do_prepare_row(THD*, RELAY_LOG_INFO const*, TABLE*,
->>>>>>> 6969ff24
+  virtual int do_prepare_row(THD*, Relay_log_info const*, TABLE*,
                              uchar const *row_start, uchar const **row_end);
   virtual int do_exec_row(TABLE *table);
 
@@ -182,18 +178,14 @@
   virtual Log_event_type get_type_code() { return (Log_event_type)TYPE_CODE; }
 
 #if !defined(MYSQL_CLIENT) && defined(HAVE_REPLICATION)
-<<<<<<< HEAD
-  virtual int do_prepare_row(THD*, Relay_log_info const*, TABLE*,
-=======
   // use old definition of do_apply_event()
-  virtual int do_apply_event(const RELAY_LOG_INFO *rli)
+  virtual int do_apply_event(const Relay_log_info *rli)
   { return Old_rows_log_event::do_apply_event(this,rli); }
 
   // primitives for old version of do_apply_event()
   virtual int do_before_row_operations(TABLE *table);
   virtual int do_after_row_operations(TABLE *table, int error);
-  virtual int do_prepare_row(THD*, RELAY_LOG_INFO const*, TABLE*,
->>>>>>> 6969ff24
+  virtual int do_prepare_row(THD*, Relay_log_info const*, TABLE*,
                              uchar const *row_start, uchar const **row_end);
   virtual int do_exec_row(TABLE *table);
 #endif /* !defined(MYSQL_CLIENT) && defined(HAVE_REPLICATION) */
@@ -233,18 +225,14 @@
   virtual Log_event_type get_type_code() { return (Log_event_type)TYPE_CODE; }
 
 #if !defined(MYSQL_CLIENT) && defined(HAVE_REPLICATION)
-<<<<<<< HEAD
-  virtual int do_prepare_row(THD*, Relay_log_info const*, TABLE*,
-=======
   // use old definition of do_apply_event()
-  virtual int do_apply_event(const RELAY_LOG_INFO *rli)
+  virtual int do_apply_event(const Relay_log_info *rli)
   { return Old_rows_log_event::do_apply_event(this,rli); }
 
   // primitives for old version of do_apply_event()
   virtual int do_before_row_operations(TABLE *table);
   virtual int do_after_row_operations(TABLE *table, int error);
-  virtual int do_prepare_row(THD*, RELAY_LOG_INFO const*, TABLE*,
->>>>>>> 6969ff24
+  virtual int do_prepare_row(THD*, Relay_log_info const*, TABLE*,
                              uchar const *row_start, uchar const **row_end);
   virtual int do_exec_row(TABLE *table);
 #endif
