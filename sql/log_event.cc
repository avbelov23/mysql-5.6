/*
   Copyright (c) 2000, 2012, Oracle and/or its affiliates. All rights reserved.

   This program is free software; you can redistribute it and/or modify
   it under the terms of the GNU General Public License as published by
   the Free Software Foundation; version 2 of the License.

   This program is distributed in the hope that it will be useful,
   but WITHOUT ANY WARRANTY; without even the implied warranty of
   MERCHANTABILITY or FITNESS FOR A PARTICULAR PURPOSE.  See the
   GNU General Public License for more details.

   You should have received a copy of the GNU General Public License
   along with this program; if not, write to the Free Software
   Foundation, Inc., 51 Franklin St, Fifth Floor, Boston, MA 02110-1301  USA */


#ifdef MYSQL_CLIENT

#include "sql_priv.h"

#else

#include "binlog.h"
#include "sql_priv.h"
#include "unireg.h"
#include "my_global.h" // REQUIRED by log_event.h > m_string.h > my_bitmap.h
#include "log_event.h"
#include "sql_base.h"                           // close_thread_tables
#include "sql_cache.h"                       // QUERY_CACHE_FLAGS_SIZE
#include "sql_locale.h" // MY_LOCALE, my_locale_by_number, my_locale_en_US
#include "key.h"        // key_copy
#include "lock.h"       // mysql_unlock_tables
#include "sql_parse.h"  // mysql_test_parse_for_slave
#include "tztime.h"     // struct Time_zone
#include "sql_load.h"   // mysql_load
#include "sql_db.h"     // load_db_opt_by_name
#include "rpl_slave.h"
#include "rpl_rli.h"
#include "rpl_mi.h"
#include "rpl_filter.h"
#include "rpl_record.h"
#include "transaction.h"
#include <my_dir.h>
#include "rpl_rli_pdb.h"
#include "sql_show.h"    // append_identifier

#endif /* MYSQL_CLIENT */

#include <base64.h>
#include <my_bitmap.h>
#include "rpl_utility.h"

using std::min;
using std::max;

/**
  BINLOG_CHECKSUM variable.
*/
const char *binlog_checksum_type_names[]= {
  "NONE",
  "CRC32",
  NullS
};

unsigned int binlog_checksum_type_length[]= {
  sizeof("NONE") - 1,
  sizeof("CRC32") - 1,
  0
};

TYPELIB binlog_checksum_typelib=
{
  array_elements(binlog_checksum_type_names) - 1, "",
  binlog_checksum_type_names,
  binlog_checksum_type_length
};


#define log_cs	&my_charset_latin1

#define FLAGSTR(V,F) ((V)&(F)?#F" ":"")

/*
  Size of buffer for printing a double in format %.<PREC>g

  optional '-' + optional zero + '.'  + PREC digits + 'e' + sign +
  exponent digits + '\0'
*/
#define FMT_G_BUFSIZE(PREC) (3 + (PREC) + 5 + 1)

/*
  Explicit instantiation to unsigned int of template available_buffer
  function.
*/
template unsigned int available_buffer<unsigned int>(const char*,
                                                     const char*,
                                                     unsigned int);

/*
  Explicit instantiation to unsigned int of template valid_buffer_range
  function.
*/
template bool valid_buffer_range<unsigned int>(unsigned int,
                                               const char*,
                                               const char*,
                                               unsigned int);

/* 
   replication event checksum is introduced in the following "checksum-home" version.
   The checksum-aware servers extract FD's version to decide whether the FD event
   carries checksum info.
*/
const uchar checksum_version_split[3]= {5, 6, 1};
const ulong checksum_version_product=
  (checksum_version_split[0] * 256 + checksum_version_split[1]) * 256 +
  checksum_version_split[2];

#if !defined(MYSQL_CLIENT) && defined(HAVE_REPLICATION)
static int rows_event_stmt_cleanup(Relay_log_info const *rli, THD* thd);

static const char *HA_ERR(int i)
{
  /* 
    This function should only be called in case of an error
    was detected 
   */
  DBUG_ASSERT(i != 0);
  switch (i) {
  case HA_ERR_KEY_NOT_FOUND: return "HA_ERR_KEY_NOT_FOUND";
  case HA_ERR_FOUND_DUPP_KEY: return "HA_ERR_FOUND_DUPP_KEY";
  case HA_ERR_RECORD_CHANGED: return "HA_ERR_RECORD_CHANGED";
  case HA_ERR_WRONG_INDEX: return "HA_ERR_WRONG_INDEX";
  case HA_ERR_CRASHED: return "HA_ERR_CRASHED";
  case HA_ERR_WRONG_IN_RECORD: return "HA_ERR_WRONG_IN_RECORD";
  case HA_ERR_OUT_OF_MEM: return "HA_ERR_OUT_OF_MEM";
  case HA_ERR_NOT_A_TABLE: return "HA_ERR_NOT_A_TABLE";
  case HA_ERR_WRONG_COMMAND: return "HA_ERR_WRONG_COMMAND";
  case HA_ERR_OLD_FILE: return "HA_ERR_OLD_FILE";
  case HA_ERR_NO_ACTIVE_RECORD: return "HA_ERR_NO_ACTIVE_RECORD";
  case HA_ERR_RECORD_DELETED: return "HA_ERR_RECORD_DELETED";
  case HA_ERR_RECORD_FILE_FULL: return "HA_ERR_RECORD_FILE_FULL";
  case HA_ERR_INDEX_FILE_FULL: return "HA_ERR_INDEX_FILE_FULL";
  case HA_ERR_END_OF_FILE: return "HA_ERR_END_OF_FILE";
  case HA_ERR_UNSUPPORTED: return "HA_ERR_UNSUPPORTED";
  case HA_ERR_TO_BIG_ROW: return "HA_ERR_TO_BIG_ROW";
  case HA_WRONG_CREATE_OPTION: return "HA_WRONG_CREATE_OPTION";
  case HA_ERR_FOUND_DUPP_UNIQUE: return "HA_ERR_FOUND_DUPP_UNIQUE";
  case HA_ERR_UNKNOWN_CHARSET: return "HA_ERR_UNKNOWN_CHARSET";
  case HA_ERR_WRONG_MRG_TABLE_DEF: return "HA_ERR_WRONG_MRG_TABLE_DEF";
  case HA_ERR_CRASHED_ON_REPAIR: return "HA_ERR_CRASHED_ON_REPAIR";
  case HA_ERR_CRASHED_ON_USAGE: return "HA_ERR_CRASHED_ON_USAGE";
  case HA_ERR_LOCK_WAIT_TIMEOUT: return "HA_ERR_LOCK_WAIT_TIMEOUT";
  case HA_ERR_LOCK_TABLE_FULL: return "HA_ERR_LOCK_TABLE_FULL";
  case HA_ERR_READ_ONLY_TRANSACTION: return "HA_ERR_READ_ONLY_TRANSACTION";
  case HA_ERR_LOCK_DEADLOCK: return "HA_ERR_LOCK_DEADLOCK";
  case HA_ERR_CANNOT_ADD_FOREIGN: return "HA_ERR_CANNOT_ADD_FOREIGN";
  case HA_ERR_NO_REFERENCED_ROW: return "HA_ERR_NO_REFERENCED_ROW";
  case HA_ERR_ROW_IS_REFERENCED: return "HA_ERR_ROW_IS_REFERENCED";
  case HA_ERR_NO_SAVEPOINT: return "HA_ERR_NO_SAVEPOINT";
  case HA_ERR_NON_UNIQUE_BLOCK_SIZE: return "HA_ERR_NON_UNIQUE_BLOCK_SIZE";
  case HA_ERR_NO_SUCH_TABLE: return "HA_ERR_NO_SUCH_TABLE";
  case HA_ERR_TABLE_EXIST: return "HA_ERR_TABLE_EXIST";
  case HA_ERR_NO_CONNECTION: return "HA_ERR_NO_CONNECTION";
  case HA_ERR_NULL_IN_SPATIAL: return "HA_ERR_NULL_IN_SPATIAL";
  case HA_ERR_TABLE_DEF_CHANGED: return "HA_ERR_TABLE_DEF_CHANGED";
  case HA_ERR_NO_PARTITION_FOUND: return "HA_ERR_NO_PARTITION_FOUND";
  case HA_ERR_RBR_LOGGING_FAILED: return "HA_ERR_RBR_LOGGING_FAILED";
  case HA_ERR_DROP_INDEX_FK: return "HA_ERR_DROP_INDEX_FK";
  case HA_ERR_FOREIGN_DUPLICATE_KEY: return "HA_ERR_FOREIGN_DUPLICATE_KEY";
  case HA_ERR_TABLE_NEEDS_UPGRADE: return "HA_ERR_TABLE_NEEDS_UPGRADE";
  case HA_ERR_TABLE_READONLY: return "HA_ERR_TABLE_READONLY";
  case HA_ERR_AUTOINC_READ_FAILED: return "HA_ERR_AUTOINC_READ_FAILED";
  case HA_ERR_AUTOINC_ERANGE: return "HA_ERR_AUTOINC_ERANGE";
  case HA_ERR_GENERIC: return "HA_ERR_GENERIC";
  case HA_ERR_RECORD_IS_THE_SAME: return "HA_ERR_RECORD_IS_THE_SAME";
  case HA_ERR_LOGGING_IMPOSSIBLE: return "HA_ERR_LOGGING_IMPOSSIBLE";
  case HA_ERR_CORRUPT_EVENT: return "HA_ERR_CORRUPT_EVENT";
  case HA_ERR_ROWS_EVENT_APPLY : return "HA_ERR_ROWS_EVENT_APPLY";
  }
  return "No Error!";
}

/**
   Error reporting facility for Rows_log_event::do_apply_event

   @param level     error, warning or info
   @param ha_error  HA_ERR_ code
   @param rli       pointer to the active Relay_log_info instance
   @param thd       pointer to the slave thread's thd
   @param table     pointer to the event's table object
   @param type      the type of the event
   @param log_name  the master binlog file name
   @param pos       the master binlog file pos (the next after the event)

*/
static void inline slave_rows_error_report(enum loglevel level, int ha_error,
                                           Relay_log_info const *rli, THD *thd,
                                           TABLE *table, const char * type,
                                           const char *log_name, ulong pos)
{
  const char *handler_error= (ha_error ? HA_ERR(ha_error) : NULL);
  char buff[MAX_SLAVE_ERRMSG], *slider;
  const char *buff_end= buff + sizeof(buff);
  uint len;
  Diagnostics_area::Sql_condition_iterator it=
    thd->get_stmt_da()->sql_conditions();
  const Sql_condition *err;
  buff[0]= 0;

  for (err= it++, slider= buff; err && slider < buff_end - 1;
       slider += len, err= it++)
  {
    len= my_snprintf(slider, buff_end - slider,
                     " %s, Error_code: %d;", err->get_message_text(),
                     err->get_sql_errno());
  }

  if (ha_error != 0)
    rli->report(level, thd->is_error() ? thd->get_stmt_da()->sql_errno() : 0,
                "Could not execute %s event on table %s.%s;"
                "%s handler error %s; "
                "the event's master log %s, end_log_pos %lu",
                type, table->s->db.str, table->s->table_name.str,
                buff, handler_error == NULL ? "<unknown>" : handler_error,
                log_name, pos);
  else
    rli->report(level, thd->is_error() ? thd->get_stmt_da()->sql_errno() : 0,
                "Could not execute %s event on table %s.%s;"
                "%s the event's master log %s, end_log_pos %lu",
                type, table->s->db.str, table->s->table_name.str,
                buff, log_name, pos);
}

static void set_thd_db(THD *thd, const char *db, uint32 db_len)
{
  char lcase_db_buf[NAME_LEN +1]; 
  LEX_STRING new_db;
  new_db.length= db_len;
  if (lower_case_table_names == 1)
  {
    strmov(lcase_db_buf, db); 
    my_casedn_str(system_charset_info, lcase_db_buf);
    new_db.str= lcase_db_buf;
  }
  else 
    new_db.str= (char*) db;

  new_db.str= (char*) rpl_filter->get_rewrite_db(new_db.str,
                                                 &new_db.length);
  thd->set_db(new_db.str, new_db.length);
}

#endif


/*
  pretty_print_str()
*/

#ifdef MYSQL_CLIENT
static void pretty_print_str(IO_CACHE* cache, const char* str, int len)
{
  const char* end = str + len;
  my_b_printf(cache, "\'");
  while (str < end)
  {
    char c;
    switch ((c=*str++)) {
    case '\n': my_b_printf(cache, "\\n"); break;
    case '\r': my_b_printf(cache, "\\r"); break;
    case '\\': my_b_printf(cache, "\\\\"); break;
    case '\b': my_b_printf(cache, "\\b"); break;
    case '\t': my_b_printf(cache, "\\t"); break;
    case '\'': my_b_printf(cache, "\\'"); break;
    case 0   : my_b_printf(cache, "\\0"); break;
    default:
      my_b_printf(cache, "%c", c);
      break;
    }
  }
  my_b_printf(cache, "\'");
}
#endif /* MYSQL_CLIENT */

#if defined(HAVE_REPLICATION) && !defined(MYSQL_CLIENT)

static void clear_all_errors(THD *thd, Relay_log_info *rli)
{
  thd->is_slave_error = 0;
  thd->clear_error();
  rli->clear_error();
}

inline int idempotent_error_code(int err_code)
{
  int ret= 0;

  switch (err_code)
  {
    case 0:
      ret= 1;
    break;
    /*
      The following list of "idempotent" errors
      means that an error from the list might happen
      because of idempotent (more than once)
      applying of a binlog file.
      Notice, that binlog has a  ddl operation its
      second applying may cause

      case HA_ERR_TABLE_DEF_CHANGED:
      case HA_ERR_CANNOT_ADD_FOREIGN:

      which are not included into to the list.

      Note that HA_ERR_RECORD_DELETED is not in the list since
      do_exec_row() should not return that error code.
    */
    case HA_ERR_RECORD_CHANGED:
    case HA_ERR_KEY_NOT_FOUND:
    case HA_ERR_END_OF_FILE:
    case HA_ERR_FOUND_DUPP_KEY:
    case HA_ERR_FOUND_DUPP_UNIQUE:
    case HA_ERR_FOREIGN_DUPLICATE_KEY:
    case HA_ERR_NO_REFERENCED_ROW:
    case HA_ERR_ROW_IS_REFERENCED:
      ret= 1;
    break;
    default:
      ret= 0;
    break;
  }
  return (ret);
}

/**
  Ignore error code specified on command line.
*/

inline int ignored_error_code(int err_code)
{
#ifdef HAVE_NDB_BINLOG
  /*
    The following error codes are hard-coded and will always be ignored.
  */
  switch (err_code)
  {
  case ER_DB_CREATE_EXISTS:
  case ER_DB_DROP_EXISTS:
    return 1;
  default:
    /* Nothing to do */
    break;
  }
#endif
  return ((err_code == ER_SLAVE_IGNORED_TABLE) ||
          (use_slave_mask && bitmap_is_set(&slave_error_mask, err_code)));
}

/*
  This function converts an engine's error to a server error.
   
  If the thread does not have an error already reported, it tries to 
  define it by calling the engine's method print_error. However, if a 
  mapping is not found, it uses the ER_UNKNOWN_ERROR and prints out a 
  warning message.
*/ 
int convert_handler_error(int error, THD* thd, TABLE *table)
{
  uint actual_error= (thd->is_error() ? thd->get_stmt_da()->sql_errno() :
                           0);

  if (actual_error == 0)
  {
    table->file->print_error(error, MYF(0));
    actual_error= (thd->is_error() ? thd->get_stmt_da()->sql_errno() :
                        ER_UNKNOWN_ERROR);
    if (actual_error == ER_UNKNOWN_ERROR)
      if (log_warnings)
        sql_print_warning("Unknown error detected %d in handler", error);
  }

  return (actual_error);
}

inline bool concurrency_error_code(int error)
{
  switch (error)
  {
  case ER_LOCK_WAIT_TIMEOUT:
  case ER_LOCK_DEADLOCK:
  case ER_XA_RBDEADLOCK:
    return TRUE;
  default: 
    return (FALSE);
  }
}

inline bool unexpected_error_code(int unexpected_error)
{
  switch (unexpected_error) 
  {
  case ER_NET_READ_ERROR:
  case ER_NET_ERROR_ON_WRITE:
  case ER_QUERY_INTERRUPTED:
  case ER_SERVER_SHUTDOWN:
  case ER_NEW_ABORTING_CONNECTION:
    return(TRUE);
  default:
    return(FALSE);
  }
}

/*
  pretty_print_str()
*/

static char *pretty_print_str(char *packet, const char *str, int len)
{
  const char *end= str + len;
  char *pos= packet;
  *pos++= '\'';
  while (str < end)
  {
    char c;
    switch ((c=*str++)) {
    case '\n': *pos++= '\\'; *pos++= 'n'; break;
    case '\r': *pos++= '\\'; *pos++= 'r'; break;
    case '\\': *pos++= '\\'; *pos++= '\\'; break;
    case '\b': *pos++= '\\'; *pos++= 'b'; break;
    case '\t': *pos++= '\\'; *pos++= 't'; break;
    case '\'': *pos++= '\\'; *pos++= '\''; break;
    case 0   : *pos++= '\\'; *pos++= '0'; break;
    default:
      *pos++= c;
      break;
    }
  }
  *pos++= '\'';
  return pos;
}
#endif /* !MYSQL_CLIENT */


#if defined(HAVE_REPLICATION) && !defined(MYSQL_CLIENT)

/**
  Creates a temporary name for load data infile:.

  @param buf		      Store new filename here
  @param file_id	      File_id (part of file name)
  @param event_server_id     Event_id (part of file name)
  @param ext		      Extension for file name

  @return
    Pointer to start of extension
*/

static char *slave_load_file_stem(char *buf, uint file_id,
                                  int event_server_id, const char *ext)
{
  char *res;
  fn_format(buf,PREFIX_SQL_LOAD,slave_load_tmpdir, "", MY_UNPACK_FILENAME);
  to_unix_path(buf);

  buf= strend(buf);
  int appended_length= sprintf(buf, "%s-%d-", server_uuid, event_server_id);
  buf+= appended_length;
  res= int10_to_str(file_id, buf, 10);
  strmov(res, ext);                             // Add extension last
  return res;                                   // Pointer to extension
}
#endif


#if defined(HAVE_REPLICATION) && !defined(MYSQL_CLIENT)

/**
  Delete all temporary files used for SQL_LOAD.
*/

static void cleanup_load_tmpdir()
{
  MY_DIR *dirp;
  FILEINFO *file;
  uint i;
  char fname[FN_REFLEN], prefbuf[TEMP_FILE_MAX_LEN], *p;

  if (!(dirp=my_dir(slave_load_tmpdir,MYF(0))))
    return;

  /* 
     When we are deleting temporary files, we should only remove
     the files associated with the server id of our server.
     We don't use event_server_id here because since we've disabled
     direct binlogging of Create_file/Append_file/Exec_load events
     we cannot meet Start_log event in the middle of events from one 
     LOAD DATA.
  */
  p= strmake(prefbuf, STRING_WITH_LEN(PREFIX_SQL_LOAD));
  sprintf(p,"%s-",server_uuid);

  for (i=0 ; i < (uint)dirp->number_off_files; i++)
  {
    file=dirp->dir_entry+i;
    if (is_prefix(file->name, prefbuf))
    {
      fn_format(fname,file->name,slave_load_tmpdir,"",MY_UNPACK_FILENAME);
      mysql_file_delete(key_file_misc, fname, MYF(0));
    }
  }

  my_dirend(dirp);
}
#endif


/*
  Stores string to IO_CACHE file.

  Writes str to file in the following format:
   1. Stores length using only one byte (255 maximum value);
   2. Stores complete str.
*/

static bool write_str_at_most_255_bytes(IO_CACHE *file, const char *str,
                                        uint length)
{
  uchar tmp[1];
  tmp[0]= (uchar) length;
  return (my_b_safe_write(file, tmp, sizeof(tmp)) ||
	  my_b_safe_write(file, (uchar*) str, length));
}


/*
  Reads string from buf.

  Reads str from buf in the following format:
   1. Read length stored on buf first index, as it only has 1 byte values
      bigger than 255 where lost.
   2. Set str pointer to buf second index.
  Despite str contains the complete stored string, when it is read until
  len its value will be truncated if original length was bigger than 255.
*/

static inline int read_str_at_most_255_bytes(const char **buf,
                                             const char *buf_end,
                                             const char **str,
                                             uint8 *len)
{
  if (*buf + ((uint) (uchar) **buf) >= buf_end)
    return 1;
  *len= (uint8) **buf;
  *str= (*buf)+1;
  (*buf)+= (uint) *len+1;
  return 0;
}


/**
  Transforms a string into "" or its expression in 0x... form.
*/

char *str_to_hex(char *to, const char *from, uint len)
{
  if (len)
  {
    *to++= '0';
    *to++= 'x';
    to= octet2hex(to, from, len);
  }
  else
    to= strmov(to, "\"\"");
  return to;                               // pointer to end 0 of 'to'
}

#ifndef MYSQL_CLIENT

/**
  Append a version of the 'from' string suitable for use in a query to
  the 'to' string.  To generate a correct escaping, the character set
  information in 'csinfo' is used.
*/

int
append_query_string(THD *thd, const CHARSET_INFO *csinfo,
                    String const *from, String *to)
{
  char *beg, *ptr;
  uint32 const orig_len= to->length();
  if (to->reserve(orig_len + from->length()*2+3))
    return 1;

  beg= to->c_ptr_quick() + to->length();
  ptr= beg;
  if (csinfo->escape_with_backslash_is_dangerous)
    ptr= str_to_hex(ptr, from->ptr(), from->length());
  else
  {
    *ptr++= '\'';
    if (!(thd->variables.sql_mode & MODE_NO_BACKSLASH_ESCAPES))
    {
      ptr+= escape_string_for_mysql(csinfo, ptr, 0,
                                    from->ptr(), from->length());
    }
    else
    {
      const char *frm_str= from->ptr();

      for (; frm_str < (from->ptr() + from->length()); frm_str++)
      {
        /* Using '' way to represent "'" */
        if (*frm_str == '\'')
          *ptr++= *frm_str;

        *ptr++= *frm_str;
      }
    }

    *ptr++= '\'';
  }
  to->length(orig_len + ptr - beg);
  return 0;
}
#endif


/**
  Prints a "session_var=value" string. Used by mysqlbinlog to print some SET
  commands just before it prints a query.
*/

#ifdef MYSQL_CLIENT

static void print_set_option(IO_CACHE* file, uint32 bits_changed,
                             uint32 option, uint32 flags, const char* name,
                             bool* need_comma)
{
  if (bits_changed & option)
  {
    if (*need_comma)
      my_b_printf(file,", ");
    my_b_printf(file,"%s=%d", name, test(flags & option));
    *need_comma= 1;
  }
}
#endif
/**************************************************************************
	Log_event methods (= the parent class of all events)
**************************************************************************/

/**
  @return
  returns the human readable name of the event's type
*/

const char* Log_event::get_type_str(Log_event_type type)
{
  switch(type) {
  case START_EVENT_V3:  return "Start_v3";
  case STOP_EVENT:   return "Stop";
  case QUERY_EVENT:  return "Query";
  case ROTATE_EVENT: return "Rotate";
  case INTVAR_EVENT: return "Intvar";
  case LOAD_EVENT:   return "Load";
  case NEW_LOAD_EVENT:   return "New_load";
  case CREATE_FILE_EVENT: return "Create_file";
  case APPEND_BLOCK_EVENT: return "Append_block";
  case DELETE_FILE_EVENT: return "Delete_file";
  case EXEC_LOAD_EVENT: return "Exec_load";
  case RAND_EVENT: return "RAND";
  case XID_EVENT: return "Xid";
  case USER_VAR_EVENT: return "User var";
  case FORMAT_DESCRIPTION_EVENT: return "Format_desc";
  case TABLE_MAP_EVENT: return "Table_map";
  case PRE_GA_WRITE_ROWS_EVENT: return "Write_rows_event_old";
  case PRE_GA_UPDATE_ROWS_EVENT: return "Update_rows_event_old";
  case PRE_GA_DELETE_ROWS_EVENT: return "Delete_rows_event_old";
  case WRITE_ROWS_EVENT_V1: return "Write_rows_v1";
  case UPDATE_ROWS_EVENT_V1: return "Update_rows_v1";
  case DELETE_ROWS_EVENT_V1: return "Delete_rows_v1";
  case BEGIN_LOAD_QUERY_EVENT: return "Begin_load_query";
  case EXECUTE_LOAD_QUERY_EVENT: return "Execute_load_query";
  case INCIDENT_EVENT: return "Incident";
  case IGNORABLE_LOG_EVENT: return "Ignorable";
  case ROWS_QUERY_LOG_EVENT: return "Rows_query";
  case WRITE_ROWS_EVENT: return "Write_rows";
  case UPDATE_ROWS_EVENT: return "Update_rows";
  case DELETE_ROWS_EVENT: return "Delete_rows";
  case GTID_LOG_EVENT: return "Gtid";
  case ANONYMOUS_GTID_LOG_EVENT: return "Anonymous_Gtid";
  case PREVIOUS_GTIDS_LOG_EVENT: return "Previous_gtids";
  default: return "Unknown";				/* impossible */
  }
}

const char* Log_event::get_type_str()
{
  return get_type_str(get_type_code());
}


/*
  Log_event::Log_event()
*/

#ifndef MYSQL_CLIENT
Log_event::Log_event(THD* thd_arg, uint16 flags_arg,
                     enum_event_cache_type cache_type_arg,
                     enum_event_logging_type logging_type_arg)
  :log_pos(0), temp_buf(0), exec_time(0), flags(flags_arg),
  event_cache_type(cache_type_arg),
  event_logging_type(logging_type_arg),
  crc(0), thd(thd_arg), checksum_alg(BINLOG_CHECKSUM_ALG_UNDEF)
{
  server_id= thd->server_id;
  unmasked_server_id= server_id;
  when= thd->start_time;
}

/**
  This minimal constructor is for when you are not even sure that there
  is a valid THD. For example in the server when we are shutting down or
  flushing logs after receiving a SIGHUP (then we must write a Rotate to
  the binlog but we have no THD, so we need this minimal constructor).
*/

Log_event::Log_event(enum_event_cache_type cache_type_arg,
                     enum_event_logging_type logging_type_arg)
  :temp_buf(0), exec_time(0), flags(0), event_cache_type(cache_type_arg),
  event_logging_type(logging_type_arg), crc(0), thd(0),
  checksum_alg(BINLOG_CHECKSUM_ALG_UNDEF)
{
  server_id=	::server_id;
  unmasked_server_id= server_id;
  /*
    We can't call my_time() here as this would cause a call before
    my_init() is called
  */
  when.tv_sec=  0;
  when.tv_usec= 0;
  log_pos=	0;
}
#endif /* !MYSQL_CLIENT */


/*
  Log_event::Log_event()
*/

Log_event::Log_event(const char* buf,
                     const Format_description_log_event* description_event)
  :temp_buf(0), exec_time(0),
  event_cache_type(EVENT_INVALID_CACHE),
  event_logging_type(EVENT_INVALID_LOGGING),
  crc(0), checksum_alg(BINLOG_CHECKSUM_ALG_UNDEF)
{
#ifndef MYSQL_CLIENT
  thd = 0;
#endif
  when.tv_sec= uint4korr(buf);
  when.tv_usec= 0;
  server_id = uint4korr(buf + SERVER_ID_OFFSET);
  unmasked_server_id = server_id;
  /*
     Mask out any irrelevant parts of the server_id
  */
#ifdef HAVE_REPLICATION
  server_id = unmasked_server_id & opt_server_id_mask;
#else
  server_id = unmasked_server_id;
#endif
  data_written= uint4korr(buf + EVENT_LEN_OFFSET);
  if (description_event->binlog_version==1)
  {
    log_pos= 0;
    flags= 0;
    return;
  }
  /* 4.0 or newer */
  log_pos= uint4korr(buf + LOG_POS_OFFSET);
  /*
    If the log is 4.0 (so here it can only be a 4.0 relay log read by
    the SQL thread or a 4.0 master binlog read by the I/O thread),
    log_pos is the beginning of the event: we transform it into the end
    of the event, which is more useful.
    But how do you know that the log is 4.0: you know it if
    description_event is version 3 *and* you are not reading a
    Format_desc (remember that mysqlbinlog starts by assuming that 5.0
    logs are in 4.0 format, until it finds a Format_desc).
  */
  if (description_event->binlog_version==3 &&
      buf[EVENT_TYPE_OFFSET]<FORMAT_DESCRIPTION_EVENT && log_pos)
  {
      /*
        If log_pos=0, don't change it. log_pos==0 is a marker to mean
        "don't change rli->group_master_log_pos" (see
        inc_group_relay_log_pos()). As it is unreal log_pos, adding the
        event len's is nonsense. For example, a fake Rotate event should
        not have its log_pos (which is 0) changed or it will modify
        Exec_master_log_pos in SHOW SLAVE STATUS, displaying a nonsense
        value of (a non-zero offset which does not exist in the master's
        binlog, so which will cause problems if the user uses this value
        in CHANGE MASTER).
      */
    log_pos+= data_written; /* purecov: inspected */
  }
  DBUG_PRINT("info", ("log_pos: %lu", (ulong) log_pos));

  flags= uint2korr(buf + FLAGS_OFFSET);
  if ((buf[EVENT_TYPE_OFFSET] == FORMAT_DESCRIPTION_EVENT) ||
      (buf[EVENT_TYPE_OFFSET] == ROTATE_EVENT))
  {
    /*
      These events always have a header which stops here (i.e. their
      header is FROZEN).
    */
    /*
      Initialization to zero of all other Log_event members as they're
      not specified. Currently there are no such members; in the future
      there will be an event UID (but Format_description and Rotate
      don't need this UID, as they are not propagated through
      --log-slave-updates (remember the UID is used to not play a query
      twice when you have two masters which are slaves of a 3rd master).
      Then we are done.
    */
    return;
  }
  /* otherwise, go on with reading the header from buf (nothing now) */
}

#ifndef MYSQL_CLIENT
#ifdef HAVE_REPLICATION
inline int Log_event::do_apply_event_worker(Slave_worker *w)
{ 
  return do_apply_event(w);
}

int Log_event::do_update_pos(Relay_log_info *rli)
{
  int error= 0;
  DBUG_ASSERT(!rli->belongs_to_client());
  /*
    rli is null when (as far as I (Guilhem) know) the caller is
    Load_log_event::do_apply_event *and* that one is called from
    Execute_load_log_event::do_apply_event.  In this case, we don't
    do anything here ; Execute_load_log_event::do_apply_event will
    call Log_event::do_apply_event again later with the proper rli.
    Strictly speaking, if we were sure that rli is null only in the
    case discussed above, 'if (rli)' is useless here.  But as we are
    not 100% sure, keep it for now.

    Matz: I don't think we will need this check with this refactoring.
  */

  DBUG_ASSERT(!is_mts_worker(rli->info_thd));

  if (rli)
    error= rli->stmt_done(log_pos);
  return error;
}


Log_event::enum_skip_reason
Log_event::do_shall_skip(Relay_log_info *rli)
{
  DBUG_PRINT("info", ("ev->server_id=%lu, ::server_id=%lu,"
                      " rli->replicate_same_server_id=%d,"
                      " rli->slave_skip_counter=%d",
                      (ulong) server_id, (ulong) ::server_id,
                      rli->replicate_same_server_id,
                      rli->slave_skip_counter));
  if ((server_id == ::server_id && !rli->replicate_same_server_id) ||
      (rli->slave_skip_counter == 1 && rli->is_in_group()))
    return EVENT_SKIP_IGNORE;
  else if (rli->slave_skip_counter > 0)
    return EVENT_SKIP_COUNT;
  else
    return EVENT_SKIP_NOT;
}


/*
  Log_event::pack_info()
*/

int Log_event::pack_info(Protocol *protocol)
{
  protocol->store("", &my_charset_bin);
  return 0;
}


/**
  Only called by SHOW BINLOG EVENTS
*/
int Log_event::net_send(Protocol *protocol, const char* log_name, my_off_t pos)
{
  const char *p= strrchr(log_name, FN_LIBCHAR);
  const char *event_type;
  if (p)
    log_name = p + 1;

  protocol->prepare_for_resend();
  protocol->store(log_name, &my_charset_bin);
  protocol->store((ulonglong) pos);
  event_type = get_type_str();
  protocol->store(event_type, strlen(event_type), &my_charset_bin);
  protocol->store((uint32) server_id);
  protocol->store((ulonglong) log_pos);
  if (pack_info(protocol))
    return 1;
  return protocol->write();
}
#endif /* HAVE_REPLICATION */


/**
  init_show_field_list() prepares the column names and types for the
  output of SHOW BINLOG EVENTS; it is used only by SHOW BINLOG
  EVENTS.
*/

void Log_event::init_show_field_list(List<Item>* field_list)
{
  field_list->push_back(new Item_empty_string("Log_name", 20));
  field_list->push_back(new Item_return_int("Pos", MY_INT32_NUM_DECIMAL_DIGITS,
					    MYSQL_TYPE_LONGLONG));
  field_list->push_back(new Item_empty_string("Event_type", 20));
  field_list->push_back(new Item_return_int("Server_id", 10,
					    MYSQL_TYPE_LONG));
  field_list->push_back(new Item_return_int("End_log_pos",
                                            MY_INT32_NUM_DECIMAL_DIGITS,
					    MYSQL_TYPE_LONGLONG));
  field_list->push_back(new Item_empty_string("Info", 20));
}

/**
   A decider of whether to trigger checksum computation or not.
   To be invoked in Log_event::write() stack.
   The decision is positive 

    S,M) if it's been marked for checksumming with @c checksum_alg
    
    M) otherwise, if @@global.binlog_checksum is not NONE and the event is 
       directly written to the binlog file.
       The to-be-cached event decides at @c write_cache() time.

   Otherwise the decision is negative.

   @note   A side effect of the method is altering Log_event::checksum_alg
           it the latter was undefined at calling.

   @return true (positive) or false (negative)
*/
my_bool Log_event::need_checksum()
{
  DBUG_ENTER("Log_event::need_checksum");
  my_bool ret= FALSE;
  /* 
     few callers of Log_event::write 
     (incl FD::write, FD constructing code on the slave side, Rotate relay log
     and Stop event) 
     provides their checksum alg preference through Log_event::checksum_alg.
  */
  if (checksum_alg != BINLOG_CHECKSUM_ALG_UNDEF)
    ret= (checksum_alg != BINLOG_CHECKSUM_ALG_OFF);
  else if (binlog_checksum_options != BINLOG_CHECKSUM_ALG_OFF &&
           event_cache_type == Log_event::EVENT_NO_CACHE)
    ret= binlog_checksum_options;
  else
    ret= FALSE;

  /*
    FD calls the methods before data_written has been calculated.
    The following invariant claims if the current is not the first
    call (and therefore data_written is not zero) then `ret' must be
    TRUE. It may not be null because FD is always checksummed.
  */
  
  DBUG_ASSERT(get_type_code() != FORMAT_DESCRIPTION_EVENT || ret ||
              data_written == 0);

  if (checksum_alg == BINLOG_CHECKSUM_ALG_UNDEF)
    checksum_alg= ret ? // calculated value stored
      binlog_checksum_options : (uint8) BINLOG_CHECKSUM_ALG_OFF;

  DBUG_ASSERT(!ret || 
              ((checksum_alg == binlog_checksum_options ||
               /* 
                  Stop event closes the relay-log and its checksum alg
                  preference is set by the caller can be different
                  from the server's binlog_checksum_options.
               */
               get_type_code() == STOP_EVENT ||
               /* 
                  Rotate:s can be checksummed regardless of the server's
                  binlog_checksum_options. That applies to both
                  the local RL's Rotate and the master's Rotate
                  which IO thread instantiates via queue_binlog_ver_3_event.
               */
               get_type_code() == ROTATE_EVENT ||
               /*
                  The previous event has its checksum option defined
                  according to the format description event.
               */
               get_type_code() == PREVIOUS_GTIDS_LOG_EVENT ||
               /* FD is always checksummed */
               get_type_code() == FORMAT_DESCRIPTION_EVENT) && 
               checksum_alg != BINLOG_CHECKSUM_ALG_OFF));

  DBUG_ASSERT(checksum_alg != BINLOG_CHECKSUM_ALG_UNDEF);
  DBUG_ASSERT(((get_type_code() != ROTATE_EVENT &&
                get_type_code() != STOP_EVENT) ||
                get_type_code() != FORMAT_DESCRIPTION_EVENT) ||
              event_cache_type == Log_event::EVENT_NO_CACHE);

  DBUG_RETURN(ret);
}

bool Log_event::wrapper_my_b_safe_write(IO_CACHE* file, const uchar* buf, ulong size)
{
  if (need_checksum() && size != 0)
    crc= my_checksum(crc, buf, size);

  return my_b_safe_write(file, buf, size);
}

bool Log_event::write_footer(IO_CACHE* file) 
{
  /*
     footer contains the checksum-algorithm descriptor 
     followed by the checksum value
  */
  if (need_checksum())
  {
    uchar buf[BINLOG_CHECKSUM_LEN];
    int4store(buf, crc);
    return (my_b_safe_write(file, (uchar*) buf, sizeof(buf)));
  }
  return 0;
}

/*
  Log_event::write()
*/

bool Log_event::write_header(IO_CACHE* file, ulong event_data_length)
{
  uchar header[LOG_EVENT_HEADER_LEN];
  ulong now;
  bool ret;
  DBUG_ENTER("Log_event::write_header");

  /* Store number of bytes that will be written by this event */
  data_written= event_data_length + sizeof(header);

  if (need_checksum())
  {
    crc= my_checksum(0L, NULL, 0);
    data_written += BINLOG_CHECKSUM_LEN;
  }

  /*
    log_pos != 0 if this is relay-log event. In this case we should not
    change the position
  */

  if (is_artificial_event())
  {
    /*
      Artificial events are automatically generated and do not exist
      in master's binary log, so log_pos should be set to 0.
    */
    log_pos= 0;
  }
  else  if (!log_pos)
  {
    /*
      Calculate position of end of event

      Note that with a SEQ_READ_APPEND cache, my_b_tell() does not
      work well.  So this will give slightly wrong positions for the
      Format_desc/Rotate/Stop events which the slave writes to its
      relay log. For example, the initial Format_desc will have
      end_log_pos=91 instead of 95. Because after writing the first 4
      bytes of the relay log, my_b_tell() still reports 0. Because
      my_b_append() does not update the counter which my_b_tell()
      later uses (one should probably use my_b_append_tell() to work
      around this).  To get right positions even when writing to the
      relay log, we use the (new) my_b_safe_tell().

      Note that this raises a question on the correctness of all these
      DBUG_ASSERT(my_b_tell()=rli->event_relay_log_pos).

      If in a transaction, the log_pos which we calculate below is not
      very good (because then my_b_safe_tell() returns start position
      of the BEGIN, so it's like the statement was at the BEGIN's
      place), but it's not a very serious problem (as the slave, when
      it is in a transaction, does not take those end_log_pos into
      account (as it calls inc_event_relay_log_pos()). To be fixed
      later, so that it looks less strange. But not bug.
    */

    log_pos= my_b_safe_tell(file)+data_written;
  }

  now= (ulong) get_time();                              // Query start time
  if (DBUG_EVALUATE_IF("inc_event_time_by_1_hour",1,0)  &&
      DBUG_EVALUATE_IF("dec_event_time_by_1_hour",1,0))
  {
    /** 
       This assertion guarantees that these debug flags are not
       used at the same time (they would cancel each other).
    */
    DBUG_ASSERT(0);
  } 
  else
  {
    DBUG_EXECUTE_IF("inc_event_time_by_1_hour", now= now + 3600;);
    DBUG_EXECUTE_IF("dec_event_time_by_1_hour", now= now - 3600;);
  }

  /*
    Header will be of size LOG_EVENT_HEADER_LEN for all events, except for
    FORMAT_DESCRIPTION_EVENT and ROTATE_EVENT, where it will be
    LOG_EVENT_MINIMAL_HEADER_LEN (remember these 2 have a frozen header,
    because we read them before knowing the format).
  */

  int4store(header, now);              // timestamp
  header[EVENT_TYPE_OFFSET]= get_type_code();
  int4store(header+ SERVER_ID_OFFSET, server_id);
  int4store(header+ EVENT_LEN_OFFSET, data_written);
  int4store(header+ LOG_POS_OFFSET, log_pos);
  /*
    recording checksum of FD event computed with dropped
    possibly active LOG_EVENT_BINLOG_IN_USE_F flag.
    Similar step at verication: the active flag is dropped before
    checksum computing.
  */
  if (header[EVENT_TYPE_OFFSET] != FORMAT_DESCRIPTION_EVENT ||
      !need_checksum() || !(flags & LOG_EVENT_BINLOG_IN_USE_F))
  {
    int2store(header+ FLAGS_OFFSET, flags);
    ret= wrapper_my_b_safe_write(file, header, sizeof(header)) != 0;
  }
  else
  {
    ret= (wrapper_my_b_safe_write(file, header, FLAGS_OFFSET) != 0);
    if (!ret)
    {
      flags &= ~LOG_EVENT_BINLOG_IN_USE_F;
      int2store(header + FLAGS_OFFSET, flags);
      crc= my_checksum(crc, header + FLAGS_OFFSET, sizeof(flags));
      flags |= LOG_EVENT_BINLOG_IN_USE_F;    
      int2store(header + FLAGS_OFFSET, flags);
      ret= (my_b_safe_write(file, header + FLAGS_OFFSET, sizeof(flags)) != 0);
    }
    if (!ret)
      ret= (wrapper_my_b_safe_write(file, header + FLAGS_OFFSET + sizeof(flags),
                                    sizeof(header)
                                    - (FLAGS_OFFSET + sizeof(flags))) != 0);
  }
  DBUG_RETURN( ret);
}


/**
  This needn't be format-tolerant, because we only read
  LOG_EVENT_MINIMAL_HEADER_LEN (we just want to read the event's length).
*/

int Log_event::read_log_event(IO_CACHE* file, String* packet,
                              mysql_mutex_t* log_lock,
                              uint8 checksum_alg_arg)
{
  ulong data_len;
  int result=0;
  char buf[LOG_EVENT_MINIMAL_HEADER_LEN];
  uchar ev_offset= packet->length();
  DBUG_ENTER("Log_event::read_log_event(IO_CACHE *, String *, mysql_mutex_t, uint8)");

  if (log_lock)
    mysql_mutex_lock(log_lock);
  if (my_b_read(file, (uchar*) buf, sizeof(buf)))
  {
    /*
      If the read hits eof, we must report it as eof so the caller
      will know it can go into cond_wait to be woken up on the next
      update to the log.
    */
    DBUG_PRINT("error",("my_b_read failed. file->error: %d", file->error));
    if (!file->error)
      result= LOG_READ_EOF;
    else
      result= (file->error > 0 ? LOG_READ_TRUNC : LOG_READ_IO);
    goto end;
  }
  data_len= uint4korr(buf + EVENT_LEN_OFFSET);
  if (data_len < LOG_EVENT_MINIMAL_HEADER_LEN ||
      data_len > max(current_thd->variables.max_allowed_packet,
                     opt_binlog_rows_event_max_size + MAX_LOG_EVENT_HEADER))
  {
    DBUG_PRINT("error",("data_len is out of bounds. data_len: %lu", data_len));
    result= ((data_len < LOG_EVENT_MINIMAL_HEADER_LEN) ? LOG_READ_BOGUS :
	     LOG_READ_TOO_LARGE);
    goto end;
  }

  /* Append the log event header to packet */
  if (packet->append(buf, sizeof(buf)))
  {
    DBUG_PRINT("info", ("first packet->append failed (out of memory)"));
    /* Failed to allocate packet */
    result= LOG_READ_MEM;
    goto end;
  }
  data_len-= LOG_EVENT_MINIMAL_HEADER_LEN;
  if (data_len)
  {
    /* Append rest of event, read directly from file into packet */
    if (packet->append(file, data_len))
    {
      /*
        Fatal error occured when appending rest of the event
        to packet, possible failures:
	1. EOF occured when reading from file, it's really an error
           as data_len is >=0 there's supposed to be more bytes available.
           file->error will have been set to number of bytes left to read
        2. Read was interrupted, file->error would normally be set to -1
        3. Failed to allocate memory for packet, my_errno
           will be ENOMEM(file->error shuold be 0, but since the
           memory allocation occurs before the call to read it might
           be uninitialized)
      */
      DBUG_PRINT("info", ("second packet->append failed (out of memory)"));
      result= (my_errno == ENOMEM ? LOG_READ_MEM :
               (file->error >= 0 ? LOG_READ_TRUNC: LOG_READ_IO));
      goto end;
    }
    else
    {
      /* Corrupt the event for Dump thread*/
      DBUG_EXECUTE_IF("corrupt_read_log_event",
	uchar *debug_event_buf_c = (uchar*) packet->ptr() + ev_offset;
        if (debug_event_buf_c[EVENT_TYPE_OFFSET] != FORMAT_DESCRIPTION_EVENT)
        {
          int debug_cor_pos = rand() % (data_len + sizeof(buf) - BINLOG_CHECKSUM_LEN);
          debug_event_buf_c[debug_cor_pos] =~ debug_event_buf_c[debug_cor_pos];
          DBUG_PRINT("info", ("Corrupt the event at Log_event::read_log_event: byte on position %d", debug_cor_pos));
          DBUG_SET("-d,corrupt_read_log_event");
	}
      );                                                                                           
      /*
        CRC verification of the Dump thread
      */
      if (opt_master_verify_checksum &&
          event_checksum_test((uchar*) packet->ptr() + ev_offset,
                              data_len + sizeof(buf),
                              checksum_alg_arg))
      {
        DBUG_PRINT("info", ("checksum test failed"));
        result= LOG_READ_CHECKSUM_FAILURE;
        goto end;
      }
    }
  }

end:
  if (log_lock)
    mysql_mutex_unlock(log_lock);
  DBUG_PRINT("info", ("read_log_event returns %d", result));
  DBUG_RETURN(result);
}
#endif /* !MYSQL_CLIENT */

#ifndef MYSQL_CLIENT
#define UNLOCK_MUTEX if (log_lock) mysql_mutex_unlock(log_lock);
#define LOCK_MUTEX if (log_lock) mysql_mutex_lock(log_lock);
#else
#define UNLOCK_MUTEX
#define LOCK_MUTEX
#endif

#ifndef MYSQL_CLIENT
/**
  @note
    Allocates memory;  The caller is responsible for clean-up.
*/
Log_event* Log_event::read_log_event(IO_CACHE* file,
                                     mysql_mutex_t* log_lock,
                                     const Format_description_log_event
                                     *description_event,
                                     my_bool crc_check)
#else
Log_event* Log_event::read_log_event(IO_CACHE* file,
                                     const Format_description_log_event
                                     *description_event,
                                     my_bool crc_check)
#endif
{
  DBUG_ENTER("Log_event::read_log_event(IO_CACHE *[, mysql_mutex_t *], Format_description_log_event *, my_bool)");
  DBUG_ASSERT(description_event != 0);
  char head[LOG_EVENT_MINIMAL_HEADER_LEN];
  /*
    First we only want to read at most LOG_EVENT_MINIMAL_HEADER_LEN, just to
    check the event for sanity and to know its length; no need to really parse
    it. We say "at most" because this could be a 3.23 master, which has header
    of 13 bytes, whereas LOG_EVENT_MINIMAL_HEADER_LEN is 19 bytes (it's
    "minimal" over the set {MySQL >=4.0}).
  */
  uint header_size= min<uint>(description_event->common_header_len,
                              LOG_EVENT_MINIMAL_HEADER_LEN);

  LOCK_MUTEX;
  DBUG_PRINT("info", ("my_b_tell: %lu", (ulong) my_b_tell(file)));
  if (my_b_read(file, (uchar *) head, header_size))
  {
    DBUG_PRINT("info", ("Log_event::read_log_event(IO_CACHE*,Format_desc*) "
                        "failed in my_b_read((IO_CACHE*)%p, (uchar*)%p, %u)",
                        file, head, header_size));
    UNLOCK_MUTEX;
    /*
      No error here; it could be that we are at the file's end. However
      if the next my_b_read() fails (below), it will be an error as we
      were able to read the first bytes.
    */
    DBUG_RETURN(0);
  }
  ulong data_len = uint4korr(head + EVENT_LEN_OFFSET);
  char *buf= 0;
  const char *error= 0;
  Log_event *res=  0;
#ifndef max_allowed_packet
  THD *thd=current_thd;
  uint max_allowed_packet= thd ? slave_max_allowed_packet : ~0U;
#endif

  ulong const max_size=
    max<ulong>(max_allowed_packet,
               opt_binlog_rows_event_max_size + MAX_LOG_EVENT_HEADER);
  if (data_len > max_size)
  {
    error = "Event too big";
    goto err;
  }

  if (data_len < header_size)
  {
    error = "Event too small";
    goto err;
  }

  // some events use the extra byte to null-terminate strings
  if (!(buf = (char*) my_malloc(data_len+1, MYF(MY_WME))))
  {
    error = "Out of memory";
    goto err;
  }
  buf[data_len] = 0;
  memcpy(buf, head, header_size);
  if (my_b_read(file, (uchar*) buf + header_size, data_len - header_size))
  {
    error = "read error";
    goto err;
  }
  if ((res= read_log_event(buf, data_len, &error, description_event, crc_check)))
    res->register_temp_buf(buf);

err:
  UNLOCK_MUTEX;
  if (!res)
  {
    DBUG_ASSERT(error != 0);
    sql_print_error("Error in Log_event::read_log_event(): "
                    "'%s', data_len: %lu, event_type: %d",
		    error,data_len,head[EVENT_TYPE_OFFSET]);
    my_free(buf);
    /*
      The SQL slave thread will check if file->error<0 to know
      if there was an I/O error. Even if there is no "low-level" I/O errors
      with 'file', any of the high-level above errors is worrying
      enough to stop the SQL thread now ; as we are skipping the current event,
      going on with reading and successfully executing other events can
      only corrupt the slave's databases. So stop.
      The file->error is also checked to record the position of
      the last valid event when master server recovers.
    */
    file->error= -1;
  }
  DBUG_RETURN(res);
}


/**
  Binlog format tolerance is in (buf, event_len, description_event)
  constructors.
*/

Log_event* Log_event::read_log_event(const char* buf, uint event_len,
				     const char **error,
                                     const Format_description_log_event *description_event,
                                     my_bool crc_check)
{
  Log_event* ev;
  uint8 alg;
  DBUG_ENTER("Log_event::read_log_event(char *, uint, char **, Format_description_log_event *, my_bool)");
  DBUG_ASSERT(description_event != 0);
  DBUG_PRINT("info", ("binlog_version: %d", description_event->binlog_version));
  DBUG_DUMP("data", (unsigned char*) buf, event_len);

  /* Check the integrity */
  if (event_len < EVENT_LEN_OFFSET ||
      buf[EVENT_TYPE_OFFSET] >= ENUM_END_EVENT ||
      (uint) event_len != uint4korr(buf+EVENT_LEN_OFFSET))
  {
    DBUG_PRINT("error", ("event_len=%u EVENT_LEN_OFFSET=%d "
                         "buf[EVENT_TYPE_OFFSET]=%d ENUM_END_EVENT=%d "
                         "uint4korr(buf+EVENT_LEN_OFFSET)=%d",
                         event_len, EVENT_LEN_OFFSET,
                         buf[EVENT_TYPE_OFFSET], ENUM_END_EVENT,
                         uint4korr(buf+EVENT_LEN_OFFSET)));
    *error="Sanity check failed";		// Needed to free buffer
    DBUG_RETURN(NULL); // general sanity check - will fail on a partial read
  }

  uint event_type= buf[EVENT_TYPE_OFFSET];
  // all following START events in the current file are without checksum
  if (event_type == START_EVENT_V3)
    (const_cast< Format_description_log_event *>(description_event))->checksum_alg= BINLOG_CHECKSUM_ALG_OFF;
  /*
    CRC verification by SQL and Show-Binlog-Events master side.
    The caller has to provide @description_event->checksum_alg to
    be the last seen FD's (A) descriptor.
    If event is FD the descriptor is in it.
    Notice, FD of the binlog can be only in one instance and therefore
    Show-Binlog-Events executing master side thread needs just to know
    the only FD's (A) value -  whereas RL can contain more.
    In the RL case, the alg is kept in FD_e (@description_event) which is reset 
    to the newer read-out event after its execution with possibly new alg descriptor.
    Therefore in a typical sequence of RL:
    {FD_s^0, FD_m, E_m^1} E_m^1 
    will be verified with (A) of FD_m.

    See legends definition on MYSQL_BIN_LOG::relay_log_checksum_alg docs
    lines (log.h).

    Notice, a pre-checksum FD version forces alg := BINLOG_CHECKSUM_ALG_UNDEF.
  */
  alg= (event_type != FORMAT_DESCRIPTION_EVENT) ?
    description_event->checksum_alg : get_checksum_alg(buf, event_len);
  // Emulate the corruption during reading an event
  DBUG_EXECUTE_IF("corrupt_read_log_event_char",
    if (event_type != FORMAT_DESCRIPTION_EVENT)
    {
      char *debug_event_buf_c = (char *)buf;
      int debug_cor_pos = rand() % (event_len - BINLOG_CHECKSUM_LEN);
      debug_event_buf_c[debug_cor_pos] =~ debug_event_buf_c[debug_cor_pos];
      DBUG_PRINT("info", ("Corrupt the event at Log_event::read_log_event(char*,...): byte on position %d", debug_cor_pos));
      DBUG_SET("");
    }
  );                                                 
  if (crc_check &&
      event_checksum_test((uchar *) buf, event_len, alg))
  {
    *error= "Event crc check failed! Most likely there is event corruption.";
#ifdef MYSQL_CLIENT
    if (force_opt)
    {
      ev= new Unknown_log_event(buf, description_event);
      DBUG_RETURN(ev);
    }
#endif
    DBUG_RETURN(NULL);
  }

  if (event_type > description_event->number_of_event_types &&
      event_type != FORMAT_DESCRIPTION_EVENT)
  {
    /*
      It is unsafe to use the description_event if its post_header_len
      array does not include the event type.
    */
    DBUG_PRINT("error", ("event type %d found, but the current "
                         "Format_description_log_event supports only %d event "
                         "types", event_type,
                         description_event->number_of_event_types));
    ev= NULL;
  }
  else
  {
    /*
      In some previuos versions (see comment in
      Format_description_log_event::Format_description_log_event(char*,...)),
      event types were assigned different id numbers than in the
      present version. In order to replicate from such versions to the
      present version, we must map those event type id's to our event
      type id's.  The mapping is done with the event_type_permutation
      array, which was set up when the Format_description_log_event
      was read.
    */
    if (description_event->event_type_permutation)
    {
      int new_event_type= description_event->event_type_permutation[event_type];
      DBUG_PRINT("info", ("converting event type %d to %d (%s)",
                   event_type, new_event_type,
                   get_type_str((Log_event_type)new_event_type)));
      event_type= new_event_type;
    }

    if (alg != BINLOG_CHECKSUM_ALG_UNDEF &&
        (event_type == FORMAT_DESCRIPTION_EVENT ||
         alg != BINLOG_CHECKSUM_ALG_OFF))
      event_len= event_len - BINLOG_CHECKSUM_LEN;
    
    switch(event_type) {
    case QUERY_EVENT:
      ev  = new Query_log_event(buf, event_len, description_event, QUERY_EVENT);
      break;
    case LOAD_EVENT:
      ev = new Load_log_event(buf, event_len, description_event);
      break;
    case NEW_LOAD_EVENT:
      ev = new Load_log_event(buf, event_len, description_event);
      break;
    case ROTATE_EVENT:
      ev = new Rotate_log_event(buf, event_len, description_event);
      break;
    case CREATE_FILE_EVENT:
      ev = new Create_file_log_event(buf, event_len, description_event);
      break;
    case APPEND_BLOCK_EVENT:
      ev = new Append_block_log_event(buf, event_len, description_event);
      break;
    case DELETE_FILE_EVENT:
      ev = new Delete_file_log_event(buf, event_len, description_event);
      break;
    case EXEC_LOAD_EVENT:
      ev = new Execute_load_log_event(buf, event_len, description_event);
      break;
    case START_EVENT_V3: /* this is sent only by MySQL <=4.x */
      ev = new Start_log_event_v3(buf, description_event);
      break;
    case STOP_EVENT:
      ev = new Stop_log_event(buf, description_event);
      break;
    case INTVAR_EVENT:
      ev = new Intvar_log_event(buf, description_event);
      break;
    case XID_EVENT:
      ev = new Xid_log_event(buf, description_event);
      break;
    case RAND_EVENT:
      ev = new Rand_log_event(buf, description_event);
      break;
    case USER_VAR_EVENT:
      ev = new User_var_log_event(buf, event_len, description_event);
      break;
    case FORMAT_DESCRIPTION_EVENT:
      ev = new Format_description_log_event(buf, event_len, description_event);
      break;
#if defined(HAVE_REPLICATION) 
    case PRE_GA_WRITE_ROWS_EVENT:
      ev = new Write_rows_log_event_old(buf, event_len, description_event);
      break;
    case PRE_GA_UPDATE_ROWS_EVENT:
      ev = new Update_rows_log_event_old(buf, event_len, description_event);
      break;
    case PRE_GA_DELETE_ROWS_EVENT:
      ev = new Delete_rows_log_event_old(buf, event_len, description_event);
      break;
    case WRITE_ROWS_EVENT_V1:
      ev = new Write_rows_log_event(buf, event_len, description_event);
      break;
    case UPDATE_ROWS_EVENT_V1:
      ev = new Update_rows_log_event(buf, event_len, description_event);
      break;
    case DELETE_ROWS_EVENT_V1:
      ev = new Delete_rows_log_event(buf, event_len, description_event);
      break;
    case TABLE_MAP_EVENT:
      ev = new Table_map_log_event(buf, event_len, description_event);
      break;
#endif
    case BEGIN_LOAD_QUERY_EVENT:
      ev = new Begin_load_query_log_event(buf, event_len, description_event);
      break;
    case EXECUTE_LOAD_QUERY_EVENT:
      ev= new Execute_load_query_log_event(buf, event_len, description_event);
      break;
    case INCIDENT_EVENT:
      ev = new Incident_log_event(buf, event_len, description_event);
      break;
    case ROWS_QUERY_LOG_EVENT:
      ev= new Rows_query_log_event(buf, event_len, description_event);
      break;
    case GTID_LOG_EVENT:
    case ANONYMOUS_GTID_LOG_EVENT:
      ev= new Gtid_log_event(buf, event_len, description_event);
      break;
    case PREVIOUS_GTIDS_LOG_EVENT:
      ev= new Previous_gtids_log_event(buf, event_len, description_event);
      break;
#if defined(HAVE_REPLICATION)
    case WRITE_ROWS_EVENT:
      ev = new Write_rows_log_event(buf, event_len, description_event);
      break;
    case UPDATE_ROWS_EVENT:
      ev = new Update_rows_log_event(buf, event_len, description_event);
      break;
    case DELETE_ROWS_EVENT:
      ev = new Delete_rows_log_event(buf, event_len, description_event);
      break;
#endif
    default:
      /*
        Create an object of Ignorable_log_event for unrecognized sub-class.
        So that SLAVE SQL THREAD will only update the position and continue.
      */
      if (uint2korr(buf + FLAGS_OFFSET) & LOG_EVENT_IGNORABLE_F)
      {
        ev= new Ignorable_log_event(buf, description_event);
      }
      else
      {
        DBUG_PRINT("error",("Unknown event code: %d",
                            (int) buf[EVENT_TYPE_OFFSET]));
        ev= NULL;
      }
      break;
    }
  }

  if (ev)
  {
    ev->checksum_alg= alg;
    if (ev->checksum_alg != BINLOG_CHECKSUM_ALG_OFF &&
        ev->checksum_alg != BINLOG_CHECKSUM_ALG_UNDEF)
      ev->crc= uint4korr(buf + (event_len));
  }

  DBUG_PRINT("read_event", ("%s(type_code: %d; event_len: %d)",
                            ev ? ev->get_type_str() : "<unknown>",
                            buf[EVENT_TYPE_OFFSET],
                            event_len));
  /*
    is_valid() are small event-specific sanity tests which are
    important; for example there are some my_malloc() in constructors
    (e.g. Query_log_event::Query_log_event(char*...)); when these
    my_malloc() fail we can't return an error out of the constructor
    (because constructor is "void") ; so instead we leave the pointer we
    wanted to allocate (e.g. 'query') to 0 and we test it in is_valid().
    Same for Format_description_log_event, member 'post_header_len'.

    SLAVE_EVENT is never used, so it should not be read ever.
  */
  if (!ev || !ev->is_valid() || (event_type == SLAVE_EVENT))
  {
    DBUG_PRINT("error",("Found invalid event in binary log"));

    delete ev;
#ifdef MYSQL_CLIENT
    if (!force_opt) /* then mysqlbinlog dies */
    {
      *error= "Found invalid event in binary log";
      DBUG_RETURN(0);
    }
    ev= new Unknown_log_event(buf, description_event);
#else
    *error= "Found invalid event in binary log";
    DBUG_RETURN(0);
#endif
  }
  DBUG_RETURN(ev);  
}

#ifdef MYSQL_CLIENT

/*
  Log_event::print_header()
*/

void Log_event::print_header(IO_CACHE* file,
                             PRINT_EVENT_INFO* print_event_info,
                             bool is_more __attribute__((unused)))
{
  char llbuff[22];
  my_off_t hexdump_from= print_event_info->hexdump_from;
  DBUG_ENTER("Log_event::print_header");

  my_b_printf(file, "#");
  print_timestamp(file, NULL);
  my_b_printf(file, " server id %lu  end_log_pos %s ", (ulong) server_id,
              llstr(log_pos,llbuff));

  /* print the checksum */

  if (checksum_alg != BINLOG_CHECKSUM_ALG_OFF &&
      checksum_alg != BINLOG_CHECKSUM_ALG_UNDEF)
  {
    char checksum_buf[BINLOG_CHECKSUM_LEN * 2 + 4]; // to fit to "0x%lx "
    size_t const bytes_written=
      my_snprintf(checksum_buf, sizeof(checksum_buf), "0x%08lx ", (ulong) crc);
    my_b_printf(file, "%s ", get_type(&binlog_checksum_typelib, checksum_alg));
    my_b_printf(file, checksum_buf, bytes_written);
  }

  /* mysqlbinlog --hexdump */
  if (print_event_info->hexdump_from)
  {
    my_b_printf(file, "\n");
    uchar *ptr= (uchar*)temp_buf;
    my_off_t size=
      uint4korr(ptr + EVENT_LEN_OFFSET) - LOG_EVENT_MINIMAL_HEADER_LEN;
    my_off_t i;

    /* Header len * 4 >= header len * (2 chars + space + extra space) */
    char *h, hex_string[49]= {0};
    char *c, char_string[16+1]= {0};

    /* Pretty-print event common header if header is exactly 19 bytes */
    if (print_event_info->common_header_len == LOG_EVENT_MINIMAL_HEADER_LEN)
    {
      char emit_buf[256];               // Enough for storing one line
      my_b_printf(file, "# Position  Timestamp   Type   Master ID        "
                  "Size      Master Pos    Flags \n");
      size_t const bytes_written=
        my_snprintf(emit_buf, sizeof(emit_buf),
                    "# %8.8lx %02x %02x %02x %02x   %02x   "
                    "%02x %02x %02x %02x   %02x %02x %02x %02x   "
                    "%02x %02x %02x %02x   %02x %02x\n",
                    (unsigned long) hexdump_from,
                    ptr[0], ptr[1], ptr[2], ptr[3], ptr[4], ptr[5], ptr[6],
                    ptr[7], ptr[8], ptr[9], ptr[10], ptr[11], ptr[12], ptr[13],
                    ptr[14], ptr[15], ptr[16], ptr[17], ptr[18]);
      DBUG_ASSERT(static_cast<size_t>(bytes_written) < sizeof(emit_buf));
      my_b_write(file, (uchar*) emit_buf, bytes_written);
      ptr += LOG_EVENT_MINIMAL_HEADER_LEN;
      hexdump_from += LOG_EVENT_MINIMAL_HEADER_LEN;
    }

    /* Rest of event (without common header) */
    for (i= 0, c= char_string, h=hex_string;
	 i < size;
	 i++, ptr++)
    {
      my_snprintf(h, 4, (i % 16 <= 7) ? "%02x " : " %02x", *ptr);
      h += 3;

      *c++= my_isalnum(&my_charset_bin, *ptr) ? *ptr : '.';

      if (i % 16 == 15)
      {
        /*
          my_b_printf() does not support full printf() formats, so we
          have to do it this way.

          TODO: Rewrite my_b_printf() to support full printf() syntax.
         */
        char emit_buf[256];
        size_t const bytes_written=
          my_snprintf(emit_buf, sizeof(emit_buf),
                      "# %8.8lx %-48.48s |%16s|\n",
                      (unsigned long) (hexdump_from + (i & 0xfffffff0)),
                      hex_string, char_string);
        DBUG_ASSERT(static_cast<size_t>(bytes_written) < sizeof(emit_buf));
	my_b_write(file, (uchar*) emit_buf, bytes_written);
	hex_string[0]= 0;
	char_string[0]= 0;
	c= char_string;
	h= hex_string;
      }
    }
    *c= '\0';
    DBUG_ASSERT(hex_string[48] == 0);
    
    if (hex_string[0])
    {
      char emit_buf[256];
      // Right-pad hex_string with spaces, up to 48 characters.
      memset(h, ' ', (sizeof(hex_string) -1) - (h - hex_string));
      size_t const bytes_written=
        my_snprintf(emit_buf, sizeof(emit_buf),
                    "# %8.8lx %-48.48s |%s|\n",
                    (unsigned long) (hexdump_from + (i & 0xfffffff0)),
                    hex_string, char_string);
      DBUG_ASSERT(static_cast<size_t>(bytes_written) < sizeof(emit_buf));
      my_b_write(file, (uchar*) emit_buf, bytes_written);
    }
    /*
      need a # to prefix the rest of printouts for example those of
      Rows_log_event::print_helper().
    */
    my_b_write(file, reinterpret_cast<const uchar*>("# "), 2);
  }
  DBUG_VOID_RETURN;
}


/**
  Prints a quoted string to io cache.
  Control characters are displayed as hex sequence, e.g. \x00
  
  @param[in] file              IO cache
  @param[in] prt               Pointer to string
  @param[in] length            String length
  @param[in] esc_all        Whether to escape all characters
*/

static void
my_b_write_quoted(IO_CACHE *file, const uchar *ptr, uint length, bool esc_all)
{
  const uchar *s;
  my_b_printf(file, "'");
  for (s= ptr; length > 0 ; s++, length--)
  {
    if (*s > 0x1F && !esc_all)
      my_b_write(file, s, 1);
    else
    {
      uchar hex[10];
      size_t len= my_snprintf((char*) hex, sizeof(hex), "%s%02x", "\\x", *s);
      my_b_write(file, hex, len);
    }
  }
  my_b_printf(file, "'");
}


static void
my_b_write_quoted(IO_CACHE *file, const uchar *ptr, uint length)
{
  my_b_write_quoted(file, ptr, length, false);
}


/**
  Prints a bit string to io cache in format  b'1010'.
  
  @param[in] file              IO cache
  @param[in] ptr               Pointer to string
  @param[in] nbits             Number of bits
*/
static void
my_b_write_bit(IO_CACHE *file, const uchar *ptr, uint nbits)
{
  uint bitnum, nbits8= ((nbits + 7) / 8) * 8, skip_bits= nbits8 - nbits;
  my_b_printf(file, "b'");
  for (bitnum= skip_bits ; bitnum < nbits8; bitnum++)
  {
    int is_set= (ptr[(bitnum) / 8] >> (7 - bitnum % 8))  & 0x01;
    my_b_write(file, (const uchar*) (is_set ? "1" : "0"), 1);
  }
  my_b_printf(file, "'");
}


/**
  Prints a packed string to io cache.
  The string consists of length packed to 1 or 2 bytes,
  followed by string data itself.
  
  @param[in] file              IO cache
  @param[in] ptr               Pointer to string
  @param[in] length            String size
  
  @retval   - number of bytes scanned.
*/
static size_t
my_b_write_quoted_with_length(IO_CACHE *file, const uchar *ptr, uint length)
{
  if (length < 256)
  {
    length= *ptr;
    my_b_write_quoted(file, ptr + 1, length);
    return length + 1;
  }
  else
  {
    length= uint2korr(ptr);
    my_b_write_quoted(file, ptr + 2, length);
    return length + 2;
  }
}


/**
  Prints a 32-bit number in both signed and unsigned representation
  
  @param[in] file              IO cache
  @param[in] sl                Signed number
  @param[in] ul                Unsigned number
*/
static void
my_b_write_sint32_and_uint32(IO_CACHE *file, int32 si, uint32 ui)
{
  my_b_printf(file, "%d", si);
  if (si < 0)
    my_b_printf(file, " (%u)", ui);
}


/**
  Print a packed value of the given SQL type into IO cache
  
  @param[in] file              IO cache
  @param[in] ptr               Pointer to string
  @param[in] type              Column type
  @param[in] meta              Column meta information
  @param[out] typestr          SQL type string buffer (for verbose output)
  @param[out] typestr_length   Size of typestr
  
  @retval   - number of bytes scanned from ptr.
*/
static size_t
log_event_print_value(IO_CACHE *file, const uchar *ptr,
                      uint type, uint meta,
                      char *typestr, size_t typestr_length)
{
  uint32 length= 0;

  if (type == MYSQL_TYPE_STRING)
  {
    if (meta >= 256)
    {
      uint byte0= meta >> 8;
      uint byte1= meta & 0xFF;
      
      if ((byte0 & 0x30) != 0x30)
      {
        /* a long CHAR() field: see #37426 */
        length= byte1 | (((byte0 & 0x30) ^ 0x30) << 4);
        type= byte0 | 0x30;
      }
      else
        length = meta & 0xFF;
    }
    else
      length= meta;
  }

  switch (type) {
  case MYSQL_TYPE_LONG:
    {
      int32 si= sint4korr(ptr);
      uint32 ui= uint4korr(ptr);
      my_b_write_sint32_and_uint32(file, si, ui);
      my_snprintf(typestr, typestr_length, "INT");
      return 4;
    }

  case MYSQL_TYPE_TINY:
    {
      my_b_write_sint32_and_uint32(file, (int) (signed char) *ptr,
                                  (uint) (unsigned char) *ptr);
      my_snprintf(typestr, typestr_length, "TINYINT");
      return 1;
    }

  case MYSQL_TYPE_SHORT:
    {
      int32 si= (int32) sint2korr(ptr);
      uint32 ui= (uint32) uint2korr(ptr);
      my_b_write_sint32_and_uint32(file, si, ui);
      my_snprintf(typestr, typestr_length, "SHORTINT");
      return 2;
    }
  
  case MYSQL_TYPE_INT24:
    {
      int32 si= sint3korr(ptr);
      uint32 ui= uint3korr(ptr);
      my_b_write_sint32_and_uint32(file, si, ui);
      my_snprintf(typestr, typestr_length, "MEDIUMINT");
      return 3;
    }

  case MYSQL_TYPE_LONGLONG:
    {
      char tmp[64];
      longlong si= sint8korr(ptr);
      longlong10_to_str(si, tmp, -10);
      my_b_printf(file, "%s", tmp);
      if (si < 0)
      {
        ulonglong ui= uint8korr(ptr);
        longlong10_to_str((longlong) ui, tmp, 10);
        my_b_printf(file, " (%s)", tmp);        
      }
      my_snprintf(typestr, typestr_length, "LONGINT");
      return 8;
    }

  case MYSQL_TYPE_NEWDECIMAL:
    {
      uint precision= meta >> 8;
      uint decimals= meta & 0xFF;
      uint bin_size= my_decimal_get_binary_size(precision, decimals);
      my_decimal dec;
      binary2my_decimal(E_DEC_FATAL_ERROR, (uchar*) ptr, &dec,
                        precision, decimals);
      int i, end;
      char buff[512], *pos;
      pos= buff;
      pos+= sprintf(buff, "%s", dec.sign() ? "-" : "");
      end= ROUND_UP(dec.frac) + ROUND_UP(dec.intg)-1;
      for (i=0; i < end; i++)
        pos+= sprintf(pos, "%09d.", dec.buf[i]);
      pos+= sprintf(pos, "%09d", dec.buf[i]);
      my_b_printf(file, "%s", buff);
      my_snprintf(typestr, typestr_length, "DECIMAL(%d,%d)",
                  precision, decimals);
      return bin_size;
    }

  case MYSQL_TYPE_FLOAT:
    {
      float fl;
      float4get(fl, ptr);
      char tmp[320];
      sprintf(tmp, "%-20g", (double) fl);
      my_b_printf(file, "%s", tmp); /* my_snprintf doesn't support %-20g */
      my_snprintf(typestr, typestr_length, "FLOAT");
      return 4;
    }

  case MYSQL_TYPE_DOUBLE:
    {
      double dbl;
      float8get(dbl, ptr);
      char tmp[320];
      sprintf(tmp, "%-.20g", dbl); /* my_snprintf doesn't support %-20g */
      my_b_printf(file, "%s", tmp);
      strcpy(typestr, "DOUBLE");
      return 8;
    }
  
  case MYSQL_TYPE_BIT:
    {
      /* Meta-data: bit_len, bytes_in_rec, 2 bytes */
      uint nbits= ((meta >> 8) * 8) + (meta & 0xFF);
      length= (nbits + 7) / 8;
      my_b_write_bit(file, ptr, nbits);
      my_snprintf(typestr, typestr_length, "BIT(%d)", nbits);
      return length;
    }

  case MYSQL_TYPE_TIMESTAMP:
    {
      uint32 i32= uint4korr(ptr);
      my_b_printf(file, "%d", i32);
      my_snprintf(typestr, typestr_length, "TIMESTAMP");
      return 4;
    }

  case MYSQL_TYPE_TIMESTAMP2:
    {
      char buf[MAX_DATE_STRING_REP_LENGTH];
      struct timeval tm;
      my_timestamp_from_binary(&tm, ptr, meta);
      int buflen= my_timeval_to_str(&tm, buf, meta);
      my_b_write(file, buf, buflen);
      my_snprintf(typestr, typestr_length, "TIMESTAMP(%d)", meta);
      return my_timestamp_binary_length(meta);
    }

  case MYSQL_TYPE_DATETIME:
    {
      size_t d, t;
      uint64 i64= uint8korr(ptr); /* YYYYMMDDhhmmss */
      d= i64 / 1000000;
      t= i64 % 1000000;
      my_b_printf(file, "%04d-%02d-%02d %02d:%02d:%02d",
                  static_cast<int>(d / 10000),
                  static_cast<int>(d % 10000) / 100,
                  static_cast<int>(d % 100),
                  static_cast<int>(t / 10000),
                  static_cast<int>(t % 10000) / 100,
                  static_cast<int>(t % 100));
      my_snprintf(typestr, typestr_length, "DATETIME");
      return 8;
    }

  case MYSQL_TYPE_DATETIME2:
    {
      char buf[MAX_DATE_STRING_REP_LENGTH];
      MYSQL_TIME ltime;
      longlong packed= my_datetime_packed_from_binary(ptr, meta);
      TIME_from_longlong_datetime_packed(&ltime, packed);
      int buflen= my_datetime_to_str(&ltime, buf, meta);
      my_b_write_quoted(file, (uchar *) buf, buflen);
      my_snprintf(typestr, typestr_length, "DATETIME(%d)", meta);
      return my_datetime_binary_length(meta);
    }

  case MYSQL_TYPE_TIME:
    {
      uint32 i32= uint3korr(ptr);
      my_b_printf(file, "'%02d:%02d:%02d'",
                  i32 / 10000, (i32 % 10000) / 100, i32 % 100);
      my_snprintf(typestr, typestr_length, "TIME");
      return 3;
    }

  case MYSQL_TYPE_TIME2:
    {
      char buf[MAX_DATE_STRING_REP_LENGTH];
      MYSQL_TIME ltime;
      longlong packed= my_time_packed_from_binary(ptr, meta);
      TIME_from_longlong_time_packed(&ltime, packed);
      int buflen= my_time_to_str(&ltime, buf, meta);
      my_b_write_quoted(file, (uchar *) buf, buflen);
      my_snprintf(typestr, typestr_length, "TIME(%d)", meta);
      return my_time_binary_length(meta);
    }

  case MYSQL_TYPE_NEWDATE:
    {
      uint32 tmp= uint3korr(ptr);
      int part;
      char buf[11];
      char *pos= &buf[10];  // start from '\0' to the beginning

      /* Copied from field.cc */
      *pos--=0;					// End NULL
      part=(int) (tmp & 31);
      *pos--= (char) ('0'+part%10);
      *pos--= (char) ('0'+part/10);
      *pos--= ':';
      part=(int) (tmp >> 5 & 15);
      *pos--= (char) ('0'+part%10);
      *pos--= (char) ('0'+part/10);
      *pos--= ':';
      part=(int) (tmp >> 9);
      *pos--= (char) ('0'+part%10); part/=10;
      *pos--= (char) ('0'+part%10); part/=10;
      *pos--= (char) ('0'+part%10); part/=10;
      *pos=   (char) ('0'+part);
      my_b_printf(file , "'%s'", buf);
      my_snprintf(typestr, typestr_length, "DATE");
      return 3;
    }

  case MYSQL_TYPE_YEAR:
    {
      uint32 i32= *ptr;
      my_b_printf(file, "%04d", i32+ 1900);
      my_snprintf(typestr, typestr_length, "YEAR");
      return 1;
    }
  
  case MYSQL_TYPE_ENUM:
    switch (meta & 0xFF) {
    case 1:
      my_b_printf(file, "%d", (int) *ptr);
      my_snprintf(typestr, typestr_length, "ENUM(1 byte)");
      return 1;
    case 2:
      {
        int32 i32= uint2korr(ptr);
        my_b_printf(file, "%d", i32);
        my_snprintf(typestr, typestr_length, "ENUM(2 bytes)");
        return 2;
      }
    default:
      my_b_printf(file, "!! Unknown ENUM packlen=%d", meta & 0xFF); 
      return 0;
    }
    break;
    
  case MYSQL_TYPE_SET:
    my_b_write_bit(file, ptr , (meta & 0xFF) * 8);
    my_snprintf(typestr, typestr_length, "SET(%d bytes)", meta & 0xFF);
    return meta & 0xFF;
  
  case MYSQL_TYPE_BLOB:
    switch (meta) {
    case 1:
      length= *ptr;
      my_b_write_quoted(file, ptr + 1, length);
      my_snprintf(typestr, typestr_length, "TINYBLOB/TINYTEXT");
      return length + 1;
    case 2:
      length= uint2korr(ptr);
      my_b_write_quoted(file, ptr + 2, length);
      my_snprintf(typestr, typestr_length, "BLOB/TEXT");
      return length + 2;
    case 3:
      length= uint3korr(ptr);
      my_b_write_quoted(file, ptr + 3, length);
      my_snprintf(typestr, typestr_length, "MEDIUMBLOB/MEDIUMTEXT");
      return length + 3;
    case 4:
      length= uint4korr(ptr);
      my_b_write_quoted(file, ptr + 4, length);
      my_snprintf(typestr, typestr_length, "LONGBLOB/LONGTEXT");
      return length + 4;
    default:
      my_b_printf(file, "!! Unknown BLOB packlen=%d", length);
      return 0;
    }

  case MYSQL_TYPE_VARCHAR:
  case MYSQL_TYPE_VAR_STRING:
    length= meta;
    my_snprintf(typestr, typestr_length, "VARSTRING(%d)", length);
    return my_b_write_quoted_with_length(file, ptr, length);

  case MYSQL_TYPE_STRING:
    my_snprintf(typestr, typestr_length, "STRING(%d)", length);
    return my_b_write_quoted_with_length(file, ptr, length);

  default:
    {
      char tmp[5];
      my_snprintf(tmp, sizeof(tmp), "%04x", meta);
      my_b_printf(file,
                  "!! Don't know how to handle column type=%d meta=%d (%s)",
                  type, meta, tmp);
    }
    break;
  }
  *typestr= 0;
  return 0;
}


/**
  Print a packed row into IO cache
  
  @param[in] file              IO cache
  @param[in] td                Table definition
  @param[in] print_event_into  Print parameters
  @param[in] cols_bitmap       Column bitmaps.
  @param[in] value             Pointer to packed row
  @param[in] prefix            Row's SQL clause ("SET", "WHERE", etc)
  
  @retval   - number of bytes scanned.
*/


size_t
Rows_log_event::print_verbose_one_row(IO_CACHE *file, table_def *td,
                                      PRINT_EVENT_INFO *print_event_info,
                                      MY_BITMAP *cols_bitmap,
                                      const uchar *value, const uchar *prefix)
{
  const uchar *value0= value;
  const uchar *null_bits= value;
  uint null_bit_index= 0;
  char typestr[64]= "";
  
  value+= (m_width + 7) / 8;
  
  my_b_printf(file, "%s", prefix);
  
  for (size_t i= 0; i < td->size(); i ++)
  {
    int is_null= (null_bits[null_bit_index / 8] 
                  >> (null_bit_index % 8))  & 0x01;

    if (bitmap_is_set(cols_bitmap, i) == 0)
      continue;
    
    if (is_null)
    {
      my_b_printf(file, "###   @%d=NULL", static_cast<int>(i + 1));
    }
    else
    {
      my_b_printf(file, "###   @%d=", static_cast<int>(i + 1));
      size_t size= log_event_print_value(file, value,
                                         td->type(i), td->field_metadata(i),
                                         typestr, sizeof(typestr));
      if (!size)
        return 0;

      value+= size;
    }

    if (print_event_info->verbose > 1)
    {
      my_b_printf(file, " /* ");

      if (typestr[0])
        my_b_printf(file, "%s ", typestr);
      else
        my_b_printf(file, "type=%d ", td->type(i));
      
      my_b_printf(file, "meta=%d nullable=%d is_null=%d ",
                  td->field_metadata(i),
                  td->maybe_null(i), is_null);
      my_b_printf(file, "*/");
    }
    
    my_b_printf(file, "\n");
    
    null_bit_index++;
  }
  return value - value0;
}


/**
  Print a row event into IO cache in human readable form (in SQL format)
  
  @param[in] file              IO cache
  @param[in] print_event_into  Print parameters
*/
void Rows_log_event::print_verbose(IO_CACHE *file,
                                   PRINT_EVENT_INFO *print_event_info)
{
  // Quoted length of the identifier can be twice the original length
  char quoted_db[1 + NAME_LEN * 2 + 2];
  char quoted_table[1 + NAME_LEN * 2 + 2];
  int quoted_db_len, quoted_table_len;
  Table_map_log_event *map;
  table_def *td;
  const char *sql_command, *sql_clause1, *sql_clause2;
  Log_event_type general_type_code= get_general_type_code();
  
  if (m_extra_row_data)
  {
    uint8 extra_data_len= m_extra_row_data[EXTRA_ROW_INFO_LEN_OFFSET];
    uint8 extra_payload_len= extra_data_len - EXTRA_ROW_INFO_HDR_BYTES;
    assert(extra_data_len >= EXTRA_ROW_INFO_HDR_BYTES);

    my_b_printf(file, "### Extra row data format: %u, len: %u :",
                m_extra_row_data[EXTRA_ROW_INFO_FORMAT_OFFSET],
                extra_payload_len);
    if (extra_payload_len)
    {
      /*
         Buffer for hex view of string, including '0x' prefix,
         2 hex chars / byte and trailing 0
      */
      const int buff_len= 2 + (256 * 2) + 1;
      char buff[buff_len];
      str_to_hex(buff, (const char*) &m_extra_row_data[EXTRA_ROW_INFO_HDR_BYTES],
                 extra_payload_len);
      my_b_printf(file, "%s", buff);
    }
    my_b_printf(file, "\n");
  }

  switch (general_type_code) {
  case WRITE_ROWS_EVENT:
    sql_command= "INSERT INTO";
    sql_clause1= "### SET\n";
    sql_clause2= NULL;
    break;
  case DELETE_ROWS_EVENT:
    sql_command= "DELETE FROM";
    sql_clause1= "### WHERE\n";
    sql_clause2= NULL;
    break;
  case UPDATE_ROWS_EVENT:
    sql_command= "UPDATE";
    sql_clause1= "### WHERE\n";
    sql_clause2= "### SET\n";
    break;
  default:
    sql_command= sql_clause1= sql_clause2= NULL;
    DBUG_ASSERT(0); /* Not possible */
  }
  
  if (!(map= print_event_info->m_table_map.get_table(m_table_id)) ||
      !(td= map->create_table_def()))
  {
    char llbuff[22];
    my_b_printf(file, "### Row event for unknown table #%s",
                llstr(m_table_id, llbuff));
    return;
  }

  /* If the write rows event contained no values for the AI */
  if (((general_type_code == WRITE_ROWS_EVENT) && (m_rows_buf==m_rows_end)))
  {
    my_b_printf(file, "### INSERT INTO `%s`.`%s` VALUES ()\n", 
                      map->get_db_name(), map->get_table_name());
    goto end;
  }

  for (const uchar *value= m_rows_buf; value < m_rows_end; )
  {
    size_t length;
#ifdef MYSQL_SERVER
    quoted_db_len= my_strmov_quoted_identifier(this->thd, (char *) quoted_db,
                                        map->get_db_name(), 0);
    quoted_table_len= my_strmov_quoted_identifier(this->thd,
                                                  (char *) quoted_table,
                                                  map->get_table_name(), 0);
#else
    quoted_db_len= my_strmov_quoted_identifier((char *) quoted_db,
                                               map->get_db_name());
    quoted_table_len= my_strmov_quoted_identifier((char *) quoted_table,
                                          map->get_table_name());
#endif
    quoted_db[quoted_db_len]= '\0';
    quoted_table[quoted_table_len]= '\0';
    my_b_printf(file, "### %s %s.%s\n",
                      sql_command,
                      quoted_db, quoted_table);
    /* Print the first image */
    if (!(length= print_verbose_one_row(file, td, print_event_info,
                                  &m_cols, value,
                                  (const uchar*) sql_clause1)))
      goto end;
    value+= length;

    /* Print the second image (for UPDATE only) */
    if (sql_clause2)
    {
      if (!(length= print_verbose_one_row(file, td, print_event_info,
                                      &m_cols_ai, value,
                                      (const uchar*) sql_clause2)))
        goto end;
      value+= length;
    }
  }

end:
  delete td;
}

#ifdef MYSQL_CLIENT
void free_table_map_log_event(Table_map_log_event *event)
{
  delete event;
}
#endif

void Log_event::print_base64(IO_CACHE* file,
                             PRINT_EVENT_INFO* print_event_info,
                             bool more)
{
  const uchar *ptr= (const uchar *)temp_buf;
  uint32 size= uint4korr(ptr + EVENT_LEN_OFFSET);
  DBUG_ENTER("Log_event::print_base64");

  size_t const tmp_str_sz= base64_needed_encoded_length((int) size);
  char *const tmp_str= (char *) my_malloc(tmp_str_sz, MYF(MY_WME));
  if (!tmp_str) {
    fprintf(stderr, "\nError: Out of memory. "
            "Could not print correct binlog event.\n");
    DBUG_VOID_RETURN;
  }

  if (base64_encode(ptr, (size_t) size, tmp_str))
  {
    DBUG_ASSERT(0);
  }

  if (print_event_info->base64_output_mode != BASE64_OUTPUT_DECODE_ROWS)
  {
    if (my_b_tell(file) == 0)
      my_b_printf(file, "\nBINLOG '\n");

    my_b_printf(file, "%s\n", tmp_str);

    if (!more)
      my_b_printf(file, "'%s\n", print_event_info->delimiter);
  }
  
  if (print_event_info->verbose)
  {
    Rows_log_event *ev= NULL;
    Log_event_type et= (Log_event_type) ptr[EVENT_TYPE_OFFSET];

    if (checksum_alg != BINLOG_CHECKSUM_ALG_UNDEF &&
        checksum_alg != BINLOG_CHECKSUM_ALG_OFF)
      size-= BINLOG_CHECKSUM_LEN; // checksum is displayed through the header
    
    switch(et)
    {
    case TABLE_MAP_EVENT:
    {
      Table_map_log_event *map; 
      map= new Table_map_log_event((const char*) ptr, size, 
                                   glob_description_event);
      print_event_info->m_table_map.set_table(map->get_table_id(), map);
      break;
    }
    case WRITE_ROWS_EVENT:
    case WRITE_ROWS_EVENT_V1:
    {
      ev= new Write_rows_log_event((const char*) ptr, size,
                                   glob_description_event);
      break;
    }
    case DELETE_ROWS_EVENT:
    case DELETE_ROWS_EVENT_V1:
    {
      ev= new Delete_rows_log_event((const char*) ptr, size,
                                    glob_description_event);
      break;
    }
    case UPDATE_ROWS_EVENT:
    case UPDATE_ROWS_EVENT_V1:
    {
      ev= new Update_rows_log_event((const char*) ptr, size,
                                    glob_description_event);
      break;
    }
    default:
      break;
    }
    
    if (ev)
    {
      ev->print_verbose(file, print_event_info);
      delete ev;
    }
  }
    
  my_free(tmp_str);
  DBUG_VOID_RETURN;
}


/*
  Log_event::print_timestamp()
*/

void Log_event::print_timestamp(IO_CACHE* file, time_t *ts)
{
  struct tm *res;
  /*
    In some Windows versions timeval.tv_sec is defined as "long",
    not as "time_t" and can be of a different size.
    Let's use a temporary time_t variable to execute localtime()
    with a correct argument type.
  */
  time_t ts_tmp= ts ? *ts : (ulong)when.tv_sec;
  DBUG_ENTER("Log_event::print_timestamp");
#ifdef MYSQL_SERVER				// This is always false
  struct tm tm_tmp;
  localtime_r(&ts_tmp, (res= &tm_tmp));
#else
  res= localtime(&ts_tmp);
#endif

  my_b_printf(file,"%02d%02d%02d %2d:%02d:%02d",
              res->tm_year % 100,
              res->tm_mon+1,
              res->tm_mday,
              res->tm_hour,
              res->tm_min,
              res->tm_sec);
  DBUG_VOID_RETURN;
}

#endif /* MYSQL_CLIENT */


#if !defined(MYSQL_CLIENT) && defined(HAVE_REPLICATION)
inline Log_event::enum_skip_reason
Log_event::continue_group(Relay_log_info *rli)
{
  if (rli->slave_skip_counter == 1)
    return Log_event::EVENT_SKIP_IGNORE;
  return Log_event::do_shall_skip(rli);
}

/**
   @param end_group_sets_max_dbs  when true the group terminal event 
                          can carry partition info, see a note below.
   @return true  in cases the current event
                 carries partition data,
           false otherwise

   @note Some events combination may force to adjust partition info.
         In particular BEGIN, BEGIN_LOAD_QUERY_EVENT, COMMIT
         where none of the events holds partitioning data
         causes the sequential applying of the group through
         assigning OVER_MAX_DBS_IN_EVENT_MTS to mts_accessed_dbs
         of COMMIT query event.
*/
bool Log_event::contains_partition_info(bool end_group_sets_max_dbs)
{
  bool res;

  switch (get_type_code()) {
  case TABLE_MAP_EVENT:
  case EXECUTE_LOAD_QUERY_EVENT:
    res= true;

    break;
    
  case QUERY_EVENT:
    if (ends_group() && end_group_sets_max_dbs)
    {
      res= true;
      static_cast<Query_log_event*>(this)->mts_accessed_dbs=
        OVER_MAX_DBS_IN_EVENT_MTS;
    }
    else
      res= (!ends_group() && !starts_group()) ? true : false;

    break;

  default:
    res= false;
  }

  return res;
}

/**
   The method maps the event to a Worker and return a pointer to it.
   As a part of the group, an event belongs to one of the following types:

   B - beginning of a group of events (BEGIN query_log_event)
   g - mini-group representative event containing the partition info
      (any Table_map, a Query_log_event)
   p - a mini-group internal event that *p*receeding its g-parent
      (int_, rand_, user_ var:s) 
   r - a mini-group internal "regular" event that follows its g-parent
      (Delete, Update, Write -rows)
   T - terminator of the group (XID, COMMIT, ROLLBACK, auto-commit query)

   Only the first g-event computes the assigned Worker which once 
   is determined remains to be for the rest of the group.
   That is the g-event solely carries partitioning info.
   For B-event the assigned Worker is NULL to indicate Coordinator 
   has not yet decided. The same applies to p-event.
   
   Notice, these is a special group consisting of optionally multiple p-events
   terminating with a g-event.
   Such case is caused by old master binlog and a few corner-cases of
   the current master version (todo: to fix). 

   In case of the event accesses more than OVER_MAX_DBS the method
   has to ensure sure previously assigned groups to all other workers are
   done.


   @note The function updates GAQ queue directly, updates APH hash 
         plus relocates some temporary tables from Coordinator's list into
         involved entries of APH through @c map_db_to_worker.
         There's few memory allocations commented where to be freed.
   
   @return a pointer to the Worker struct or NULL.
*/

Slave_worker *Log_event::get_slave_worker(Relay_log_info *rli)
{
  Slave_job_group group, *ptr_group;
  bool is_s_event;
  int  num_dbs= 0;
  Slave_worker *ret_worker= NULL;
  char llbuff[22];
#ifndef DBUG_OFF
  THD *thd= rli->info_thd;
#endif
  Slave_committed_queue *gaq= rli->gaq;

  /* checking partioning properties and perform corresponding actions */

  // Beginning of a group designated explicitly with BEGIN or GTID
  if ((is_s_event= starts_group()) || is_gtid_event(this) ||
      // or DDL:s or autocommit queries possibly associated with own p-events
      (!rli->curr_group_seen_begin && !rli->curr_group_seen_gtid &&
       /*
         the following is a special case of B-free still multi-event group like
         { p_1,p_2,...,p_k, g }.
         In that case either GAQ is empty (the very first group is being
         assigned) or the last assigned group index points at one of
         mapped-to-a-worker.
       */
       (gaq->empty() ||
        gaq->get_job_group(rli->gaq->assigned_group_index)->
        worker_id != MTS_WORKER_UNDEF)))
  {
    if (!rli->curr_group_seen_gtid && !rli->curr_group_seen_begin)
    {
      ulong gaq_idx;
      rli->mts_groups_assigned++;

      rli->curr_group_isolated= FALSE;
      group.reset(log_pos, rli->mts_groups_assigned);
      // the last occupied GAQ's array index
      gaq_idx= gaq->assigned_group_index= gaq->en_queue((void *) &group);
    
      DBUG_ASSERT(gaq_idx != MTS_WORKER_UNDEF && gaq_idx < gaq->size);
      DBUG_ASSERT(gaq->get_job_group(rli->gaq->assigned_group_index)->
                  group_relay_log_name == NULL);
      DBUG_ASSERT(gaq_idx != MTS_WORKER_UNDEF);  // gaq must have room
      DBUG_ASSERT(rli->last_assigned_worker == NULL);

      if (is_s_event || is_gtid_event(this))
      {
        Log_event *ptr_curr_ev= this;
        // B-event is appended to the Deferred Array associated with GCAP
        insert_dynamic(&rli->curr_group_da,
                       (uchar*) &ptr_curr_ev);

        DBUG_ASSERT(rli->curr_group_da.elements == 1);

        if (starts_group())
        {
          // mark the current group as started with explicit B-event
          rli->mts_end_group_sets_max_dbs= true;
          rli->curr_group_seen_begin= true;
        }
     
        if (is_gtid_event(this))
          // mark the current group as started with explicit Gtid-event
          rli->curr_group_seen_gtid= true;

        return ret_worker;
      }
    }
    else
    {
      Log_event *ptr_curr_ev= this;
      // B-event is appended to the Deferred Array associated with GCAP
      insert_dynamic(&rli->curr_group_da, (uchar*) &ptr_curr_ev);
      rli->curr_group_seen_begin= true;
      rli->mts_end_group_sets_max_dbs= true;
      DBUG_ASSERT(rli->curr_group_da.elements == 2);
      DBUG_ASSERT(starts_group());
      return ret_worker;
    }
  }

  // mini-group representative

  if (contains_partition_info(rli->mts_end_group_sets_max_dbs))
  {
    int i= 0;
    num_dbs= mts_number_dbs();
    List_iterator<char> it(*get_mts_dbs(&rli->mts_coor_mem_root));
    it++;

    /*
      Bug 12982188 - MTS: SBR ABORTS WITH ERROR 1742 ON LOAD DATA
      Logging on master can create a group with no events holding
      the partition info.
      The following assert proves there's the only reason
      for such group.
    */
    DBUG_ASSERT(!ends_group() ||
                /*
                  This is an empty group being processed due to gtids.
                */
                (rli->curr_group_seen_begin && rli->curr_group_seen_gtid &&
                 ends_group()) ||
                (rli->mts_end_group_sets_max_dbs &&
                 ((rli->curr_group_da.elements == 3 && rli->curr_group_seen_gtid) ||
                 (rli->curr_group_da.elements == 2 && !rli->curr_group_seen_gtid)) &&
                 ((*(Log_event **)
                   dynamic_array_ptr(&rli->curr_group_da,
                                     rli->curr_group_da.elements - 1))-> 
                  get_type_code() == BEGIN_LOAD_QUERY_EVENT)));

    // partioning info is found which drops the flag
    rli->mts_end_group_sets_max_dbs= false;
    ret_worker= rli->last_assigned_worker;
    if (num_dbs == OVER_MAX_DBS_IN_EVENT_MTS)
    {
      // Worker with id 0 to handle serial execution
      if (!ret_worker)
        ret_worker= *(Slave_worker**) dynamic_array_ptr(&rli->workers, 0);
      // No need to know a possible error out of synchronization call.
      (void) wait_for_workers_to_finish(rli, ret_worker);
      /*
        this marking is transferred further into T-event of the current group.
      */
      rli->curr_group_isolated= TRUE;
    }

    do
    {
      char **ref_cur_db= it.ref();
      
      if (!(ret_worker=
            map_db_to_worker(*ref_cur_db, rli,
                             &mts_assigned_partitions[i],
                             /*
                               todo: optimize it. Although pure 
                               rows- event load in insensetive to the flag value
                             */
                             TRUE,
                             ret_worker)))
      {
        llstr(rli->get_event_relay_log_pos(), llbuff);
        my_error(ER_MTS_CANT_PARALLEL, MYF(0),
                 get_type_str(), rli->get_event_relay_log_name(), llbuff,
                 "could not distribute the event to a Worker");
        return ret_worker;
      }
      // all temporary tables are transferred from Coordinator in over-max case
      DBUG_ASSERT(num_dbs != OVER_MAX_DBS_IN_EVENT_MTS || !thd->temporary_tables);
      DBUG_ASSERT(!strcmp(mts_assigned_partitions[i]->db, *ref_cur_db));
      DBUG_ASSERT(ret_worker == mts_assigned_partitions[i]->worker);
      DBUG_ASSERT(mts_assigned_partitions[i]->usage >= 0);

      i++;
    } while (it++);

    if ((ptr_group= gaq->get_job_group(rli->gaq->assigned_group_index))->
        worker_id == MTS_WORKER_UNDEF)
    {
      ptr_group->worker_id= ret_worker->id;
      
      DBUG_ASSERT(ptr_group->group_relay_log_name == NULL);
    }

    DBUG_ASSERT(i == num_dbs || num_dbs == OVER_MAX_DBS_IN_EVENT_MTS);
  }
  else 
  {
    // a mini-group internal "regular" event
    if (rli->last_assigned_worker)
    {
      ret_worker= rli->last_assigned_worker;
      
      DBUG_ASSERT(rli->curr_group_assigned_parts.elements > 0 ||
                  ret_worker->id == 0);
    }
    else // int_, rand_, user_ var:s, load-data events
    {
      Log_event *ptr_curr_ev= this;

      if (!(get_type_code() == INTVAR_EVENT ||
            get_type_code() == RAND_EVENT ||
            get_type_code() == USER_VAR_EVENT ||
            get_type_code() == ROWS_QUERY_LOG_EVENT ||
            get_type_code() == BEGIN_LOAD_QUERY_EVENT ||
            get_type_code() == APPEND_BLOCK_EVENT))
      {
        DBUG_ASSERT(!ret_worker);
        
        llstr(rli->get_event_relay_log_pos(), llbuff);
        my_error(ER_MTS_CANT_PARALLEL, MYF(0),
                 get_type_str(), rli->get_event_relay_log_name(), llbuff,
                 "the event is a part of a group that is unsupported in "
                 "the parallel execution mode");

        return ret_worker;
      }

      insert_dynamic(&rli->curr_group_da, (uchar*) &ptr_curr_ev);
      
      DBUG_ASSERT(!ret_worker);
      return ret_worker;
    }
  }

  // T-event: Commit, Xid, a DDL query or dml query of B-less group.
  if (ends_group() || !rli->curr_group_seen_begin)
  {
    // index of GAQ that this terminal event belongs to
    mts_group_idx= gaq->assigned_group_index;
    rli->mts_group_status= Relay_log_info::MTS_END_GROUP;
    if (rli->curr_group_isolated)
      set_mts_isolate_group();
    ptr_group= gaq->get_job_group(rli->gaq->assigned_group_index);

    DBUG_ASSERT(ret_worker != NULL);
    
    /*
      The following two blocks are executed if the worker has not been
      notified about new relay-log or a new checkpoints. 
      Relay-log string is freed by Coordinator, Worker deallocates
      strings in the checkpoint block.
      However if the worker exits earlier reclaiming for both happens anyway at
      GAQ delete.
    */
    if (!ret_worker->relay_log_change_notified)
    {
      /*
        Prior this event, C rotated the relay log to drop each
        Worker's notified flag. Now group terminating event initiates
        the new relay-log (where the current event is from) name
        delivery to Worker that will receive it in commit_positions().
      */
      DBUG_ASSERT(ptr_group->group_relay_log_name == NULL);

      ptr_group->group_relay_log_name= (char *)
        my_malloc(strlen(rli->
                         get_group_relay_log_name()) + 1, MYF(MY_WME));
      strcpy(ptr_group->group_relay_log_name,
             rli->get_event_relay_log_name());

      DBUG_ASSERT(ptr_group->group_relay_log_name != NULL);

      ret_worker->relay_log_change_notified= TRUE;
    }

    if (!ret_worker->checkpoint_notified)
    {
      ptr_group->checkpoint_log_name= (char *)
        my_malloc(strlen(rli->
                         get_group_master_log_name()) + 1, MYF(MY_WME));
      strcpy(ptr_group->checkpoint_log_name,
             rli->get_group_master_log_name());
      ptr_group->checkpoint_log_pos= rli->get_group_master_log_pos();
      ptr_group->checkpoint_relay_log_name= (char *)
        my_malloc(strlen(rli->
                         get_group_relay_log_name()) + 1, MYF(MY_WME));
      strcpy(ptr_group->checkpoint_relay_log_name,
             rli->get_group_relay_log_name());
      ptr_group->checkpoint_relay_log_pos= rli->get_group_relay_log_pos();
      ptr_group->shifted= ret_worker->bitmap_shifted;
      ret_worker->bitmap_shifted= 0;
      ret_worker->checkpoint_notified= TRUE;
    }
    ptr_group->checkpoint_seqno= rli->checkpoint_seqno;
    ptr_group->ts= when.tv_sec + (time_t) exec_time; // Seconds_behind_master related
    rli->checkpoint_seqno++;

    // reclaiming resources allocated during the group scheduling
    free_root(&rli->mts_coor_mem_root, MYF(MY_KEEP_PREALLOC));

#ifndef DBUG_OFF
    w_rr++;
#endif

  }
  
  return ret_worker;
}

/**
   Scheduling event to execute in parallel or execute it directly.
   In MTS case the event gets associated with either Coordinator or a
   Worker.  A special case of the association is NULL when the Worker
   can't be decided yet.  In the single threaded sequential mode the
   event maps to SQL thread rli.

   @note in case of MTS failure Coordinator destroys all gathered
         deferred events.

   @return 0 as success, otherwise a failure.
*/
int Log_event::apply_event(Relay_log_info *rli)
{
  DBUG_ENTER("LOG_EVENT:apply_event");
  bool parallel= FALSE;
  enum enum_mts_event_exec_mode actual_exec_mode= EVENT_EXEC_PARALLEL;
  THD *thd= rli->info_thd;

  worker= rli;

  if (rli->is_mts_recovery())
  {
    bool skip= 
      bitmap_is_set(&rli->recovery_groups, rli->mts_recovery_index) &&
      (get_mts_execution_mode(::server_id,
       rli->mts_group_status == Relay_log_info::MTS_IN_GROUP)
       == EVENT_EXEC_PARALLEL);
    if (skip)
    {
      DBUG_RETURN(0);
    }
    else
    { 
      DBUG_RETURN(do_apply_event(rli));
    }
  }

  if (!(parallel= rli->is_parallel_exec()) ||
      ((actual_exec_mode= 
        get_mts_execution_mode(::server_id, 
                           rli->mts_group_status == Relay_log_info::MTS_IN_GROUP))
       != EVENT_EXEC_PARALLEL))
  {
    if (parallel)
    {
      /* 
         There are two classes of events that Coordinator executes
         itself. One e.g the master Rotate requires all Workers to finish up 
         their assignments. The other async class, e.g the slave Rotate,
         can't have this such synchronization because Worker might be waiting
         for terminal events to finish.
      */

      if (actual_exec_mode != EVENT_EXEC_ASYNC)
      {     
        /*
          this  event does not split the current group but is indeed
          a separator beetwen two master's binlog therefore requiring
          Workers to sync.
        */
        if (rli->curr_group_da.elements > 0)
        {
          char llbuff[22];
          /* 
             Possible reason is a old version binlog sequential event
             wrappped with BEGIN/COMMIT or preceeded by User|Int|Random- var.
             MTS has to stop to suggest restart in the permanent sequential mode.
          */
          llstr(rli->get_event_relay_log_pos(), llbuff);
          my_error(ER_MTS_CANT_PARALLEL, MYF(0),
                   get_type_str(), rli->get_event_relay_log_name(), llbuff,
                   "possible malformed group of events from an old master");

          /* Coordinator cant continue, it marks MTS group status accordingly */
          rli->mts_group_status= Relay_log_info::MTS_KILLED_GROUP;

          goto err;
        }
        /*
          Marking sure the event will be executed in sequential mode.
        */
        if (wait_for_workers_to_finish(rli) == -1)
        {
          // handle synchronization error
          rli->report(WARNING_LEVEL, 0,
                      "Slave worker thread has failed to apply an event. As a "
                      "consequence, the coordinator thread is stopping "
                      "execution.");
          DBUG_RETURN(-1);
        }
        /*
          Given not in-group mark the event handler can invoke checkpoint
          update routine in the following course.
        */
        DBUG_ASSERT(rli->mts_group_status == Relay_log_info::MTS_NOT_IN_GROUP);

#ifndef DBUG_OFF
        /* all Workers are idle as done through wait_for_workers_to_finish */
        for (uint k= 0; k < rli->curr_group_da.elements; k++)
        {
          DBUG_ASSERT(!(*(Slave_worker **)
                        dynamic_array_ptr(&rli->workers, k))->usage_partition);
          DBUG_ASSERT(!(*(Slave_worker **)
                        dynamic_array_ptr(&rli->workers, k))->jobs.len);
        }
#endif
      }
      else
      {
        DBUG_ASSERT(actual_exec_mode == EVENT_EXEC_ASYNC);
      }
    }
    DBUG_RETURN(do_apply_event(rli));
  }

  DBUG_ASSERT(actual_exec_mode == EVENT_EXEC_PARALLEL);
  DBUG_ASSERT(!(rli->curr_group_seen_begin && ends_group()) ||
              /*
                This is an empty group being processed due to gtids.
              */
              (rli->curr_group_seen_begin && rli->curr_group_seen_gtid
               && ends_group()) ||
              rli->last_assigned_worker ||
              /*
                Begin_load_query can be logged w/o db info and within
                Begin/Commit. That's a pattern forcing sequential
                applying of LOAD-DATA.
              */
              (*(Log_event **)
               dynamic_array_ptr(&rli->curr_group_da,
                                 rli->curr_group_da.elements - 1))-> 
              get_type_code() == BEGIN_LOAD_QUERY_EVENT);

  worker= NULL;
  rli->mts_group_status= Relay_log_info::MTS_IN_GROUP;

  worker= (Relay_log_info*)
    (rli->last_assigned_worker= get_slave_worker(rli));

#ifndef DBUG_OFF
  if (rli->last_assigned_worker)
    DBUG_PRINT("mts", ("Assigning job to worker %lu",
               rli->last_assigned_worker->id));
#endif

err:
  if (thd->is_error())
  {
    DBUG_ASSERT(!worker);

    // destroy buffered events of the current group prior to exit
    for (uint k= 0; k < rli->curr_group_da.elements; k++)
    { 
      delete *(Log_event**) dynamic_array_ptr(&rli->curr_group_da, k);
    }
  }
  else
  {
    DBUG_ASSERT(worker || rli->curr_group_assigned_parts.elements == 0);
  }

  DBUG_RETURN((!thd->is_error() ||
               DBUG_EVALUATE_IF("fault_injection_get_slave_worker", 1, 0)) ?
              0 : -1);
}

#endif

/**************************************************************************
	Query_log_event methods
**************************************************************************/

#if defined(HAVE_REPLICATION) && !defined(MYSQL_CLIENT)

/**
  This (which is used only for SHOW BINLOG EVENTS) could be updated to
  print SET @@session_var=. But this is not urgent, as SHOW BINLOG EVENTS is
  only an information, it does not produce suitable queries to replay (for
  example it does not print LOAD DATA INFILE).
  @todo
    show the catalog ??
*/

int Query_log_event::pack_info(Protocol *protocol)
{
  // TODO: show the catalog ??
  String temp_buf;
  // Add use `DB` to the string if required
  if (!(flags & LOG_EVENT_SUPPRESS_USE_F)
      && db && db_len)
  {
    temp_buf.append("use ");
    append_identifier(this->thd, &temp_buf, db, db_len);
    temp_buf.append("; ");
  }
  // Add the query to the string
  if (query && q_len)
    temp_buf.append(query);
 // persist the buffer in protocol
  protocol->store(temp_buf.ptr(), temp_buf.length(), &my_charset_bin);
  return 0;
}
#endif

#ifndef MYSQL_CLIENT

/**
  Utility function for the next method (Query_log_event::write()) .
*/
static void write_str_with_code_and_len(uchar **dst, const char *src,
                                        uint len, uint code)
{
  /*
    only 1 byte to store the length of catalog, so it should not
    surpass 255
  */
  DBUG_ASSERT(len <= 255);
  DBUG_ASSERT(src);
  *((*dst)++)= code;
  *((*dst)++)= (uchar) len;
  bmove(*dst, src, len);
  (*dst)+= len;
}


/**
  Query_log_event::write().

  @note
    In this event we have to modify the header to have the correct
    EVENT_LEN_OFFSET as we don't yet know how many status variables we
    will print!
*/

bool Query_log_event::write(IO_CACHE* file)
{
  uchar buf[QUERY_HEADER_LEN + MAX_SIZE_LOG_EVENT_STATUS];
  uchar *start, *start_of_status;
  ulong event_length;

  if (!query)
    return 1;                                   // Something wrong with event

  /*
    We want to store the thread id:
    (- as an information for the user when he reads the binlog)
    - if the query uses temporary table: for the slave SQL thread to know to
    which master connection the temp table belongs.
    Now imagine we (write()) are called by the slave SQL thread (we are
    logging a query executed by this thread; the slave runs with
    --log-slave-updates). Then this query will be logged with
    thread_id=the_thread_id_of_the_SQL_thread. Imagine that 2 temp tables of
    the same name were created simultaneously on the master (in the master
    binlog you have
    CREATE TEMPORARY TABLE t; (thread 1)
    CREATE TEMPORARY TABLE t; (thread 2)
    ...)
    then in the slave's binlog there will be
    CREATE TEMPORARY TABLE t; (thread_id_of_the_slave_SQL_thread)
    CREATE TEMPORARY TABLE t; (thread_id_of_the_slave_SQL_thread)
    which is bad (same thread id!).

    To avoid this, we log the thread's thread id EXCEPT for the SQL
    slave thread for which we log the original (master's) thread id.
    Now this moves the bug: what happens if the thread id on the
    master was 10 and when the slave replicates the query, a
    connection number 10 is opened by a normal client on the slave,
    and updates a temp table of the same name? We get a problem
    again. To avoid this, in the handling of temp tables (sql_base.cc)
    we use thread_id AND server_id.  TODO when this is merged into
    4.1: in 4.1, slave_proxy_id has been renamed to pseudo_thread_id
    and is a session variable: that's to make mysqlbinlog work with
    temp tables. We probably need to introduce

    SET PSEUDO_SERVER_ID
    for mysqlbinlog in 4.1. mysqlbinlog would print:
    SET PSEUDO_SERVER_ID=
    SET PSEUDO_THREAD_ID=
    for each query using temp tables.
  */
  int4store(buf + Q_THREAD_ID_OFFSET, slave_proxy_id);
  int4store(buf + Q_EXEC_TIME_OFFSET, exec_time);
  buf[Q_DB_LEN_OFFSET] = (char) db_len;
  int2store(buf + Q_ERR_CODE_OFFSET, error_code);

  /*
    You MUST always write status vars in increasing order of code. This
    guarantees that a slightly older slave will be able to parse those he
    knows.
  */
  start_of_status= start= buf+QUERY_HEADER_LEN;
  if (flags2_inited)
  {
    *start++= Q_FLAGS2_CODE;
    int4store(start, flags2);
    start+= 4;
  }
  if (sql_mode_inited)
  {
    *start++= Q_SQL_MODE_CODE;
    int8store(start, sql_mode);
    start+= 8;
  }
  if (catalog_len) // i.e. this var is inited (false for 4.0 events)
  {
    write_str_with_code_and_len(&start,
                                catalog, catalog_len, Q_CATALOG_NZ_CODE);
    /*
      In 5.0.x where x<4 masters we used to store the end zero here. This was
      a waste of one byte so we don't do it in x>=4 masters. We change code to
      Q_CATALOG_NZ_CODE, because re-using the old code would make x<4 slaves
      of this x>=4 master segfault (expecting a zero when there is
      none). Remaining compatibility problems are: the older slave will not
      find the catalog; but it is will not crash, and it's not an issue
      that it does not find the catalog as catalogs were not used in these
      older MySQL versions (we store it in binlog and read it from relay log
      but do nothing useful with it). What is an issue is that the older slave
      will stop processing the Q_* blocks (and jumps to the db/query) as soon
      as it sees unknown Q_CATALOG_NZ_CODE; so it will not be able to read
      Q_AUTO_INCREMENT*, Q_CHARSET and so replication will fail silently in
      various ways. Documented that you should not mix alpha/beta versions if
      they are not exactly the same version, with example of 5.0.3->5.0.2 and
      5.0.4->5.0.3. If replication is from older to new, the new will
      recognize Q_CATALOG_CODE and have no problem.
    */
  }
  if (auto_increment_increment != 1 || auto_increment_offset != 1)
  {
    *start++= Q_AUTO_INCREMENT;
    int2store(start, auto_increment_increment);
    int2store(start+2, auto_increment_offset);
    start+= 4;
  }
  if (charset_inited)
  {
    *start++= Q_CHARSET_CODE;
    memcpy(start, charset, 6);
    start+= 6;
  }
  if (time_zone_len)
  {
    /* In the TZ sys table, column Name is of length 64 so this should be ok */
    DBUG_ASSERT(time_zone_len <= MAX_TIME_ZONE_NAME_LENGTH);
    write_str_with_code_and_len(&start,
                                time_zone_str, time_zone_len, Q_TIME_ZONE_CODE);
  }
  if (lc_time_names_number)
  {
    DBUG_ASSERT(lc_time_names_number <= 0xFFFF);
    *start++= Q_LC_TIME_NAMES_CODE;
    int2store(start, lc_time_names_number);
    start+= 2;
  }
  if (charset_database_number)
  {
    DBUG_ASSERT(charset_database_number <= 0xFFFF);
    *start++= Q_CHARSET_DATABASE_CODE;
    int2store(start, charset_database_number);
    start+= 2;
  }
  if (table_map_for_update)
  {
    *start++= Q_TABLE_MAP_FOR_UPDATE_CODE;
    int8store(start, table_map_for_update);
    start+= 8;
  }
  if (master_data_written != 0)
  {
    /*
      Q_MASTER_DATA_WRITTEN_CODE only exists in relay logs where the master
      has binlog_version<4 and the slave has binlog_version=4. See comment
      for master_data_written in log_event.h for details.
    */
    *start++= Q_MASTER_DATA_WRITTEN_CODE;
    int4store(start, master_data_written);
    start+= 4;
  }

  if (thd && thd->need_binlog_invoker())
  {
    LEX_STRING user;
    LEX_STRING host;
    memset(&user, 0, sizeof(user));
    memset(&host, 0, sizeof(host));

    if (thd->slave_thread && thd->has_invoker())
    {
      /* user will be null, if master is older than this patch */
      user= thd->get_invoker_user();
      host= thd->get_invoker_host();
    }
    else if (thd->security_ctx->priv_user)
    {
      Security_context *ctx= thd->security_ctx;

      user.length= strlen(ctx->priv_user);
      user.str= ctx->priv_user;
      if (ctx->priv_host[0] != '\0')
      {
        host.str= ctx->priv_host;
        host.length= strlen(ctx->priv_host);
      }
    }

    if (user.length > 0)
    {
      *start++= Q_INVOKER;

      /*
        Store user length and user. The max length of use is 16, so 1 byte is
        enough to store the user's length.
       */
      *start++= (uchar)user.length;
      memcpy(start, user.str, user.length);
      start+= user.length;

      /*
        Store host length and host. The max length of host is 60, so 1 byte is
        enough to store the host's length.
       */
      *start++= (uchar)host.length;
      memcpy(start, host.str, host.length);
      start+= host.length;
    }
  }

  if (thd && thd->get_binlog_accessed_db_names() != NULL)
  {
    uchar dbs;
    *start++= Q_UPDATED_DB_NAMES;

    compile_time_assert(MAX_DBS_IN_EVENT_MTS <= OVER_MAX_DBS_IN_EVENT_MTS);

    /* 
       In case of the number of db:s exceeds MAX_DBS_IN_EVENT_MTS
       no db:s is written and event will require the sequential applying on slave.
    */
    dbs=
      (thd->get_binlog_accessed_db_names()->elements <= MAX_DBS_IN_EVENT_MTS) ?
      thd->get_binlog_accessed_db_names()->elements : OVER_MAX_DBS_IN_EVENT_MTS;

    DBUG_ASSERT(dbs != 0);

    if (dbs <= MAX_DBS_IN_EVENT_MTS)
    {
      List_iterator_fast<char> it(*thd->get_binlog_accessed_db_names());
      char *db_name= it++;
      /* 
         the single "" db in the acccessed db list corresponds to the same as
         exceeds MAX_DBS_IN_EVENT_MTS case, so dbs is set to the over-max.
      */
      if (dbs == 1 && !strcmp(db_name, ""))
        dbs= OVER_MAX_DBS_IN_EVENT_MTS;
      *start++= dbs;
      if (dbs != OVER_MAX_DBS_IN_EVENT_MTS)
        do
        {
          strcpy((char*) start, db_name);
          start += strlen(db_name) + 1;
        } while ((db_name= it++));
    }
    else
    {
      *start++= dbs;
    }
  }

  if (thd && thd->query_start_usec_used)
  {
    *start++= Q_MICROSECONDS;
    get_time();
    int3store(start, when.tv_usec);
    start+= 3;
  }

  /*
    NOTE: When adding new status vars, please don't forget to update
    the MAX_SIZE_LOG_EVENT_STATUS in log_event.h and update the function
    code_name() in this file.
   
    Here there could be code like
    if (command-line-option-which-says-"log_this_variable" && inited)
    {
    *start++= Q_THIS_VARIABLE_CODE;
    int4store(start, this_variable);
    start+= 4;
    }
  */
  
  /* Store length of status variables */
  status_vars_len= (uint) (start-start_of_status);
  DBUG_ASSERT(status_vars_len <= MAX_SIZE_LOG_EVENT_STATUS);
  int2store(buf + Q_STATUS_VARS_LEN_OFFSET, status_vars_len);

  /*
    Calculate length of whole event
    The "1" below is the \0 in the db's length
  */
  event_length= (uint) (start-buf) + get_post_header_size_for_derived() + db_len + 1 + q_len;

  return (write_header(file, event_length) ||
          wrapper_my_b_safe_write(file, (uchar*) buf, QUERY_HEADER_LEN) ||
          write_post_header_for_derived(file) ||
          wrapper_my_b_safe_write(file, (uchar*) start_of_status,
                          (uint) (start-start_of_status)) ||
          wrapper_my_b_safe_write(file, (db) ? (uchar*) db : (uchar*)"", db_len + 1) ||
          wrapper_my_b_safe_write(file, (uchar*) query, q_len) ||
	  write_footer(file)) ? 1 : 0;
}

/**
  The simplest constructor that could possibly work.  This is used for
  creating static objects that have a special meaning and are invisible
  to the log.  
*/
Query_log_event::Query_log_event()
  :Log_event(), data_buf(0)
{
  memset(&user, 0, sizeof(user));
  memset(&host, 0, sizeof(host));
}


/**
  Creates a Query Log Event.

  @param thd_arg      Thread handle
  @param query_arg    Array of char representing the query
  @param query_length Size of the 'query_arg' array
  @param using_trans  Indicates that there are transactional changes.
  @param immediate    After being written to the binary log, the event
                      must be flushed immediately. This indirectly implies
                      the stmt-cache.
  @param suppress_use Suppress the generation of 'USE' statements
  @param errcode      The error code of the query
  @param ignore       Ignore user's statement, i.e. lex information, while
                      deciding which cache must be used.
*/
Query_log_event::Query_log_event(THD* thd_arg, const char* query_arg,
				 ulong query_length, bool using_trans,
				 bool immediate, bool suppress_use,
                                 int errcode, bool ignore_cmd_internals)

  :Log_event(thd_arg,
             (thd_arg->thread_specific_used ? LOG_EVENT_THREAD_SPECIFIC_F :
              0) |
             (suppress_use ? LOG_EVENT_SUPPRESS_USE_F : 0),
	     using_trans ? Log_event::EVENT_TRANSACTIONAL_CACHE :
                          Log_event::EVENT_STMT_CACHE,
             Log_event::EVENT_NORMAL_LOGGING),
   data_buf(0), query(query_arg), catalog(thd_arg->catalog),
   db(thd_arg->db), q_len((uint32) query_length),
   thread_id(thd_arg->thread_id),
   /* save the original thread id; we already know the server id */
   slave_proxy_id(thd_arg->variables.pseudo_thread_id),
   flags2_inited(1), sql_mode_inited(1), charset_inited(1),
   sql_mode(thd_arg->variables.sql_mode),
   auto_increment_increment(thd_arg->variables.auto_increment_increment),
   auto_increment_offset(thd_arg->variables.auto_increment_offset),
   lc_time_names_number(thd_arg->variables.lc_time_names->number),
   charset_database_number(0),
   table_map_for_update((ulonglong)thd_arg->table_map_for_update),
   master_data_written(0), mts_accessed_dbs(0)
{
  time_t end_time;

  memset(&user, 0, sizeof(user));
  memset(&host, 0, sizeof(host));

  error_code= errcode;

  time(&end_time);
  exec_time = (ulong) (end_time  - thd_arg->start_time.tv_sec);
  /**
    @todo this means that if we have no catalog, then it is replicated
    as an existing catalog of length zero. is that safe? /sven
  */
  catalog_len = (catalog) ? (uint32) strlen(catalog) : 0;
  /* status_vars_len is set just before writing the event */
  db_len = (db) ? (uint32) strlen(db) : 0;
  if (thd_arg->variables.collation_database != thd_arg->db_charset)
    charset_database_number= thd_arg->variables.collation_database->number;
  
  /*
    We only replicate over the bits of flags2 that we need: the rest
    are masked out by "& OPTIONS_WRITTEN_TO_BINLOG".

    We also force AUTOCOMMIT=1.  Rationale (cf. BUG#29288): After
    fixing BUG#26395, we always write BEGIN and COMMIT around all
    transactions (even single statements in autocommit mode).  This is
    so that replication from non-transactional to transactional table
    and error recovery from XA to non-XA table should work as
    expected.  The BEGIN/COMMIT are added in log.cc. However, there is
    one exception: MyISAM bypasses log.cc and writes directly to the
    binlog.  So if autocommit is off, master has MyISAM, and slave has
    a transactional engine, then the slave will just see one long
    never-ending transaction.  The only way to bypass explicit
    BEGIN/COMMIT in the binlog is by using a non-transactional table.
    So setting AUTOCOMMIT=1 will make this work as expected.

    Note: explicitly replicate AUTOCOMMIT=1 from master. We do not
    assume AUTOCOMMIT=1 on slave; the slave still reads the state of
    the autocommit flag as written by the master to the binlog. This
    behavior may change after WL#4162 has been implemented.
  */
  flags2= (uint32) (thd_arg->variables.option_bits &
                    (OPTIONS_WRITTEN_TO_BIN_LOG & ~OPTION_NOT_AUTOCOMMIT));
  DBUG_ASSERT(thd_arg->variables.character_set_client->number < 256*256);
  DBUG_ASSERT(thd_arg->variables.collation_connection->number < 256*256);
  DBUG_ASSERT(thd_arg->variables.collation_server->number < 256*256);
  DBUG_ASSERT(thd_arg->variables.character_set_client->mbminlen == 1);
  int2store(charset, thd_arg->variables.character_set_client->number);
  int2store(charset+2, thd_arg->variables.collation_connection->number);
  int2store(charset+4, thd_arg->variables.collation_server->number);
  if (thd_arg->time_zone_used)
  {
    /*
      Note that our event becomes dependent on the Time_zone object
      representing the time zone. Fortunately such objects are never deleted
      or changed during mysqld's lifetime.
    */
    time_zone_len= thd_arg->variables.time_zone->get_name()->length();
    time_zone_str= thd_arg->variables.time_zone->get_name()->ptr();
  }
  else
    time_zone_len= 0;

  /*
    In what follows, we define in which cache, trx-cache or stmt-cache,
    this Query Log Event will be written to.

    If ignore_cmd_internals is defined, we rely on the is_trans flag to
    choose the cache and this is done in the base class Log_event. False
    means that the stmt-cache will be used and upon statement commit/rollback
    the cache will be flushed to disk. True means that the trx-cache will
    be used and upon transaction commit/rollback the cache will be flushed
    to disk.

    If set immediate cache is defined, for convenience, we automatically
    use the stmt-cache. This mean that the statement will be written
    to the stmt-cache and immediately flushed to disk without waiting
    for a commit/rollback notification.

    For example, the cluster/ndb captures a request to execute a DDL
    statement and synchronously propagate it to all available MySQL
    servers. Unfortunately, the current protocol assumes that the
    generated events are immediately written to diks and does not check
    for commit/rollback.

    Upon dropping a connection, DDLs (i.e. DROP TEMPORARY TABLE) are
    generated and in this case the statements have the immediate flag
    set because there is no commit/rollback.

    If the immediate flag is not set, the decision on the cache is based
    on the current statement and the flag is_trans, which indicates if
    a transactional engine was updated. 

    Statements are classifed as row producers (i.e. can_generate_row_events())
    or non-row producers. Non-row producers, DDL in general, are treated
    as the immediate flag was set and for convenience are written to the
    stmt-cache and immediately flushed to disk. 

    Row producers are handled in general according to the is_trans flag.
    False means that the stmt-cache will be used and upon statement
    commit/rollback the cache will be flushed to disk. True means that the
    trx-cache will be used and upon transaction commit/rollback the cache
    will be flushed to disk.

    Unfortunately, there are exceptions to this non-row and row producer
    rules:

      . The SAVEPOINT, ROLLBACK TO SAVEPOINT, RELEASE SAVEPOINT does not
        have the flag is_trans set because there is no updated engine but
        must be written to the trx-cache.

      . SET If auto-commit is on, it must not go through a cache.

      . CREATE TABLE is classfied as non-row producer but CREATE TEMPORARY
        must be handled as row producer.

      . DROP TABLE is classfied as non-row producer but DROP TEMPORARY
        must be handled as row producer.

    Finally, some statements that does not have the flag is_trans set may
    be written to the trx-cache based on the following criteria:

      . updated both a transactional and a non-transactional engine (i.e.
        stmt_has_updated_trans_table()).

      . accessed both a transactional and a non-transactional engine and
        is classified as unsafe (i.e. is_mixed_stmt_unsafe()).

      . is executed within a transaction and previously a transactional
        engine was updated and the flag binlog_direct_non_trans_update
        is set.
  */
  if (ignore_cmd_internals)
    return;

  /*
    TRUE defines that the trx-cache must be used.
  */
  bool cmd_can_generate_row_events= FALSE;
  /*
    TRUE defines that the trx-cache must be used.
  */
  bool cmd_must_go_to_trx_cache= FALSE;
   
  LEX *lex= thd->lex;
  if (!immediate)
  {
    switch (lex->sql_command)
    {
      case SQLCOM_DROP_TABLE:
        cmd_can_generate_row_events= lex->drop_temporary &&
                                     thd->in_multi_stmt_transaction_mode();
      break;
      case SQLCOM_CREATE_TABLE:
        cmd_must_go_to_trx_cache= lex->select_lex.item_list.elements &&
                                  thd->is_current_stmt_binlog_format_row();
        cmd_can_generate_row_events= 
          ((lex->create_info.options & HA_LEX_CREATE_TMP_TABLE) &&
            thd->in_multi_stmt_transaction_mode()) || cmd_must_go_to_trx_cache;
        break;
      case SQLCOM_SET_OPTION:
        if (lex->autocommit)
          cmd_can_generate_row_events= cmd_must_go_to_trx_cache= FALSE;
        else
          cmd_can_generate_row_events= TRUE;
        break;
      case SQLCOM_RELEASE_SAVEPOINT:
      case SQLCOM_ROLLBACK_TO_SAVEPOINT:
      case SQLCOM_SAVEPOINT:
        cmd_can_generate_row_events= cmd_must_go_to_trx_cache= TRUE;
        break;
      default:
        cmd_can_generate_row_events= sqlcom_can_generate_row_events(thd);
        break;
    }
  }
  
  if (cmd_can_generate_row_events)
  {
    cmd_must_go_to_trx_cache= cmd_must_go_to_trx_cache || using_trans;
    if (cmd_must_go_to_trx_cache || stmt_has_updated_trans_table(thd) ||
        thd->lex->is_mixed_stmt_unsafe(thd->in_multi_stmt_transaction_mode(),
                                       thd->variables.binlog_direct_non_trans_update,
                                       trans_has_updated_trans_table(thd),
                                       thd->tx_isolation) ||
        (!thd->variables.binlog_direct_non_trans_update && trans_has_updated_trans_table(thd)))
    {
      event_logging_type= Log_event::EVENT_NORMAL_LOGGING; 
      event_cache_type= Log_event::EVENT_TRANSACTIONAL_CACHE;
    }
    else
    {
      event_logging_type= Log_event::EVENT_NORMAL_LOGGING; 
      event_cache_type= Log_event::EVENT_STMT_CACHE;
    }
  }
  else
  {
    event_logging_type= Log_event::EVENT_IMMEDIATE_LOGGING;
    event_cache_type= Log_event::EVENT_STMT_CACHE;
  }

  DBUG_ASSERT(event_cache_type != Log_event::EVENT_INVALID_CACHE);
  DBUG_ASSERT(event_logging_type != Log_event::EVENT_INVALID_LOGGING);
  DBUG_PRINT("info",("Query_log_event has flags2: %lu  sql_mode: %llu",
                     (ulong) flags2, sql_mode));
}
#endif /* MYSQL_CLIENT */


/* 2 utility functions for the next method */

/**
   Read a string with length from memory.

   This function reads the string-with-length stored at
   <code>src</code> and extract the length into <code>*len</code> and
   a pointer to the start of the string into <code>*dst</code>. The
   string can then be copied using <code>memcpy()</code> with the
   number of bytes given in <code>*len</code>.

   @param src Pointer to variable holding a pointer to the memory to
              read the string from.
   @param dst Pointer to variable holding a pointer where the actual
              string starts. Starting from this position, the string
              can be copied using @c memcpy().
   @param len Pointer to variable where the length will be stored.
   @param end One-past-the-end of the memory where the string is
              stored.

   @return    Zero if the entire string can be copied successfully,
              @c UINT_MAX if the length could not be read from memory
              (that is, if <code>*src >= end</code>), otherwise the
              number of bytes that are missing to read the full
              string, which happends <code>*dst + *len >= end</code>.
*/
static int
get_str_len_and_pointer(const Log_event::Byte **src,
                        const char **dst,
                        uint *len,
                        const Log_event::Byte *end)
{
  if (*src >= end)
    return -1;       // Will be UINT_MAX in two-complement arithmetics
  uint length= **src;
  if (length > 0)
  {
    if (*src + length >= end)
      return *src + length - end + 1;       // Number of bytes missing
    *dst= (char *)*src + 1;                    // Will be copied later
  }
  *len= length;
  *src+= length + 1;
  return 0;
}

static void copy_str_and_move(const char **src, 
                              Log_event::Byte **dst, 
                              uint len)
{
  memcpy(*dst, *src, len);
  *src= (const char *)*dst;
  (*dst)+= len;
  *(*dst)++= 0;
}


#ifndef DBUG_OFF
static char const *
code_name(int code)
{
  static char buf[255];
  switch (code) {
  case Q_FLAGS2_CODE: return "Q_FLAGS2_CODE";
  case Q_SQL_MODE_CODE: return "Q_SQL_MODE_CODE";
  case Q_CATALOG_CODE: return "Q_CATALOG_CODE";
  case Q_AUTO_INCREMENT: return "Q_AUTO_INCREMENT";
  case Q_CHARSET_CODE: return "Q_CHARSET_CODE";
  case Q_TIME_ZONE_CODE: return "Q_TIME_ZONE_CODE";
  case Q_CATALOG_NZ_CODE: return "Q_CATALOG_NZ_CODE";
  case Q_LC_TIME_NAMES_CODE: return "Q_LC_TIME_NAMES_CODE";
  case Q_CHARSET_DATABASE_CODE: return "Q_CHARSET_DATABASE_CODE";
  case Q_TABLE_MAP_FOR_UPDATE_CODE: return "Q_TABLE_MAP_FOR_UPDATE_CODE";
  case Q_MASTER_DATA_WRITTEN_CODE: return "Q_MASTER_DATA_WRITTEN_CODE";
  case Q_UPDATED_DB_NAMES: return "Q_UPDATED_DB_NAMES";
  case Q_MICROSECONDS: return "Q_MICROSECONDS";
  }
  sprintf(buf, "CODE#%d", code);
  return buf;
}
#endif

/**
   Macro to check that there is enough space to read from memory.

   @param PTR Pointer to memory
   @param END End of memory
   @param CNT Number of bytes that should be read.
 */
#define CHECK_SPACE(PTR,END,CNT)                      \
  do {                                                \
    DBUG_PRINT("info", ("Read %s", code_name(pos[-1]))); \
    DBUG_ASSERT((PTR) + (CNT) <= (END));              \
    if ((PTR) + (CNT) > (END)) {                      \
      DBUG_PRINT("info", ("query= 0"));               \
      query= 0;                                       \
      DBUG_VOID_RETURN;                               \
    }                                                 \
  } while (0)


/**
  This is used by the SQL slave thread to prepare the event before execution.
*/
Query_log_event::Query_log_event(const char* buf, uint event_len,
                                 const Format_description_log_event
                                 *description_event,
                                 Log_event_type event_type)
  :Log_event(buf, description_event), data_buf(0), query(NullS),
   db(NullS), catalog_len(0), status_vars_len(0),
   flags2_inited(0), sql_mode_inited(0), charset_inited(0),
   auto_increment_increment(1), auto_increment_offset(1),
   time_zone_len(0), lc_time_names_number(0), charset_database_number(0),
   table_map_for_update(0), master_data_written(0),
   mts_accessed_dbs(OVER_MAX_DBS_IN_EVENT_MTS)
{
  ulong data_len;
  uint32 tmp;
  uint8 common_header_len, post_header_len;
  Log_event::Byte *start;
  const Log_event::Byte *end;
  bool catalog_nz= 1;
  DBUG_ENTER("Query_log_event::Query_log_event(char*,...)");

  memset(&user, 0, sizeof(user));
  memset(&host, 0, sizeof(host));
  common_header_len= description_event->common_header_len;
  post_header_len= description_event->post_header_len[event_type-1];
  DBUG_PRINT("info",("event_len: %u  common_header_len: %d  post_header_len: %d",
                     event_len, common_header_len, post_header_len));
  
  /*
    We test if the event's length is sensible, and if so we compute data_len.
    We cannot rely on QUERY_HEADER_LEN here as it would not be format-tolerant.
    We use QUERY_HEADER_MINIMAL_LEN which is the same for 3.23, 4.0 & 5.0.
  */
  if (event_len < (uint)(common_header_len + post_header_len))
    DBUG_VOID_RETURN;				
  data_len = event_len - (common_header_len + post_header_len);
  buf+= common_header_len;
  
  slave_proxy_id= thread_id = uint4korr(buf + Q_THREAD_ID_OFFSET);
  exec_time = uint4korr(buf + Q_EXEC_TIME_OFFSET);
  db_len = (uint)buf[Q_DB_LEN_OFFSET]; // TODO: add a check of all *_len vars
  error_code = uint2korr(buf + Q_ERR_CODE_OFFSET);

  /*
    5.0 format starts here.
    Depending on the format, we may or not have affected/warnings etc
    The remnent post-header to be parsed has length:
  */
  tmp= post_header_len - QUERY_HEADER_MINIMAL_LEN; 
  if (tmp)
  {
    status_vars_len= uint2korr(buf + Q_STATUS_VARS_LEN_OFFSET);
    /*
      Check if status variable length is corrupt and will lead to very
      wrong data. We could be even more strict and require data_len to
      be even bigger, but this will suffice to catch most corruption
      errors that can lead to a crash.
    */
    if (status_vars_len > min<ulong>(data_len, MAX_SIZE_LOG_EVENT_STATUS))
    {
      DBUG_PRINT("info", ("status_vars_len (%u) > data_len (%lu); query= 0",
                          status_vars_len, data_len));
      query= 0;
      DBUG_VOID_RETURN;
    }
    data_len-= status_vars_len;
    DBUG_PRINT("info", ("Query_log_event has status_vars_len: %u",
                        (uint) status_vars_len));
    tmp-= 2;
  } 
  else
  {
    /*
      server version < 5.0 / binlog_version < 4 master's event is 
      relay-logged with storing the original size of the event in
      Q_MASTER_DATA_WRITTEN_CODE status variable.
      The size is to be restored at reading Q_MASTER_DATA_WRITTEN_CODE-marked
      event from the relay log.
    */
    DBUG_ASSERT(description_event->binlog_version < 4);
    master_data_written= data_written;
  }
  /*
    We have parsed everything we know in the post header for QUERY_EVENT,
    the rest of post header is either comes from older version MySQL or
    dedicated to derived events (e.g. Execute_load_query...)
  */

  /* variable-part: the status vars; only in MySQL 5.0  */
  
  start= (Log_event::Byte*) (buf+post_header_len);
  end= (const Log_event::Byte*) (start+status_vars_len);
  for (const Log_event::Byte* pos= start; pos < end;)
  {
    switch (*pos++) {
    case Q_FLAGS2_CODE:
      CHECK_SPACE(pos, end, 4);
      flags2_inited= 1;
      flags2= uint4korr(pos);
      DBUG_PRINT("info",("In Query_log_event, read flags2: %lu", (ulong) flags2));
      pos+= 4;
      break;
    case Q_SQL_MODE_CODE:
    {
#ifndef DBUG_OFF
      char buff[22];
#endif
      CHECK_SPACE(pos, end, 8);
      sql_mode_inited= 1;
      sql_mode= uint8korr(pos);
      DBUG_PRINT("info",("In Query_log_event, read sql_mode: %s",
			 llstr(sql_mode, buff)));
      pos+= 8;
      break;
    }
    case Q_CATALOG_NZ_CODE:
      DBUG_PRINT("info", ("case Q_CATALOG_NZ_CODE; pos: 0x%lx; end: 0x%lx",
                          (ulong) pos, (ulong) end));
      if (get_str_len_and_pointer(&pos, &catalog, &catalog_len, end))
      {
        DBUG_PRINT("info", ("query= 0"));
        query= 0;
        DBUG_VOID_RETURN;
      }
      break;
    case Q_AUTO_INCREMENT:
      CHECK_SPACE(pos, end, 4);
      auto_increment_increment= uint2korr(pos);
      auto_increment_offset=    uint2korr(pos+2);
      pos+= 4;
      break;
    case Q_CHARSET_CODE:
    {
      CHECK_SPACE(pos, end, 6);
      charset_inited= 1;
      memcpy(charset, pos, 6);
      pos+= 6;
      break;
    }
    case Q_TIME_ZONE_CODE:
    {
      if (get_str_len_and_pointer(&pos, &time_zone_str, &time_zone_len, end))
      {
        DBUG_PRINT("info", ("Q_TIME_ZONE_CODE: query= 0"));
        query= 0;
        DBUG_VOID_RETURN;
      }
      break;
    }
    case Q_CATALOG_CODE: /* for 5.0.x where 0<=x<=3 masters */
      CHECK_SPACE(pos, end, 1);
      if ((catalog_len= *pos))
        catalog= (char*) pos+1;                           // Will be copied later
      CHECK_SPACE(pos, end, catalog_len + 2);
      pos+= catalog_len+2; // leap over end 0
      catalog_nz= 0; // catalog has end 0 in event
      break;
    case Q_LC_TIME_NAMES_CODE:
      CHECK_SPACE(pos, end, 2);
      lc_time_names_number= uint2korr(pos);
      pos+= 2;
      break;
    case Q_CHARSET_DATABASE_CODE:
      CHECK_SPACE(pos, end, 2);
      charset_database_number= uint2korr(pos);
      pos+= 2;
      break;
    case Q_TABLE_MAP_FOR_UPDATE_CODE:
      CHECK_SPACE(pos, end, 8);
      table_map_for_update= uint8korr(pos);
      pos+= 8;
      break;
    case Q_MASTER_DATA_WRITTEN_CODE:
      CHECK_SPACE(pos, end, 4);
      data_written= master_data_written= uint4korr(pos);
      pos+= 4;
      break;
    case Q_MICROSECONDS:
    {
      CHECK_SPACE(pos, end, 3);
      when.tv_usec= uint3korr(pos);
      pos+= 3;
      break;
    }
    case Q_INVOKER:
    {
      CHECK_SPACE(pos, end, 1);
      user.length= *pos++;
      CHECK_SPACE(pos, end, user.length);
      user.str= (char *)pos;
      pos+= user.length;

      CHECK_SPACE(pos, end, 1);
      host.length= *pos++;
      CHECK_SPACE(pos, end, host.length);
      host.str= (char *)pos;
      pos+= host.length;
      break;
    }
    case Q_UPDATED_DB_NAMES:
    {
      uchar i= 0;
      CHECK_SPACE(pos, end, 1);
      mts_accessed_dbs= *pos++;
      /* 
         Notice, the following check is positive also in case of
         the master's MAX_DBS_IN_EVENT_MTS > the slave's one and the event 
         contains e.g the master's MAX_DBS_IN_EVENT_MTS db:s.
      */
      if (mts_accessed_dbs > MAX_DBS_IN_EVENT_MTS)
      {
        mts_accessed_dbs= OVER_MAX_DBS_IN_EVENT_MTS;
        break;
      }

      DBUG_ASSERT(mts_accessed_dbs != 0);

      for (i= 0; i < mts_accessed_dbs && pos < start + status_vars_len; i++)
      {
        DBUG_EXECUTE_IF("query_log_event_mts_corrupt_db_names",
                        {
                          if (mts_accessed_dbs == 2)
                          {
                            DBUG_ASSERT(pos[sizeof("d?") - 1] == 0);
                            ((char*) pos)[sizeof("d?") - 1]= 'a';
                          }});
        strncpy(mts_accessed_db_names[i], (char*) pos,
                min<ulong>(NAME_LEN, start + status_vars_len - pos));
        if (mts_accessed_db_names[i][NAME_LEN - 1])
          mts_accessed_db_names[i][NAME_LEN - 1]= 0;
        pos+= 1 + strlen((const char*) pos);
      }
      if (i != mts_accessed_dbs || pos > start + status_vars_len)
        DBUG_VOID_RETURN;
      break;
    }
    default:
      /* That's why you must write status vars in growing order of code */
      DBUG_PRINT("info",("Query_log_event has unknown status vars (first has\
 code: %u), skipping the rest of them", (uint) *(pos-1)));
      pos= (const uchar*) end;                         // Break loop
    }
  }

  /**
    Layout for the data buffer is as follows
    +--------+-----------+------+------+---------+----+-------+
    | catlog | time_zone | user | host | db name | \0 | Query |
    +--------+-----------+------+------+---------+----+-------+

    To support the query cache we append the following buffer to the above
    +-------+----------------------------------------+-------+
    |db len | uninitiatlized space of size of db len | FLAGS |
    +-------+----------------------------------------+-------+

    The area of buffer starting from Query field all the way to the end belongs
    to the Query buffer and its structure is described in alloc_query() in
    sql_parse.cc
    */

#if !defined(MYSQL_CLIENT) && defined(HAVE_QUERY_CACHE)
  if (!(start= data_buf = (Log_event::Byte*) my_malloc(catalog_len + 1
                                                    +  time_zone_len + 1
                                                    +  user.length + 1
                                                    +  host.length + 1
                                                    +  data_len + 1
                                                    +  sizeof(size_t)//for db_len
                                                    +  db_len + 1
                                                    +  QUERY_CACHE_FLAGS_SIZE,
                                                       MYF(MY_WME))))
#else
  if (!(start= data_buf = (Log_event::Byte*) my_malloc(catalog_len + 1
                                                    +  time_zone_len + 1
                                                    +  user.length + 1
                                                    +  host.length + 1
                                                    +  data_len + 1,
                                                       MYF(MY_WME))))
#endif
      DBUG_VOID_RETURN;
  if (catalog_len)                                  // If catalog is given
  {
    /**
      @todo we should clean up and do only copy_str_and_move; it
      works for both cases.  Then we can remove the catalog_nz
      flag. /sven
    */
    if (likely(catalog_nz)) // true except if event comes from 5.0.0|1|2|3.
      copy_str_and_move(&catalog, &start, catalog_len);
    else
    {
      memcpy(start, catalog, catalog_len+1); // copy end 0
      catalog= (const char *)start;
      start+= catalog_len+1;
    }
  }
  if (time_zone_len)
    copy_str_and_move(&time_zone_str, &start, time_zone_len);

  if (user.length > 0)
    copy_str_and_move((const char **)&(user.str), &start, user.length);
  if (host.length > 0)
    copy_str_and_move((const char **)&(host.str), &start, host.length);

  /**
    if time_zone_len or catalog_len are 0, then time_zone and catalog
    are uninitialized at this point.  shouldn't they point to the
    zero-length null-terminated strings we allocated space for in the
    my_alloc call above? /sven
  */

  /* A 2nd variable part; this is common to all versions */ 
  memcpy((char*) start, end, data_len);          // Copy db and query
  start[data_len]= '\0';              // End query with \0 (For safetly)
  db= (char *)start;
  query= (char *)(start + db_len + 1);
  q_len= data_len - db_len -1;
  /**
    Append the db length at the end of the buffer. This will be used by
    Query_cache::send_result_to_client() in case the query cache is On.
   */
#if !defined(MYSQL_CLIENT) && defined(HAVE_QUERY_CACHE)
  size_t db_length= (size_t)db_len;
  memcpy(start + data_len + 1, &db_length, sizeof(size_t));
#endif
  DBUG_VOID_RETURN;
}


#ifdef MYSQL_CLIENT
/**
  Query_log_event::print().

  @todo
    print the catalog ??
*/
void Query_log_event::print_query_header(IO_CACHE* file,
					 PRINT_EVENT_INFO* print_event_info)
{
  // TODO: print the catalog ??
  char buff[48], *end;  // Enough for "SET TIMESTAMP=1305535348.123456"
  char quoted_id[1+ 2*FN_REFLEN+ 2];
  int quoted_len= 0;
  bool different_db= 1;
  uint32 tmp;

  if (!print_event_info->short_form)
  {
    print_header(file, print_event_info, FALSE);
    my_b_printf(file, "\t%s\tthread_id=%lu\texec_time=%lu\terror_code=%d\n",
                get_type_str(), (ulong) thread_id, (ulong) exec_time,
                error_code);
  }

  if ((flags & LOG_EVENT_SUPPRESS_USE_F))
  {
    if (!is_trans_keyword())
      print_event_info->db[0]= '\0';
  }
  else if (db)
  {
#ifdef MYSQL_SERVER
    quoted_len= my_strmov_quoted_identifier(this->thd, (char*)quoted_id, db, 0);
#else
    quoted_len= my_strmov_quoted_identifier((char*)quoted_id, db);
#endif
    quoted_id[quoted_len]= '\0';
    different_db= memcmp(print_event_info->db, db, db_len + 1);
    if (different_db)
      memcpy(print_event_info->db, db, db_len + 1);
    if (db[0] && different_db) 
      my_b_printf(file, "use %s%s\n", quoted_id, print_event_info->delimiter);
  }

  end=int10_to_str((long) when.tv_sec, strmov(buff,"SET TIMESTAMP="),10);
  if (when.tv_usec)
    end+= sprintf(end, ".%06d", (int) when.tv_usec);
  end= strmov(end, print_event_info->delimiter);
  *end++='\n';
  DBUG_ASSERT(end < buff + sizeof(buff));
  my_b_write(file, (uchar*) buff, (uint) (end-buff));
  if ((!print_event_info->thread_id_printed ||
       ((flags & LOG_EVENT_THREAD_SPECIFIC_F) &&
        thread_id != print_event_info->thread_id)))
  {
    // If --short-form, print deterministic value instead of pseudo_thread_id.
    my_b_printf(file,"SET @@session.pseudo_thread_id=%lu%s\n",
                short_form ? 999999999 : (ulong)thread_id,
                print_event_info->delimiter);
    print_event_info->thread_id= thread_id;
    print_event_info->thread_id_printed= 1;
  }

  /*
    If flags2_inited==0, this is an event from 3.23 or 4.0; nothing to
    print (remember we don't produce mixed relay logs so there cannot be
    5.0 events before that one so there is nothing to reset).
  */
  if (likely(flags2_inited)) /* likely as this will mainly read 5.0 logs */
  {
    /* tmp is a bitmask of bits which have changed. */
    if (likely(print_event_info->flags2_inited)) 
      /* All bits which have changed */
      tmp= (print_event_info->flags2) ^ flags2;
    else /* that's the first Query event we read */
    {
      print_event_info->flags2_inited= 1;
      tmp= ~((uint32)0); /* all bits have changed */
    }

    if (unlikely(tmp)) /* some bits have changed */
    {
      bool need_comma= 0;
      my_b_printf(file, "SET ");
      print_set_option(file, tmp, OPTION_NO_FOREIGN_KEY_CHECKS, ~flags2,
                       "@@session.foreign_key_checks", &need_comma);
      print_set_option(file, tmp, OPTION_AUTO_IS_NULL, flags2,
                       "@@session.sql_auto_is_null", &need_comma);
      print_set_option(file, tmp, OPTION_RELAXED_UNIQUE_CHECKS, ~flags2,
                       "@@session.unique_checks", &need_comma);
      print_set_option(file, tmp, OPTION_NOT_AUTOCOMMIT, ~flags2,
                       "@@session.autocommit", &need_comma);
      my_b_printf(file,"%s\n", print_event_info->delimiter);
      print_event_info->flags2= flags2;
    }
  }

  /*
    Now the session variables;
    it's more efficient to pass SQL_MODE as a number instead of a
    comma-separated list.
    FOREIGN_KEY_CHECKS, SQL_AUTO_IS_NULL, UNIQUE_CHECKS are session-only
    variables (they have no global version; they're not listed in
    sql_class.h), The tests below work for pure binlogs or pure relay
    logs. Won't work for mixed relay logs but we don't create mixed
    relay logs (that is, there is no relay log with a format change
    except within the 3 first events, which mysqlbinlog handles
    gracefully). So this code should always be good.
  */

  if (likely(sql_mode_inited) &&
      (unlikely(print_event_info->sql_mode != sql_mode ||
                !print_event_info->sql_mode_inited)))
  {
    my_b_printf(file,"SET @@session.sql_mode=%lu%s\n",
                (ulong)sql_mode, print_event_info->delimiter);
    print_event_info->sql_mode= sql_mode;
    print_event_info->sql_mode_inited= 1;
  }
  if (print_event_info->auto_increment_increment != auto_increment_increment ||
      print_event_info->auto_increment_offset != auto_increment_offset)
  {
    my_b_printf(file,"SET @@session.auto_increment_increment=%lu, @@session.auto_increment_offset=%lu%s\n",
                auto_increment_increment,auto_increment_offset,
                print_event_info->delimiter);
    print_event_info->auto_increment_increment= auto_increment_increment;
    print_event_info->auto_increment_offset=    auto_increment_offset;
  }

  /* TODO: print the catalog when we feature SET CATALOG */

  if (likely(charset_inited) &&
      (unlikely(!print_event_info->charset_inited ||
                memcmp(print_event_info->charset, charset, 6))))
  {
    char *charset_p= charset; // Avoid type-punning warning.
    CHARSET_INFO *cs_info= get_charset(uint2korr(charset_p), MYF(MY_WME));
    if (cs_info)
    {
      /* for mysql client */
      my_b_printf(file, "/*!\\C %s */%s\n",
                  cs_info->csname, print_event_info->delimiter);
    }
    my_b_printf(file,"SET "
                "@@session.character_set_client=%d,"
                "@@session.collation_connection=%d,"
                "@@session.collation_server=%d"
                "%s\n",
                uint2korr(charset_p),
                uint2korr(charset+2),
                uint2korr(charset+4),
                print_event_info->delimiter);
    memcpy(print_event_info->charset, charset, 6);
    print_event_info->charset_inited= 1;
  }
  if (time_zone_len)
  {
    if (memcmp(print_event_info->time_zone_str,
               time_zone_str, time_zone_len+1))
    {
      my_b_printf(file,"SET @@session.time_zone='%s'%s\n",
                  time_zone_str, print_event_info->delimiter);
      memcpy(print_event_info->time_zone_str, time_zone_str, time_zone_len+1);
    }
  }
  if (lc_time_names_number != print_event_info->lc_time_names_number)
  {
    my_b_printf(file, "SET @@session.lc_time_names=%d%s\n",
                lc_time_names_number, print_event_info->delimiter);
    print_event_info->lc_time_names_number= lc_time_names_number;
  }
  if (charset_database_number != print_event_info->charset_database_number)
  {
    if (charset_database_number)
      my_b_printf(file, "SET @@session.collation_database=%d%s\n",
                  charset_database_number, print_event_info->delimiter);
    else
      my_b_printf(file, "SET @@session.collation_database=DEFAULT%s\n",
                  print_event_info->delimiter);
    print_event_info->charset_database_number= charset_database_number;
  }
}


void Query_log_event::print(FILE* file, PRINT_EVENT_INFO* print_event_info)
{
  IO_CACHE *const head= &print_event_info->head_cache;

  /**
    reduce the size of io cache so that the write function is called
    for every call to my_b_write().
   */
  DBUG_EXECUTE_IF ("simulate_file_write_error",
                   {head->write_pos= head->write_end- 500;});
  print_query_header(head, print_event_info);
  my_b_write(head, (uchar*) query, q_len);
  my_b_printf(head, "\n%s\n", print_event_info->delimiter);
}
#endif /* MYSQL_CLIENT */

#if defined(HAVE_REPLICATION) && !defined(MYSQL_CLIENT)

/**
   Associating slave Worker thread to a subset of temporary tables
   belonging to db-partitions the event accesses.
   The pointer if all entries is cleaned.

   @param thd   THD instance pointer
*/
void Query_log_event::attach_temp_tables_worker(THD *thd)
{
  if (!is_mts_worker(thd) || (ends_group() || starts_group()))
    return;
  
  // in over max-db:s case just one special partition is locked
  int parts= ((mts_accessed_dbs == OVER_MAX_DBS_IN_EVENT_MTS) ?
              1 : mts_accessed_dbs);

  DBUG_ASSERT(!thd->temporary_tables);

  for (int i= 0; i < parts; i++)
  {
    mts_move_temp_tables_to_thd(thd,
                                mts_assigned_partitions[i]->temporary_tables);
    mts_assigned_partitions[i]->temporary_tables= NULL;
  }
}

/**
   Dissociating slave Worker thread from its thd->temporary_tables
   to possibly update the involved entries of db-to-worker hash
   with new values of temporary_tables.

   @param thd   THD instance pointer
*/
void Query_log_event::detach_temp_tables_worker(THD *thd)
{
  if (!is_mts_worker(thd))
    return;

  int parts= ((mts_accessed_dbs == OVER_MAX_DBS_IN_EVENT_MTS) ?
              1 : mts_accessed_dbs);
  /*
    todo: optimize for a case of 

    a. one db
       Only detaching temporary_tables from thd to entry would require
       instead of the double-loop below.

    b. unchanged thd->temporary_tables. 
       In such case the involved entries would continue to hold the
       unmodified lists provided that the attach_ method does not
       destroy references to them.
  */
  for (int i= 0; i < parts; i++)
  {
    mts_assigned_partitions[i]->temporary_tables= NULL;
  }

  for (TABLE *table= thd->temporary_tables; table;)
  {
    int i;
    char *db_name= NULL;

    // find which entry to go
    for (i= 0; i < parts; i++)
    {
      db_name= mts_accessed_db_names[i];

      if (!strlen(db_name))
        break;

      // Only default database is rewritten.
      if (!rpl_filter->is_rewrite_empty() && !strcmp(get_db(), db_name))
      {
        size_t dummy_len;
        const char *db_filtered= rpl_filter->get_rewrite_db(db_name, &dummy_len);
        // db_name != db_filtered means that db_name is rewritten.
        if (strcmp(db_name, db_filtered))
          db_name= (char*)db_filtered;
      }

      if (strcmp(table->s->db.str, db_name) < 0)
        continue;
      else
      {
        // When rewrite db rules are used we can not rely on
        // mts_accessed_db_names elements order.
        if (!rpl_filter->is_rewrite_empty() &&
            strcmp(table->s->db.str, db_name))
          continue;
        else
          break;
      }
    }

    DBUG_ASSERT(db_name && (
                !strcmp(table->s->db.str, db_name) ||
                !strlen(db_name))
                );
    DBUG_ASSERT(i < mts_accessed_dbs);

    // table pointer is shifted inside the function
    table= mts_move_temp_table_to_entry(table, thd, mts_assigned_partitions[i]);
  }

  DBUG_ASSERT(!thd->temporary_tables);
#ifndef DBUG_OFF
  for (int i= 0; i < parts; i++)
  {
    DBUG_ASSERT(!mts_assigned_partitions[i]->temporary_tables ||
                !mts_assigned_partitions[i]->temporary_tables->prev);
  }
#endif
}

/*
  Query_log_event::do_apply_event()
*/
int Query_log_event::do_apply_event(Relay_log_info const *rli)
{
  return do_apply_event(rli, query, q_len);
}

/*
  is_silent_error

  Return true if the thread has an error which should be
  handled silently
*/
  
static bool is_silent_error(THD* thd)
{
  DBUG_ENTER("is_silent_error");
  Diagnostics_area::Sql_condition_iterator it=
    thd->get_stmt_da()->sql_conditions();
  const Sql_condition *err;
  while ((err= it++))
  {
    DBUG_PRINT("info", ("has condition %d %s", err->get_sql_errno(),
                        err->get_message_text()));
    switch (err->get_sql_errno())
    {
    case ER_SLAVE_SILENT_RETRY_TRANSACTION:
    {
      DBUG_RETURN(true);
    }
    default:
      break;
    }
  }
  DBUG_RETURN(false);
}

/**
  @todo
  Compare the values of "affected rows" around here. Something
  like:
  @code
     if ((uint32) affected_in_event != (uint32) affected_on_slave)
     {
     sql_print_error("Slave: did not get the expected number of affected \
     rows running query from master - expected %d, got %d (this numbers \
     should have matched modulo 4294967296).", 0, ...);
     thd->query_error = 1;
     }
  @endcode
  We may also want an option to tell the slave to ignore "affected"
  mismatch. This mismatch could be implemented with a new ER_ code, and
  to ignore it you would use --slave-skip-errors...
*/
int Query_log_event::do_apply_event(Relay_log_info const *rli,
                                      const char *query_arg, uint32 q_len_arg)
{
  int expected_error,actual_error= 0;
  HA_CREATE_INFO db_options;

  /*
    Colleagues: please never free(thd->catalog) in MySQL. This would
    lead to bugs as here thd->catalog is a part of an alloced block,
    not an entire alloced block (see
    Query_log_event::do_apply_event()). Same for thd->db.  Thank
    you.
  */
  thd->catalog= catalog_len ? (char *) catalog : (char *)"";
  set_thd_db(thd, db, db_len);

  /*
    Setting the character set and collation of the current database thd->db.
   */
  load_db_opt_by_name(thd, thd->db, &db_options);
  if (db_options.default_table_charset)
    thd->db_charset= db_options.default_table_charset;
  thd->variables.auto_increment_increment= auto_increment_increment;
  thd->variables.auto_increment_offset=    auto_increment_offset;

  /*
    InnoDB internally stores the master log position it has executed so far,
    i.e. the position just after the COMMIT event.
    When InnoDB will want to store, the positions in rli won't have
    been updated yet, so group_master_log_* will point to old BEGIN
    and event_master_log* will point to the beginning of current COMMIT.
    But log_pos of the COMMIT Query event is what we want, i.e. the pos of the
    END of the current log event (COMMIT). We save it in rli so that InnoDB can
    access it.
  */
  const_cast<Relay_log_info*>(rli)->set_future_group_master_log_pos(log_pos);
  DBUG_PRINT("info", ("log_pos: %lu", (ulong) log_pos));

  /*
    todo: such cleanup should not be specific to Query event and therefore
          is preferable at a common with other event pre-execution point
  */
  clear_all_errors(thd, const_cast<Relay_log_info*>(rli));
  if (strcmp("COMMIT", query) == 0 && rli->tables_to_lock != NULL)
  {
    /*
      Cleaning-up the last statement context:
      the terminal event of the current statement flagged with
      STMT_END_F got filtered out in ndb circular replication.
    */
    int error;
    char llbuff[22];
    if ((error= rows_event_stmt_cleanup(const_cast<Relay_log_info*>(rli), thd)))
    {
      const_cast<Relay_log_info*>(rli)->report(ERROR_LEVEL, error,
                  "Error in cleaning up after an event preceeding the commit; "
                  "the group log file/position: %s %s",
                  const_cast<Relay_log_info*>(rli)->get_group_master_log_name(),
                  llstr(const_cast<Relay_log_info*>(rli)->get_group_master_log_pos(),
                        llbuff));
    }
    /*
      Executing a part of rli->stmt_done() logics that does not deal
      with group position change. The part is redundant now but is 
      future-change-proof addon, e.g if COMMIT handling will start checking
      invariants like IN_STMT flag must be off at committing the transaction.
    */
    const_cast<Relay_log_info*>(rli)->inc_event_relay_log_pos();
    const_cast<Relay_log_info*>(rli)->clear_flag(Relay_log_info::IN_STMT);
  }
  else
  {
    const_cast<Relay_log_info*>(rli)->slave_close_thread_tables(thd);
  }

  /*
    Note:   We do not need to execute reset_one_shot_variables() if this
            db_ok() test fails.
    Reason: The db stored in binlog events is the same for SET and for
            its companion query.  If the SET is ignored because of
            db_ok(), the companion query will also be ignored, and if
            the companion query is ignored in the db_ok() test of
            ::do_apply_event(), then the companion SET also have so
            we don't need to reset_one_shot_variables().
  */
  if (is_trans_keyword() || rpl_filter->db_ok(thd->db))
  {
    thd->set_time(&when);
    thd->set_query_and_id((char*)query_arg, q_len_arg,
                          thd->charset(), next_query_id());
    thd->variables.pseudo_thread_id= thread_id;		// for temp tables
    attach_temp_tables_worker(thd);
    DBUG_PRINT("query",("%s", thd->query()));

    if (ignored_error_code((expected_error= error_code)) ||
	!unexpected_error_code(expected_error))
    {
      if (flags2_inited)
        /*
          all bits of thd->variables.option_bits which are 1 in OPTIONS_WRITTEN_TO_BIN_LOG
          must take their value from flags2.
        */
        thd->variables.option_bits= flags2|(thd->variables.option_bits & ~OPTIONS_WRITTEN_TO_BIN_LOG);
      /*
        else, we are in a 3.23/4.0 binlog; we previously received a
        Rotate_log_event which reset thd->variables.option_bits and sql_mode etc, so
        nothing to do.
      */
      /*
        We do not replicate MODE_NO_DIR_IN_CREATE. That is, if the master is a
        slave which runs with SQL_MODE=MODE_NO_DIR_IN_CREATE, this should not
        force us to ignore the dir too. Imagine you are a ring of machines, and
        one has a disk problem so that you temporarily need
        MODE_NO_DIR_IN_CREATE on this machine; you don't want it to propagate
        elsewhere (you don't want all slaves to start ignoring the dirs).
      */
      if (sql_mode_inited)
        thd->variables.sql_mode=
          (sql_mode_t) ((thd->variables.sql_mode & MODE_NO_DIR_IN_CREATE) |
                       (sql_mode & ~(ulonglong) MODE_NO_DIR_IN_CREATE));
      if (charset_inited)
      {
        if (rli->cached_charset_compare(charset))
        {
          char *charset_p= charset; // Avoid type-punning warning.
          /* Verify that we support the charsets found in the event. */
          if (!(thd->variables.character_set_client=
                get_charset(uint2korr(charset_p), MYF(MY_WME))) ||
              !(thd->variables.collation_connection=
                get_charset(uint2korr(charset+2), MYF(MY_WME))) ||
              !(thd->variables.collation_server=
                get_charset(uint2korr(charset+4), MYF(MY_WME))))
          {
            /*
              We updated the thd->variables with nonsensical values (0). Let's
              set them to something safe (i.e. which avoids crash), and we'll
              stop with EE_UNKNOWN_CHARSET in compare_errors (unless set to
              ignore this error).
            */
            set_slave_thread_default_charset(thd, rli);
            goto compare_errors;
          }
          thd->update_charset(); // for the charset change to take effect
          /*
            Reset thd->query_string.cs to the newly set value.
            Note, there is a small flaw here. For a very short time frame
            if the new charset is different from the old charset and
            if another thread executes "SHOW PROCESSLIST" after
            the above thd->set_query_and_id() and before this thd->set_query(),
            and if the current query has some non-ASCII characters,
            the another thread may see some '?' marks in the PROCESSLIST
            result. This should be acceptable now. This is a reminder
            to fix this if any refactoring happens here sometime.
          */
          thd->set_query((char*) query_arg, q_len_arg, thd->charset());
        }
      }
      if (time_zone_len)
      {
        String tmp(time_zone_str, time_zone_len, &my_charset_bin);
        if (!(thd->variables.time_zone= my_tz_find(thd, &tmp)))
        {
          my_error(ER_UNKNOWN_TIME_ZONE, MYF(0), tmp.c_ptr());
          thd->variables.time_zone= global_system_variables.time_zone;
          goto compare_errors;
        }
      }
      if (lc_time_names_number)
      {
        if (!(thd->variables.lc_time_names=
              my_locale_by_number(lc_time_names_number)))
        {
          my_printf_error(ER_UNKNOWN_ERROR,
                      "Unknown locale: '%d'", MYF(0), lc_time_names_number);
          thd->variables.lc_time_names= &my_locale_en_US;
          goto compare_errors;
        }
      }
      else
        thd->variables.lc_time_names= &my_locale_en_US;
      if (charset_database_number)
      {
        CHARSET_INFO *cs;
        if (!(cs= get_charset(charset_database_number, MYF(0))))
        {
          char buf[20];
          int10_to_str((int) charset_database_number, buf, -10);
          my_error(ER_UNKNOWN_COLLATION, MYF(0), buf);
          goto compare_errors;
        }
        thd->variables.collation_database= cs;
      }
      else
        thd->variables.collation_database= thd->db_charset;
      
      thd->table_map_for_update= (table_map)table_map_for_update;
      thd->set_invoker(&user, &host);
      /*
        Flag if we need to rollback the statement transaction on
        slave if it by chance succeeds.
        If we expected a non-zero error code and get nothing and,
        it is a concurrency issue or ignorable issue, effects
        of the statement should be rolled back.
      */
      if (expected_error &&
          (ignored_error_code(expected_error) ||
           concurrency_error_code(expected_error)))
      {
        thd->variables.option_bits|= OPTION_MASTER_SQL_ERROR;
      }
      /* Execute the query (note that we bypass dispatch_command()) */
      Parser_state parser_state;
      if (!parser_state.init(thd, thd->query(), thd->query_length()))
      {
        mysql_parse(thd, thd->query(), thd->query_length(), &parser_state);
        /* Finalize server status flags after executing a statement. */
        thd->update_server_status();
        log_slow_statement(thd);
      }

      thd->variables.option_bits&= ~OPTION_MASTER_SQL_ERROR;

      /*
        Resetting the enable_slow_log thd variable.

        We need to reset it back to the opt_log_slow_slave_statements
        value after the statement execution (and slow logging
        is done). It might have changed if the statement was an
        admin statement (in which case, down in mysql_parse execution
        thd->enable_slow_log is set to the value of
        opt_log_slow_admin_statements).
      */
      thd->enable_slow_log= opt_log_slow_slave_statements;
    }
    else
    {
      /*
        The query got a really bad error on the master (thread killed etc),
        which could be inconsistent. Parse it to test the table names: if the
        replicate-*-do|ignore-table rules say "this query must be ignored" then
        we exit gracefully; otherwise we warn about the bad error and tell DBA
        to check/fix it.
      */
      if (mysql_test_parse_for_slave(thd, thd->query(), thd->query_length()))
        clear_all_errors(thd, const_cast<Relay_log_info*>(rli)); /* Can ignore query */
      else
      {
        rli->report(ERROR_LEVEL, expected_error, 
                          "\
Query partially completed on the master (error on master: %d) \
and was aborted. There is a chance that your master is inconsistent at this \
point. If you are sure that your master is ok, run this query manually on the \
slave and then restart the slave with SET GLOBAL SQL_SLAVE_SKIP_COUNTER=1; \
START SLAVE; . Query: '%s'", expected_error, thd->query());
        thd->is_slave_error= 1;
      }
      goto end;
    }

    /* If the query was not ignored, it is printed to the general log */
    if (!thd->is_error() || thd->get_stmt_da()->sql_errno() != ER_SLAVE_IGNORED_TABLE)
    {
      /* log the rewritten query if the query was rewritten 
         and the option to log raw was not set.
        
         There is an assumption here. We assume that query log
         events can never have multi-statement queries, thus the
         parsed statement is the same as the raw one.
       */
      if (opt_log_raw || thd->rewritten_query.length() == 0)
        general_log_write(thd, COM_QUERY, thd->query(), thd->query_length());
      else
        general_log_write(thd, COM_QUERY, thd->rewritten_query.c_ptr_safe(), 
                                          thd->rewritten_query.length());
    }

compare_errors:
    /*
      In the slave thread, we may sometimes execute some DROP / * 40005
      TEMPORARY * / TABLE that come from parts of binlogs (likely if we
      use RESET SLAVE or CHANGE MASTER TO), while the temporary table
      has already been dropped. To ignore such irrelevant "table does
      not exist errors", we silently clear the error if TEMPORARY was used.
    */
    if (thd->lex->sql_command == SQLCOM_DROP_TABLE && thd->lex->drop_temporary &&
        thd->is_error() && thd->get_stmt_da()->sql_errno() == ER_BAD_TABLE_ERROR &&
        !expected_error)
      thd->get_stmt_da()->reset_diagnostics_area();
    /*
      If we expected a non-zero error code, and we don't get the same error
      code, and it should be ignored or is related to a concurrency issue.
    */
    actual_error= thd->is_error() ? thd->get_stmt_da()->sql_errno() : 0;
    DBUG_PRINT("info",("expected_error: %d  sql_errno: %d",
                       expected_error, actual_error));

    if ((expected_error && expected_error != actual_error &&
         !concurrency_error_code(expected_error)) &&
        !ignored_error_code(actual_error) &&
        !ignored_error_code(expected_error))
    {
      rli->report(ERROR_LEVEL, 0,
                      "\
Query caused different errors on master and slave.     \
Error on master: message (format)='%s' error code=%d ; \
Error on slave: actual message='%s', error code=%d. \
Default database: '%s'. Query: '%s'",
                      ER_SAFE(expected_error),
                      expected_error,
                      actual_error ? thd->get_stmt_da()->message() : "no error",
                      actual_error,
                      print_slave_db_safe(db), query_arg);
      thd->is_slave_error= 1;
    }
    /*
      If we get the same error code as expected and it is not a concurrency
      issue, or should be ignored.
    */
    else if ((expected_error == actual_error &&
              !concurrency_error_code(expected_error)) ||
             ignored_error_code(actual_error))
    {
      DBUG_PRINT("info",("error ignored"));
      if (log_warnings > 1 && ignored_error_code(actual_error))
      {
	    rli->report(WARNING_LEVEL, actual_error,
                "Could not execute %s event. Detailed error: %s;",
		 get_type_str(), thd->get_stmt_da()->message());
      }
      clear_all_errors(thd, const_cast<Relay_log_info*>(rli));
      thd->killed= THD::NOT_KILLED;
    }
    /*
      Other cases: mostly we expected no error and get one.
    */
    else if (thd->is_slave_error || thd->is_fatal_error)
    {
      if (!is_silent_error(thd))
      {
        rli->report(ERROR_LEVEL, actual_error,
                    "Error '%s' on query. Default database: '%s'. Query: '%s'",
                    (actual_error ? thd->get_stmt_da()->message() :
                     "unexpected success or fatal error"),
                    print_slave_db_safe(thd->db), query_arg);
      }
      thd->is_slave_error= 1;
    }

    /*
      TODO: compare the values of "affected rows" around here. Something
      like:
      if ((uint32) affected_in_event != (uint32) affected_on_slave)
      {
      sql_print_error("Slave: did not get the expected number of affected \
      rows running query from master - expected %d, got %d (this numbers \
      should have matched modulo 4294967296).", 0, ...);
      thd->is_slave_error = 1;
      }
      We may also want an option to tell the slave to ignore "affected"
      mismatch. This mismatch could be implemented with a new ER_ code, and
      to ignore it you would use --slave-skip-errors...

      To do the comparison we need to know the value of "affected" which the
      above mysql_parse() computed. And we need to know the value of
      "affected" in the master's binlog. Both will be implemented later. The
      important thing is that we now have the format ready to log the values
      of "affected" in the binlog. So we can release 5.0.0 before effectively
      logging "affected" and effectively comparing it.
    */
  } /* End of if (db_ok(... */

  {
    /**
      The following failure injecion works in cooperation with tests
      setting @@global.debug= 'd,stop_slave_middle_group'.
      The sql thread receives the killed status and will proceed
      to shutdown trying to finish incomplete events group.
    */

    // TODO: address the middle-group killing in MTS case

    DBUG_EXECUTE_IF("stop_slave_middle_group",
                    if (strcmp("COMMIT", query) != 0 &&
                        strcmp("BEGIN", query) != 0)
                    {
                      if (thd->transaction.all.cannot_safely_rollback())
                        const_cast<Relay_log_info*>(rli)->abort_slave= 1;
                    };);
  }

end:

  if (thd->temporary_tables)
    detach_temp_tables_worker(thd);
  /*
    Probably we have set thd->query, thd->db, thd->catalog to point to places
    in the data_buf of this event. Now the event is going to be deleted
    probably, so data_buf will be freed, so the thd->... listed above will be
    pointers to freed memory.
    So we must set them to 0, so that those bad pointers values are not later
    used. Note that "cleanup" queries like automatic DROP TEMPORARY TABLE
    don't suffer from these assignments to 0 as DROP TEMPORARY
    TABLE uses the db.table syntax.
  */
  thd->catalog= 0;
  thd->set_db(NULL, 0);                 /* will free the current database */
  thd->reset_query();
  thd->lex->sql_command= SQLCOM_END;
  DBUG_PRINT("info", ("end: query= 0"));
  /*
    As a disk space optimization, future masters will not log an event for
    LAST_INSERT_ID() if that function returned 0 (and thus they will be able
    to replace the THD::stmt_depends_on_first_successful_insert_id_in_prev_stmt
    variable by (THD->first_successful_insert_id_in_prev_stmt > 0) ; with the
    resetting below we are ready to support that.
  */
  thd->first_successful_insert_id_in_prev_stmt_for_binlog= 0;
  thd->first_successful_insert_id_in_prev_stmt= 0;
  thd->stmt_depends_on_first_successful_insert_id_in_prev_stmt= 0;
  free_root(thd->mem_root,MYF(MY_KEEP_PREALLOC));
  return thd->is_slave_error;
}

int Query_log_event::do_update_pos(Relay_log_info *rli)
{
  /*
    Note that we will not increment group* positions if we are just
    after a SET ONE_SHOT, because SET ONE_SHOT should not be separated
    from its following updating query.
  */
  int ret= 0;
  if (thd->one_shot_set)
  {
    rli->inc_event_relay_log_pos();
  }
  else
    ret= Log_event::do_update_pos(rli);

  DBUG_EXECUTE_IF("crash_after_commit_and_update_pos",
       if (!strcmp("COMMIT", query))
       {
         sql_print_information("Crashing crash_after_commit_and_update_pos.");
         rli->flush_info(true);
         ha_flush_logs(0); 
         DBUG_SUICIDE();
       }
  );
  
  return ret;
}


Log_event::enum_skip_reason
Query_log_event::do_shall_skip(Relay_log_info *rli)
{
  DBUG_ENTER("Query_log_event::do_shall_skip");
  DBUG_PRINT("debug", ("query: %s; q_len: %d", query, q_len));
  DBUG_ASSERT(query && q_len > 0);

  if (rli->slave_skip_counter > 0)
  {
    if (strcmp("BEGIN", query) == 0)
    {
      thd->variables.option_bits|= OPTION_BEGIN;
      DBUG_RETURN(Log_event::continue_group(rli));
    }

    if (strcmp("COMMIT", query) == 0 || strcmp("ROLLBACK", query) == 0)
    {
      thd->variables.option_bits&= ~OPTION_BEGIN;
      DBUG_RETURN(Log_event::EVENT_SKIP_COUNT);
    }
  }
  DBUG_RETURN(Log_event::do_shall_skip(rli));
}

#endif


/**************************************************************************
	Start_log_event_v3 methods
**************************************************************************/

#ifndef MYSQL_CLIENT
Start_log_event_v3::Start_log_event_v3()
  :Log_event(), created(0), binlog_version(BINLOG_VERSION),
   dont_set_created(0)
{
  memcpy(server_version, ::server_version, ST_SERVER_VER_LEN);
}
#endif

/*
  Start_log_event_v3::pack_info()
*/

#if defined(HAVE_REPLICATION) && !defined(MYSQL_CLIENT)
int Start_log_event_v3::pack_info(Protocol *protocol)
{
  char buf[12 + ST_SERVER_VER_LEN + 14 + 22], *pos;
  pos= strmov(buf, "Server ver: ");
  pos= strmov(pos, server_version);
  pos= strmov(pos, ", Binlog ver: ");
  pos= int10_to_str(binlog_version, pos, 10);
  protocol->store(buf, (uint) (pos-buf), &my_charset_bin);
  return 0;
}
#endif


/*
  Start_log_event_v3::print()
*/

#ifdef MYSQL_CLIENT
void Start_log_event_v3::print(FILE* file, PRINT_EVENT_INFO* print_event_info)
{
  DBUG_ENTER("Start_log_event_v3::print");

  IO_CACHE *const head= &print_event_info->head_cache;

  if (!print_event_info->short_form)
  {
    print_header(head, print_event_info, FALSE);
    my_b_printf(head, "\tStart: binlog v %d, server v %s created ",
                binlog_version, server_version);
    print_timestamp(head, NULL);
    if (created)
      my_b_printf(head," at startup");
    my_b_printf(head, "\n");
    if (flags & LOG_EVENT_BINLOG_IN_USE_F)
      my_b_printf(head, "# Warning: this binlog is either in use or was not "
                  "closed properly.\n");
  }
  if (!is_artificial_event() && created)
  {
#ifdef WHEN_WE_HAVE_THE_RESET_CONNECTION_SQL_COMMAND
    /*
      This is for mysqlbinlog: like in replication, we want to delete the stale
      tmp files left by an unclean shutdown of mysqld (temporary tables)
      and rollback unfinished transaction.
      Probably this can be done with RESET CONNECTION (syntax to be defined).
    */
    my_b_printf(head,"RESET CONNECTION%s\n", print_event_info->delimiter);
#else
    my_b_printf(head,"ROLLBACK%s\n", print_event_info->delimiter);
#endif
  }
  if (temp_buf &&
      print_event_info->base64_output_mode != BASE64_OUTPUT_NEVER &&
      !print_event_info->short_form)
  {
    if (print_event_info->base64_output_mode != BASE64_OUTPUT_DECODE_ROWS)
      my_b_printf(head, "BINLOG '\n");
    print_base64(head, print_event_info, FALSE);
    print_event_info->printed_fd_event= TRUE;
  }
  DBUG_VOID_RETURN;
}
#endif /* MYSQL_CLIENT */

/*
  Start_log_event_v3::Start_log_event_v3()
*/

Start_log_event_v3::Start_log_event_v3(const char* buf,
                                       const Format_description_log_event
                                       *description_event)
  :Log_event(buf, description_event)
{
  buf+= description_event->common_header_len;
  binlog_version= uint2korr(buf+ST_BINLOG_VER_OFFSET);
  memcpy(server_version, buf+ST_SERVER_VER_OFFSET,
	 ST_SERVER_VER_LEN);
  // prevent overrun if log is corrupted on disk
  server_version[ST_SERVER_VER_LEN-1]= 0;
  created= uint4korr(buf+ST_CREATED_OFFSET);
  dont_set_created= 1;
}


/*
  Start_log_event_v3::write()
*/

#ifndef MYSQL_CLIENT
bool Start_log_event_v3::write(IO_CACHE* file)
{
  char buff[START_V3_HEADER_LEN];
  int2store(buff + ST_BINLOG_VER_OFFSET,binlog_version);
  memcpy(buff + ST_SERVER_VER_OFFSET,server_version,ST_SERVER_VER_LEN);
  if (!dont_set_created)
    created= get_time();
  int4store(buff + ST_CREATED_OFFSET,created);
  return (write_header(file, sizeof(buff)) ||
          wrapper_my_b_safe_write(file, (uchar*) buff, sizeof(buff)) ||
	  write_footer(file));
}
#endif


#if defined(HAVE_REPLICATION) && !defined(MYSQL_CLIENT)

/**
  Start_log_event_v3::do_apply_event() .
  The master started

    IMPLEMENTATION
    - To handle the case where the master died without having time to write
    DROP TEMPORARY TABLE, DO RELEASE_LOCK (prepared statements' deletion is
    TODO), we clean up all temporary tables that we got, if we are sure we
    can (see below).

  @todo
    - Remove all active user locks.
    Guilhem 2003-06: this is true but not urgent: the worst it can cause is
    the use of a bit of memory for a user lock which will not be used
    anymore. If the user lock is later used, the old one will be released. In
    other words, no deadlock problem.
*/

int Start_log_event_v3::do_apply_event(Relay_log_info const *rli)
{
  DBUG_ENTER("Start_log_event_v3::do_apply_event");
  int error= 0;
  switch (binlog_version)
  {
  case 3:
  case 4:
    /*
      This can either be 4.x (then a Start_log_event_v3 is only at master
      startup so we are sure the master has restarted and cleared his temp
      tables; the event always has 'created'>0) or 5.0 (then we have to test
      'created').
    */
    if (created)
    {
      error= close_temporary_tables(thd);
      cleanup_load_tmpdir();
    }
    else
    {
      /*
        Set all temporary tables thread references to the current thread
        as they may point to the "old" SQL slave thread in case of its
        restart.
      */
      TABLE *table;
      for (table= thd->temporary_tables; table; table= table->next)
        table->in_use= thd;
    }
    break;

    /*
       Now the older formats; in that case load_tmpdir is cleaned up by the I/O
       thread.
    */
  case 1:
    if (strncmp(rli->get_rli_description_event()->server_version,
                "3.23.57",7) >= 0 && created)
    {
      /*
        Can distinguish, based on the value of 'created': this event was
        generated at master startup.
      */
      error= close_temporary_tables(thd);
    }
    /*
      Otherwise, can't distinguish a Start_log_event generated at
      master startup and one generated by master FLUSH LOGS, so cannot
      be sure temp tables have to be dropped. So do nothing.
    */
    break;
  default:
    /* this case is impossible */
    DBUG_RETURN(1);
  }
  DBUG_RETURN(error);
}
#endif /* defined(HAVE_REPLICATION) && !defined(MYSQL_CLIENT) */

/***************************************************************************
       Format_description_log_event methods
****************************************************************************/

/**
  Format_description_log_event 1st ctor.

    Ctor. Can be used to create the event to write to the binary log (when the
    server starts or when FLUSH LOGS), or to create artificial events to parse
    binlogs from MySQL 3.23 or 4.x.
    When in a client, only the 2nd use is possible.

  @param binlog_version         the binlog version for which we want to build
                                an event. Can be 1 (=MySQL 3.23), 3 (=4.0.x
                                x>=2 and 4.1) or 4 (MySQL 5.0). Note that the
                                old 4.0 (binlog version 2) is not supported;
                                it should not be used for replication with
                                5.0.
  @param server_ver             a string containing the server version.
*/

Format_description_log_event::
Format_description_log_event(uint8 binlog_ver, const char* server_ver)
  :Start_log_event_v3(), event_type_permutation(0)
{
  binlog_version= binlog_ver;
  switch (binlog_ver) {
  case 4: /* MySQL 5.0 */
    memcpy(server_version, ::server_version, ST_SERVER_VER_LEN);
    DBUG_EXECUTE_IF("pretend_version_50034_in_binlog",
                    strmov(server_version, "5.0.34"););
    common_header_len= LOG_EVENT_HEADER_LEN;
    number_of_event_types= LOG_EVENT_TYPES;
    /* we'll catch my_malloc() error in is_valid() */
    post_header_len=(uint8*) my_malloc(number_of_event_types*sizeof(uint8)
                                       + BINLOG_CHECKSUM_ALG_DESC_LEN,
                                       MYF(0));
    /*
      This long list of assignments is not beautiful, but I see no way to
      make it nicer, as the right members are #defines, not array members, so
      it's impossible to write a loop.
    */
    if (post_header_len)
    {
#ifndef DBUG_OFF
      // Allows us to sanity-check that all events initialized their
      // events (see the end of this 'if' block).
      memset(post_header_len, 255, number_of_event_types*sizeof(uint8));
#endif

      /* Note: all event types must explicitly fill in their lengths here. */
      post_header_len[START_EVENT_V3-1]= START_V3_HEADER_LEN;
      post_header_len[QUERY_EVENT-1]= QUERY_HEADER_LEN;
      post_header_len[STOP_EVENT-1]= STOP_HEADER_LEN;
      post_header_len[ROTATE_EVENT-1]= ROTATE_HEADER_LEN;
      post_header_len[INTVAR_EVENT-1]= INTVAR_HEADER_LEN;
      post_header_len[LOAD_EVENT-1]= LOAD_HEADER_LEN;
      post_header_len[SLAVE_EVENT-1]= 0;   /* Unused because the code for Slave log event was removed. (15th Oct. 2010) */
      post_header_len[CREATE_FILE_EVENT-1]= CREATE_FILE_HEADER_LEN;
      post_header_len[APPEND_BLOCK_EVENT-1]= APPEND_BLOCK_HEADER_LEN;
      post_header_len[EXEC_LOAD_EVENT-1]= EXEC_LOAD_HEADER_LEN;
      post_header_len[DELETE_FILE_EVENT-1]= DELETE_FILE_HEADER_LEN;
      post_header_len[NEW_LOAD_EVENT-1]= NEW_LOAD_HEADER_LEN;
      post_header_len[RAND_EVENT-1]= RAND_HEADER_LEN;
      post_header_len[USER_VAR_EVENT-1]= USER_VAR_HEADER_LEN;
      post_header_len[FORMAT_DESCRIPTION_EVENT-1]= FORMAT_DESCRIPTION_HEADER_LEN;
      post_header_len[XID_EVENT-1]= XID_HEADER_LEN;
      post_header_len[BEGIN_LOAD_QUERY_EVENT-1]= BEGIN_LOAD_QUERY_HEADER_LEN;
      post_header_len[EXECUTE_LOAD_QUERY_EVENT-1]= EXECUTE_LOAD_QUERY_HEADER_LEN;
      /*
        The PRE_GA events are never be written to any binlog, but
        their lengths are included in Format_description_log_event.
        Hence, we need to be assign some value here, to avoid reading
        uninitialized memory when the array is written to disk.
      */
      post_header_len[PRE_GA_WRITE_ROWS_EVENT-1] = 0;
      post_header_len[PRE_GA_UPDATE_ROWS_EVENT-1] = 0;
      post_header_len[PRE_GA_DELETE_ROWS_EVENT-1] = 0;

      post_header_len[TABLE_MAP_EVENT-1]=       TABLE_MAP_HEADER_LEN;
      post_header_len[WRITE_ROWS_EVENT_V1-1]=   ROWS_HEADER_LEN_V1;
      post_header_len[UPDATE_ROWS_EVENT_V1-1]=  ROWS_HEADER_LEN_V1;
      post_header_len[DELETE_ROWS_EVENT_V1-1]=  ROWS_HEADER_LEN_V1;
      /*
        We here have the possibility to simulate a master of before we changed
        the table map id to be stored in 6 bytes: when it was stored in 4
        bytes (=> post_header_len was 6). This is used to test backward
        compatibility.
        This code can be removed after a few months (today is Dec 21st 2005),
        when we know that the 4-byte masters are not deployed anymore (check
        with Tomas Ulin first!), and the accompanying test (rpl_row_4_bytes)
        too.
      */
      DBUG_EXECUTE_IF("old_row_based_repl_4_byte_map_id_master",
                      post_header_len[TABLE_MAP_EVENT-1]=
                      post_header_len[WRITE_ROWS_EVENT_V1-1]=
                      post_header_len[UPDATE_ROWS_EVENT_V1-1]=
                      post_header_len[DELETE_ROWS_EVENT_V1-1]= 6;);
      post_header_len[INCIDENT_EVENT-1]= INCIDENT_HEADER_LEN;
      post_header_len[HEARTBEAT_LOG_EVENT-1]= 0;
      post_header_len[IGNORABLE_LOG_EVENT-1]= IGNORABLE_HEADER_LEN;
      post_header_len[ROWS_QUERY_LOG_EVENT-1]= IGNORABLE_HEADER_LEN;
      post_header_len[WRITE_ROWS_EVENT-1]=  ROWS_HEADER_LEN_V2;
      post_header_len[UPDATE_ROWS_EVENT-1]= ROWS_HEADER_LEN_V2;
      post_header_len[DELETE_ROWS_EVENT-1]= ROWS_HEADER_LEN_V2;
      post_header_len[GTID_LOG_EVENT-1]=
        post_header_len[ANONYMOUS_GTID_LOG_EVENT-1]=
        Gtid_log_event::POST_HEADER_LENGTH;
      post_header_len[PREVIOUS_GTIDS_LOG_EVENT-1]= IGNORABLE_HEADER_LEN;

      // Sanity-check that all post header lengths are initialized.
      int i;
      for (i=0; i<number_of_event_types; i++)
        DBUG_ASSERT(post_header_len[i] != 255);
    }
    break;

  case 1: /* 3.23 */
  case 3: /* 4.0.x x>=2 */
    /*
      We build an artificial (i.e. not sent by the master) event, which
      describes what those old master versions send.
    */
    if (binlog_ver==1)
      strmov(server_version, server_ver ? server_ver : "3.23");
    else
      strmov(server_version, server_ver ? server_ver : "4.0");
    common_header_len= binlog_ver==1 ? OLD_HEADER_LEN :
      LOG_EVENT_MINIMAL_HEADER_LEN;
    /*
      The first new event in binlog version 4 is Format_desc. So any event type
      after that does not exist in older versions. We use the events known by
      version 3, even if version 1 had only a subset of them (this is not a
      problem: it uses a few bytes for nothing but unifies code; it does not
      make the slave detect less corruptions).
    */
    number_of_event_types= FORMAT_DESCRIPTION_EVENT - 1;
    post_header_len=(uint8*) my_malloc(number_of_event_types*sizeof(uint8),
                                       MYF(0));
    if (post_header_len)
    {
      post_header_len[START_EVENT_V3-1]= START_V3_HEADER_LEN;
      post_header_len[QUERY_EVENT-1]= QUERY_HEADER_MINIMAL_LEN;
      post_header_len[STOP_EVENT-1]= 0;
      post_header_len[ROTATE_EVENT-1]= (binlog_ver==1) ? 0 : ROTATE_HEADER_LEN;
      post_header_len[INTVAR_EVENT-1]= 0;
      post_header_len[LOAD_EVENT-1]= LOAD_HEADER_LEN;
      post_header_len[SLAVE_EVENT-1]= 0;  /* Unused because the code for Slave log event was removed. (15th Oct. 2010) */
      post_header_len[CREATE_FILE_EVENT-1]= CREATE_FILE_HEADER_LEN;
      post_header_len[APPEND_BLOCK_EVENT-1]= APPEND_BLOCK_HEADER_LEN;
      post_header_len[EXEC_LOAD_EVENT-1]= EXEC_LOAD_HEADER_LEN;
      post_header_len[DELETE_FILE_EVENT-1]= DELETE_FILE_HEADER_LEN;
      post_header_len[NEW_LOAD_EVENT-1]= post_header_len[LOAD_EVENT-1];
      post_header_len[RAND_EVENT-1]= 0;
      post_header_len[USER_VAR_EVENT-1]= 0;
    }
    break;
  default: /* Includes binlog version 2 i.e. 4.0.x x<=1 */
    post_header_len= 0; /* will make is_valid() fail */
    break;
  }
  calc_server_version_split();
  checksum_alg= (uint8) BINLOG_CHECKSUM_ALG_UNDEF;
}


/**
  The problem with this constructor is that the fixed header may have a
  length different from this version, but we don't know this length as we
  have not read the Format_description_log_event which says it, yet. This
  length is in the post-header of the event, but we don't know where the
  post-header starts.

  So this type of event HAS to:
  - either have the header's length at the beginning (in the header, at a
  fixed position which will never be changed), not in the post-header. That
  would make the header be "shifted" compared to other events.
  - or have a header of size LOG_EVENT_MINIMAL_HEADER_LEN (19), in all future
  versions, so that we know for sure.

  I (Guilhem) chose the 2nd solution. Rotate has the same constraint (because
  it is sent before Format_description_log_event).
*/

Format_description_log_event::
Format_description_log_event(const char* buf,
                             uint event_len,
                             const
                             Format_description_log_event*
                             description_event)
  :Start_log_event_v3(buf, description_event), event_type_permutation(0)
{
  ulong ver_calc;
  DBUG_ENTER("Format_description_log_event::Format_description_log_event(char*,...)");
  buf+= LOG_EVENT_MINIMAL_HEADER_LEN;
  if ((common_header_len=buf[ST_COMMON_HEADER_LEN_OFFSET]) < OLD_HEADER_LEN)
    DBUG_VOID_RETURN; /* sanity check */
  number_of_event_types=
    event_len - (LOG_EVENT_MINIMAL_HEADER_LEN + ST_COMMON_HEADER_LEN_OFFSET + 1);
  DBUG_PRINT("info", ("common_header_len=%d number_of_event_types=%d",
                      common_header_len, number_of_event_types));
  /* If alloc fails, we'll detect it in is_valid() */

  post_header_len= (uint8*) my_memdup((uchar*)buf+ST_COMMON_HEADER_LEN_OFFSET+1,
                                      number_of_event_types*
                                      sizeof(*post_header_len),
                                      MYF(0));
  calc_server_version_split();
  if ((ver_calc= get_version_product()) >= checksum_version_product)
  {
    /* the last bytes are the checksum alg desc and value (or value's room) */
    number_of_event_types -= BINLOG_CHECKSUM_ALG_DESC_LEN;
    /*
      FD from the checksum-home version server (ver_calc ==
      checksum_version_product) must have 
      number_of_event_types == LOG_EVENT_TYPES.
    */
    DBUG_ASSERT(ver_calc != checksum_version_product ||
                number_of_event_types == LOG_EVENT_TYPES);
    checksum_alg= post_header_len[number_of_event_types];
  }
  else
  {
    checksum_alg= (uint8) BINLOG_CHECKSUM_ALG_UNDEF;
  }

  /*
    In some previous versions, the events were given other event type
    id numbers than in the present version. When replicating from such
    a version, we therefore set up an array that maps those id numbers
    to the id numbers of the present server.

    If post_header_len is null, it means malloc failed, and is_valid
    will fail, so there is no need to do anything.

    The trees in which events have wrong id's are:

    mysql-5.1-wl1012.old mysql-5.1-wl2325-5.0-drop6p13-alpha
    mysql-5.1-wl2325-5.0-drop6 mysql-5.1-wl2325-5.0
    mysql-5.1-wl2325-no-dd

    (this was found by grepping for two lines in sequence where the
    first matches "FORMAT_DESCRIPTION_EVENT," and the second matches
    "TABLE_MAP_EVENT," in log_event.h in all trees)

    In these trees, the following server_versions existed since
    TABLE_MAP_EVENT was introduced:

    5.1.1-a_drop5p3   5.1.1-a_drop5p4        5.1.1-alpha
    5.1.2-a_drop5p10  5.1.2-a_drop5p11       5.1.2-a_drop5p12
    5.1.2-a_drop5p13  5.1.2-a_drop5p14       5.1.2-a_drop5p15
    5.1.2-a_drop5p16  5.1.2-a_drop5p16b      5.1.2-a_drop5p16c
    5.1.2-a_drop5p17  5.1.2-a_drop5p4        5.1.2-a_drop5p5
    5.1.2-a_drop5p6   5.1.2-a_drop5p7        5.1.2-a_drop5p8
    5.1.2-a_drop5p9   5.1.3-a_drop5p17       5.1.3-a_drop5p17b
    5.1.3-a_drop5p17c 5.1.4-a_drop5p18       5.1.4-a_drop5p19
    5.1.4-a_drop5p20  5.1.4-a_drop6p0        5.1.4-a_drop6p1
    5.1.4-a_drop6p2   5.1.5-a_drop5p20       5.2.0-a_drop6p3
    5.2.0-a_drop6p4   5.2.0-a_drop6p5        5.2.0-a_drop6p6
    5.2.1-a_drop6p10  5.2.1-a_drop6p11       5.2.1-a_drop6p12
    5.2.1-a_drop6p6   5.2.1-a_drop6p7        5.2.1-a_drop6p8
    5.2.2-a_drop6p13  5.2.2-a_drop6p13-alpha 5.2.2-a_drop6p13b
    5.2.2-a_drop6p13c

    (this was found by grepping for "mysql," in all historical
    versions of configure.in in the trees listed above).

    There are 5.1.1-alpha versions that use the new event id's, so we
    do not test that version string.  So replication from 5.1.1-alpha
    with the other event id's to a new version does not work.
    Moreover, we can safely ignore the part after drop[56].  This
    allows us to simplify the big list above to the following regexes:

    5\.1\.[1-5]-a_drop5.*
    5\.1\.4-a_drop6.*
    5\.2\.[0-2]-a_drop6.*

    This is what we test for in the 'if' below.
  */
  if (post_header_len &&
      server_version[0] == '5' && server_version[1] == '.' &&
      server_version[3] == '.' &&
      strncmp(server_version + 5, "-a_drop", 7) == 0 &&
      ((server_version[2] == '1' &&
        server_version[4] >= '1' && server_version[4] <= '5' &&
        server_version[12] == '5') ||
       (server_version[2] == '1' &&
        server_version[4] == '4' &&
        server_version[12] == '6') ||
       (server_version[2] == '2' &&
        server_version[4] >= '0' && server_version[4] <= '2' &&
        server_version[12] == '6')))
  {
    if (number_of_event_types != 22)
    {
      DBUG_PRINT("info", (" number_of_event_types=%d",
                          number_of_event_types));
      /* this makes is_valid() return false. */
      my_free(post_header_len);
      post_header_len= NULL;
      DBUG_VOID_RETURN;
    }
    static const uint8 perm[23]=
      {
        UNKNOWN_EVENT, START_EVENT_V3, QUERY_EVENT, STOP_EVENT, ROTATE_EVENT,
        INTVAR_EVENT, LOAD_EVENT, SLAVE_EVENT, CREATE_FILE_EVENT,
        APPEND_BLOCK_EVENT, EXEC_LOAD_EVENT, DELETE_FILE_EVENT,
        NEW_LOAD_EVENT,
        RAND_EVENT, USER_VAR_EVENT,
        FORMAT_DESCRIPTION_EVENT,
        TABLE_MAP_EVENT,
        PRE_GA_WRITE_ROWS_EVENT,
        PRE_GA_UPDATE_ROWS_EVENT,
        PRE_GA_DELETE_ROWS_EVENT,
        XID_EVENT,
        BEGIN_LOAD_QUERY_EVENT,
        EXECUTE_LOAD_QUERY_EVENT,
      };
    event_type_permutation= perm;
    /*
      Since we use (permuted) event id's to index the post_header_len
      array, we need to permute the post_header_len array too.
    */
    uint8 post_header_len_temp[23];
    for (int i= 1; i < 23; i++)
      post_header_len_temp[perm[i] - 1]= post_header_len[i - 1];
    for (int i= 0; i < 22; i++)
      post_header_len[i] = post_header_len_temp[i];
  }
  DBUG_VOID_RETURN;
}

#ifndef MYSQL_CLIENT
bool Format_description_log_event::write(IO_CACHE* file)
{
  bool ret;
  bool no_checksum;
  /*
    We don't call Start_log_event_v3::write() because this would make 2
    my_b_safe_write().
  */
  uchar buff[FORMAT_DESCRIPTION_HEADER_LEN + BINLOG_CHECKSUM_ALG_DESC_LEN];
  size_t rec_size= sizeof(buff);
  int2store(buff + ST_BINLOG_VER_OFFSET,binlog_version);
  memcpy((char*) buff + ST_SERVER_VER_OFFSET,server_version,ST_SERVER_VER_LEN);
  if (!dont_set_created)
    created= get_time();
  int4store(buff + ST_CREATED_OFFSET,created);
  buff[ST_COMMON_HEADER_LEN_OFFSET]= LOG_EVENT_HEADER_LEN;
  memcpy((char*) buff+ST_COMMON_HEADER_LEN_OFFSET + 1, (uchar*) post_header_len,
         LOG_EVENT_TYPES);
  /*
    if checksum is requested
    record the checksum-algorithm descriptor next to
    post_header_len vector which will be followed by the checksum value.
    Master is supposed to trigger checksum computing by binlog_checksum_options,
    slave does it via marking the event according to
    FD_queue checksum_alg value.
  */
  compile_time_assert(sizeof(BINLOG_CHECKSUM_ALG_DESC_LEN == 1));
#ifndef DBUG_OFF
  data_written= 0; // to prepare for need_checksum assert
#endif
  buff[FORMAT_DESCRIPTION_HEADER_LEN]= need_checksum() ?
    checksum_alg : (uint8) BINLOG_CHECKSUM_ALG_OFF;
  /* 
     FD of checksum-aware server is always checksum-equipped, (V) is in,
     regardless of @@global.binlog_checksum policy.
     Thereby a combination of (A) == 0, (V) != 0 means
     it's the checksum-aware server's FD event that heads checksum-free binlog
     file. 
     Here 0 stands for checksumming OFF to evaluate (V) as 0 is that case.
     A combination of (A) != 0, (V) != 0 denotes FD of the checksum-aware server
     heading the checksummed binlog.
     (A), (V) presence in FD of the checksum-aware server makes the event
     1 + 4 bytes bigger comparing to the former FD.
  */

  if ((no_checksum= (checksum_alg == BINLOG_CHECKSUM_ALG_OFF)))
  {
    checksum_alg= BINLOG_CHECKSUM_ALG_CRC32;  // Forcing (V) room to fill anyway
  }
  ret= (write_header(file, rec_size) ||
        wrapper_my_b_safe_write(file, buff, rec_size) ||
        write_footer(file));
  if (no_checksum)
    checksum_alg= BINLOG_CHECKSUM_ALG_OFF;
  return ret;
}
#endif

#if defined(HAVE_REPLICATION) && !defined(MYSQL_CLIENT)
int Format_description_log_event::do_apply_event(Relay_log_info const *rli)
{
  int ret= 0;
  DBUG_ENTER("Format_description_log_event::do_apply_event");

  /*
    As a transaction NEVER spans on 2 or more binlogs:
    if we have an active transaction at this point, the master died
    while writing the transaction to the binary log, i.e. while
    flushing the binlog cache to the binlog. XA guarantees that master has
    rolled back. So we roll back.
    Note: this event could be sent by the master to inform us of the
    format of its binlog; in other words maybe it is not at its
    original place when it comes to us; we'll know this by checking
    log_pos ("artificial" events have log_pos == 0).
  */
  if (!is_artificial_event() && created && thd->transaction.all.ha_list)
  {
    /* This is not an error (XA is safe), just an information */
    rli->report(INFORMATION_LEVEL, 0,
                "Rolling back unfinished transaction (no COMMIT "
                "or ROLLBACK in relay log). A probable cause is that "
                "the master died while writing the transaction to "
                "its binary log, thus rolled back too."); 
    const_cast<Relay_log_info*>(rli)->cleanup_context(thd, 1);
  }

  /*
    If this event comes from ourselves, there is no cleaning task to
    perform, we don't call Start_log_event_v3::do_apply_event()
    (this was just to update the log's description event).
  */
  if (server_id != (uint32) ::server_id)
  {
    /*
      If the event was not requested by the slave i.e. the master sent
      it while the slave asked for a position >4, the event will make
      rli->group_master_log_pos advance. Say that the slave asked for
      position 1000, and the Format_desc event's end is 96. Then in
      the beginning of replication rli->group_master_log_pos will be
      0, then 96, then jump to first really asked event (which is
      >96). So this is ok.
    */
    ret= Start_log_event_v3::do_apply_event(rli);
  }

  if (!ret)
  {
    /* Save the information describing this binlog */
    const_cast<Relay_log_info *>(rli)->set_rli_description_event(this);
  }

  DBUG_RETURN(ret);
}

int Format_description_log_event::do_update_pos(Relay_log_info *rli)
{
  if (server_id == (uint32) ::server_id)
  {
    /*
      We only increase the relay log position if we are skipping
      events and do not touch any group_* variables, nor flush the
      relay log info.  If there is a crash, we will have to re-skip
      the events again, but that is a minor issue.

      If we do not skip stepping the group log position (and the
      server id was changed when restarting the server), it might well
      be that we start executing at a position that is invalid, e.g.,
      at a Rows_log_event or a Query_log_event preceeded by a
      Intvar_log_event instead of starting at a Table_map_log_event or
      the Intvar_log_event respectively.
     */
    rli->inc_event_relay_log_pos();
    return 0;
  }
  else
  {
    return Log_event::do_update_pos(rli);
  }
}

Log_event::enum_skip_reason
Format_description_log_event::do_shall_skip(Relay_log_info *rli)
{
  return Log_event::EVENT_SKIP_NOT;
}

#endif


/**
   Splits the event's 'server_version' string into three numeric pieces stored
   into 'server_version_split':
   X.Y.Zabc (X,Y,Z numbers, a not a digit) -> {X,Y,Z}
   X.Yabc -> {X,Y,0}
   'server_version_split' is then used for lookups to find if the server which
   created this event has some known bug.
*/
void Format_description_log_event::calc_server_version_split()
{
<<<<<<< HEAD
  do_server_version_split(server_version, server_version_split);

=======
  char *p= server_version, *r;
  ulong number;
  for (uint i= 0; i<=2; i++)
  {
    number= strtoul(p, &r, 10);
    /*
      It is an invalid version if any version number greater than 255 or
      first number is not followed by '.'.
    */
    if (number < 256 && (*r == '.' || i != 0))
      server_version_split[i]= (uchar)number;
    else
    {
      server_version_split[0]= 0;
      server_version_split[1]= 0;
      server_version_split[2]= 0;
      break;
    }

    p= r;
    if (*r == '.')
      p++; // skip the dot
  }
>>>>>>> d10e839a
  DBUG_PRINT("info",("Format_description_log_event::server_version_split:"
                     " '%s' %d %d %d", server_version,
                     server_version_split[0],
                     server_version_split[1], server_version_split[2]));
}

/**
   @return integer representing the version of server that originated
   the current FD instance.
*/
ulong Format_description_log_event::get_version_product() const
{ 
  return version_product(server_version_split);
}

/**
   @return TRUE is the event's version is earlier than one that introduced
   the replication event checksum. FALSE otherwise.
*/
bool Format_description_log_event::is_version_before_checksum() const
{
  return get_version_product() < checksum_version_product;
}

/**
   @param buf buffer holding serialized FD event
   @param len netto (possible checksum is stripped off) length of the event buf
   
   @return  the version-safe checksum alg descriptor where zero
            designates no checksum, 255 - the orginator is
            checksum-unaware (effectively no checksum) and the actuall
            [1-254] range alg descriptor.
*/
uint8 get_checksum_alg(const char* buf, ulong len)
{
  uint8 ret;
  char version[ST_SERVER_VER_LEN];
  uchar version_split[3];

  DBUG_ENTER("get_checksum_alg");
  DBUG_ASSERT(buf[EVENT_TYPE_OFFSET] == FORMAT_DESCRIPTION_EVENT);

  memcpy(version, buf +
         buf[LOG_EVENT_MINIMAL_HEADER_LEN + ST_COMMON_HEADER_LEN_OFFSET]
         + ST_SERVER_VER_OFFSET, ST_SERVER_VER_LEN);
  version[ST_SERVER_VER_LEN - 1]= 0;
  
  do_server_version_split(version, version_split);
  ret= (version_product(version_split) < checksum_version_product) ?
    (uint8) BINLOG_CHECKSUM_ALG_UNDEF :
    * (uint8*) (buf + len - BINLOG_CHECKSUM_LEN - BINLOG_CHECKSUM_ALG_DESC_LEN);
  DBUG_ASSERT(ret == BINLOG_CHECKSUM_ALG_OFF ||
              ret == BINLOG_CHECKSUM_ALG_UNDEF ||
              ret == BINLOG_CHECKSUM_ALG_CRC32);
  DBUG_RETURN(ret);
}
  

  /**************************************************************************
        Load_log_event methods
   General note about Load_log_event: the binlogging of LOAD DATA INFILE is
   going to be changed in 5.0 (or maybe in 5.1; not decided yet).
   However, the 5.0 slave could still have to read such events (from a 4.x
   master), convert them (which just means maybe expand the header, when 5.0
   servers have a UID in events) (remember that whatever is after the header
   will be like in 4.x, as this event's format is not modified in 5.0 as we
   will use new types of events to log the new LOAD DATA INFILE features).
   To be able to read/convert, we just need to not assume that the common
   header is of length LOG_EVENT_HEADER_LEN (we must use the description
   event).
   Note that I (Guilhem) manually tested replication of a big LOAD DATA INFILE
   between 3.23 and 5.0, and between 4.0 and 5.0, and it works fine (and the
   positions displayed in SHOW SLAVE STATUS then are fine too).
  **************************************************************************/

#if defined(HAVE_REPLICATION) && !defined(MYSQL_CLIENT)
uint Load_log_event::get_query_buffer_length()
{
  return
    //the DB name may double if we escape the quote character
    5 + 2*db_len + 3 +
    18 + fname_len + 2 +                    // "LOAD DATA INFILE 'file''"
    11 +                                    // "CONCURRENT "
    7 +					    // LOCAL
    9 +                                     // " REPLACE or IGNORE "
    13 + table_name_len*2 +                 // "INTO TABLE `table`"
    21 + sql_ex.field_term_len*4 + 2 +      // " FIELDS TERMINATED BY 'str'"
    23 + sql_ex.enclosed_len*4 + 2 +        // " OPTIONALLY ENCLOSED BY 'str'"
    12 + sql_ex.escaped_len*4 + 2 +         // " ESCAPED BY 'str'"
    21 + sql_ex.line_term_len*4 + 2 +       // " LINES TERMINATED BY 'str'"
    19 + sql_ex.line_start_len*4 + 2 +      // " LINES STARTING BY 'str'"
    15 + 22 +                               // " IGNORE xxx  LINES"
    3 + (num_fields-1)*2 + field_block_len; // " (field1, field2, ...)"
}


void Load_log_event::print_query(bool need_db, const char *cs, char *buf,
                                 char **end, char **fn_start, char **fn_end)
{
  char quoted_id[1 + NAME_LEN * 2 + 2];//quoted  length
  int  quoted_id_len= 0;
  char *pos= buf;

  if (need_db && db && db_len)
  {
    pos= strmov(pos, "use ");
#ifdef MYSQL_SERVER
    quoted_id_len= my_strmov_quoted_identifier(this->thd, (char *) quoted_id,
                                               db, 0);
#else
    quoted_id_len= my_strmov_quoted_identifier((char *) quoted_id, db);
#endif
    quoted_id[quoted_id_len]= '\0';
    pos= strmov(pos, quoted_id);
    pos= strmov(pos, "; ");
  }

  pos= strmov(pos, "LOAD DATA ");

  if (is_concurrent)
    pos= strmov(pos, "CONCURRENT ");

  if (fn_start)
    *fn_start= pos;

  if (check_fname_outside_temp_buf())
    pos= strmov(pos, "LOCAL ");
  pos= strmov(pos, "INFILE '");
  memcpy(pos, fname, fname_len);
  pos= strmov(pos+fname_len, "' ");

  if (sql_ex.opt_flags & REPLACE_FLAG)
    pos= strmov(pos, "REPLACE ");
  else if (sql_ex.opt_flags & IGNORE_FLAG)
    pos= strmov(pos, "IGNORE ");

  pos= strmov(pos ,"INTO");

  if (fn_end)
    *fn_end= pos;

  pos= strmov(pos ," TABLE ");
  memcpy(pos, table_name, table_name_len);
  pos+= table_name_len;

  if (cs != NULL)
  {
    pos= strmov(pos ," CHARACTER SET ");
    pos= strmov(pos ,  cs);
  }

  /* We have to create all optional fields as the default is not empty */
  pos= strmov(pos, " FIELDS TERMINATED BY ");
  pos= pretty_print_str(pos, sql_ex.field_term, sql_ex.field_term_len);
  if (sql_ex.opt_flags & OPT_ENCLOSED_FLAG)
    pos= strmov(pos, " OPTIONALLY ");
  pos= strmov(pos, " ENCLOSED BY ");
  pos= pretty_print_str(pos, sql_ex.enclosed, sql_ex.enclosed_len);

  pos= strmov(pos, " ESCAPED BY ");
  pos= pretty_print_str(pos, sql_ex.escaped, sql_ex.escaped_len);

  pos= strmov(pos, " LINES TERMINATED BY ");
  pos= pretty_print_str(pos, sql_ex.line_term, sql_ex.line_term_len);
  if (sql_ex.line_start_len)
  {
    pos= strmov(pos, " STARTING BY ");
    pos= pretty_print_str(pos, sql_ex.line_start, sql_ex.line_start_len);
  }

  if ((long) skip_lines > 0)
  {
    pos= strmov(pos, " IGNORE ");
    pos= longlong10_to_str((longlong) skip_lines, pos, 10);
    pos= strmov(pos," LINES ");    
  }

  if (num_fields)
  {
    uint i;
    const char *field= fields;
    pos= strmov(pos, " (");
    for (i = 0; i < num_fields; i++)
    {
      if (i)
      {
        *pos++= ' ';
        *pos++= ',';
      }
      quoted_id_len= my_strmov_quoted_identifier(this->thd, quoted_id, field,
                                                 0);
      memcpy(pos, quoted_id, quoted_id_len-1);
    }
    *pos++= ')';
  }

  *end= pos;
}


int Load_log_event::pack_info(Protocol *protocol)
{
  char *buf, *end;

  if (!(buf= (char*) my_malloc(get_query_buffer_length(), MYF(MY_WME))))
    return 1;
  print_query(TRUE, NULL, buf, &end, 0, 0);
  protocol->store(buf, end-buf, &my_charset_bin);
  my_free(buf);
  return 0;
}
#endif /* defined(HAVE_REPLICATION) && !defined(MYSQL_CLIENT) */


#ifndef MYSQL_CLIENT

/*
  Load_log_event::write_data_header()
*/

bool Load_log_event::write_data_header(IO_CACHE* file)
{
  char buf[LOAD_HEADER_LEN];
  int4store(buf + L_THREAD_ID_OFFSET, slave_proxy_id);
  int4store(buf + L_EXEC_TIME_OFFSET, exec_time);
  int4store(buf + L_SKIP_LINES_OFFSET, skip_lines);
  buf[L_TBL_LEN_OFFSET] = (char)table_name_len;
  buf[L_DB_LEN_OFFSET] = (char)db_len;
  int4store(buf + L_NUM_FIELDS_OFFSET, num_fields);
  return my_b_safe_write(file, (uchar*)buf, LOAD_HEADER_LEN) != 0;
}


/*
  Load_log_event::write_data_body()
*/

bool Load_log_event::write_data_body(IO_CACHE* file)
{
  if (sql_ex.write_data(file))
    return 1;
  if (num_fields && fields && field_lens)
  {
    if (my_b_safe_write(file, (uchar*)field_lens, num_fields) ||
	my_b_safe_write(file, (uchar*)fields, field_block_len))
      return 1;
  }
  return (my_b_safe_write(file, (uchar*)table_name, table_name_len + 1) ||
	  my_b_safe_write(file, (uchar*)db, db_len + 1) ||
	  my_b_safe_write(file, (uchar*)fname, fname_len));
}


/*
  Load_log_event::Load_log_event()
*/

Load_log_event::Load_log_event(THD *thd_arg, sql_exchange *ex,
			       const char *db_arg, const char *table_name_arg,
			       List<Item> &fields_arg,
                               bool is_concurrent_arg,
			       enum enum_duplicates handle_dup,
			       bool ignore, bool using_trans)
  :Log_event(thd_arg,
             thd_arg->thread_specific_used ? LOG_EVENT_THREAD_SPECIFIC_F : 0,
             using_trans ? Log_event::EVENT_TRANSACTIONAL_CACHE :
                           Log_event::EVENT_STMT_CACHE,
             Log_event::EVENT_NORMAL_LOGGING),
   thread_id(thd_arg->thread_id),
   slave_proxy_id(thd_arg->variables.pseudo_thread_id),
   num_fields(0),fields(0),
   field_lens(0),field_block_len(0),
   table_name(table_name_arg ? table_name_arg : ""),
   db(db_arg), fname(ex->file_name), local_fname(FALSE),
   is_concurrent(is_concurrent_arg)
{
  time_t end_time;
  time(&end_time);
  exec_time = (ulong) (end_time  - thd_arg->start_time.tv_sec);
  /* db can never be a zero pointer in 4.0 */
  db_len = (uint32) strlen(db);
  table_name_len = (uint32) strlen(table_name);
  fname_len = (fname) ? (uint) strlen(fname) : 0;
  sql_ex.field_term = (char*) ex->field_term->ptr();
  sql_ex.field_term_len = (uint8) ex->field_term->length();
  sql_ex.enclosed = (char*) ex->enclosed->ptr();
  sql_ex.enclosed_len = (uint8) ex->enclosed->length();
  sql_ex.line_term = (char*) ex->line_term->ptr();
  sql_ex.line_term_len = (uint8) ex->line_term->length();
  sql_ex.line_start = (char*) ex->line_start->ptr();
  sql_ex.line_start_len = (uint8) ex->line_start->length();
  sql_ex.escaped = (char*) ex->escaped->ptr();
  sql_ex.escaped_len = (uint8) ex->escaped->length();
  sql_ex.opt_flags = 0;
  sql_ex.cached_new_format = -1;
    
  if (ex->dumpfile)
    sql_ex.opt_flags|= DUMPFILE_FLAG;
  if (ex->opt_enclosed)
    sql_ex.opt_flags|= OPT_ENCLOSED_FLAG;

  sql_ex.empty_flags= 0;

  switch (handle_dup) {
  case DUP_REPLACE:
    sql_ex.opt_flags|= REPLACE_FLAG;
    break;
  case DUP_UPDATE:				// Impossible here
  case DUP_ERROR:
    break;	
  }
  if (ignore)
    sql_ex.opt_flags|= IGNORE_FLAG;

  if (!ex->field_term->length())
    sql_ex.empty_flags |= FIELD_TERM_EMPTY;
  if (!ex->enclosed->length())
    sql_ex.empty_flags |= ENCLOSED_EMPTY;
  if (!ex->line_term->length())
    sql_ex.empty_flags |= LINE_TERM_EMPTY;
  if (!ex->line_start->length())
    sql_ex.empty_flags |= LINE_START_EMPTY;
  if (!ex->escaped->length())
    sql_ex.empty_flags |= ESCAPED_EMPTY;
    
  skip_lines = ex->skip_lines;

  List_iterator<Item> li(fields_arg);
  field_lens_buf.length(0);
  fields_buf.length(0);
  Item* item;
  while ((item = li++))
  {
    num_fields++;
    uchar len= (uchar) item->item_name.length();
    field_block_len += len + 1;
    fields_buf.append(item->item_name.ptr(), len + 1);
    field_lens_buf.append((char*)&len, 1);
  }

  field_lens = (const uchar*)field_lens_buf.ptr();
  fields = fields_buf.ptr();
}
#endif /* !MYSQL_CLIENT */


/**
  @note
    The caller must do buf[event_len] = 0 before he starts using the
    constructed event.
*/
Load_log_event::Load_log_event(const char *buf, uint event_len,
                               const Format_description_log_event *description_event)
  :Log_event(buf, description_event), num_fields(0), fields(0),
   field_lens(0),field_block_len(0),
   table_name(0), db(0), fname(0), local_fname(FALSE),
   /*
     Load_log_event which comes from the binary log does not contain
     information about the type of insert which was used on the master.
     Assume that it was an ordinary, non-concurrent LOAD DATA.
    */
   is_concurrent(FALSE)
{
  DBUG_ENTER("Load_log_event");
  /*
    I (Guilhem) manually tested replication of LOAD DATA INFILE for 3.23->5.0,
    4.0->5.0 and 5.0->5.0 and it works.
  */
  if (event_len)
    copy_log_event(buf, event_len,
                   ((buf[EVENT_TYPE_OFFSET] == LOAD_EVENT) ?
                    LOAD_HEADER_LEN + 
                    description_event->common_header_len :
                    LOAD_HEADER_LEN + LOG_EVENT_HEADER_LEN),
                   description_event);
  /* otherwise it's a derived class, will call copy_log_event() itself */
  DBUG_VOID_RETURN;
}


/*
  Load_log_event::copy_log_event()
*/

int Load_log_event::copy_log_event(const char *buf, ulong event_len,
                                   int body_offset,
                                   const Format_description_log_event *description_event)
{
  DBUG_ENTER("Load_log_event::copy_log_event");
  uint data_len;
  char* buf_end = (char*)buf + event_len;
  /* this is the beginning of the post-header */
  const char* data_head = buf + description_event->common_header_len;
  slave_proxy_id= thread_id= uint4korr(data_head + L_THREAD_ID_OFFSET);
  exec_time = uint4korr(data_head + L_EXEC_TIME_OFFSET);
  skip_lines = uint4korr(data_head + L_SKIP_LINES_OFFSET);
  table_name_len = (uint)data_head[L_TBL_LEN_OFFSET];
  db_len = (uint)data_head[L_DB_LEN_OFFSET];
  num_fields = uint4korr(data_head + L_NUM_FIELDS_OFFSET);
	  
  if ((int) event_len < body_offset)
    DBUG_RETURN(1);
  /*
    Sql_ex.init() on success returns the pointer to the first byte after
    the sql_ex structure, which is the start of field lengths array.
  */
  if (!(field_lens= (uchar*)sql_ex.init((char*)buf + body_offset,
                                        buf_end,
                                        buf[EVENT_TYPE_OFFSET] != LOAD_EVENT)))
    DBUG_RETURN(1);
  
  data_len = event_len - body_offset;
  if (num_fields > data_len) // simple sanity check against corruption
    DBUG_RETURN(1);
  for (uint i = 0; i < num_fields; i++)
    field_block_len += (uint)field_lens[i] + 1;

  fields = (char*)field_lens + num_fields;
  table_name  = fields + field_block_len;
  db = table_name + table_name_len + 1;
  fname = db + db_len + 1;
  fname_len = (uint) strlen(fname);
  // null termination is accomplished by the caller doing buf[event_len]=0

  DBUG_RETURN(0);
}


/*
  Load_log_event::print()
*/

#ifdef MYSQL_CLIENT
void Load_log_event::print(FILE* file, PRINT_EVENT_INFO* print_event_info)
{
  print(file, print_event_info, 0);
}


void Load_log_event::print(FILE* file_arg, PRINT_EVENT_INFO* print_event_info,
			   bool commented)
{
  IO_CACHE *const head= &print_event_info->head_cache;
  size_t id_len= 0;
  char temp_buf[1 + 2*FN_REFLEN + 2];

  DBUG_ENTER("Load_log_event::print");
  if (!print_event_info->short_form)
  {
    print_header(head, print_event_info, FALSE);
    my_b_printf(head, "\tQuery\tthread_id=%ld\texec_time=%ld\n",
                thread_id, exec_time);
  }

  bool different_db= 1;
  if (db)
  {
    /*
      If the database is different from the one of the previous statement, we
      need to print the "use" command, and we update the last_db.
      But if commented, the "use" is going to be commented so we should not
      update the last_db.
    */
    if ((different_db= memcmp(print_event_info->db, db, db_len + 1)) &&
        !commented)
      memcpy(print_event_info->db, db, db_len + 1);
  }
  
  if (db && db[0] && different_db)
  {
#ifdef MYSQL_SERVER
    id_len= my_strmov_quoted_identifier(this->thd, temp_buf, db, 0);
#else
    id_len= my_strmov_quoted_identifier(temp_buf, db);
#endif
    temp_buf[id_len]= '\0';
    my_b_printf(head, "%suse %s%s\n",
                commented ? "# " : "", temp_buf, print_event_info->delimiter);
  }
  if (flags & LOG_EVENT_THREAD_SPECIFIC_F)
    my_b_printf(head,"%sSET @@session.pseudo_thread_id=%lu%s\n",
            commented ? "# " : "", (ulong)thread_id,
            print_event_info->delimiter);
  my_b_printf(head, "%sLOAD DATA ",
              commented ? "# " : "");
  if (check_fname_outside_temp_buf())
    my_b_printf(head, "LOCAL ");
  my_b_printf(head, "INFILE '%-*s' ", fname_len, fname);

  if (sql_ex.opt_flags & REPLACE_FLAG)
    my_b_printf(head,"REPLACE ");
  else if (sql_ex.opt_flags & IGNORE_FLAG)
    my_b_printf(head,"IGNORE ");

#ifdef MYSQL_SERVER
    id_len= my_strmov_quoted_identifier(this->thd, temp_buf, table_name, 0);
#else
    id_len= my_strmov_quoted_identifier(temp_buf, table_name);
#endif
  temp_buf[id_len]= '\0';
  my_b_printf(head, "INTO TABLE %s", temp_buf);

  my_b_printf(head, " FIELDS TERMINATED BY ");
  pretty_print_str(head, sql_ex.field_term, sql_ex.field_term_len);

  if (sql_ex.opt_flags & OPT_ENCLOSED_FLAG)
    my_b_printf(head," OPTIONALLY ");
  my_b_printf(head, " ENCLOSED BY ");
  pretty_print_str(head, sql_ex.enclosed, sql_ex.enclosed_len);
     
  my_b_printf(head, " ESCAPED BY ");
  pretty_print_str(head, sql_ex.escaped, sql_ex.escaped_len);
     
  my_b_printf(head," LINES TERMINATED BY ");
  pretty_print_str(head, sql_ex.line_term, sql_ex.line_term_len);


  if (sql_ex.line_start)
  {
    my_b_printf(head," STARTING BY ");
    pretty_print_str(head, sql_ex.line_start, sql_ex.line_start_len);
  }
  if ((long) skip_lines > 0)
    my_b_printf(head, " IGNORE %ld LINES", (long) skip_lines);

  if (num_fields)
  {
    uint i;
    const char* field = fields;
    my_b_printf(head, " (");
    for (i = 0; i < num_fields; i++)
    {
      if (i)
        my_b_printf(head, ",");
      id_len= my_strmov_quoted_identifier((char *) temp_buf, field);
      temp_buf[id_len]= '\0';
      my_b_printf(head, "%s", temp_buf);

      field += field_lens[i]  + 1;
    }
    my_b_printf(head, ")");
  }

  my_b_printf(head, "%s\n", print_event_info->delimiter);
  DBUG_VOID_RETURN;
}
#endif /* MYSQL_CLIENT */

#ifndef MYSQL_CLIENT

/**
  Load_log_event::set_fields()

  @note
    This function can not use the member variable 
    for the database, since LOAD DATA INFILE on the slave
    can be for a different database than the current one.
    This is the reason for the affected_db argument to this method.
*/

void Load_log_event::set_fields(const char* affected_db, 
				List<Item> &field_list,
                                Name_resolution_context *context)
{
  uint i;
  const char* field = fields;
  for (i= 0; i < num_fields; i++)
  {
    field_list.push_back(new Item_field(context,
                                        affected_db, table_name, field));
    field+= field_lens[i]  + 1;
  }
}
#endif /* !MYSQL_CLIENT */


#if defined(HAVE_REPLICATION) && !defined(MYSQL_CLIENT)
/**
  Does the data loading job when executing a LOAD DATA on the slave.

  @param net
  @param rli
  @param use_rli_only_for_errors     If set to 1, rli is provided to
                                     Load_log_event::exec_event only for this
                                     function to have rli->get_rpl_log_name and
                                     rli->last_slave_error, both being used by
                                     error reports. rli's position advancing
                                     is skipped (done by the caller which is
                                     Execute_load_log_event::exec_event).
                                     If set to 0, rli is provided for full use,
                                     i.e. for error reports and position
                                     advancing.

  @todo
    fix this; this can be done by testing rules in
    Create_file_log_event::exec_event() and then discarding Append_block and
    al.
  @todo
    this is a bug - this needs to be moved to the I/O thread

  @retval
    0           Success
  @retval
    1           Failure
*/

int Load_log_event::do_apply_event(NET* net, Relay_log_info const *rli,
                                   bool use_rli_only_for_errors)
{
  DBUG_ASSERT(thd->query() == 0);
  thd->reset_query_inner();                    // Should not be needed
  set_thd_db(thd, db, db_len);
  thd->is_slave_error= 0;
  clear_all_errors(thd, const_cast<Relay_log_info*>(rli));

  /* see Query_log_event::do_apply_event() and BUG#13360 */
  DBUG_ASSERT(!rli->m_table_map.count());
  /*
    Usually lex_start() is called by mysql_parse(), but we need it here
    as the present method does not call mysql_parse().
  */
  lex_start(thd);
  thd->lex->local_file= local_fname;
  mysql_reset_thd_for_next_command(thd);

  if (!use_rli_only_for_errors)
  {
    /*
      Saved for InnoDB, see comment in
      Query_log_event::do_apply_event()
    */
    const_cast<Relay_log_info*>(rli)->set_future_group_master_log_pos(log_pos);
    DBUG_PRINT("info", ("log_pos: %lu", (ulong) log_pos));
  }
 
   /*
    We test replicate_*_db rules. Note that we have already prepared
    the file to load, even if we are going to ignore and delete it
    now. So it is possible that we did a lot of disk writes for
    nothing. In other words, a big LOAD DATA INFILE on the master will
    still consume a lot of space on the slave (space in the relay log
    + space of temp files: twice the space of the file to load...)
    even if it will finally be ignored.  TODO: fix this; this can be
    done by testing rules in Create_file_log_event::do_apply_event()
    and then discarding Append_block and al. Another way is do the
    filtering in the I/O thread (more efficient: no disk writes at
    all).


    Note:   We do not need to execute reset_one_shot_variables() if this
            db_ok() test fails.
    Reason: The db stored in binlog events is the same for SET and for
            its companion query.  If the SET is ignored because of
            db_ok(), the companion query will also be ignored, and if
            the companion query is ignored in the db_ok() test of
            ::do_apply_event(), then the companion SET also have so
            we don't need to reset_one_shot_variables().
  */
  if (rpl_filter->db_ok(thd->db))
  {
    thd->set_time(&when);
    thd->set_query_id(next_query_id());
    thd->get_stmt_da()->opt_clear_warning_info(thd->query_id);

    TABLE_LIST tables;
    char table_buf[NAME_LEN + 1];
    strmov(table_buf, table_name);
    if (lower_case_table_names == 1)
      my_casedn_str(system_charset_info, table_buf);
    tables.init_one_table(thd->strmake(thd->db, thd->db_length),
                          thd->db_length,
                          table_buf, strlen(table_buf),
                          table_buf, TL_WRITE);
    tables.updating= 1;

    // the table will be opened in mysql_load    
    if (rpl_filter->is_on() && !rpl_filter->tables_ok(thd->db, &tables))
    {
      // TODO: this is a bug - this needs to be moved to the I/O thread
      if (net)
        skip_load_data_infile(net);
    }
    else
    {
      char llbuff[22];
      char *end;
      enum enum_duplicates handle_dup;
      bool ignore= 0;
      char *load_data_query;

      /*
        Forge LOAD DATA INFILE query which will be used in SHOW PROCESS LIST
        and written to slave's binlog if binlogging is on.
      */
      if (!(load_data_query= (char *)thd->alloc(get_query_buffer_length() + 1)))
      {
        /*
          This will set thd->fatal_error in case of OOM. So we surely will notice
          that something is wrong.
        */
        goto error;
      }

      print_query(FALSE, NULL, load_data_query, &end, NULL, NULL);
      *end= 0;
      thd->set_query(load_data_query, (uint) (end - load_data_query));

      if (sql_ex.opt_flags & REPLACE_FLAG)
        handle_dup= DUP_REPLACE;
      else if (sql_ex.opt_flags & IGNORE_FLAG)
      {
        ignore= 1;
        handle_dup= DUP_ERROR;
      }
      else
      {
        /*
          When replication is running fine, if it was DUP_ERROR on the
          master then we could choose IGNORE here, because if DUP_ERROR
          suceeded on master, and data is identical on the master and slave,
          then there should be no uniqueness errors on slave, so IGNORE is
          the same as DUP_ERROR. But in the unlikely case of uniqueness errors
          (because the data on the master and slave happen to be different
          (user error or bug), we want LOAD DATA to print an error message on
          the slave to discover the problem.

          If reading from net (a 3.23 master), mysql_load() will change this
          to IGNORE.
        */
        handle_dup= DUP_ERROR;
      }
      /*
        We need to set thd->lex->sql_command and thd->lex->duplicates
        since InnoDB tests these variables to decide if this is a LOAD
        DATA ... REPLACE INTO ... statement even though mysql_parse()
        is not called.  This is not needed in 5.0 since there the LOAD
        DATA ... statement is replicated using mysql_parse(), which
        sets the thd->lex fields correctly.
      */
      thd->lex->sql_command= SQLCOM_LOAD;
      thd->lex->duplicates= handle_dup;

      sql_exchange ex((char*)fname, sql_ex.opt_flags & DUMPFILE_FLAG);
      String field_term(sql_ex.field_term,sql_ex.field_term_len,log_cs);
      String enclosed(sql_ex.enclosed,sql_ex.enclosed_len,log_cs);
      String line_term(sql_ex.line_term,sql_ex.line_term_len,log_cs);
      String line_start(sql_ex.line_start,sql_ex.line_start_len,log_cs);
      String escaped(sql_ex.escaped,sql_ex.escaped_len, log_cs);
      const String empty_str("", 0, log_cs);
      ex.field_term= &field_term;
      ex.enclosed= &enclosed;
      ex.line_term= &line_term;
      ex.line_start= &line_start;
      ex.escaped= &escaped;

      ex.opt_enclosed = (sql_ex.opt_flags & OPT_ENCLOSED_FLAG);
      if (sql_ex.empty_flags & FIELD_TERM_EMPTY)
        ex.field_term= &empty_str;

      ex.skip_lines = skip_lines;
      List<Item> field_list;
      thd->lex->select_lex.context.resolve_in_table_list_only(&tables);
      set_fields(tables.db, field_list, &thd->lex->select_lex.context);
      thd->variables.pseudo_thread_id= thread_id;
      if (net)
      {
        // mysql_load will use thd->net to read the file
        thd->net.vio = net->vio;
        // Make sure the client does not get confused about the packet sequence
        thd->net.pkt_nr = net->pkt_nr;
      }
      /*
        It is safe to use tmp_list twice because we are not going to
        update it inside mysql_load().
      */
      List<Item> tmp_list;
      if (open_temporary_tables(thd, &tables) ||
          mysql_load(thd, &ex, &tables, field_list, tmp_list, tmp_list,
                     handle_dup, ignore, net != 0))
        thd->is_slave_error= 1;
      if (thd->cuted_fields)
      {
        /* log_pos is the position of the LOAD event in the master log */
        sql_print_warning("Slave: load data infile on table '%s' at "
                          "log position %s in log '%s' produced %ld "
                          "warning(s). Default database: '%s'",
                          (char*) table_name,
                          llstr(log_pos,llbuff),
                          const_cast<Relay_log_info*>(rli)->get_rpl_log_name(),
                          (ulong) thd->cuted_fields,
                          print_slave_db_safe(thd->db));
      }
      if (net)
        net->pkt_nr= thd->net.pkt_nr;
    }
  }
  else
  {
    /*
      We will just ask the master to send us /dev/null if we do not
      want to load the data.
      TODO: this a bug - needs to be done in I/O thread
    */
    if (net)
      skip_load_data_infile(net);
  }

error:
  thd->net.vio = 0; 
  const char *remember_db= thd->db;
  thd->catalog= 0;
  thd->set_db(NULL, 0);                   /* will free the current database */
  thd->reset_query();
  thd->get_stmt_da()->set_overwrite_status(true);
  thd->is_error() ? trans_rollback_stmt(thd) : trans_commit_stmt(thd);
  thd->get_stmt_da()->set_overwrite_status(false);
  close_thread_tables(thd);
  /*
    - If inside a multi-statement transaction,
    defer the release of metadata locks until the current
    transaction is either committed or rolled back. This prevents
    other statements from modifying the table for the entire
    duration of this transaction.  This provides commit ordering
    and guarantees serializability across multiple transactions.
    - If in autocommit mode, or outside a transactional context,
    automatically release metadata locks of the current statement.
  */
  if (! thd->in_multi_stmt_transaction_mode())
    thd->mdl_context.release_transactional_locks();
  else
    thd->mdl_context.release_statement_locks();

  DBUG_EXECUTE_IF("LOAD_DATA_INFILE_has_fatal_error",
                  thd->is_slave_error= 0; thd->is_fatal_error= 1;);

  if (thd->is_slave_error)
  {
    /* this err/sql_errno code is copy-paste from net_send_error() */
    const char *err;
    int sql_errno;
    if (thd->is_error())
    {
      err= thd->get_stmt_da()->message();
      sql_errno= thd->get_stmt_da()->sql_errno();
    }
    else
    {
      sql_errno=ER_UNKNOWN_ERROR;
      err=ER(sql_errno);       
    }
    rli->report(ERROR_LEVEL, sql_errno,"\
Error '%s' running LOAD DATA INFILE on table '%s'. Default database: '%s'",
                    err, (char*)table_name, print_slave_db_safe(remember_db));
    free_root(thd->mem_root,MYF(MY_KEEP_PREALLOC));
    return 1;
  }
  free_root(thd->mem_root,MYF(MY_KEEP_PREALLOC));

  if (thd->is_fatal_error)
  {
    char buf[256];
    my_snprintf(buf, sizeof(buf),
                "Running LOAD DATA INFILE on table '%-.64s'."
                " Default database: '%-.64s'",
                (char*)table_name,
                print_slave_db_safe(remember_db));

    rli->report(ERROR_LEVEL, ER_SLAVE_FATAL_ERROR,
                ER(ER_SLAVE_FATAL_ERROR), buf);
    return 1;
  }

  return ( use_rli_only_for_errors ? 0 : Log_event::do_apply_event(rli) ); 
}
#endif


/**************************************************************************
  Rotate_log_event methods
**************************************************************************/

/*
  Rotate_log_event::pack_info()
*/

#if defined(HAVE_REPLICATION) && !defined(MYSQL_CLIENT)
int Rotate_log_event::pack_info(Protocol *protocol)
{
  char buf1[256], buf[22];
  String tmp(buf1, sizeof(buf1), log_cs);
  tmp.length(0);
  tmp.append(new_log_ident, ident_len);
  tmp.append(STRING_WITH_LEN(";pos="));
  tmp.append(llstr(pos,buf));
  protocol->store(tmp.ptr(), tmp.length(), &my_charset_bin);
  return 0;
}
#endif


/*
  Rotate_log_event::print()
*/

#ifdef MYSQL_CLIENT
void Rotate_log_event::print(FILE* file, PRINT_EVENT_INFO* print_event_info)
{
  char buf[22];
  IO_CACHE *const head= &print_event_info->head_cache;

  if (print_event_info->short_form)
    return;
  print_header(head, print_event_info, FALSE);
  my_b_printf(head, "\tRotate to ");
  if (new_log_ident)
    my_b_write(head, (uchar*) new_log_ident, (uint)ident_len);
  my_b_printf(head, "  pos: %s\n", llstr(pos, buf));
}
#endif /* MYSQL_CLIENT */



/*
  Rotate_log_event::Rotate_log_event() (2 constructors)
*/


#ifndef MYSQL_CLIENT
Rotate_log_event::Rotate_log_event(const char* new_log_ident_arg,
                                   uint ident_len_arg, ulonglong pos_arg,
                                   uint flags_arg)
  :Log_event(Log_event::EVENT_NO_CACHE, Log_event::EVENT_IMMEDIATE_LOGGING),
   new_log_ident(new_log_ident_arg), pos(pos_arg),ident_len(ident_len_arg ?
   ident_len_arg : (uint) strlen(new_log_ident_arg)), flags(flags_arg)
{
#ifndef DBUG_OFF
  char buff[22];
  DBUG_ENTER("Rotate_log_event::Rotate_log_event(...,flags)");
  DBUG_PRINT("enter",("new_log_ident: %s  pos: %s  flags: %lu", new_log_ident_arg,
                      llstr(pos_arg, buff), (ulong) flags));
#endif
  if (flags & DUP_NAME)
    new_log_ident= my_strndup(new_log_ident_arg, ident_len, MYF(MY_WME));
  if (flags & RELAY_LOG)
    set_relay_log_event();
  DBUG_VOID_RETURN;
}
#endif


Rotate_log_event::Rotate_log_event(const char* buf, uint event_len,
                                   const Format_description_log_event* description_event)
  :Log_event(buf, description_event) ,new_log_ident(0), flags(DUP_NAME)
{
  DBUG_ENTER("Rotate_log_event::Rotate_log_event(char*,...)");
  // The caller will ensure that event_len is what we have at EVENT_LEN_OFFSET
  uint8 header_size= description_event->common_header_len;
  uint8 post_header_len= description_event->post_header_len[ROTATE_EVENT-1];
  uint ident_offset;
  if (event_len < header_size)
    DBUG_VOID_RETURN;
  buf += header_size;
  pos = post_header_len ? uint8korr(buf + R_POS_OFFSET) : 4;
  ident_len = (uint)(event_len -
                     (header_size+post_header_len)); 
  ident_offset = post_header_len; 
  set_if_smaller(ident_len,FN_REFLEN-1);
  new_log_ident= my_strndup(buf + ident_offset, (uint) ident_len, MYF(MY_WME));
  DBUG_PRINT("debug", ("new_log_ident: '%s'", new_log_ident));
  DBUG_VOID_RETURN;
}


/*
  Rotate_log_event::write()
*/

#ifndef MYSQL_CLIENT
bool Rotate_log_event::write(IO_CACHE* file)
{
  char buf[ROTATE_HEADER_LEN];
  int8store(buf + R_POS_OFFSET, pos);
  return (write_header(file, ROTATE_HEADER_LEN + ident_len) || 
          wrapper_my_b_safe_write(file, (uchar*) buf, ROTATE_HEADER_LEN) ||
          wrapper_my_b_safe_write(file, (uchar*) new_log_ident,
                                     (uint) ident_len) ||
          write_footer(file));
}
#endif


#if defined(HAVE_REPLICATION) && !defined(MYSQL_CLIENT)

/*
  Got a rotate log event from the master.

  This is mainly used so that we can later figure out the logname and
  position for the master.

  We can't rotate the slave's BINlog as this will cause infinitive rotations
  in a A -> B -> A setup.
  The NOTES below is a wrong comment which will disappear when 4.1 is merged.

  This must only be called from the Slave SQL thread, since it calls
  flush_relay_log_info().

  @retval
    0	ok
*/
int Rotate_log_event::do_update_pos(Relay_log_info *rli)
{
  int error= 0;
  DBUG_ENTER("Rotate_log_event::do_update_pos");
#ifndef DBUG_OFF
  char buf[32];
#endif

  DBUG_PRINT("info", ("server_id=%lu; ::server_id=%lu",
                      (ulong) this->server_id, (ulong) ::server_id));
  DBUG_PRINT("info", ("new_log_ident: %s", this->new_log_ident));
  DBUG_PRINT("info", ("pos: %s", llstr(this->pos, buf)));

  /*
    If we are in a transaction or in a group: the only normal case is
    when the I/O thread was copying a big transaction, then it was
    stopped and restarted: we have this in the relay log:

    BEGIN
    ...
    ROTATE (a fake one)
    ...
    COMMIT or ROLLBACK

    In that case, we don't want to touch the coordinates which
    correspond to the beginning of the transaction.  Starting from
    5.0.0, there also are some rotates from the slave itself, in the
    relay log, which shall not change the group positions.
  */
  if ((server_id != ::server_id || rli->replicate_same_server_id) &&
      !is_relay_log_event() &&
      ((!rli->is_parallel_exec() && !rli->is_in_group()) ||
       rli->mts_group_status != Relay_log_info::MTS_IN_GROUP))
  {
    if (rli->is_parallel_exec())
    {
      /*
        Rotate events are special events that are handled as a
        synchronization point. For that reason, the checkpoint
        routine is being called here.
      */
      if ((error= mts_checkpoint_routine(rli, 0, false,
                                         true/*need_data_lock=true*/)))
        goto err;
    }

    mysql_mutex_lock(&rli->data_lock);
    DBUG_PRINT("info", ("old group_master_log_name: '%s'  "
                        "old group_master_log_pos: %lu",
                        rli->get_group_master_log_name(),
                        (ulong) rli->get_group_master_log_pos()));

    memcpy((void *)rli->get_group_master_log_name(),
           new_log_ident, ident_len + 1);
    rli->notify_group_master_log_name_update();
    if ((error= rli->inc_group_relay_log_pos(pos,
                                             false/*need_data_lock=false*/)))
    {
      mysql_mutex_unlock(&rli->data_lock);
      goto err;
    }

    DBUG_PRINT("info", ("new group_master_log_name: '%s'  "
                        "new group_master_log_pos: %lu",
                        rli->get_group_master_log_name(),
                        (ulong) rli->get_group_master_log_pos()));
    mysql_mutex_unlock(&rli->data_lock);
    if (rli->is_parallel_exec())
      rli->reset_notified_checkpoint(0, when.tv_sec + (time_t) exec_time,
                                     true/*need_data_lock=true*/);

    /*
      Reset thd->variables.option_bits and sql_mode etc, because this could be the signal of
      a master's downgrade from 5.0 to 4.0.
      However, no need to reset rli_description_event: indeed, if the next
      master is 5.0 (even 5.0.1) we will soon get a Format_desc; if the next
      master is 4.0 then the events are in the slave's format (conversion).
    */
    set_slave_thread_options(thd);
    set_slave_thread_default_charset(thd, rli);
    thd->variables.sql_mode= global_system_variables.sql_mode;
    thd->variables.auto_increment_increment=
      thd->variables.auto_increment_offset= 1;
  }
  else
    rli->inc_event_relay_log_pos();

err:
  DBUG_RETURN(error);
}


Log_event::enum_skip_reason
Rotate_log_event::do_shall_skip(Relay_log_info *rli)
{
  enum_skip_reason reason= Log_event::do_shall_skip(rli);

  switch (reason) {
  case Log_event::EVENT_SKIP_NOT:
  case Log_event::EVENT_SKIP_COUNT:
    return Log_event::EVENT_SKIP_NOT;

  case Log_event::EVENT_SKIP_IGNORE:
    return Log_event::EVENT_SKIP_IGNORE;
  }
  DBUG_ASSERT(0);
  return Log_event::EVENT_SKIP_NOT;             // To keep compiler happy
}

#endif


/**************************************************************************
	Intvar_log_event methods
**************************************************************************/

/*
  Intvar_log_event::pack_info()
*/

#if defined(HAVE_REPLICATION) && !defined(MYSQL_CLIENT)
int Intvar_log_event::pack_info(Protocol *protocol)
{
  char buf[256], *pos;
  pos= strmake(buf, get_var_type_name(), sizeof(buf)-23);
  *pos++= '=';
  pos= longlong10_to_str(val, pos, -10);
  protocol->store(buf, (uint) (pos-buf), &my_charset_bin);
  return 0;
}
#endif


/*
  Intvar_log_event::Intvar_log_event()
*/

Intvar_log_event::Intvar_log_event(const char* buf,
                                   const Format_description_log_event* description_event)
  :Log_event(buf, description_event)
{
  /* The Post-Header is empty. The Varible Data part begins immediately. */
  buf+= description_event->common_header_len +
    description_event->post_header_len[INTVAR_EVENT-1];
  type= buf[I_TYPE_OFFSET];
  val= uint8korr(buf+I_VAL_OFFSET);
}


/*
  Intvar_log_event::get_var_type_name()
*/

const char* Intvar_log_event::get_var_type_name()
{
  switch(type) {
  case LAST_INSERT_ID_EVENT: return "LAST_INSERT_ID";
  case INSERT_ID_EVENT: return "INSERT_ID";
  default: /* impossible */ return "UNKNOWN";
  }
}


/*
  Intvar_log_event::write()
*/

#ifndef MYSQL_CLIENT
bool Intvar_log_event::write(IO_CACHE* file)
{
  uchar buf[9];
  buf[I_TYPE_OFFSET]= (uchar) type;
  int8store(buf + I_VAL_OFFSET, val);
  return (write_header(file, sizeof(buf)) ||
          wrapper_my_b_safe_write(file, buf, sizeof(buf)) ||
	  write_footer(file));
}
#endif


/*
  Intvar_log_event::print()
*/

#ifdef MYSQL_CLIENT
void Intvar_log_event::print(FILE* file, PRINT_EVENT_INFO* print_event_info)
{
  char llbuff[22];
  const char *msg;
  LINT_INIT(msg);
  IO_CACHE *const head= &print_event_info->head_cache;

  if (!print_event_info->short_form)
  {
    print_header(head, print_event_info, FALSE);
    my_b_printf(head, "\tIntvar\n");
  }

  my_b_printf(head, "SET ");
  switch (type) {
  case LAST_INSERT_ID_EVENT:
    msg="LAST_INSERT_ID";
    break;
  case INSERT_ID_EVENT:
    msg="INSERT_ID";
    break;
  case INVALID_INT_EVENT:
  default: // cannot happen
    msg="INVALID_INT";
    break;
  }
  my_b_printf(head, "%s=%s%s\n",
              msg, llstr(val,llbuff), print_event_info->delimiter);
}
#endif


#if defined(HAVE_REPLICATION)&& !defined(MYSQL_CLIENT)

/*
  Intvar_log_event::do_apply_event()
*/

int Intvar_log_event::do_apply_event(Relay_log_info const *rli)
{
  /*
    We are now in a statement until the associated query log event has
    been processed.
   */
  const_cast<Relay_log_info*>(rli)->set_flag(Relay_log_info::IN_STMT);

  if (rli->deferred_events_collecting)
    return rli->deferred_events->add(this);

  switch (type) {
  case LAST_INSERT_ID_EVENT:
    thd->stmt_depends_on_first_successful_insert_id_in_prev_stmt= 1;
    thd->first_successful_insert_id_in_prev_stmt= val;
    break;
  case INSERT_ID_EVENT:
    thd->force_one_auto_inc_interval(val);
    break;
  }
  return 0;
}

int Intvar_log_event::do_update_pos(Relay_log_info *rli)
{
  rli->inc_event_relay_log_pos();
  return 0;
}


Log_event::enum_skip_reason
Intvar_log_event::do_shall_skip(Relay_log_info *rli)
{
  /*
    It is a common error to set the slave skip counter to 1 instead of
    2 when recovering from an insert which used a auto increment,
    rand, or user var.  Therefore, if the slave skip counter is 1, we
    just say that this event should be skipped by ignoring it, meaning
    that we do not change the value of the slave skip counter since it
    will be decreased by the following insert event.
  */
  return continue_group(rli);
}

#endif


/**************************************************************************
  Rand_log_event methods
**************************************************************************/

#if defined(HAVE_REPLICATION) && !defined(MYSQL_CLIENT)
int Rand_log_event::pack_info(Protocol *protocol)
{
  char buf1[256], *pos;
  pos= strmov(buf1,"rand_seed1=");
  pos= int10_to_str((long) seed1, pos, 10);
  pos= strmov(pos, ",rand_seed2=");
  pos= int10_to_str((long) seed2, pos, 10);
  protocol->store(buf1, (uint) (pos-buf1), &my_charset_bin);
  return 0;
}
#endif


Rand_log_event::Rand_log_event(const char* buf,
                               const Format_description_log_event* description_event)
  :Log_event(buf, description_event)
{
  /* The Post-Header is empty. The Variable Data part begins immediately. */
  buf+= description_event->common_header_len +
    description_event->post_header_len[RAND_EVENT-1];
  seed1= uint8korr(buf+RAND_SEED1_OFFSET);
  seed2= uint8korr(buf+RAND_SEED2_OFFSET);
}


#ifndef MYSQL_CLIENT
bool Rand_log_event::write(IO_CACHE* file)
{
  uchar buf[16];
  int8store(buf + RAND_SEED1_OFFSET, seed1);
  int8store(buf + RAND_SEED2_OFFSET, seed2);
  return (write_header(file, sizeof(buf)) ||
          wrapper_my_b_safe_write(file, buf, sizeof(buf)) ||
	  write_footer(file));
}
#endif


#ifdef MYSQL_CLIENT
void Rand_log_event::print(FILE* file, PRINT_EVENT_INFO* print_event_info)
{
  IO_CACHE *const head= &print_event_info->head_cache;

  char llbuff[22],llbuff2[22];
  if (!print_event_info->short_form)
  {
    print_header(head, print_event_info, FALSE);
    my_b_printf(head, "\tRand\n");
  }
  my_b_printf(head, "SET @@RAND_SEED1=%s, @@RAND_SEED2=%s%s\n",
              llstr(seed1, llbuff),llstr(seed2, llbuff2),
              print_event_info->delimiter);
}
#endif /* MYSQL_CLIENT */


#if defined(HAVE_REPLICATION) && !defined(MYSQL_CLIENT)
int Rand_log_event::do_apply_event(Relay_log_info const *rli)
{
  /*
    We are now in a statement until the associated query log event has
    been processed.
   */
  const_cast<Relay_log_info*>(rli)->set_flag(Relay_log_info::IN_STMT);

  if (rli->deferred_events_collecting)
    return rli->deferred_events->add(this);

  thd->rand.seed1= (ulong) seed1;
  thd->rand.seed2= (ulong) seed2;
  return 0;
}

int Rand_log_event::do_update_pos(Relay_log_info *rli)
{
  rli->inc_event_relay_log_pos();
  return 0;
}


Log_event::enum_skip_reason
Rand_log_event::do_shall_skip(Relay_log_info *rli)
{
  /*
    It is a common error to set the slave skip counter to 1 instead of
    2 when recovering from an insert which used a auto increment,
    rand, or user var.  Therefore, if the slave skip counter is 1, we
    just say that this event should be skipped by ignoring it, meaning
    that we do not change the value of the slave skip counter since it
    will be decreased by the following insert event.
  */
  return continue_group(rli);
}

/**
   Exec deferred Int-, Rand- and User- var events prefixing
   a Query-log-event event.

   @param thd THD handle

   @return false on success, true if a failure in an event applying occurred.
*/
bool slave_execute_deferred_events(THD *thd)
{
  bool res= false;
  Relay_log_info *rli= thd->rli_slave;

  DBUG_ASSERT(rli && (!rli->deferred_events_collecting || rli->deferred_events));

  if (!rli->deferred_events_collecting || rli->deferred_events->is_empty())
    return res;

  res= rli->deferred_events->execute(rli);

  return res;
}

#endif /* !MYSQL_CLIENT */


/**************************************************************************
  Xid_log_event methods
**************************************************************************/

#if defined(HAVE_REPLICATION) && !defined(MYSQL_CLIENT)
int Xid_log_event::pack_info(Protocol *protocol)
{
  char buf[128], *pos;
  pos= strmov(buf, "COMMIT /* xid=");
  pos= longlong10_to_str(xid, pos, 10);
  pos= strmov(pos, " */");
  protocol->store(buf, (uint) (pos-buf), &my_charset_bin);
  return 0;
}
#endif

/**
  @note
  It's ok not to use int8store here,
  as long as xid_t::set(ulonglong) and
  xid_t::get_my_xid doesn't do it either.
  We don't care about actual values of xids as long as
  identical numbers compare identically
*/

Xid_log_event::
Xid_log_event(const char* buf,
              const Format_description_log_event *description_event)
  :Log_event(buf, description_event)
{
  /* The Post-Header is empty. The Variable Data part begins immediately. */
  buf+= description_event->common_header_len +
    description_event->post_header_len[XID_EVENT-1];
  memcpy((char*) &xid, buf, sizeof(xid));
}


#ifndef MYSQL_CLIENT
bool Xid_log_event::write(IO_CACHE* file)
{
  DBUG_EXECUTE_IF("do_not_write_xid", return 0;);
  return (write_header(file, sizeof(xid)) ||
	  wrapper_my_b_safe_write(file, (uchar*) &xid, sizeof(xid)) ||
	  write_footer(file));
}
#endif


#ifdef MYSQL_CLIENT
void Xid_log_event::print(FILE* file, PRINT_EVENT_INFO* print_event_info)
{
  IO_CACHE *const head= &print_event_info->head_cache;

  if (!print_event_info->short_form)
  {
    char buf[64];
    longlong10_to_str(xid, buf, 10);

    print_header(head, print_event_info, FALSE);
    my_b_printf(head, "\tXid = %s\n", buf);
  }
  my_b_printf(head, "COMMIT%s\n", print_event_info->delimiter);
}
#endif /* MYSQL_CLIENT */


#if defined(HAVE_REPLICATION) && !defined(MYSQL_CLIENT)
/**
   The methods combines few commit actions to make it useable
   as in the single- so multi- threaded case.

   @param  thd    a pointer to THD handle
   @return false  as success and
           true   as an error 
*/

bool Xid_log_event::do_commit(THD *thd)
{
  bool error= trans_commit(thd); /* Automatically rolls back on error. */
  DBUG_EXECUTE_IF("crash_after_apply", 
                  sql_print_information("Crashing crash_after_apply.");
                  DBUG_SUICIDE(););
  thd->mdl_context.release_transactional_locks();

  if (thd->variables.gtid_next.type == GTID_GROUP &&
      thd->owned_gtid.sidno != 0)
  {
    // GTID logging and cleanup runs regardless of the current res
    error |= gtid_empty_group_log_and_cleanup(thd);
  }

  /*
    Increment the global status commit count variable
  */
  if (!error)
    status_var_increment(thd->status_var.com_stat[SQLCOM_COMMIT]);

  return error;
}

/**
   Worker commits Xid transaction and in case of its transactional
   info table marks the current group as done in the Coordnator's 
   Group Assigned Queue.

   @return zero as success or non-zero as an error 
*/
int Xid_log_event::do_apply_event_worker(Slave_worker *w)
{
  int error= 0;
  Slave_committed_queue *coordinator_gaq= w->c_rli->gaq;

  /* For a slave Xid_log_event is COMMIT */
  general_log_print(thd, COM_QUERY,
                    "COMMIT /* implicit, from Xid_log_event */");

  DBUG_PRINT("mts", ("do_apply group master %s %llu  group relay %s %llu event %s %llu.",
                     w->get_group_master_log_name(),
                     w->get_group_master_log_pos(),
                     w->get_group_relay_log_name(),
                     w->get_group_relay_log_pos(),
                     w->get_event_relay_log_name(),
                     w->get_event_relay_log_pos()));

  DBUG_EXECUTE_IF("crash_before_update_pos",
                  sql_print_information("Crashing crash_before_update_pos.");
                  DBUG_SUICIDE(););

  ulong gaq_idx= mts_group_idx;
  Slave_job_group *ptr_group= coordinator_gaq->get_job_group(gaq_idx);

  if ((error= w->commit_positions(this, ptr_group, true)))
    goto err;

  DBUG_PRINT("mts", ("do_apply group master %s %llu  group relay %s %llu event %s %llu.",
                     w->get_group_master_log_name(),
                     w->get_group_master_log_pos(),
                     w->get_group_relay_log_name(),
                     w->get_group_relay_log_pos(),
                     w->get_event_relay_log_name(),
                     w->get_event_relay_log_pos()));

  DBUG_EXECUTE_IF("crash_after_update_pos_before_apply",
                  sql_print_information("Crashing crash_after_update_pos_before_apply.");
                  DBUG_SUICIDE(););

  error= do_commit(thd);
err:
  return error;
}

int Xid_log_event::do_apply_event(Relay_log_info const *rli)
{
  int error= 0;
  lex_start(thd);
  mysql_reset_thd_for_next_command(thd);
  Relay_log_info *rli_ptr= const_cast<Relay_log_info *>(rli);

  /* For a slave Xid_log_event is COMMIT */
  general_log_print(thd, COM_QUERY,
                    "COMMIT /* implicit, from Xid_log_event */");

  mysql_mutex_lock(&rli_ptr->data_lock);

  DBUG_PRINT("info", ("do_apply group master %s %llu  group relay %s %llu event %s %llu\n",
    rli_ptr->get_group_master_log_name(),
    rli_ptr->get_group_master_log_pos(),
    rli_ptr->get_group_relay_log_name(),
    rli_ptr->get_group_relay_log_pos(),
    rli_ptr->get_event_relay_log_name(),
    rli_ptr->get_event_relay_log_pos()));

  DBUG_EXECUTE_IF("crash_before_update_pos",
                  sql_print_information("Crashing crash_before_update_pos.");
                  DBUG_SUICIDE(););

  /*
    We need to update the positions in here to make it transactional.  
  */
  rli_ptr->inc_event_relay_log_pos();
  rli_ptr->set_group_relay_log_pos(rli_ptr->get_event_relay_log_pos());
  rli_ptr->set_group_relay_log_name(rli_ptr->get_event_relay_log_name());

  rli_ptr->notify_group_relay_log_name_update();

  if (log_pos) // 3.23 binlogs don't have log_posx
    rli_ptr->set_group_master_log_pos(log_pos);
  
  if ((error= rli_ptr->flush_info(TRUE)))
    goto err;

  DBUG_PRINT("info", ("do_apply group master %s %llu  group relay %s %llu event %s %llu\n",
    rli_ptr->get_group_master_log_name(),
    rli_ptr->get_group_master_log_pos(),
    rli_ptr->get_group_relay_log_name(),
    rli_ptr->get_group_relay_log_pos(),
    rli_ptr->get_event_relay_log_name(),
    rli_ptr->get_event_relay_log_pos()));

  DBUG_EXECUTE_IF("crash_after_update_pos_before_apply",
                  sql_print_information("Crashing crash_after_update_pos_before_apply.");
                  DBUG_SUICIDE(););

  /**
    Commit operation expects the global transaction state variable 'xa_state'to
    be set to 'XA_NOTR'. In order to simulate commit failure we set
    the 'xa_state' to 'XA_IDLE' so that the commit reports 'ER_XAER_RMFAIL'
    error.
   */
  DBUG_EXECUTE_IF("simulate_commit_failure",
                  {
                  thd->transaction.xid_state.xa_state = XA_IDLE;
                  });
  error= do_commit(thd);
  if(error)
    rli->report(ERROR_LEVEL, thd->get_stmt_da()->sql_errno(),
                "Error in Xid_log_event: Commit could not be completed, '%s'",
                thd->get_stmt_da()->message());
err:
  mysql_cond_broadcast(&rli_ptr->data_cond);
  mysql_mutex_unlock(&rli_ptr->data_lock);

  return error;
}

Log_event::enum_skip_reason
Xid_log_event::do_shall_skip(Relay_log_info *rli)
{
  DBUG_ENTER("Xid_log_event::do_shall_skip");
  if (rli->slave_skip_counter > 0) {
    thd->variables.option_bits&= ~OPTION_BEGIN;
    DBUG_RETURN(Log_event::EVENT_SKIP_COUNT);
  }
  DBUG_RETURN(Log_event::do_shall_skip(rli));
}
#endif /* !MYSQL_CLIENT */


/**************************************************************************
  User_var_log_event methods
**************************************************************************/

#if defined(HAVE_REPLICATION) && !defined(MYSQL_CLIENT)
int User_var_log_event::pack_info(Protocol* protocol)
{
  char *buf= 0;
  char quoted_id[1 + FN_REFLEN * 2 + 2];// quoted identifier
  int id_len= my_strmov_quoted_identifier(this->thd, quoted_id, name, name_len);
  quoted_id[id_len]= '\0';
  uint val_offset= 2 + id_len;
  uint event_len= val_offset;

  if (is_null)
  {
    if (!(buf= (char*) my_malloc(val_offset + 5, MYF(MY_WME))))
      return 1;
    strmov(buf + val_offset, "NULL");
    event_len= val_offset + 4;
  }
  else
  {
    switch (type) {
    case REAL_RESULT:
      double real_val;
      float8get(real_val, val);
      if (!(buf= (char*) my_malloc(val_offset + MY_GCVT_MAX_FIELD_WIDTH + 1,
                                   MYF(MY_WME))))
        return 1;
      event_len+= my_gcvt(real_val, MY_GCVT_ARG_DOUBLE, MY_GCVT_MAX_FIELD_WIDTH,
                          buf + val_offset, NULL);
      break;
    case INT_RESULT:
      if (!(buf= (char*) my_malloc(val_offset + 22, MYF(MY_WME))))
        return 1;
      event_len= longlong10_to_str(uint8korr(val), buf + val_offset, 
                                   ((flags & User_var_log_event::UNSIGNED_F) ? 
                                    10 : -10))-buf;
      break;
    case DECIMAL_RESULT:
    {
      if (!(buf= (char*) my_malloc(val_offset + DECIMAL_MAX_STR_LENGTH + 1,
                                   MYF(MY_WME))))
        return 1;
      String str(buf+val_offset, DECIMAL_MAX_STR_LENGTH + 1, &my_charset_bin);
      my_decimal dec;
      binary2my_decimal(E_DEC_FATAL_ERROR, (uchar*) (val+2), &dec, val[0],
                        val[1]);
      my_decimal2string(E_DEC_FATAL_ERROR, &dec, 0, 0, 0, &str);
      event_len= str.length() + val_offset;
      break;
    } 
    case STRING_RESULT:
      /* 15 is for 'COLLATE' and other chars */
      buf= (char*) my_malloc(event_len+val_len*2+1+2*MY_CS_NAME_SIZE+15,
                             MYF(MY_WME));
      CHARSET_INFO *cs;
      if (!buf)
        return 1;
      if (!(cs= get_charset(charset_number, MYF(0))))
      {
        strmov(buf+val_offset, "???");
        event_len+= 3;
      }
      else
      {
        char *p= strxmov(buf + val_offset, "_", cs->csname, " ", NullS);
        p= str_to_hex(p, val, val_len);
        p= strxmov(p, " COLLATE ", cs->name, NullS);
        event_len= p-buf;
      }
      break;
    case ROW_RESULT:
    default:
      DBUG_ASSERT(1);
      return 1;
    }
  }
  buf[0]= '@';
  memcpy(buf + 1, quoted_id, id_len);
  buf[1 + id_len]= '=';
  protocol->store(buf, event_len, &my_charset_bin);
  my_free(buf);
  return 0;
}
#endif /* !MYSQL_CLIENT */


User_var_log_event::
User_var_log_event(const char* buf, uint event_len,
                   const Format_description_log_event* description_event)
  :Log_event(buf, description_event)
#ifndef MYSQL_CLIENT
  , deferred(false)
#endif
{
  bool error= false;
  const char* buf_start= buf;
  /* The Post-Header is empty. The Variable Data part begins immediately. */
  const char *start= buf;
  buf+= description_event->common_header_len +
    description_event->post_header_len[USER_VAR_EVENT-1];
  name_len= uint4korr(buf);
  name= (char *) buf + UV_NAME_LEN_SIZE;

  /*
    We don't know yet is_null value, so we must assume that name_len
    may have the bigger value possible, is_null= True and there is no
    payload for val.
  */
  if (0 == name_len ||
      !valid_buffer_range<uint>(name_len, buf_start, name,
                                event_len - UV_VAL_IS_NULL))
  {
    error= true;
    goto err;
  }

  buf+= UV_NAME_LEN_SIZE + name_len;
  is_null= (bool) *buf;
  flags= User_var_log_event::UNDEF_F;    // defaults to UNDEF_F
  if (is_null)
  {
    type= STRING_RESULT;
    charset_number= my_charset_bin.number;
    val_len= 0;
    val= 0;  
  }
  else
  {
    if (!valid_buffer_range<uint>(UV_VAL_IS_NULL + UV_VAL_TYPE_SIZE
                                  + UV_CHARSET_NUMBER_SIZE + UV_VAL_LEN_SIZE,
                                  buf_start, buf, event_len))
    {
      error= true;
      goto err;
    }

    type= (Item_result) buf[UV_VAL_IS_NULL];
    charset_number= uint4korr(buf + UV_VAL_IS_NULL + UV_VAL_TYPE_SIZE);
    val_len= uint4korr(buf + UV_VAL_IS_NULL + UV_VAL_TYPE_SIZE +
                       UV_CHARSET_NUMBER_SIZE);
    val= (char *) (buf + UV_VAL_IS_NULL + UV_VAL_TYPE_SIZE +
                   UV_CHARSET_NUMBER_SIZE + UV_VAL_LEN_SIZE);

    if (!valid_buffer_range<uint>(val_len, buf_start, val, event_len))
    {
      error= true;
      goto err;
    }

    /**
      We need to check if this is from an old server
      that did not pack information for flags.
      We do this by checking if there are extra bytes
      after the packed value. If there are we take the
      extra byte and it's value is assumed to contain
      the flags value.

      Old events will not have this extra byte, thence,
      we keep the flags set to UNDEF_F.
    */
    uint bytes_read= ((val + val_len) - start);
#ifndef DBUG_OFF
    bool old_pre_checksum_fd= description_event->is_version_before_checksum();
#endif
    DBUG_ASSERT((bytes_read == data_written -
                 (old_pre_checksum_fd ||
                  (description_event->checksum_alg ==
                   BINLOG_CHECKSUM_ALG_OFF)) ?
                 0 : BINLOG_CHECKSUM_LEN)
                ||
                (bytes_read == data_written -1 -
                 (old_pre_checksum_fd ||
                  (description_event->checksum_alg ==
                   BINLOG_CHECKSUM_ALG_OFF)) ?
                 0 : BINLOG_CHECKSUM_LEN));
    if ((data_written - bytes_read) > 0)
    {
      flags= (uint) *(buf + UV_VAL_IS_NULL + UV_VAL_TYPE_SIZE +
                    UV_CHARSET_NUMBER_SIZE + UV_VAL_LEN_SIZE +
                    val_len);
    }
  }

err:
  if (error)
    name= 0;
}


#ifndef MYSQL_CLIENT
bool User_var_log_event::write(IO_CACHE* file)
{
  char buf[UV_NAME_LEN_SIZE];
  char buf1[UV_VAL_IS_NULL + UV_VAL_TYPE_SIZE + 
	    UV_CHARSET_NUMBER_SIZE + UV_VAL_LEN_SIZE];
  uchar buf2[MY_MAX(8, DECIMAL_MAX_FIELD_SIZE + 2)], *pos= buf2;
  uint unsigned_len= 0;
  uint buf1_length;
  ulong event_length;

  int4store(buf, name_len);
  
  if ((buf1[0]= is_null))
  {
    buf1_length= 1;
    val_len= 0;                                 // Length of 'pos'
  }    
  else
  {
    buf1[1]= type;
    int4store(buf1 + 2, charset_number);

    switch (type) {
    case REAL_RESULT:
      float8store(buf2, *(double*) val);
      break;
    case INT_RESULT:
      int8store(buf2, *(longlong*) val);
      unsigned_len= 1;
      break;
    case DECIMAL_RESULT:
    {
      my_decimal *dec= (my_decimal *)val;
      dec->fix_buffer_pointer();
      buf2[0]= (char)(dec->intg + dec->frac);
      buf2[1]= (char)dec->frac;
      decimal2bin((decimal_t*)val, buf2+2, buf2[0], buf2[1]);
      val_len= decimal_bin_size(buf2[0], buf2[1]) + 2;
      break;
    }
    case STRING_RESULT:
      pos= (uchar*) val;
      break;
    case ROW_RESULT:
    default:
      DBUG_ASSERT(1);
      return 0;
    }
    int4store(buf1 + 2 + UV_CHARSET_NUMBER_SIZE, val_len);
    buf1_length= 10;
  }

  /* Length of the whole event */
  event_length= sizeof(buf)+ name_len + buf1_length + val_len + unsigned_len;

  return (write_header(file, event_length) ||
          wrapper_my_b_safe_write(file, (uchar*) buf, sizeof(buf))   ||
	  wrapper_my_b_safe_write(file, (uchar*) name, name_len)     ||
	  wrapper_my_b_safe_write(file, (uchar*) buf1, buf1_length) ||
	  wrapper_my_b_safe_write(file, pos, val_len) ||
          wrapper_my_b_safe_write(file, &flags, unsigned_len) ||
	  write_footer(file));
}
#endif


/*
  User_var_log_event::print()
*/

#ifdef MYSQL_CLIENT
void User_var_log_event::print(FILE* file, PRINT_EVENT_INFO* print_event_info)
{
  IO_CACHE *const head= &print_event_info->head_cache;
  char quoted_id[1 + NAME_LEN * 2 + 2];// quoted length of the identifier
  char name_id[NAME_LEN];
  int quoted_len= 0;

  if (!print_event_info->short_form)
  {
    print_header(head, print_event_info, FALSE);
    my_b_printf(head, "\tUser_var\n");
  }
  strmov(name_id, name);
  name_id[name_len]= '\0';
  my_b_printf(head, "SET @");
  quoted_len= my_strmov_quoted_identifier((char *) quoted_id,
                                          (const char *) name_id);
  quoted_id[quoted_len]= '\0';
  my_b_write(head, (uchar*) quoted_id, quoted_len);

  if (is_null)
  {
    my_b_printf(head, ":=NULL%s\n", print_event_info->delimiter);
  }
  else
  {
    switch (type) {
    case REAL_RESULT:
      double real_val;
      char real_buf[FMT_G_BUFSIZE(14)];
      float8get(real_val, val);
      sprintf(real_buf, "%.14g", real_val);
      my_b_printf(head, ":=%s%s\n", real_buf, print_event_info->delimiter);
      break;
    case INT_RESULT:
      char int_buf[22];
      longlong10_to_str(uint8korr(val), int_buf, 
                        ((flags & User_var_log_event::UNSIGNED_F) ? 10 : -10));
      my_b_printf(head, ":=%s%s\n", int_buf, print_event_info->delimiter);
      break;
    case DECIMAL_RESULT:
    {
      char str_buf[200];
      int str_len= sizeof(str_buf) - 1;
      int precision= (int)val[0];
      int scale= (int)val[1];
      decimal_digit_t dec_buf[10];
      decimal_t dec;
      dec.len= 10;
      dec.buf= dec_buf;

      bin2decimal((uchar*) val+2, &dec, precision, scale);
      decimal2string(&dec, str_buf, &str_len, 0, 0, 0);
      str_buf[str_len]= 0;
      my_b_printf(head, ":=%s%s\n", str_buf, print_event_info->delimiter);
      break;
    }
    case STRING_RESULT:
    {
      /*
        Let's express the string in hex. That's the most robust way. If we
        print it in character form instead, we need to escape it with
        character_set_client which we don't know (we will know it in 5.0, but
        in 4.1 we don't know it easily when we are printing
        User_var_log_event). Explanation why we would need to bother with
        character_set_client (quoting Bar):
        > Note, the parser doesn't switch to another unescaping mode after
        > it has met a character set introducer.
        > For example, if an SJIS client says something like:
        > SET @a= _ucs2 \0a\0b'
        > the string constant is still unescaped according to SJIS, not
        > according to UCS2.
      */
      char *hex_str;
      CHARSET_INFO *cs;

      hex_str= (char *)my_malloc(2*val_len+1+2,MYF(MY_WME)); // 2 hex digits / byte
      if (!hex_str)
        return;
      str_to_hex(hex_str, val, val_len);
      /*
        For proper behaviour when mysqlbinlog|mysql, we need to explicitely
        specify the variable's collation. It will however cause problems when
        people want to mysqlbinlog|mysql into another server not supporting the
        character set. But there's not much to do about this and it's unlikely.
      */
      if (!(cs= get_charset(charset_number, MYF(0))))
        /*
          Generate an unusable command (=> syntax error) is probably the best
          thing we can do here.
        */
        my_b_printf(head, ":=???%s\n", print_event_info->delimiter);
      else
        my_b_printf(head, ":=_%s %s COLLATE `%s`%s\n",
                    cs->csname, hex_str, cs->name,
                    print_event_info->delimiter);
      my_free(hex_str);
    }
      break;
    case ROW_RESULT:
    default:
      DBUG_ASSERT(1);
      return;
    }
  }
}
#endif


/*
  User_var_log_event::do_apply_event()
*/

#if defined(HAVE_REPLICATION) && !defined(MYSQL_CLIENT)
int User_var_log_event::do_apply_event(Relay_log_info const *rli)
{
  Item *it= 0;
  CHARSET_INFO *charset;

  if (rli->deferred_events_collecting)
  {
    set_deferred();
    return rli->deferred_events->add(this);
  }

  if (!(charset= get_charset(charset_number, MYF(MY_WME))))
    return 1;
  double real_val;
  longlong int_val;

  /*
    We are now in a statement until the associated query log event has
    been processed.
   */
  const_cast<Relay_log_info*>(rli)->set_flag(Relay_log_info::IN_STMT);

  if (is_null)
  {
    it= new Item_null();
  }
  else
  {
    switch (type) {
    case REAL_RESULT:
      float8get(real_val, val);
      it= new Item_float(real_val, 0);
      val= (char*) &real_val;		// Pointer to value in native format
      val_len= 8;
      break;
    case INT_RESULT:
      int_val= (longlong) uint8korr(val);
      it= new Item_int(int_val);
      val= (char*) &int_val;		// Pointer to value in native format
      val_len= 8;
      break;
    case DECIMAL_RESULT:
    {
      Item_decimal *dec= new Item_decimal((uchar*) val+2, val[0], val[1]);
      it= dec;
      val= (char *)dec->val_decimal(NULL);
      val_len= sizeof(my_decimal);
      break;
    }
    case STRING_RESULT:
      it= new Item_string(val, val_len, charset);
      break;
    case ROW_RESULT:
    default:
      DBUG_ASSERT(1);
      return 0;
    }
  }
  Item_func_set_user_var *e=
    new Item_func_set_user_var(Name_string(name, name_len, false), it, false);
  /*
    Item_func_set_user_var can't substitute something else on its place =>
    0 can be passed as last argument (reference on item)

    Fix_fields() can fail, in which case a call of update_hash() might
    crash the server, so if fix fields fails, we just return with an
    error.
  */
  if (e->fix_fields(thd, 0))
    return 1;

  /*
    A variable can just be considered as a table with
    a single record and with a single column. Thus, like
    a column value, it could always have IMPLICIT derivation.
   */
  e->update_hash(val, val_len, type, charset, DERIVATION_IMPLICIT,
                 (flags & User_var_log_event::UNSIGNED_F));
  if (!is_deferred())
    free_root(thd->mem_root, 0);

  return 0;
}

int User_var_log_event::do_update_pos(Relay_log_info *rli)
{
  rli->inc_event_relay_log_pos();
  return 0;
}

Log_event::enum_skip_reason
User_var_log_event::do_shall_skip(Relay_log_info *rli)
{
  /*
    It is a common error to set the slave skip counter to 1 instead
    of 2 when recovering from an insert which used a auto increment,
    rand, or user var.  Therefore, if the slave skip counter is 1, we
    just say that this event should be skipped by ignoring it, meaning
    that we do not change the value of the slave skip counter since it
    will be decreased by the following insert event.
  */
  return continue_group(rli);
}
#endif /* !MYSQL_CLIENT */


/**************************************************************************
  Unknown_log_event methods
**************************************************************************/

#ifdef HAVE_REPLICATION
#ifdef MYSQL_CLIENT
void Unknown_log_event::print(FILE* file_arg, PRINT_EVENT_INFO* print_event_info)
{
  if (print_event_info->short_form)
    return;
  print_header(&print_event_info->head_cache, print_event_info, FALSE);
  my_b_printf(&print_event_info->head_cache, "\n# %s", "Unknown event\n");
}
#endif  

/**************************************************************************
	Stop_log_event methods
**************************************************************************/

/*
  Stop_log_event::print()
*/

#ifdef MYSQL_CLIENT
void Stop_log_event::print(FILE* file, PRINT_EVENT_INFO* print_event_info)
{
  if (print_event_info->short_form)
    return;

  print_header(&print_event_info->head_cache, print_event_info, FALSE);
  my_b_printf(&print_event_info->head_cache, "\tStop\n");
}
#endif /* MYSQL_CLIENT */


#ifndef MYSQL_CLIENT
/*
  The master stopped.  We used to clean up all temporary tables but
  this is useless as, as the master has shut down properly, it has
  written all DROP TEMPORARY TABLE (prepared statements' deletion is
  TODO only when we binlog prep stmts).  We used to clean up
  slave_load_tmpdir, but this is useless as it has been cleared at the
  end of LOAD DATA INFILE.  So we have nothing to do here.  The place
  were we must do this cleaning is in
  Start_log_event_v3::do_apply_event(), not here. Because if we come
  here, the master was sane.

  This must only be called from the Slave SQL thread, since it calls
  flush_relay_log_info().
*/
int Stop_log_event::do_update_pos(Relay_log_info *rli)
{
  int error_inc= 0;
  int error_flush= 0;
  /*
    We do not want to update master_log pos because we get a rotate event
    before stop, so by now group_master_log_name is set to the next log.
    If we updated it, we will have incorrect master coordinates and this
    could give false triggers in MASTER_POS_WAIT() that we have reached
    the target position when in fact we have not.
    The group position is always unchanged in MTS mode because the event
    is never executed so can't be scheduled to a Worker.
  */
  if ((thd->variables.option_bits & OPTION_BEGIN) || rli->is_parallel_exec())
    rli->inc_event_relay_log_pos();
  else
  {
    error_inc= rli->inc_group_relay_log_pos(0, true/*need_data_lock=true*/);
    error_flush= rli->flush_info(TRUE);
  }
  return (error_inc || error_flush);
}

#endif /* !MYSQL_CLIENT */
#endif /* HAVE_REPLICATION */


/**************************************************************************
	Create_file_log_event methods
**************************************************************************/

/*
  Create_file_log_event ctor
*/

#ifndef MYSQL_CLIENT
Create_file_log_event::
Create_file_log_event(THD* thd_arg, sql_exchange* ex,
		      const char* db_arg, const char* table_name_arg,
                      List<Item>& fields_arg,
                      bool is_concurrent_arg,
                      enum enum_duplicates handle_dup,
                      bool ignore,
		      uchar* block_arg, uint block_len_arg, bool using_trans)
  :Load_log_event(thd_arg, ex, db_arg, table_name_arg, fields_arg,
                  is_concurrent_arg,
                  handle_dup, ignore, using_trans),
   fake_base(0), block(block_arg), event_buf(0), block_len(block_len_arg),
   file_id(thd_arg->file_id = mysql_bin_log.next_file_id())
{
  DBUG_ENTER("Create_file_log_event");
  sql_ex.force_new_format();
  DBUG_VOID_RETURN;
}


/*
  Create_file_log_event::write_data_body()
*/

bool Create_file_log_event::write_data_body(IO_CACHE* file)
{
  bool res;
  if ((res= Load_log_event::write_data_body(file)) || fake_base)
    return res;
  return (my_b_safe_write(file, (uchar*) "", 1) ||
          my_b_safe_write(file, (uchar*) block, block_len));
}


/*
  Create_file_log_event::write_data_header()
*/

bool Create_file_log_event::write_data_header(IO_CACHE* file)
{
  bool res;
  uchar buf[CREATE_FILE_HEADER_LEN];
  if ((res= Load_log_event::write_data_header(file)) || fake_base)
    return res;
  int4store(buf + CF_FILE_ID_OFFSET, file_id);
  return my_b_safe_write(file, buf, CREATE_FILE_HEADER_LEN) != 0;
}


/*
  Create_file_log_event::write_base()
*/

bool Create_file_log_event::write_base(IO_CACHE* file)
{
  bool res;
  fake_base= 1;                                 // pretend we are Load event
  res= write(file);
  fake_base= 0;
  return res;
}

#endif /* !MYSQL_CLIENT */

/*
  Create_file_log_event ctor
*/

Create_file_log_event::Create_file_log_event(const char* buf, uint len,
                                             const Format_description_log_event* description_event)
  :Load_log_event(buf,0,description_event),fake_base(0),block(0),inited_from_old(0)
{
  DBUG_ENTER("Create_file_log_event::Create_file_log_event(char*,...)");
  uint block_offset;
  uint header_len= description_event->common_header_len;
  uint8 load_header_len= description_event->post_header_len[LOAD_EVENT-1];
  uint8 create_file_header_len= description_event->post_header_len[CREATE_FILE_EVENT-1];
  if (!(event_buf= (char*) my_memdup(buf, len, MYF(MY_WME))) ||
      copy_log_event(event_buf,len,
                     ((buf[EVENT_TYPE_OFFSET] == LOAD_EVENT) ?
                      load_header_len + header_len :
                      (fake_base ? (header_len+load_header_len) :
                       (header_len+load_header_len) +
                       create_file_header_len)),
                     description_event))
    DBUG_VOID_RETURN;
  if (description_event->binlog_version!=1)
  {
    file_id= uint4korr(buf + 
                       header_len +
		       load_header_len + CF_FILE_ID_OFFSET);
    /*
      Note that it's ok to use get_data_size() below, because it is computed
      with values we have already read from this event (because we called
      copy_log_event()); we are not using slave's format info to decode
      master's format, we are really using master's format info.
      Anyway, both formats should be identical (except the common_header_len)
      as these Load events are not changed between 4.0 and 5.0 (as logging of
      LOAD DATA INFILE does not use Load_log_event in 5.0).

      The + 1 is for \0 terminating fname  
    */
    block_offset= (description_event->common_header_len +
                   Load_log_event::get_data_size() +
                   create_file_header_len + 1);
    if (len < block_offset)
      DBUG_VOID_RETURN;
    block = (uchar*)buf + block_offset;
    block_len = len - block_offset;
  }
  else
  {
    sql_ex.force_new_format();
    inited_from_old = 1;
  }
  DBUG_VOID_RETURN;
}


/*
  Create_file_log_event::print()
*/

#ifdef MYSQL_CLIENT
void Create_file_log_event::print(FILE* file, PRINT_EVENT_INFO* print_event_info,
				  bool enable_local)
{
  if (print_event_info->short_form)
  {
    if (enable_local && check_fname_outside_temp_buf())
      Load_log_event::print(file, print_event_info);
    return;
  }

  if (enable_local)
  {
    Load_log_event::print(file, print_event_info,
			  !check_fname_outside_temp_buf());
    /**
      reduce the size of io cache so that the write function is called
      for every call to my_b_printf().
     */
    DBUG_EXECUTE_IF ("simulate_create_event_write_error",
                     {(&print_event_info->head_cache)->write_pos=
                     (&print_event_info->head_cache)->write_end;
                     DBUG_SET("+d,simulate_file_write_error");});
    /* 
       That one is for "file_id: etc" below: in mysqlbinlog we want the #, in
       SHOW BINLOG EVENTS we don't.
    */
    my_b_printf(&print_event_info->head_cache, "#");
  }

  my_b_printf(&print_event_info->head_cache,
              " file_id: %d  block_len: %d\n", file_id, block_len);
}


void Create_file_log_event::print(FILE* file, PRINT_EVENT_INFO* print_event_info)
{
  print(file, print_event_info, 0);
}
#endif /* MYSQL_CLIENT */


/*
  Create_file_log_event::pack_info()
*/

#if defined(HAVE_REPLICATION) && !defined(MYSQL_CLIENT)
int Create_file_log_event::pack_info(Protocol *protocol)
{
  char buf[NAME_LEN*2 + 30 + 21*2], *pos;
  pos= strmov(buf, "db=");
  memcpy(pos, db, db_len);
  pos= strmov(pos + db_len, ";table=");
  memcpy(pos, table_name, table_name_len);
  pos= strmov(pos + table_name_len, ";file_id=");
  pos= int10_to_str((long) file_id, pos, 10);
  pos= strmov(pos, ";block_len=");
  pos= int10_to_str((long) block_len, pos, 10);
  protocol->store(buf, (uint) (pos-buf), &my_charset_bin);
  return 0;
}
#endif /* defined(HAVE_REPLICATION) && !defined(MYSQL_CLIENT) */


/**
  Create_file_log_event::do_apply_event()
  Constructor for Create_file_log_event to intantiate an event
  from the relay log on the slave.

  @retval
    0           Success
  @retval
    1           Failure
*/

#if defined(HAVE_REPLICATION) && !defined(MYSQL_CLIENT)
int Create_file_log_event::do_apply_event(Relay_log_info const *rli)
{
  char fname_buf[FN_REFLEN+TEMP_FILE_MAX_LEN];
  char *ext;
  int fd = -1;
  IO_CACHE file;
  int error = 1;

  lex_start(thd);
  mysql_reset_thd_for_next_command(thd);
  THD_STAGE_INFO(thd, stage_making_temp_file_create_before_load_data);
  memset(&file, 0, sizeof(file));
  ext= slave_load_file_stem(fname_buf, file_id, server_id, ".info");
  /* old copy may exist already */
  mysql_file_delete(key_file_log_event_info, fname_buf, MYF(0));
  /**
    To simulate file creation failure, convert the file name to a
    directory by appending a "/" to the file name.
   */
  DBUG_EXECUTE_IF("simulate_file_create_error_create_log_event",
                  {
                  strcat(fname_buf,"/");
                  });
  if ((fd= mysql_file_create(key_file_log_event_info,
                             fname_buf, CREATE_MODE,
                             O_WRONLY | O_BINARY | O_EXCL | O_NOFOLLOW,
                             MYF(MY_WME))) < 0 ||
      init_io_cache(&file, fd, IO_SIZE, WRITE_CACHE, (my_off_t)0, 0,
		    MYF(MY_WME|MY_NABP)))
  {
    rli->report(ERROR_LEVEL, thd->get_stmt_da()->sql_errno(),
                "Error in Create_file event: could not open file '%s'",
                fname_buf);
    goto err;
  }
  
  // a trick to avoid allocating another buffer
  fname= fname_buf;
  fname_len= (uint) (strmov(ext, ".data") - fname);
  if (write_base(&file))
  {
    strmov(ext, ".info"); // to have it right in the error message
    rli->report(ERROR_LEVEL, my_errno,
                "Error in Create_file event: could not write to file '%s'",
                fname_buf);
    goto err;
  }
  end_io_cache(&file);
  mysql_file_close(fd, MYF(0));
  
  // fname_buf now already has .data, not .info, because we did our trick
  /* old copy may exist already */
  mysql_file_delete(key_file_log_event_data, fname_buf, MYF(0));
  if ((fd= mysql_file_create(key_file_log_event_data,
                             fname_buf, CREATE_MODE,
                             O_WRONLY | O_BINARY | O_EXCL | O_NOFOLLOW,
                             MYF(MY_WME))) < 0)
  {
    rli->report(ERROR_LEVEL, my_errno,
                "Error in Create_file event: could not open file '%s'",
                fname_buf);
    goto err;
  }
  /**
    To simulate file write failure,close the file before the write operation.
    Write will fail with an error reporting file is UNOPENED. 
   */
  DBUG_EXECUTE_IF("simulate_file_write_error_create_log_event",
                  {
                  mysql_file_close(fd, MYF(0));
                  });
  if (mysql_file_write(fd, (uchar*) block, block_len, MYF(MY_WME+MY_NABP)))
  {
    rli->report(ERROR_LEVEL, thd->get_stmt_da()->sql_errno(),
                "Error in Create_file event: write to '%s' failed",
                fname_buf);
    goto err;
  }
  error=0;					// Everything is ok

err:
  if (error)
    end_io_cache(&file);
  if (fd >= 0)
    mysql_file_close(fd, MYF(0));
  return error != 0;
}
#endif /* defined(HAVE_REPLICATION) && !defined(MYSQL_CLIENT) */


/**************************************************************************
	Append_block_log_event methods
**************************************************************************/

/*
  Append_block_log_event ctor
*/

#ifndef MYSQL_CLIENT  
Append_block_log_event::Append_block_log_event(THD *thd_arg,
                                               const char *db_arg,
					       uchar *block_arg,
					       uint block_len_arg,
					       bool using_trans)
  :Log_event(thd_arg, 0,
             using_trans ? Log_event::EVENT_TRANSACTIONAL_CACHE :
                           Log_event::EVENT_STMT_CACHE,
             Log_event::EVENT_NORMAL_LOGGING),
   block(block_arg),
   block_len(block_len_arg), file_id(thd_arg->file_id), db(db_arg)
{
}
#endif


/*
  Append_block_log_event ctor
*/

Append_block_log_event::Append_block_log_event(const char* buf, uint len,
                                               const Format_description_log_event* description_event)
  :Log_event(buf, description_event),block(0)
{
  DBUG_ENTER("Append_block_log_event::Append_block_log_event(char*,...)");
  uint8 common_header_len= description_event->common_header_len; 
  uint8 append_block_header_len=
    description_event->post_header_len[APPEND_BLOCK_EVENT-1];
  uint total_header_len= common_header_len+append_block_header_len;
  if (len < total_header_len)
    DBUG_VOID_RETURN;
  file_id= uint4korr(buf + common_header_len + AB_FILE_ID_OFFSET);
  block= (uchar*)buf + total_header_len;
  block_len= len - total_header_len;
  DBUG_VOID_RETURN;
}


/*
  Append_block_log_event::write()
*/

#ifndef MYSQL_CLIENT
bool Append_block_log_event::write(IO_CACHE* file)
{
  uchar buf[APPEND_BLOCK_HEADER_LEN];
  int4store(buf + AB_FILE_ID_OFFSET, file_id);
  return (write_header(file, APPEND_BLOCK_HEADER_LEN + block_len) ||
          wrapper_my_b_safe_write(file, buf, APPEND_BLOCK_HEADER_LEN) ||
	  wrapper_my_b_safe_write(file, (uchar*) block, block_len) ||
	  write_footer(file));
}
#endif


/*
  Append_block_log_event::print()
*/

#ifdef MYSQL_CLIENT  
void Append_block_log_event::print(FILE* file,
				   PRINT_EVENT_INFO* print_event_info)
{
  if (print_event_info->short_form)
    return;
  print_header(&print_event_info->head_cache, print_event_info, FALSE);
  my_b_printf(&print_event_info->head_cache,
              "\n#%s: file_id: %d  block_len: %d\n",
              get_type_str(), file_id, block_len);
}
#endif /* MYSQL_CLIENT */


/*
  Append_block_log_event::pack_info()
*/

#if defined(HAVE_REPLICATION) && !defined(MYSQL_CLIENT)
int Append_block_log_event::pack_info(Protocol *protocol)
{
  char buf[256];
  size_t length;
  length= my_snprintf(buf, sizeof(buf), ";file_id=%u;block_len=%u",
                      file_id, block_len);
  protocol->store(buf, length, &my_charset_bin);
  return 0;
}


/*
  Append_block_log_event::get_create_or_append()
*/

int Append_block_log_event::get_create_or_append() const
{
  return 0; /* append to the file, fail if not exists */
}

/*
  Append_block_log_event::do_apply_event()
*/

int Append_block_log_event::do_apply_event(Relay_log_info const *rli)
{
  char fname[FN_REFLEN+TEMP_FILE_MAX_LEN];
  int fd;
  int error = 1;
  DBUG_ENTER("Append_block_log_event::do_apply_event");

  THD_STAGE_INFO(thd, stage_making_temp_file_append_before_load_data);
  slave_load_file_stem(fname, file_id, server_id, ".data");
  if (get_create_or_append())
  {
    /*
      Usually lex_start() is called by mysql_parse(), but we need it here
      as the present method does not call mysql_parse().
    */
    lex_start(thd);
    mysql_reset_thd_for_next_command(thd);
    /* old copy may exist already */
    mysql_file_delete(key_file_log_event_data, fname, MYF(0));
    if ((fd= mysql_file_create(key_file_log_event_data,
                               fname, CREATE_MODE,
                               O_WRONLY | O_BINARY | O_EXCL | O_NOFOLLOW,
                               MYF(MY_WME))) < 0)
    {
      rli->report(ERROR_LEVEL, my_errno,
                  "Error in %s event: could not create file '%s'",
                  get_type_str(), fname);
      goto err;
    }
  }
  else if ((fd= mysql_file_open(key_file_log_event_data,
                                fname,
                                O_WRONLY | O_APPEND | O_BINARY | O_NOFOLLOW,
                                MYF(MY_WME))) < 0)
  {
    rli->report(ERROR_LEVEL, my_errno,
                "Error in %s event: could not open file '%s'",
                get_type_str(), fname);
    goto err;
  }

  DBUG_EXECUTE_IF("remove_slave_load_file_before_write",
                  {
                    my_delete_allow_opened(fname, MYF(0));
                  });

  if (mysql_file_write(fd, (uchar*) block, block_len, MYF(MY_WME+MY_NABP)))
  {
    rli->report(ERROR_LEVEL, my_errno,
                "Error in %s event: write to '%s' failed",
                get_type_str(), fname);
    goto err;
  }
  error=0;

err:
  if (fd >= 0)
    mysql_file_close(fd, MYF(0));
  DBUG_RETURN(error);
}
#endif


/**************************************************************************
	Delete_file_log_event methods
**************************************************************************/

/*
  Delete_file_log_event ctor
*/

#ifndef MYSQL_CLIENT
Delete_file_log_event::Delete_file_log_event(THD *thd_arg, const char* db_arg,
					     bool using_trans)
  :Log_event(thd_arg, 0, 
             using_trans ? Log_event::EVENT_TRANSACTIONAL_CACHE :
                           Log_event::EVENT_STMT_CACHE,
             Log_event::EVENT_NORMAL_LOGGING),
  file_id(thd_arg->file_id), db(db_arg)
{
}
#endif

/*
  Delete_file_log_event ctor
*/

Delete_file_log_event::Delete_file_log_event(const char* buf, uint len,
                                             const Format_description_log_event* description_event)
  :Log_event(buf, description_event),file_id(0)
{
  uint8 common_header_len= description_event->common_header_len;
  uint8 delete_file_header_len= description_event->post_header_len[DELETE_FILE_EVENT-1];
  if (len < (uint)(common_header_len + delete_file_header_len))
    return;
  file_id= uint4korr(buf + common_header_len + DF_FILE_ID_OFFSET);
}


/*
  Delete_file_log_event::write()
*/

#ifndef MYSQL_CLIENT
bool Delete_file_log_event::write(IO_CACHE* file)
{
 uchar buf[DELETE_FILE_HEADER_LEN];
 int4store(buf + DF_FILE_ID_OFFSET, file_id);
 return (write_header(file, sizeof(buf)) ||
         wrapper_my_b_safe_write(file, buf, sizeof(buf)) ||
	 write_footer(file));
}
#endif


/*
  Delete_file_log_event::print()
*/

#ifdef MYSQL_CLIENT  
void Delete_file_log_event::print(FILE* file,
				  PRINT_EVENT_INFO* print_event_info)
{
  if (print_event_info->short_form)
    return;
  print_header(&print_event_info->head_cache, print_event_info, FALSE);
  my_b_printf(&print_event_info->head_cache,
              "\n#Delete_file: file_id=%u\n", file_id);
}
#endif /* MYSQL_CLIENT */

/*
  Delete_file_log_event::pack_info()
*/

#if defined(HAVE_REPLICATION) && !defined(MYSQL_CLIENT)
int Delete_file_log_event::pack_info(Protocol *protocol)
{
  char buf[64];
  size_t length;
  length= my_snprintf(buf, sizeof(buf), ";file_id=%u", (uint) file_id);
  protocol->store(buf, length, &my_charset_bin);
  return 0;
}
#endif

/*
  Delete_file_log_event::do_apply_event()
*/

#if defined(HAVE_REPLICATION) && !defined(MYSQL_CLIENT)
int Delete_file_log_event::do_apply_event(Relay_log_info const *rli)
{
  char fname[FN_REFLEN+TEMP_FILE_MAX_LEN];
  lex_start(thd);
  mysql_reset_thd_for_next_command(thd);
  char *ext= slave_load_file_stem(fname, file_id, server_id, ".data");
  mysql_file_delete(key_file_log_event_data, fname, MYF(MY_WME));
  strmov(ext, ".info");
  mysql_file_delete(key_file_log_event_info, fname, MYF(MY_WME));
  return 0;
}
#endif /* defined(HAVE_REPLICATION) && !defined(MYSQL_CLIENT) */


/**************************************************************************
	Execute_load_log_event methods
**************************************************************************/

/*
  Execute_load_log_event ctor
*/

#ifndef MYSQL_CLIENT  
Execute_load_log_event::Execute_load_log_event(THD *thd_arg,
                                               const char* db_arg,
					       bool using_trans)
  :Log_event(thd_arg, 0,
             using_trans ? Log_event::EVENT_TRANSACTIONAL_CACHE :
                           Log_event::EVENT_STMT_CACHE,
             Log_event::EVENT_NORMAL_LOGGING),
  file_id(thd_arg->file_id), db(db_arg)
{
}
#endif
  

/*
  Execute_load_log_event ctor
*/

Execute_load_log_event::Execute_load_log_event(const char* buf, uint len,
                                               const Format_description_log_event* description_event)
  :Log_event(buf, description_event), file_id(0)
{
  uint8 common_header_len= description_event->common_header_len;
  uint8 exec_load_header_len= description_event->post_header_len[EXEC_LOAD_EVENT-1];
  if (len < (uint)(common_header_len+exec_load_header_len))
    return;
  file_id= uint4korr(buf + common_header_len + EL_FILE_ID_OFFSET);
}


/*
  Execute_load_log_event::write()
*/

#ifndef MYSQL_CLIENT
bool Execute_load_log_event::write(IO_CACHE* file)
{
  uchar buf[EXEC_LOAD_HEADER_LEN];
  int4store(buf + EL_FILE_ID_OFFSET, file_id);
  return (write_header(file, sizeof(buf)) || 
          wrapper_my_b_safe_write(file, buf, sizeof(buf)) ||
	  write_footer(file));
}
#endif


/*
  Execute_load_log_event::print()
*/

#ifdef MYSQL_CLIENT  
void Execute_load_log_event::print(FILE* file,
				   PRINT_EVENT_INFO* print_event_info)
{
  if (print_event_info->short_form)
    return;
  print_header(&print_event_info->head_cache, print_event_info, FALSE);
  my_b_printf(&print_event_info->head_cache, "\n#Exec_load: file_id=%d\n",
              file_id);
}
#endif

/*
  Execute_load_log_event::pack_info()
*/

#if defined(HAVE_REPLICATION) && !defined(MYSQL_CLIENT)
int Execute_load_log_event::pack_info(Protocol *protocol)
{
  char buf[64];
  size_t length;
  length= my_snprintf(buf, sizeof(buf), ";file_id=%u", (uint) file_id);
  protocol->store(buf, length, &my_charset_bin);
  return 0;
}


/*
  Execute_load_log_event::do_apply_event()
*/

int Execute_load_log_event::do_apply_event(Relay_log_info const *rli)
{
  char fname[FN_REFLEN+TEMP_FILE_MAX_LEN];
  char *ext;
  int fd;
  int error= 1;
  IO_CACHE file;
  Load_log_event *lev= 0;

  lex_start(thd);
  mysql_reset_thd_for_next_command(thd);
  ext= slave_load_file_stem(fname, file_id, server_id, ".info");
  /**
    To simulate file open failure, convert the file name to a
    directory by appending a "/" to the file name. File open
    will fail with an error reporting it is not a directory.
   */
  DBUG_EXECUTE_IF("simulate_file_open_error_exec_event",
                  {
                  strcat(fname,"/");
                  });
  if ((fd= mysql_file_open(key_file_log_event_info,
                           fname, O_RDONLY | O_BINARY | O_NOFOLLOW,
                           MYF(MY_WME))) < 0 ||
      init_io_cache(&file, fd, IO_SIZE, READ_CACHE, (my_off_t)0, 0,
		    MYF(MY_WME|MY_NABP)))
  {
    rli->report(ERROR_LEVEL, thd->get_stmt_da()->sql_errno(),
                "Error in Exec_load event: could not open file '%s'",
                fname);
    goto err;
  }
  if (!(lev= (Load_log_event*)
        Log_event::read_log_event(&file,
                                  (mysql_mutex_t*) 0,
                                  rli->get_rli_description_event(),
                                  opt_slave_sql_verify_checksum)) ||
      lev->get_type_code() != NEW_LOAD_EVENT)
  {
    rli->report(ERROR_LEVEL, 0, "Error in Exec_load event: "
                    "file '%s' appears corrupted", fname);
    goto err;
  }
  lev->thd = thd;
  /*
    lev->do_apply_event should use rli only for errors i.e. should
    not advance rli's position.

    lev->do_apply_event is the place where the table is loaded (it
    calls mysql_load()).
  */
  const_cast<Relay_log_info*>(rli)->set_future_group_master_log_pos(log_pos);
  if (lev->do_apply_event(0,rli,1)) 
  {
    /*
      We want to indicate the name of the file that could not be loaded
      (SQL_LOADxxx).
      But as we are here we are sure the error is in rli->last_slave_error and
      rli->last_slave_errno (example of error: duplicate entry for key), so we
      don't want to overwrite it with the filename.
      What we want instead is add the filename to the current error message.
    */
    char *tmp= my_strdup(rli->last_error().message, MYF(MY_WME));
    if (tmp)
    {
      rli->report(ERROR_LEVEL, rli->last_error().number,
                  "%s. Failed executing load from '%s'", tmp, fname);
      my_free(tmp);
    }
    goto err;
  }
  /*
    We have an open file descriptor to the .info file; we need to close it
    or Windows will refuse to delete the file in mysql_file_delete().
  */
  if (fd >= 0)
  {
    mysql_file_close(fd, MYF(0));
    end_io_cache(&file);
    fd= -1;
  }
  mysql_file_delete(key_file_log_event_info, fname, MYF(MY_WME));
  memcpy(ext, ".data", 6);
  mysql_file_delete(key_file_log_event_data, fname, MYF(MY_WME));
  error = 0;

err:
  delete lev;
  if (fd >= 0)
  {
    mysql_file_close(fd, MYF(0));
    end_io_cache(&file);
  }
  return error;
}

#endif /* defined(HAVE_REPLICATION) && !defined(MYSQL_CLIENT) */


/**************************************************************************
	Begin_load_query_log_event methods
**************************************************************************/

#ifndef MYSQL_CLIENT
Begin_load_query_log_event::
Begin_load_query_log_event(THD* thd_arg, const char* db_arg, uchar* block_arg,
                           uint block_len_arg, bool using_trans)
  :Append_block_log_event(thd_arg, db_arg, block_arg, block_len_arg,
                          using_trans)
{
   file_id= thd_arg->file_id= mysql_bin_log.next_file_id();
}
#endif


Begin_load_query_log_event::
Begin_load_query_log_event(const char* buf, uint len,
                           const Format_description_log_event* desc_event)
  :Append_block_log_event(buf, len, desc_event)
{
}


#if defined( HAVE_REPLICATION) && !defined(MYSQL_CLIENT)
int Begin_load_query_log_event::get_create_or_append() const
{
  return 1; /* create the file */
}
#endif /* defined( HAVE_REPLICATION) && !defined(MYSQL_CLIENT) */


#if !defined(MYSQL_CLIENT) && defined(HAVE_REPLICATION)
Log_event::enum_skip_reason
Begin_load_query_log_event::do_shall_skip(Relay_log_info *rli)
{
  /*
    If the slave skip counter is 1, then we should not start executing
    on the next event.
  */
  return continue_group(rli);
}
#endif


/**************************************************************************
	Execute_load_query_log_event methods
**************************************************************************/


#ifndef MYSQL_CLIENT
Execute_load_query_log_event::
Execute_load_query_log_event(THD *thd_arg, const char* query_arg,
                             ulong query_length_arg, uint fn_pos_start_arg,
                             uint fn_pos_end_arg,
                             enum_load_dup_handling dup_handling_arg,
                             bool using_trans, bool immediate, bool suppress_use,
                             int errcode):
  Query_log_event(thd_arg, query_arg, query_length_arg, using_trans, immediate,
                  suppress_use, errcode),
  file_id(thd_arg->file_id), fn_pos_start(fn_pos_start_arg),
  fn_pos_end(fn_pos_end_arg), dup_handling(dup_handling_arg)
{
}
#endif /* !MYSQL_CLIENT */


Execute_load_query_log_event::
Execute_load_query_log_event(const char* buf, uint event_len,
                             const Format_description_log_event* desc_event):
  Query_log_event(buf, event_len, desc_event, EXECUTE_LOAD_QUERY_EVENT),
  file_id(0), fn_pos_start(0), fn_pos_end(0)
{
  if (!Query_log_event::is_valid())
    return;

  buf+= desc_event->common_header_len;

  fn_pos_start= uint4korr(buf + ELQ_FN_POS_START_OFFSET);
  fn_pos_end= uint4korr(buf + ELQ_FN_POS_END_OFFSET);
  dup_handling= (enum_load_dup_handling)(*(buf + ELQ_DUP_HANDLING_OFFSET));

  if (fn_pos_start > q_len || fn_pos_end > q_len ||
      dup_handling > LOAD_DUP_REPLACE)
    return;

  file_id= uint4korr(buf + ELQ_FILE_ID_OFFSET);
}


ulong Execute_load_query_log_event::get_post_header_size_for_derived()
{
  return EXECUTE_LOAD_QUERY_EXTRA_HEADER_LEN;
}


#ifndef MYSQL_CLIENT
bool
Execute_load_query_log_event::write_post_header_for_derived(IO_CACHE* file)
{
  uchar buf[EXECUTE_LOAD_QUERY_EXTRA_HEADER_LEN];
  int4store(buf, file_id);
  int4store(buf + 4, fn_pos_start);
  int4store(buf + 4 + 4, fn_pos_end);
  *(buf + 4 + 4 + 4)= (uchar) dup_handling;
  return wrapper_my_b_safe_write(file, buf, EXECUTE_LOAD_QUERY_EXTRA_HEADER_LEN);
}
#endif


#ifdef MYSQL_CLIENT
void Execute_load_query_log_event::print(FILE* file,
                                         PRINT_EVENT_INFO* print_event_info)
{
  print(file, print_event_info, 0);
}

/**
  Prints the query as LOAD DATA LOCAL and with rewritten filename.
*/
void Execute_load_query_log_event::print(FILE* file,
                                         PRINT_EVENT_INFO* print_event_info,
                                         const char *local_fname)
{
  IO_CACHE *const head= &print_event_info->head_cache;

  print_query_header(head, print_event_info);
  /**
    reduce the size of io cache so that the write function is called
    for every call to my_b_printf().
   */
  DBUG_EXECUTE_IF ("simulate_execute_event_write_error",
                   {head->write_pos= head->write_end;
                   DBUG_SET("+d,simulate_file_write_error");});

  if (local_fname)
  {
    my_b_write(head, (uchar*) query, fn_pos_start);
    my_b_printf(head, " LOCAL INFILE \'");
    my_b_printf(head, "%s", local_fname);
    my_b_printf(head, "\'");
    if (dup_handling == LOAD_DUP_REPLACE)
      my_b_printf(head, " REPLACE");
    my_b_printf(head, " INTO");
    my_b_write(head, (uchar*) query + fn_pos_end, q_len-fn_pos_end);
    my_b_printf(head, "\n%s\n", print_event_info->delimiter);
  }
  else
  {
    my_b_write(head, (uchar*) query, q_len);
    my_b_printf(head, "\n%s\n", print_event_info->delimiter);
  }

  if (!print_event_info->short_form)
    my_b_printf(head, "# file_id: %d \n", file_id);
}
#endif


#if defined(HAVE_REPLICATION) && !defined(MYSQL_CLIENT)
int Execute_load_query_log_event::pack_info(Protocol *protocol)
{
  char *buf, *pos;
  if (!(buf= (char*) my_malloc(9 + (db_len * 2) + 2 + q_len + 10 + 21,
                               MYF(MY_WME))))
    return 1;
  pos= buf;
  if (db && db_len)
  {
    /*
      Statically allocates room to store '\0' and an identifier
      that may have NAME_LEN * 2 due to quoting and there are
      two quoting characters that wrap them.
    */
    char quoted_db[1 + NAME_LEN * 2 + 2];// quoted length of the identifier
    size_t size= 0;
    size= my_strmov_quoted_identifier(this->thd, quoted_db, db, 0);
    pos= strmov(buf, "use ");
    memcpy(pos, quoted_db, size);
    pos= strmov(pos + size, "; ");
  }
  if (query && q_len)
  {
    memcpy(pos, query, q_len);
    pos+= q_len;
  }
  pos= strmov(pos, " ;file_id=");
  pos= int10_to_str((long) file_id, pos, 10);
  protocol->store(buf, pos-buf, &my_charset_bin);
  my_free(buf);
  return 0;
}


int
Execute_load_query_log_event::do_apply_event(Relay_log_info const *rli)
{
  char *p;
  char *buf;
  char *fname;
  char *fname_end;
  int error;

  buf= (char*) my_malloc(q_len + 1 - (fn_pos_end - fn_pos_start) +
                         (FN_REFLEN + TEMP_FILE_MAX_LEN) + 10 + 8 + 5, MYF(MY_WME));

  DBUG_EXECUTE_IF("LOAD_DATA_INFILE_has_fatal_error", my_free(buf); buf= NULL;);

  /* Replace filename and LOCAL keyword in query before executing it */
  if (buf == NULL)
  {
    rli->report(ERROR_LEVEL, ER_SLAVE_FATAL_ERROR,
                ER(ER_SLAVE_FATAL_ERROR), "Not enough memory");
    return 1;
  }

  p= buf;
  memcpy(p, query, fn_pos_start);
  p+= fn_pos_start;
  fname= (p= strmake(p, STRING_WITH_LEN(" INFILE \'")));
  p= slave_load_file_stem(p, file_id, server_id, ".data");
  fname_end= p= strend(p);                      // Safer than p=p+5
  *(p++)='\'';
  switch (dup_handling) {
  case LOAD_DUP_IGNORE:
    p= strmake(p, STRING_WITH_LEN(" IGNORE"));
    break;
  case LOAD_DUP_REPLACE:
    p= strmake(p, STRING_WITH_LEN(" REPLACE"));
    break;
  default:
    /* Ordinary load data */
    break;
  }
  p= strmake(p, STRING_WITH_LEN(" INTO "));
  p= strmake(p, query+fn_pos_end, q_len-fn_pos_end);

  error= Query_log_event::do_apply_event(rli, buf, p-buf);

  /* Forging file name for deletion in same buffer */
  *fname_end= 0;

  /*
    If there was an error the slave is going to stop, leave the
    file so that we can re-execute this event at START SLAVE.
  */
  if (!error)
    mysql_file_delete(key_file_log_event_data, fname, MYF(MY_WME));

  my_free(buf);
  return error;
}
#endif


/**************************************************************************
	sql_ex_info methods
**************************************************************************/

/*
  sql_ex_info::write_data()
*/

bool sql_ex_info::write_data(IO_CACHE* file)
{
  if (new_format())
  {
    return (write_str_at_most_255_bytes(file, field_term, (uint) field_term_len) ||
	    write_str_at_most_255_bytes(file, enclosed,   (uint) enclosed_len) ||
	    write_str_at_most_255_bytes(file, line_term,  (uint) line_term_len) ||
	    write_str_at_most_255_bytes(file, line_start, (uint) line_start_len) ||
	    write_str_at_most_255_bytes(file, escaped,    (uint) escaped_len) ||
	    my_b_safe_write(file,(uchar*) &opt_flags,1));
  }
  else
  {
    /**
      @todo This is sensitive to field padding. We should write a
      char[7], not an old_sql_ex. /sven
    */
    old_sql_ex old_ex;
    old_ex.field_term= *field_term;
    old_ex.enclosed=   *enclosed;
    old_ex.line_term=  *line_term;
    old_ex.line_start= *line_start;
    old_ex.escaped=    *escaped;
    old_ex.opt_flags=  opt_flags;
    old_ex.empty_flags=empty_flags;
    return my_b_safe_write(file, (uchar*) &old_ex, sizeof(old_ex)) != 0;
  }
}


/*
  sql_ex_info::init()
*/

const char *sql_ex_info::init(const char *buf, const char *buf_end,
                              bool use_new_format)
{
  cached_new_format = use_new_format;
  if (use_new_format)
  {
    empty_flags=0;
    /*
      The code below assumes that buf will not disappear from
      under our feet during the lifetime of the event. This assumption
      holds true in the slave thread if the log is in new format, but is not
      the case when we have old format because we will be reusing net buffer
      to read the actual file before we write out the Create_file event.
    */
    if (read_str_at_most_255_bytes(&buf, buf_end, &field_term, &field_term_len) ||
        read_str_at_most_255_bytes(&buf, buf_end, &enclosed,   &enclosed_len) ||
        read_str_at_most_255_bytes(&buf, buf_end, &line_term,  &line_term_len) ||
        read_str_at_most_255_bytes(&buf, buf_end, &line_start, &line_start_len) ||
        read_str_at_most_255_bytes(&buf, buf_end, &escaped,    &escaped_len))
      return 0;
    opt_flags = *buf++;
  }
  else
  {
    field_term_len= enclosed_len= line_term_len= line_start_len= escaped_len=1;
    field_term = buf++;			// Use first byte in string
    enclosed=	 buf++;
    line_term=   buf++;
    line_start=  buf++;
    escaped=     buf++;
    opt_flags =  *buf++;
    empty_flags= *buf++;
    if (empty_flags & FIELD_TERM_EMPTY)
      field_term_len=0;
    if (empty_flags & ENCLOSED_EMPTY)
      enclosed_len=0;
    if (empty_flags & LINE_TERM_EMPTY)
      line_term_len=0;
    if (empty_flags & LINE_START_EMPTY)
      line_start_len=0;
    if (empty_flags & ESCAPED_EMPTY)
      escaped_len=0;
  }
  return buf;
}

#ifndef DBUG_OFF
#ifndef MYSQL_CLIENT
static uchar dbug_extra_row_data_val= 0;

/**
   set_extra_data

   Called during self-test to generate various
   self-consistent binlog row event extra
   thread data structures which can be checked
   when reading the binlog.

   @param arr  Buffer to use
*/
const uchar* set_extra_data(uchar* arr)
{
  uchar val= (dbug_extra_row_data_val++) %
    (EXTRA_ROW_INFO_MAX_PAYLOAD + 1); /* 0 .. MAX_PAYLOAD + 1 */
  arr[EXTRA_ROW_INFO_LEN_OFFSET]= val + EXTRA_ROW_INFO_HDR_BYTES;
  arr[EXTRA_ROW_INFO_FORMAT_OFFSET]= val;
  for (uchar i=0; i<val; i++)
    arr[EXTRA_ROW_INFO_HDR_BYTES+i]= val;

  return arr;
}

#endif // #ifndef MYSQL_CLIENT

/**
   check_extra_data

   Called during self-test to check that
   binlog row event extra data is self-
   consistent as defined by the set_extra_data
   function above.

   Will assert(false) if not.

   @param extra_row_data
*/
void check_extra_data(uchar* extra_row_data)
{
  assert(extra_row_data);
  uint16 len= extra_row_data[EXTRA_ROW_INFO_LEN_OFFSET];
  uint8 val= len - EXTRA_ROW_INFO_HDR_BYTES;
  assert(extra_row_data[EXTRA_ROW_INFO_FORMAT_OFFSET] == val);
  for (uint16 i= 0; i < val; i++)
  {
    assert(extra_row_data[EXTRA_ROW_INFO_HDR_BYTES + i] == val);
  }
}

#endif  // #ifndef DBUG_OFF

/**************************************************************************
	Rows_log_event member functions
**************************************************************************/

#ifndef MYSQL_CLIENT
Rows_log_event::Rows_log_event(THD *thd_arg, TABLE *tbl_arg, ulong tid,
                               MY_BITMAP const *cols, bool using_trans,
                               Log_event_type event_type,
                               const uchar* extra_row_info)
  : Log_event(thd_arg, 0,
             using_trans ? Log_event::EVENT_TRANSACTIONAL_CACHE :
                           Log_event::EVENT_STMT_CACHE,
             Log_event::EVENT_NORMAL_LOGGING),
    m_row_count(0),
    m_table(tbl_arg),
    m_table_id(tid),
    m_width(tbl_arg ? tbl_arg->s->fields : 1),
    m_rows_buf(0), m_rows_cur(0), m_rows_end(0), m_flags(0),
    m_type(event_type), m_extra_row_data(0)
#ifdef HAVE_REPLICATION
    , m_curr_row(NULL), m_curr_row_end(NULL), m_key(NULL), last_hashed_key(NULL)
#endif
{
  /*
    We allow a special form of dummy event when the table, and cols
    are null and the table id is ~0UL.  This is a temporary
    solution, to be able to terminate a started statement in the
    binary log: the extraneous events will be removed in the future.
   */
  DBUG_ASSERT((tbl_arg && tbl_arg->s && tid != ~0UL) ||
              (!tbl_arg && !cols && tid == ~0UL));

  if (thd_arg->variables.option_bits & OPTION_NO_FOREIGN_KEY_CHECKS)
      set_flags(NO_FOREIGN_KEY_CHECKS_F);
  if (thd_arg->variables.option_bits & OPTION_RELAXED_UNIQUE_CHECKS)
      set_flags(RELAXED_UNIQUE_CHECKS_F);
#ifndef DBUG_OFF
  uchar extra_data[255];
  DBUG_EXECUTE_IF("extra_row_data_set",
                  /* Set extra row data to a known value */
                  extra_row_info = set_extra_data(extra_data););
#endif
  if (extra_row_info)
  {
    /* Copy Extra data from thd into new event */
    uint8 extra_data_len= extra_row_info[EXTRA_ROW_INFO_LEN_OFFSET];
    assert(extra_data_len >= EXTRA_ROW_INFO_HDR_BYTES);

    m_extra_row_data= (uchar*) my_malloc(extra_data_len, MYF(MY_WME));

    if (likely(m_extra_row_data != NULL))
    {
      memcpy(m_extra_row_data, extra_row_info,
             extra_data_len);
    }
  }

  /* if bitmap_init fails, caught in is_valid() */
  if (likely(!bitmap_init(&m_cols,
                          m_width <= sizeof(m_bitbuf)*8 ? m_bitbuf : NULL,
                          m_width,
                          false)))
  {
    /* Cols can be zero if this is a dummy binrows event */
    if (likely(cols != NULL))
    {
      memcpy(m_cols.bitmap, cols->bitmap, no_bytes_in_map(cols));
      create_last_word_mask(&m_cols);
    }
  }
  else
  {
    // Needed because bitmap_init() does not set it to null on failure
    m_cols.bitmap= 0;
  }
}
#endif

Rows_log_event::Rows_log_event(const char *buf, uint event_len,
                               const Format_description_log_event
                               *description_event)
  : Log_event(buf, description_event),
    m_row_count(0),
#ifndef MYSQL_CLIENT
    m_table(NULL),
#endif
    m_table_id(0), m_rows_buf(0), m_rows_cur(0), m_rows_end(0),
    m_extra_row_data(0)
#if !defined(MYSQL_CLIENT) && defined(HAVE_REPLICATION)
    , m_curr_row(NULL), m_curr_row_end(NULL), m_key(NULL), last_hashed_key(NULL)
#endif
{
  DBUG_ENTER("Rows_log_event::Rows_log_event(const char*,...)");
  uint8 const common_header_len= description_event->common_header_len;
  Log_event_type event_type= (Log_event_type) buf[EVENT_TYPE_OFFSET];
  m_type= event_type;
  
  uint8 const post_header_len= description_event->post_header_len[event_type-1];

  DBUG_PRINT("enter",("event_len: %u  common_header_len: %d  "
		      "post_header_len: %d",
		      event_len, common_header_len,
		      post_header_len));

  const char *post_start= buf + common_header_len;
  post_start+= RW_MAPID_OFFSET;
  if (post_header_len == 6)
  {
    /* Master is of an intermediate source tree before 5.1.4. Id is 4 bytes */
    m_table_id= uint4korr(post_start);
    post_start+= 4;
  }
  else
  {
    m_table_id= (ulong) uint6korr(post_start);
    post_start+= RW_FLAGS_OFFSET;
  }

  m_flags= uint2korr(post_start);
  post_start+= 2;

  uint16 var_header_len= 0;
  if (post_header_len == ROWS_HEADER_LEN_V2)
  {
    /*
      Have variable length header, check length,
      which includes length bytes
    */
    var_header_len= uint2korr(post_start);
    assert(var_header_len >= 2);
    var_header_len-= 2;

    /* Iterate over var-len header, extracting 'chunks' */
    const char* start= post_start + 2;
    const char* end= start + var_header_len;
    for (const char* pos= start; pos < end;)
    {
      switch(*pos++)
      {
      case RW_V_EXTRAINFO_TAG:
      {
        /* Have an 'extra info' section, read it in */
        assert((end - pos) >= EXTRA_ROW_INFO_HDR_BYTES);
        uint8 infoLen= pos[EXTRA_ROW_INFO_LEN_OFFSET];
        assert((end - pos) >= infoLen);
        /* Just store/use the first tag of this type, skip others */
        if (likely(!m_extra_row_data))
        {
          m_extra_row_data= (uchar*) my_malloc(infoLen,
                                               MYF(MY_WME));
          if (likely(m_extra_row_data != NULL))
          {
            memcpy(m_extra_row_data, pos, infoLen);
          }
          DBUG_EXECUTE_IF("extra_row_data_check",
                          /* Check extra data has expected value */
                          check_extra_data(m_extra_row_data););
        }
        pos+= infoLen;
        break;
      }
      default:
        /* Unknown code, we will not understand anything further here */
        pos= end; /* Break loop */
      }
    }
  }

  uchar const *const var_start=
    (const uchar *)buf + common_header_len + post_header_len + var_header_len;
  uchar const *const ptr_width= var_start;
  uchar *ptr_after_width= (uchar*) ptr_width;
  DBUG_PRINT("debug", ("Reading from %p", ptr_after_width));
  m_width = net_field_length(&ptr_after_width);
  DBUG_PRINT("debug", ("m_width=%lu", m_width));
  /* if bitmap_init fails, catched in is_valid() */
  if (likely(!bitmap_init(&m_cols,
                          m_width <= sizeof(m_bitbuf)*8 ? m_bitbuf : NULL,
                          m_width,
                          false)))
  {
    DBUG_PRINT("debug", ("Reading from %p", ptr_after_width));
    memcpy(m_cols.bitmap, ptr_after_width, (m_width + 7) / 8);
    create_last_word_mask(&m_cols);
    ptr_after_width+= (m_width + 7) / 8;
    DBUG_DUMP("m_cols", (uchar*) m_cols.bitmap, no_bytes_in_map(&m_cols));
  }
  else
  {
    // Needed because bitmap_init() does not set it to null on failure
    m_cols.bitmap= NULL;
    DBUG_VOID_RETURN;
  }

  m_cols_ai.bitmap= m_cols.bitmap; /* See explanation in is_valid() */

  if ((event_type == UPDATE_ROWS_EVENT) ||
      (event_type == UPDATE_ROWS_EVENT_V1))
  {
    DBUG_PRINT("debug", ("Reading from %p", ptr_after_width));

    /* if bitmap_init fails, caught in is_valid() */
    if (likely(!bitmap_init(&m_cols_ai,
                            m_width <= sizeof(m_bitbuf_ai)*8 ? m_bitbuf_ai : NULL,
                            m_width,
                            false)))
    {
      DBUG_PRINT("debug", ("Reading from %p", ptr_after_width));
      memcpy(m_cols_ai.bitmap, ptr_after_width, (m_width + 7) / 8);
      create_last_word_mask(&m_cols_ai);
      ptr_after_width+= (m_width + 7) / 8;
      DBUG_DUMP("m_cols_ai", (uchar*) m_cols_ai.bitmap,
                no_bytes_in_map(&m_cols_ai));
    }
    else
    {
      // Needed because bitmap_init() does not set it to null on failure
      m_cols_ai.bitmap= 0;
      DBUG_VOID_RETURN;
    }
  }

  const uchar* const ptr_rows_data= (const uchar*) ptr_after_width;

  size_t const data_size= event_len - (ptr_rows_data - (const uchar *) buf);
  DBUG_PRINT("info",("m_table_id: %lu  m_flags: %d  m_width: %lu  data_size: %lu",
                     m_table_id, m_flags, m_width, (ulong) data_size));

  // Allocate one extra byte, in case we have to do uint3korr!
  m_rows_buf= (uchar*) my_malloc(data_size + 1, MYF(MY_WME)); // didrik
  if (likely((bool)m_rows_buf))
  {
#if !defined(MYSQL_CLIENT) && defined(HAVE_REPLICATION)
    m_curr_row= m_rows_buf;
#endif
    m_rows_end= m_rows_buf + data_size;
    m_rows_cur= m_rows_end;
    memcpy(m_rows_buf, ptr_rows_data, data_size);
  }
  else
    m_cols.bitmap= 0; // to not free it

  DBUG_VOID_RETURN;
}

Rows_log_event::~Rows_log_event()
{
  if (m_cols.bitmap == m_bitbuf) // no my_malloc happened
    m_cols.bitmap= 0; // so no my_free in bitmap_free
  bitmap_free(&m_cols); // To pair with bitmap_init().
  my_free(m_rows_buf);
  my_free(m_extra_row_data);
}

int Rows_log_event::get_data_size()
{
  int const general_type_code= get_general_type_code();

  uchar buf[sizeof(m_width) + 1];
  uchar *end= net_store_length(buf, m_width);

  DBUG_EXECUTE_IF("old_row_based_repl_4_byte_map_id_master",
                  return 6 + no_bytes_in_map(&m_cols) + (end - buf) +
                  (general_type_code == UPDATE_ROWS_EVENT ? no_bytes_in_map(&m_cols_ai) : 0) +
                  (m_rows_cur - m_rows_buf););

  int data_size= 0;
  bool is_v2_event= get_type_code() > DELETE_ROWS_EVENT_V1;
  if (is_v2_event)
  {
    data_size= ROWS_HEADER_LEN_V2 +
      (m_extra_row_data ?
       RW_V_TAG_LEN + m_extra_row_data[EXTRA_ROW_INFO_LEN_OFFSET]:
       0);
  }
  else
  {
    data_size= ROWS_HEADER_LEN_V1;
  }
  data_size+= no_bytes_in_map(&m_cols);
  data_size+= (uint) (end - buf);

  if (general_type_code == UPDATE_ROWS_EVENT)
    data_size+= no_bytes_in_map(&m_cols_ai);

  data_size+= (uint) (m_rows_cur - m_rows_buf);
  return data_size; 
}


#ifndef MYSQL_CLIENT
int Rows_log_event::do_add_row_data(uchar *row_data, size_t length)
{
  /*
    When the table has a primary key, we would probably want, by default, to
    log only the primary key value instead of the entire "before image". This
    would save binlog space. TODO
  */
  DBUG_ENTER("Rows_log_event::do_add_row_data");
  DBUG_PRINT("enter", ("row_data: 0x%lx  length: %lu", (ulong) row_data,
                       (ulong) length));

  /*
    If length is zero, there is nothing to write, so we just
    return. Note that this is not an optimization, since calling
    realloc() with size 0 means free().
   */
  if (length == 0)
  {
    m_row_count++;
    DBUG_RETURN(0);
  }

  /*
    Don't print debug messages when running valgrind since they can
    trigger false warnings.
   */
#ifndef HAVE_purify
  DBUG_DUMP("row_data", row_data, min<size_t>(length, 32));
#endif

  DBUG_ASSERT(m_rows_buf <= m_rows_cur);
  DBUG_ASSERT(!m_rows_buf || (m_rows_end && m_rows_buf < m_rows_end));
  DBUG_ASSERT(m_rows_cur <= m_rows_end);

  /* The cast will always work since m_rows_cur <= m_rows_end */
  if (static_cast<size_t>(m_rows_end - m_rows_cur) <= length)
  {
    size_t const block_size= 1024;
    my_ptrdiff_t const cur_size= m_rows_cur - m_rows_buf;
    my_ptrdiff_t const new_alloc= 
        block_size * ((cur_size + length + block_size - 1) / block_size);

    // Allocate one extra byte, in case we have to do uint3korr!
    uchar* const new_buf=
      (uchar*)my_realloc((uchar*)m_rows_buf, (uint) new_alloc + 1,
                         MYF(MY_ALLOW_ZERO_PTR|MY_WME));
    if (unlikely(!new_buf))
      DBUG_RETURN(HA_ERR_OUT_OF_MEM);

    /* If the memory moved, we need to move the pointers */
    if (new_buf != m_rows_buf)
    {
      m_rows_buf= new_buf;
      m_rows_cur= m_rows_buf + cur_size;
    }

    /*
       The end pointer should always be changed to point to the end of
       the allocated memory.
    */
    m_rows_end= m_rows_buf + new_alloc;
  }

  DBUG_ASSERT(m_rows_cur + length <= m_rows_end);
  memcpy(m_rows_cur, row_data, length);
  m_rows_cur+= length;
  m_row_count++;
  DBUG_RETURN(0);
}
#endif

#if !defined(MYSQL_CLIENT) && defined(HAVE_REPLICATION)

/**
  Checks if any of the columns in the given table is
  signaled in the bitmap.

  For each column in the given table checks if it is
  signaled in the bitmap. This is most useful when deciding
  whether a before image (BI) can be used or not for
  searching a row. If no column is signaled, then the
  image cannot be used for searching a record (regardless
  of using position(), index scan or table scan). Here is
  an example:

  MASTER> SET @@binlog_row_image='MINIMAL';
  MASTER> CREATE TABLE t1 (a int, b int, c int, primary key(c));
  SLAVE>  CREATE TABLE t1 (a int, b int);
  MASTER> INSERT INTO t1 VALUES (1,2,3);
  MASTER> UPDATE t1 SET a=2 WHERE b=2;

  For the update statement only the PK (column c) is
  logged in the before image (BI). As such, given that
  the slave has no column c, it will not be able to
  find the row, because BI has no values for the columns
  the slave knows about (column a and b).

  @param table   the table reference on the slave.
  @param cols the bitmap signaling columns available in
                 the BI.

  @return TRUE if BI contains usable colums for searching,
          FALSE otherwise.
*/
static
my_bool is_any_column_signaled_for_table(TABLE *table, MY_BITMAP *cols)
{
  DBUG_ENTER("is_any_column_signaled_for_table");

  for (Field **ptr= table->field ;
       *ptr && ((*ptr)->field_index < cols->n_bits);
       ptr++)
  {
    if (bitmap_is_set(cols, (*ptr)->field_index))
      DBUG_RETURN(TRUE);
  }

  DBUG_RETURN (FALSE);
}

/**
  Checks if the fields in the given key are signaled in
  the bitmap.

  Validates whether the before image is usable for the
  given key. It can be the case that the before image
  does not contain values for the key (eg, master was
  using 'minimal' option for image logging and slave has
  different index structure on the table). Here is an
  example:

  MASTER> SET @@binlog_row_image='MINIMAL';
  MASTER> CREATE TABLE t1 (a int, b int, c int, primary key(c));
  SLAVE> CREATE TABLE t1 (a int, b int, c int, key(a,c));
  MASTER> INSERT INTO t1 VALUES (1,2,3);
  MASTER> UPDATE t1 SET a=2 WHERE b=2;

  When finding the row on the slave, one cannot use the
  index (a,c) to search for the row, because there is only
  data in the before image for column c. This function
  checks the fields needed for a given key and searches
  the bitmap to see if all the fields required are
  signaled.

  @param keyinfo  reference to key.
  @param cols     the bitmap signaling which columns
                  have available data.

  @return TRUE if all fields are signaled in the bitmap
          for the given key, FALSE otherwise.
*/
static
my_bool are_all_columns_signaled_for_key(KEY *keyinfo, MY_BITMAP *cols)
{
  DBUG_ENTER("are_all_columns_signaled_for_key");

  for (uint i=0 ; i < keyinfo->user_defined_key_parts ;i++)
  {
    uint fieldnr= keyinfo->key_part[i].fieldnr - 1;
    if (fieldnr >= cols->n_bits ||
        !bitmap_is_set(cols, fieldnr))
      DBUG_RETURN(FALSE);
  }

  DBUG_RETURN(TRUE);
}

/**
  Searches the table for a given key that can be used
  according to the existing values, ie, columns set
  in the bitmap.

  The caller can specify which type of key to find by
  setting the following flags in the key_type parameter:

    - PRI_KEY_FLAG
      Returns the primary key.

    - UNIQUE_KEY_FLAG
      Returns a unique key (flagged with HA_NOSAME)

    - MULTIPLE_KEY_FLAG
      Returns a key that is not unique (flagged with HA_NOSAME
      and without HA_NULL_PART_KEY) nor PK.

  The above flags can be used together, in which case, the
  search is conducted in the above listed order. Eg, the
  following flag:

    (PRI_KEY_FLAG | UNIQUE_KEY_FLAG | MULTIPLE_KEY_FLAG)

  means that a primary key is returned if it is suitable. If
  not then the unique keys are searched. If no unique key is
  suitable, then the keys are searched. Finally, if no key
  is suitable, MAX_KEY is returned.

  @param table    reference to the table.
  @param bi_cols  a bitmap that filters out columns that should
                  not be considered while searching the key.
                  Columns that should be considered are set.
  @param key_type the type of key to search for.

  @return MAX_KEY if no key, according to the key_type specified
          is suitable. Returns the key otherwise.

*/
static
uint
search_key_in_table(TABLE *table, MY_BITMAP *bi_cols, uint key_type)
{
  DBUG_ENTER("search_key_in_table");

  KEY *keyinfo;
  uint res= MAX_KEY;
  uint key;

  if (key_type & PRI_KEY_FLAG &&
      (table->s->primary_key < MAX_KEY))
  {
    DBUG_PRINT("debug", ("Searching for PK"));
    keyinfo= table->s->key_info + (uint) table->s->primary_key;
    if (are_all_columns_signaled_for_key(keyinfo, bi_cols))
      DBUG_RETURN(table->s->primary_key);
  }

  DBUG_PRINT("debug", ("Unique keys count: %u", table->s->uniques));

  if (key_type & UNIQUE_KEY_FLAG && table->s->uniques)
  {
    DBUG_PRINT("debug", ("Searching for UK"));
    for (key=0,keyinfo= table->key_info ;
         (key < table->s->keys) && (res == MAX_KEY);
         key++,keyinfo++)
    {
      /*
        - Unique keys cannot be disabled, thence we skip the check.
        - Skip unique keys with nullable parts
        - Skip primary keys
      */
      if (!((keyinfo->flags & (HA_NOSAME | HA_NULL_PART_KEY)) == HA_NOSAME) ||
          (key == table->s->primary_key))
        continue;
      res= are_all_columns_signaled_for_key(keyinfo, bi_cols) ?
           key : MAX_KEY;

      if (res < MAX_KEY)
        DBUG_RETURN(res);
    }
    DBUG_PRINT("debug", ("UK has NULLABLE parts or not all columns signaled."));
  }

  if (key_type & MULTIPLE_KEY_FLAG && table->s->keys)
  {
    DBUG_PRINT("debug", ("Searching for K."));
    for (key=0,keyinfo= table->key_info ;
         (key < table->s->keys) && (res == MAX_KEY);
         key++,keyinfo++)
    {
      /*
        - Skip innactive keys
        - Skip unique keys without nullable parts
        - Skip indices that do not support ha_index_next() e.g. full-text
        - Skip primary keys
      */
      if (!(table->s->keys_in_use.is_set(key)) ||
          ((keyinfo->flags & (HA_NOSAME | HA_NULL_PART_KEY)) == HA_NOSAME) ||
          !(table->file->index_flags(key, 0, true) & HA_READ_NEXT) ||
          (key == table->s->primary_key))
        continue;

      res= are_all_columns_signaled_for_key(keyinfo, bi_cols) ?
           key : MAX_KEY;

      if (res < MAX_KEY)
        DBUG_RETURN(res);
    }
    DBUG_PRINT("debug", ("Not all columns signaled for K."));
  }

  DBUG_RETURN(res);
}

void
Rows_log_event::decide_row_lookup_algorithm_and_key()
{

  DBUG_ENTER("decide_row_lookup_algorithm_and_key");

  /*
    Decision table:
    - I  --> Index scan / search
    - T  --> Table scan
    - Hi --> Hash over index
    - Ht --> Hash over the entire table

    |--------------+-----------+------+------+------|
    | Index\Option | I , T , H | I, T | I, H | T, H |
    |--------------+-----------+------+------+------|
    | PK / UK      | I         | I    | I    | Hi   |
    | K            | Hi        | I    | Hi   | Hi   |
    | No Index     | Ht        | T    | Ht   | Ht   |
    |--------------+-----------+------+------+------|

  */

  TABLE *table= this->m_table;
  uint event_type= this->get_general_type_code();
  MY_BITMAP *cols= &this->m_cols;
  this->m_rows_lookup_algorithm= ROW_LOOKUP_NOT_NEEDED;
  this->m_key_index= MAX_KEY;

  if (event_type == WRITE_ROWS_EVENT)  // row lookup not needed
    DBUG_VOID_RETURN;

  if (!(slave_rows_search_algorithms_options & SLAVE_ROWS_INDEX_SCAN))
    goto TABLE_OR_INDEX_HASH_SCAN;

  /* PK or UK => use LOOKUP_INDEX_SCAN */
  this->m_key_index= search_key_in_table(table, cols, (PRI_KEY_FLAG | UNIQUE_KEY_FLAG));
  if (this->m_key_index != MAX_KEY)
  {
    DBUG_PRINT("info", ("decide_row_lookup_algorithm_and_key: decided - INDEX_SCAN"));
    this->m_rows_lookup_algorithm= ROW_LOOKUP_INDEX_SCAN;
    goto end;
  }

TABLE_OR_INDEX_HASH_SCAN:

  /*
     NOTE: Engines like Blackhole cannot use HASH_SCAN, because
           they do not syncronize reads .
   */
  if (!(slave_rows_search_algorithms_options & SLAVE_ROWS_HASH_SCAN) ||
      (table->file->ha_table_flags() & HA_READ_OUT_OF_SYNC))
    goto TABLE_OR_INDEX_FULL_SCAN;

  /* search for a key to see if we can narrow the lookup domain further. */
  this->m_key_index= search_key_in_table(table, cols, (PRI_KEY_FLAG | UNIQUE_KEY_FLAG | MULTIPLE_KEY_FLAG));
  this->m_rows_lookup_algorithm= ROW_LOOKUP_HASH_SCAN;
  DBUG_PRINT("info", ("decide_row_lookup_algorithm_and_key: decided - HASH_SCAN"));
  goto end;

TABLE_OR_INDEX_FULL_SCAN:

  this->m_key_index= MAX_KEY;

  /* If we can use an index, try to narrow the scan a bit further. */
  if (slave_rows_search_algorithms_options & SLAVE_ROWS_INDEX_SCAN)
    this->m_key_index= search_key_in_table(table, cols, (PRI_KEY_FLAG | UNIQUE_KEY_FLAG | MULTIPLE_KEY_FLAG));

  if (this->m_key_index != MAX_KEY)
  {
    DBUG_PRINT("info", ("decide_row_lookup_algorithm_and_key: decided - INDEX_SCAN"));
    this->m_rows_lookup_algorithm= ROW_LOOKUP_INDEX_SCAN;
  }
  else
  {
    DBUG_PRINT("info", ("decide_row_lookup_algorithm_and_key: decided - TABLE_SCAN"));
    this->m_rows_lookup_algorithm= ROW_LOOKUP_TABLE_SCAN;
  }

end:
#ifndef DBUG_OFF
  const char* s= ((m_rows_lookup_algorithm == Rows_log_event::ROW_LOOKUP_TABLE_SCAN) ? "TABLE_SCAN" :
                  ((m_rows_lookup_algorithm == Rows_log_event::ROW_LOOKUP_HASH_SCAN) ? "HASH_SCAN" :
                   "INDEX_SCAN"));

  // only for testing purposes
  slave_rows_last_search_algorithm_used= m_rows_lookup_algorithm;
  DBUG_PRINT("debug", ("Row lookup method: %s", s));
#endif

  DBUG_VOID_RETURN;
}

/*
  Encapsulates the  operations to be done before applying
  row events for update and delete.

  @ret value error code
             0 success
*/
int
Rows_log_event::row_operations_scan_and_key_setup()
{
  int error= 0;
  DBUG_ENTER("Row_log_event::row_operations_scan_and_key_setup");

  /*
     Prepare memory structures for search operations. If
     search is performed:

     1. using hash search => initialize the hash
     2. using key => decide on key to use and allocate mem structures
     3. using table scan => do nothing
   */
  decide_row_lookup_algorithm_and_key();

  switch (m_rows_lookup_algorithm)
  {
  case ROW_LOOKUP_HASH_SCAN:
    {
      if (m_hash.init())
        error= HA_ERR_OUT_OF_MEM;
      goto err;
    }
  case ROW_LOOKUP_INDEX_SCAN:
    {
      DBUG_ASSERT (m_key_index < MAX_KEY);
      // Allocate buffer for key searches
      m_key= (uchar*)my_malloc(MAX_KEY_LENGTH, MYF(MY_WME));
      if (!m_key)
        error= HA_ERR_OUT_OF_MEM;
      goto err;
    }
  case ROW_LOOKUP_TABLE_SCAN:
  default: break;
  }
err:
  DBUG_RETURN(error);
}

/*
  Encapsulates the  operations to be done after applying
  row events for update and delete.

  @ret value error code
             0 success
*/

int
Rows_log_event::row_operations_scan_and_key_teardown(int error)
{
  DBUG_ENTER("Rows_log_event::row_operations_scan_and_key_teardown");

  DBUG_ASSERT(!m_table->file->inited);
  switch (m_rows_lookup_algorithm)
  {
  case ROW_LOOKUP_HASH_SCAN:
    {
      m_hash.deinit(); // we don't need the hash anymore.
      goto err;
    }

  case ROW_LOOKUP_INDEX_SCAN:
    {
      if (m_table->s->keys > 0)
      {
        my_free(m_key); // Free for multi_malloc
        m_key= NULL;
        m_key_index= MAX_KEY;
      }
     goto err;
    }

  case ROW_LOOKUP_TABLE_SCAN:
  default: break;
  }

err:
  m_rows_lookup_algorithm= ROW_LOOKUP_UNDEFINED;
  DBUG_RETURN(error);
}

/*
  Compares table->record[0] and table->record[1]

  Returns TRUE if different.
*/
static bool record_compare(TABLE *table, MY_BITMAP *cols)
{
  DBUG_ENTER("record_compare");

  /*
    Need to set the X bit and the filler bits in both records since
    there are engines that do not set it correctly.

    In addition, since MyISAM checks that one hasn't tampered with the
    record, it is necessary to restore the old bytes into the record
    after doing the comparison.

    TODO[record format ndb]: Remove it once NDB returns correct
    records. Check that the other engines also return correct records.
   */

  DBUG_DUMP("record[0]", table->record[0], table->s->reclength);
  DBUG_DUMP("record[1]", table->record[1], table->s->reclength);

  bool result= FALSE;
  uchar saved_x[2]= {0, 0}, saved_filler[2]= {0, 0};

  if (table->s->null_bytes > 0)
  {
    for (int i = 0 ; i < 2 ; ++i)
    {
      /*
        If we have an X bit then we need to take care of it.
      */
      if (!(table->s->db_options_in_use & HA_OPTION_PACK_RECORD))
      {
        saved_x[i]= table->record[i][0];
        table->record[i][0]|= 1U;
      }

      /*
         If (last_null_bit_pos == 0 && null_bytes > 1), then:

         X bit (if any) + N nullable fields + M Field_bit fields = 8 bits

         Ie, the entire byte is used.
      */
      if (table->s->last_null_bit_pos > 0)
      {
        saved_filler[i]= table->record[i][table->s->null_bytes - 1];
        table->record[i][table->s->null_bytes - 1]|=
          256U - (1U << table->s->last_null_bit_pos);
      }
    }
  }

  if (table->s->blob_fields + table->s->varchar_fields == 0 &&
      bitmap_is_set_all(cols))
  {
    result= cmp_record(table,record[1]);
    goto record_compare_exit;
  }

  /* Compare null bits */
  if (bitmap_is_set_all(cols) &&
      memcmp(table->null_flags,
       table->null_flags+table->s->rec_buff_length,
       table->s->null_bytes))
  {
    result= TRUE;       // Diff in NULL value
    goto record_compare_exit;
  }

  /* Compare updated fields */
  for (Field **ptr= table->field ;
       *ptr && ((*ptr)->field_index < cols->n_bits);
       ptr++)
  {
    if (bitmap_is_set(cols, (*ptr)->field_index))
    {
      if ((*ptr)->cmp_binary_offset(table->s->rec_buff_length))
      {
        result= TRUE;
        goto record_compare_exit;
      }
    }
  }

record_compare_exit:
  /*
    Restore the saved bytes.

    TODO[record format ndb]: Remove this code once NDB returns the
    correct record format.
  */
  if (table->s->null_bytes > 0)
  {
    for (int i = 0 ; i < 2 ; ++i)
    {
      if (!(table->s->db_options_in_use & HA_OPTION_PACK_RECORD))
        table->record[i][0]= saved_x[i];

      if (table->s->last_null_bit_pos)
        table->record[i][table->s->null_bytes - 1]= saved_filler[i];
    }
  }

  DBUG_RETURN(result);
}

void Rows_log_event::do_post_row_operations(Relay_log_info const *rli, int error)
{

  /*
    If m_curr_row_end  was not set during event execution (e.g., because
    of errors) we can't proceed to the next row. If the error is transient
    (i.e., error==0 at this point) we must call unpack_current_row() to set
    m_curr_row_end.
  */

  DBUG_PRINT("info", ("curr_row: 0x%lu; curr_row_end: 0x%lu; rows_end: 0x%lu",
                      (ulong) m_curr_row, (ulong) m_curr_row_end, (ulong) m_rows_end));

  if (!m_curr_row_end && !error)
  {
    error= unpack_current_row(rli, &m_cols);
  }

  // at this moment m_curr_row_end should be set
  DBUG_ASSERT(error || m_curr_row_end != NULL);
  DBUG_ASSERT(error || m_curr_row <= m_curr_row_end);
  DBUG_ASSERT(error || m_curr_row_end <= m_rows_end);

  m_curr_row= m_curr_row_end;

  if (error == 0 && !m_table->file->has_transactions())
  {
    thd->transaction.all.set_unsafe_rollback_flags(TRUE);
    thd->transaction.stmt.set_unsafe_rollback_flags(TRUE);
  }
}

int Rows_log_event::handle_idempotent_and_ignored_errors(Relay_log_info const *rli, int *err)
{
  int error= *err;
  if (error)
  {
    int actual_error= convert_handler_error(error, thd, m_table);
    bool idempotent_error= (idempotent_error_code(error) &&
                           (slave_exec_mode == SLAVE_EXEC_MODE_IDEMPOTENT));
    bool ignored_error= (idempotent_error == 0 ?
                         ignored_error_code(actual_error) : 0);

    if (idempotent_error || ignored_error)
    {
      if ( (idempotent_error && log_warnings) || 
		(ignored_error && log_warnings > 1) )
        slave_rows_error_report(WARNING_LEVEL, error, rli, thd, m_table,
                                get_type_str(),
                                const_cast<Relay_log_info*>(rli)->get_rpl_log_name(),
                                (ulong) log_pos);
      thd->get_stmt_da()->clear_warning_info(thd->query_id);
      clear_all_errors(thd, const_cast<Relay_log_info*>(rli));
      *err= 0;
      if (idempotent_error == 0)
        return ignored_error;
    }
  }

  return *err;
}

int Rows_log_event::do_apply_row(Relay_log_info const *rli)
{
  DBUG_ENTER("Rows_log_event::do_apply_row");

  int error= 0;

  /* in_use can have been set to NULL in close_tables_for_reopen */
  THD* old_thd= m_table->in_use;
  if (!m_table->in_use)
    m_table->in_use= thd;

  error= do_exec_row(rli);

  if(error)
  {
    DBUG_PRINT("info", ("error: %s", HA_ERR(error)));
    DBUG_ASSERT(error != HA_ERR_RECORD_DELETED);
  }

  m_table->in_use = old_thd;

  DBUG_RETURN(error);
}

/**
   Does the cleanup
     -  deallocates all the elements in m_distinct_key_list if any
     -  closes the index if opened by open_record_scan
     -  closes the table if opened for scanning.
*/
int
Rows_log_event::close_record_scan()
{
  DBUG_ENTER("Rows_log_event::close_record_scan");
  int error= 0;

  // if there is something to actually close
  if (m_key_index < MAX_KEY)
  {
    if (m_table->file->inited)
      error= m_table->file->ha_index_end();

    if(m_rows_lookup_algorithm == ROW_LOOKUP_HASH_SCAN)
    {
      uchar *key_val;
      /* free the allocated memory for each key values */
      List_iterator_fast<uchar> it(m_distinct_key_list);
      while((key_val= it++) && (key_val))
        my_free(key_val);
    }
  }
  else if (m_table->file->inited)
    error= m_table->file->ha_rnd_end();

  DBUG_RETURN(error);
}

/**
  Fetches next row. If it is a HASH_SCAN over an index, it populates
  table->record[0] with the next row corresponding to the index. If
  the indexes are in non-contigous ranges it fetches record corresponding
  to the key value in the next range.

  @parms: bool first_read : signifying if this is the first time we are reading a row
          over an index.
  @return_value: -  error code when there are no more reeords to be fetched or some other
                    error occured,
                 -  0 otherwise.
*/
int
Rows_log_event::next_record_scan(bool first_read)
{
  DBUG_ENTER("Rows_log_event::next_record_scan");
  DBUG_ASSERT(m_table->file->inited);
  TABLE *table= m_table;
  int error= 0;

  if (m_key_index >= MAX_KEY)
    error= table->file->ha_rnd_next(table->record[0]);
  else
  {
    KEY *keyinfo= m_table->key_info + m_key_index;
    /*
      We need to set the null bytes to ensure that the filler bit are
      all set when returning.  There are storage engines that just set
      the necessary bits on the bytes and don't set the filler bits
      correctly.
    */
    if (table->s->null_bytes > 0)
      table->record[0][table->s->null_bytes - 1]|=
        256U - (1U << table->s->last_null_bit_pos);

    if (!first_read)
    {
      /*
        if we fail to fetch next record corresponding to an index value, we
        move to the next key value. If we are out of key values as well an error
        will be returned.
       */
      error= table->file->ha_index_next(table->record[0]);
      if(m_rows_lookup_algorithm == ROW_LOOKUP_HASH_SCAN)
        /*
          if we are out of rows for this particular key value
          or we have jumped to the next key value, we reposition the
          marker according to the next key value that we have in the
          list.
         */
        if ((error) ||
            (key_cmp(keyinfo->key_part, m_key, keyinfo->key_length) != 0))
        {
          if ((m_key= m_itr++))
            first_read= true;
          else
            error= HA_ERR_KEY_NOT_FOUND;
        }
    }

    if (first_read)
      if ((error= table->file->ha_index_read_map(table->record[0], m_key,
                                                 HA_WHOLE_KEY,
                                                 HA_READ_KEY_EXACT)))
      {
        DBUG_PRINT("info",("no record matching the key found in the table"));
        if (error == HA_ERR_RECORD_DELETED)
          error= HA_ERR_KEY_NOT_FOUND;
      }
  }

  DBUG_RETURN(error);
}

/**
  Initializes scanning of rows. Opens an index and initializes an iterator
  over a list of distinct keys (m_distinct_key_list) if it is a HASH_SCAN
  over an index or the table if its a HASH_SCAN over the table.
*/
int
Rows_log_event::open_record_scan()
{
  int error= 0;
  TABLE *table= m_table;
  DBUG_ENTER("Rows_log_event::open_record_scan");

  if (m_key_index < MAX_KEY )
  {
    KEY *keyinfo= m_table->key_info + m_key_index;
    if(m_rows_lookup_algorithm == ROW_LOOKUP_HASH_SCAN)
    {
      /* initialize the iterator over the list of distinct keys that we have */
      m_itr.init(m_distinct_key_list);

      /* get the first element from the list of keys and increment the
         iterator
       */
      m_key= m_itr++;
    }
    else {
      /* this is an INDEX_SCAN we need to store the key in m_key */
      DBUG_ASSERT((m_rows_lookup_algorithm == ROW_LOOKUP_INDEX_SCAN) && m_key);
      key_copy(m_key, m_table->record[0], keyinfo, 0);
    }

    /*
      Save copy of the record in table->record[1]. It might be needed
      later if linear search is used to find exact match.
     */
    store_record(table,record[1]);

    DBUG_PRINT("info",("locating record using a key (index_read)"));

    /* The m_key_index'th key is active and usable: search the table using the index */
    if (!table->file->inited && (error= table->file->ha_index_init(m_key_index, FALSE)))
    {
      DBUG_PRINT("info",("ha_index_init returns error %d",error));
      goto end;
    }

    /*
      Don't print debug messages when running valgrind since they can
      trigger false warnings.
     */
#ifndef HAVE_purify
    DBUG_DUMP("key data", m_key, keyinfo->key_length);
#endif
  }
  else
  {
    if ((error= table->file->ha_rnd_init(1)))
    {
      DBUG_PRINT("info",("error initializing table scan"
          " (ha_rnd_init returns %d)",error));
      table->file->print_error(error, MYF(0));
    }
  }

end:
  DBUG_RETURN(error);
}

/**
  Populates the m_distinct_key_list with unique keys to be modified
  during HASH_SCAN over keys.
  @return_value -0 success
                -Err_code
*/
int
Rows_log_event::add_key_to_distinct_keyset()
{
  int error= 0;
  bool distinct= true;
  DBUG_ENTER("Rows_log_event::add_key_to_distinct_keyset");
  DBUG_ASSERT(m_key_index < MAX_KEY);
  KEY *cur_key_info= m_table->key_info + m_key_index;

  if ((last_hashed_key))
    distinct= key_cmp(cur_key_info->key_part, last_hashed_key,
                      cur_key_info->key_length);

  if (distinct)
  {
    uchar *cur_key= (uchar *)my_malloc(cur_key_info->key_length,
                                       MYF(MY_WME));
    if (!cur_key )
    {
      error= HA_ERR_OUT_OF_MEM;
      goto err;
    }
    m_distinct_key_list.push_back(cur_key);
    last_hashed_key= cur_key;
    key_copy(cur_key, m_table->record[0], cur_key_info, 0);
  }

err:
  DBUG_RETURN(error);
}


int Rows_log_event::do_index_scan_and_update(Relay_log_info const *rli)
{
  DBUG_ENTER("Rows_log_event::do_index_scan_and_update");
  DBUG_ASSERT(m_table && m_table->in_use != NULL);

  KEY *keyinfo= NULL;
  TABLE *table= m_table;
  int error= 0;
  const uchar *saved_m_curr_row= m_curr_row;

  /*
    rpl_row_tabledefs.test specifies that
    if the extra field on the slave does not have a default value
    and this is okay with Delete or Update events.
    Todo: fix wl3228 hld that requires defaults for all types of events
  */

  prepare_record(table, &m_cols, FALSE);
  if ((error= unpack_current_row(rli, &m_cols)))
    goto end;

  // Temporary fix to find out why it fails [/Matz]
  memcpy(m_table->read_set->bitmap, m_cols.bitmap, (m_table->read_set->n_bits + 7) / 8);

  /*
    Trying to do an index scan without a usable key
    This is a valid state because we allow the user
    to set Slave_rows_search_algorithm= 'INDEX_SCAN'.

    Therefore on tables with no indexes we will end
    up here.
   */
  if (m_key_index >= MAX_KEY)
  {
    error= HA_ERR_END_OF_FILE;
    goto end;
  }

#ifndef DBUG_OFF
  DBUG_PRINT("info",("looking for the following record"));
  DBUG_DUMP("record[0]", table->record[0], table->s->reclength);
#endif

  if (m_key_index != m_table->s->primary_key)
    /* we dont have a PK, or PK is not usable */
    goto INDEX_SCAN;

  if ((table->file->ha_table_flags() & HA_READ_BEFORE_WRITE_REMOVAL))
  {
    /*
      Read removal is possible since the engine supports write without
      previous read using full primary key
    */
    DBUG_PRINT("info", ("using read before write removal"));
    DBUG_ASSERT(m_key_index == m_table->s->primary_key);

    /*
      Tell the handler to ignore if key exists or not, since it's
      not yet known if the key does exist(when using rbwr)
    */
    table->file->extra(HA_EXTRA_IGNORE_NO_KEY);

    goto end;
  }

  if ((table->file->ha_table_flags() & HA_PRIMARY_KEY_REQUIRED_FOR_POSITION))
  {
    /*
      Use a more efficient method to fetch the record given by
      table->record[0] if the engine allows it.  We first compute a
      row reference using the position() member function (it will be
      stored in table->file->ref) and then use rnd_pos() to position
      the "cursor" (i.e., record[0] in this case) at the correct row.

      TODO: Check that the correct record has been fetched by
      comparing it with the original record. Take into account that the
      record on the master and slave can be of different
      length. Something along these lines should work:

      ADD>>>  store_record(table,record[1]);
              int error= table->file->rnd_pos(table->record[0], table->file->ref);
      ADD>>>  DBUG_ASSERT(memcmp(table->record[1], table->record[0],
                                 table->s->reclength) == 0);

    */

    DBUG_PRINT("info",("locating record using primary key (position)"));
    if (table->file->inited && (error= table->file->ha_index_end()))
      goto end;

    if ((error= table->file->ha_rnd_init(FALSE)))
      goto end;

    error= table->file->rnd_pos_by_record(table->record[0]);

    table->file->ha_rnd_end();
    if (error)
    {
      DBUG_PRINT("info",("rnd_pos returns error %d",error));
      if (error == HA_ERR_RECORD_DELETED)
        error= HA_ERR_KEY_NOT_FOUND;
    }

    goto end;
  }

  // We can't use position() - try other methods.

INDEX_SCAN:

  /* Use the m_key_index'th key */
  keyinfo= table->key_info + m_key_index;

  if ((error= open_record_scan()))
    goto end;

  error= next_record_scan(true);
  if (error)
  {
    DBUG_PRINT("info",("no record matching the key found in the table"));
    if (error == HA_ERR_RECORD_DELETED)
      error= HA_ERR_KEY_NOT_FOUND;
    goto end;
  }


  /*
    Don't print debug messages when running valgrind since they can
    trigger false warnings.
   */
#ifndef HAVE_purify
  DBUG_PRINT("info",("found first matching record"));
  DBUG_DUMP("record[0]", table->record[0], table->s->reclength);
#endif
  /*
    Below is a minor "optimization".  If the key (i.e., key number
    0) has the HA_NOSAME flag set, we know that we have found the
    correct record (since there can be no duplicates); otherwise, we
    have to compare the record with the one found to see if it is
    the correct one.

    CAVEAT! This behaviour is essential for the replication of,
    e.g., the mysql.proc table since the correct record *shall* be
    found using the primary key *only*.  There shall be no
    comparison of non-PK columns to decide if the correct record is
    found.  I can see no scenario where it would be incorrect to
    chose the row to change only using a PK or an UNNI.
  */
  if (keyinfo->flags & HA_NOSAME || m_key_index == table->s->primary_key)
  {
    /* Unique does not have non nullable part */
    if (!(keyinfo->flags & (HA_NULL_PART_KEY)))
      goto end;  // record found
    else
    {
      /*
        Unique has nullable part. We need to check if there is any field in the
        BI image that is null and part of UNNI.
      */
      bool null_found= FALSE;
      for (uint i=0; i < keyinfo->user_defined_key_parts && !null_found; i++)
      {
        uint fieldnr= keyinfo->key_part[i].fieldnr - 1;
        Field **f= table->field+fieldnr;
        null_found= (*f)->is_null();
      }

      if (!null_found)
        goto end;           // record found

      /* else fall through to index scan */
    }
  }

  /*
    In case key is not unique, we still have to iterate over records found
    and find the one which is identical to the row given. A copy of the
    record we are looking for is stored in record[1].
   */
  DBUG_PRINT("info",("non-unique index, scanning it to find matching record"));

  while (record_compare(table, &m_cols))
  {
    while((error= next_record_scan(false)))
    {
      /* We just skip records that has already been deleted */
      if (error == HA_ERR_RECORD_DELETED)
        continue;
      DBUG_PRINT("info",("no record matching the given row found"));
      goto end;
    }
  }

end:

  DBUG_ASSERT(error != HA_ERR_RECORD_DELETED);

  if (error && error != HA_ERR_RECORD_DELETED)
    table->file->print_error(error, MYF(0));
  else
    error= do_apply_row(rli);

  if (!error)
    error= close_record_scan();  
  else
    /* 
      we are already with errors. Keep the error code and 
      try to close the scan anyway.
    */
    (void) close_record_scan(); 

  if ((get_general_type_code() == UPDATE_ROWS_EVENT) &&
      (saved_m_curr_row == m_curr_row))
  {
    /* we need to unpack the AI so that positions get updated */
    m_curr_row= m_curr_row_end;
    unpack_current_row(rli, &m_cols);
  }
  table->default_column_bitmaps();
  DBUG_RETURN(error);

}


int Rows_log_event::do_hash_scan_and_update(Relay_log_info const *rli)
{
  DBUG_ASSERT(m_table && m_table->in_use != NULL);
  TABLE *table= m_table;

  int error= 0;
  const uchar *saved_last_m_curr_row= NULL;
  const uchar *bi_start= NULL;
  const uchar *bi_ends= NULL;
  const uchar *ai_start= NULL;
  const uchar *ai_ends= NULL;
  HASH_ROW_ENTRY* entry;
  int idempotent_errors= 0;

  DBUG_ENTER("Rows_log_event::do_hash_scan_and_update");

  bi_start= m_curr_row;
  if ((error= unpack_current_row(rli, &m_cols)))
    goto err;
  bi_ends= m_curr_row_end;

  store_record(m_table, record[1]);

  if (get_general_type_code() == UPDATE_ROWS_EVENT)
  {
    /*
      This is the situation after hashing the BI:

      ===|=== before image ====|=== after image ===|===
         ^                     ^
         m_curr_row            m_curr_row_end

      We need to skip the AI as well, before moving on to the
      next row.
    */
    ai_start= m_curr_row= m_curr_row_end;
    error= unpack_current_row(rli, &m_cols_ai);
    ai_ends= m_curr_row_end;
  }

  /* move BI to index 0 */
  memcpy(m_table->record[0], m_table->record[1], m_table->s->reclength);

  /* create an entry to add to the hash table */
  entry= m_hash.make_entry(bi_start, bi_ends, ai_start, ai_ends);

  /* add it to the hash table */
  m_hash.put(m_table, &m_cols, entry);
  if (m_key_index < MAX_KEY)
    add_key_to_distinct_keyset();

  /*
    Last row hashed. We are handling the last (pair of) row(s).  So
    now we do the table scan and match against the entries in the hash
    table.
   */
  if (m_curr_row_end == m_rows_end)
  {
    saved_last_m_curr_row=m_curr_row;

    DBUG_PRINT("info",("Hash was populated with %d records!", m_hash.size()));

    /* open table or index depending on whether we have set m_key_index or not. */
    if ((error= open_record_scan()))
      goto err;

    /*
       Scan the table only once and compare against entries in hash.
       When a match is found, apply the changes.
     */
    int i= 0;
    do
    {
      /* get the next record from the table */
      error= next_record_scan(i == 0);
      i++;

      if(error)
        DBUG_PRINT("info", ("error: %s", HA_ERR(error)));
      switch (error) {
        case 0:
        {
          entry= m_hash.get(table, &m_cols);
          store_record(table, record[1]);

          /**
             If there are collisions we need to be sure that this is
             indeed the record we want.  Loop through all records for
             the given key and explicitly compare them against the
             record we got from the storage engine.
           */
          while(entry)
          {
            m_curr_row= entry->positions->bi_start;
            m_curr_row_end= entry->positions->bi_ends;

            if ((error= unpack_current_row(rli, &m_cols)))
              goto close_table;

            if (record_compare(m_table, &m_cols))
              m_hash.next(&entry);
            else
              break;   // we found a match
          }

          /**
             We found the entry we needed, just apply the changes.
           */
          if (entry)
          {
            // just to be safe, copy the record from the SE to table->record[0]
            memcpy(table->record[0], table->record[1], table->s->reclength);

            /**
               At this point, both table->record[0] and
               table->record[1] have the SE row that matched the one
               in the hash table.

               Thence if this is a DELETE we wouldn't need to mess
               around with positions anymore, but since this can be an
               update, we need to provide positions so that AI is
               unpacked correctly to table->record[0] in UPDATE
               implementation of do_exec_row().
            */
            m_curr_row= entry->positions->bi_start;
            m_curr_row_end= entry->positions->bi_ends;

            /* we don't need this entry anymore, just delete it */
            if ((error= m_hash.del(entry)))
              goto err;

            if ((error= do_apply_row(rli)))
            {
              if (handle_idempotent_and_ignored_errors(rli, &error))
                goto close_table;

              do_post_row_operations(rli, error);
            }
          }
        }
        break;

        case HA_ERR_RECORD_DELETED:
          // get next
          continue;

        case HA_ERR_KEY_NOT_FOUND:
          /* If the slave exec mode is idempotent or the error is
              skipped error, then don't break */
          if (handle_idempotent_and_ignored_errors(rli, &error))
            goto close_table;
          idempotent_errors++;
          continue;

        case HA_ERR_END_OF_FILE:
        default:
          // exception (hash is not empty and we have reached EOF or
          // other error happened)
          goto close_table;
      }
    }
   /**
     if the slave_exec_mode is set to Idempotent, we cannot expect the hash to
     be empty. In such cases we count the number of idempotent errors and check
     if it is equal to or greater than the number of rows left in the hash.
    */
    while (((idempotent_errors < m_hash.size()) && !m_hash.is_empty()) &&
           (!error || (error == HA_ERR_RECORD_DELETED)));

close_table:
    if (error)
    {
      m_table->file->print_error(error, MYF(0));
      DBUG_PRINT("info", ("Failed to get next record"
                          " (ha_rnd_next returns %d)",error));
    }

    if (!error)
      error= close_record_scan();  
    else
      /* 
        we are already with errors. Keep the error code and 
        try to close the scan anyway.
      */
      (void) close_record_scan(); 

    if (error == HA_ERR_RECORD_DELETED)
      error= 0;

    DBUG_ASSERT((m_hash.is_empty() && !error) ||
                (!m_hash.is_empty() &&
                 ((error) || (idempotent_errors >= m_hash.size()))));
  }

err:

  if ((m_hash.is_empty() && !error) || (idempotent_errors >= m_hash.size()))
  {
    /**
       Reset the last positions, because the positions are lost while
       handling entries in the hash.
     */
    m_curr_row= saved_last_m_curr_row;
    m_curr_row_end= m_rows_end;
  }

  DBUG_RETURN(error);
}

int Rows_log_event::do_table_scan_and_update(Relay_log_info const *rli)
{
  int error= 0;
  const uchar* saved_m_curr_row= m_curr_row;
  TABLE* table= m_table;

  DBUG_ENTER("Rows_log_event::do_table_scan_and_update");
  DBUG_ASSERT(m_curr_row != m_rows_end);
  DBUG_PRINT("info",("locating record using table scan (ha_rnd_next)"));

  saved_m_curr_row= m_curr_row;

  /** unpack the before image */
  prepare_record(table, &m_cols, FALSE);
  if (!(error= unpack_current_row(rli, &m_cols)))
  {
    // Temporary fix to find out why it fails [/Matz]
    memcpy(m_table->read_set->bitmap, m_cols.bitmap, (m_table->read_set->n_bits + 7) / 8);

    /** save a copy so that we can compare against it later */
    store_record(m_table, record[1]);

    int restart_count= 0; // Number of times scanning has restarted from top

    if ((error= m_table->file->ha_rnd_init(1)))
    {
      DBUG_PRINT("info",("error initializing table scan"
                         " (ha_rnd_init returns %d)",error));
      goto end;
    }

    /* Continue until we find the right record or have made a full loop */
    do
    {
      error= m_table->file->ha_rnd_next(m_table->record[0]);
      if (error)
        DBUG_PRINT("info", ("error: %s", HA_ERR(error)));
      switch (error) {
      case HA_ERR_END_OF_FILE:
        // restart scan from top
        if (++restart_count < 2)
          error= m_table->file->ha_rnd_init(1);
        break;

      case HA_ERR_RECORD_DELETED:
        // fetch next
      case 0:
        // we're good, check if record matches
        break;

      default:
        // exception
        goto end;
      }
    }
    while ((error == HA_ERR_END_OF_FILE && restart_count < 2) ||
           (error == HA_ERR_RECORD_DELETED) ||
           (!error && record_compare(m_table, &m_cols)));
  }

end:

  DBUG_ASSERT(error != HA_ERR_RECORD_DELETED);

  /* either we report error or apply the changes */
  if (error && error != HA_ERR_RECORD_DELETED)
  {
    DBUG_PRINT("info", ("Failed to get next record"
                        " (ha_rnd_next returns %d)",error));
    m_table->file->print_error(error, MYF(0));
  }
  else
    error= do_apply_row(rli);


  if (!error)
    error= close_record_scan();  
  else
    /* 
      we are already with errors. Keep the error code and 
      try to close the scan anyway.
    */
    (void) close_record_scan(); 

  if ((get_general_type_code() == UPDATE_ROWS_EVENT) &&
      (saved_m_curr_row == m_curr_row)) // we need to unpack the AI
  {
    m_curr_row= m_curr_row_end;
    unpack_current_row(rli, &m_cols);
  }

  table->default_column_bitmaps();
  DBUG_RETURN(error);
}

int Rows_log_event::do_apply_event(Relay_log_info const *rli)
{
  DBUG_ENTER("Rows_log_event::do_apply_event(Relay_log_info*)");
  int error= 0;

  if (opt_bin_log)
  {
    enum_gtid_statement_status state= gtid_pre_statement_checks(thd);
    if (state == GTID_STATEMENT_CANCEL)
      // error has already been printed; don't print anything more here
      DBUG_RETURN(-1);
    else if (state == GTID_STATEMENT_SKIP)
      DBUG_RETURN(0);
  }

  /*
    If m_table_id == ~0UL, then we have a dummy event that does not
    contain any data.  In that case, we just remove all tables in the
    tables_to_lock list, close the thread tables, and return with
    success.
   */
  if (m_table_id == ~0UL)
  {
    /*
       This one is supposed to be set: just an extra check so that
       nothing strange has happened.
     */
    DBUG_ASSERT(get_flags(STMT_END_F));

    const_cast<Relay_log_info*>(rli)->slave_close_thread_tables(thd);
    thd->clear_error();
    DBUG_RETURN(0);
  }

  /*
    'thd' has been set by exec_relay_log_event(), just before calling
    do_apply_event(). We still check here to prevent future coding
    errors.
  */
  DBUG_ASSERT(rli->info_thd == thd);

  /*
    If there is no locks taken, this is the first binrow event seen
    after the table map events.  We should then lock all the tables
    used in the transaction and proceed with execution of the actual
    event.
  */
  if (!thd->lock)
  {
    /*
      Lock_tables() reads the contents of thd->lex, so they must be
      initialized.

      We also call the mysql_reset_thd_for_next_command(), since this
      is the logical start of the next "statement". Note that this
      call might reset the value of current_stmt_binlog_format, so
      we need to do any changes to that value after this function.
    */
    lex_start(thd);
    mysql_reset_thd_for_next_command(thd);
    /*
      The current statement is just about to begin and 
      has not yet modified anything. Note, all.modified is reset
      by mysql_reset_thd_for_next_command.
    */
    thd->transaction.stmt.reset_unsafe_rollback_flags();
    /*
      This is a row injection, so we flag the "statement" as
      such. Note that this code is called both when the slave does row
      injections and when the BINLOG statement is used to do row
      injections.
    */
    thd->lex->set_stmt_row_injection();

    /*
      There are a few flags that are replicated with each row event.
      Make sure to set/clear them before executing the main body of
      the event.
    */
    if (get_flags(NO_FOREIGN_KEY_CHECKS_F))
        thd->variables.option_bits|= OPTION_NO_FOREIGN_KEY_CHECKS;
    else
        thd->variables.option_bits&= ~OPTION_NO_FOREIGN_KEY_CHECKS;

    if (get_flags(RELAXED_UNIQUE_CHECKS_F))
        thd->variables.option_bits|= OPTION_RELAXED_UNIQUE_CHECKS;
    else
        thd->variables.option_bits&= ~OPTION_RELAXED_UNIQUE_CHECKS;

    /*
      Note that unlike the other thd options set here, this one
      comes from a global, and not from the incoming event.
    */
    if (opt_slave_allow_batching)
      thd->variables.option_bits|= OPTION_ALLOW_BATCH;
    else
      thd->variables.option_bits&= ~OPTION_ALLOW_BATCH;

    thd->binlog_row_event_extra_data = m_extra_row_data;

    /* A small test to verify that objects have consistent types */
    DBUG_ASSERT(sizeof(thd->variables.option_bits) == sizeof(OPTION_RELAXED_UNIQUE_CHECKS));

    if (open_and_lock_tables(thd, rli->tables_to_lock, FALSE, 0))
    {
      uint actual_error= thd->get_stmt_da()->sql_errno();
      if (thd->is_slave_error || thd->is_fatal_error)
      {
        /*
          Error reporting borrowed from Query_log_event with many excessive
          simplifications. 
          We should not honour --slave-skip-errors at this point as we are
          having severe errors which should not be skiped.
        */
        rli->report(ERROR_LEVEL, actual_error,
                    "Error executing row event: '%s'",
                    (actual_error ? thd->get_stmt_da()->message() :
                     "unexpected success or fatal error"));
        thd->is_slave_error= 1;
      }
      const_cast<Relay_log_info*>(rli)->slave_close_thread_tables(thd);
      DBUG_RETURN(actual_error);
    }

    /*
      When the open and locking succeeded, we check all tables to
      ensure that they still have the correct type.

      We can use a down cast here since we know that every table added
      to the tables_to_lock is a RPL_TABLE_LIST.
    */

    {
      DBUG_PRINT("debug", ("Checking compability of tables to lock - tables_to_lock: %p",
                           rli->tables_to_lock));

      /**
        When using RBR and MyISAM MERGE tables the base tables that make
        up the MERGE table can be appended to the list of tables to lock.
  
        Thus, we just check compatibility for those that tables that have
        a correspondent table map event (ie, those that are actually going
        to be accessed while applying the event). That's why the loop stops
        at rli->tables_to_lock_count .

        NOTE: The base tables are added here are removed when 
              close_thread_tables is called.
       */
      RPL_TABLE_LIST *ptr= rli->tables_to_lock;
      for (uint i= 0 ; ptr && (i < rli->tables_to_lock_count);
           ptr= static_cast<RPL_TABLE_LIST*>(ptr->next_global), i++)
      {
        DBUG_ASSERT(ptr->m_tabledef_valid);
        TABLE *conv_table;
        if (!ptr->m_tabledef.compatible_with(thd, const_cast<Relay_log_info*>(rli),
                                             ptr->table, &conv_table))
        {
          DBUG_PRINT("debug", ("Table: %s.%s is not compatible with master",
                               ptr->table->s->db.str,
                               ptr->table->s->table_name.str));
          /*
            We should not honour --slave-skip-errors at this point as we are
            having severe errors which should not be skiped.
          */
          thd->is_slave_error= 1;
          const_cast<Relay_log_info*>(rli)->slave_close_thread_tables(thd);
          DBUG_RETURN(ERR_BAD_TABLE_DEF);
        }
        DBUG_PRINT("debug", ("Table: %s.%s is compatible with master"
                             " - conv_table: %p",
                             ptr->table->s->db.str,
                             ptr->table->s->table_name.str, conv_table));
        ptr->m_conv_table= conv_table;
      }
    }

    /*
      ... and then we add all the tables to the table map and but keep
      them in the tables to lock list.

      We also invalidate the query cache for all the tables, since
      they will now be changed.

      TODO [/Matz]: Maybe the query cache should not be invalidated
      here? It might be that a table is not changed, even though it
      was locked for the statement.  We do know that each
      Rows_log_event contain at least one row, so after processing one
      Rows_log_event, we can invalidate the query cache for the
      associated table.
     */
    TABLE_LIST *ptr= rli->tables_to_lock;
    for (uint i=0 ;  ptr && (i < rli->tables_to_lock_count); ptr= ptr->next_global, i++)
      const_cast<Relay_log_info*>(rli)->m_table_map.set_table(ptr->table_id, ptr->table);

#ifdef HAVE_QUERY_CACHE
    query_cache.invalidate_locked_for_write(rli->tables_to_lock);
#endif
  }

  TABLE* 
    table= 
    m_table= const_cast<Relay_log_info*>(rli)->m_table_map.get_table(m_table_id);

  DBUG_PRINT("debug", ("m_table: 0x%lx, m_table_id: %lu", (ulong) m_table, m_table_id));

  if (table)
  {
    /*
      table == NULL means that this table should not be replicated
      (this was set up by Table_map_log_event::do_apply_event()
      which tested replicate-* rules).
    */

    /*
      It's not needed to set_time() but
      1) it continues the property that "Time" in SHOW PROCESSLIST shows how
      much slave is behind
      2) it will be needed when we allow replication from a table with no
      TIMESTAMP column to a table with one.
      So we call set_time(), like in SBR. Presently it changes nothing.
    */
    thd->set_time(&when);

    thd->binlog_row_event_extra_data = m_extra_row_data;

    /*
      Now we are in a statement and will stay in a statement until we
      see a STMT_END_F.

      We set this flag here, before actually applying any rows, in
      case the SQL thread is stopped and we need to detect that we're
      inside a statement and halting abruptly might cause problems
      when restarting.
     */
    const_cast<Relay_log_info*>(rli)->set_flag(Relay_log_info::IN_STMT);

     if ( m_width == table->s->fields && bitmap_is_set_all(&m_cols))
      set_flags(COMPLETE_ROWS_F);

    /*
      Set tables write and read sets.

      Read_set contains all slave columns (in case we are going to fetch
      a complete record from slave)

      Write_set equals the m_cols bitmap sent from master but it can be
      longer if slave has extra columns.
     */

    DBUG_PRINT_BITSET("debug", "Setting table's read_set from: %s", &m_cols);

    bitmap_set_all(table->read_set);
    if (get_general_type_code() == DELETE_ROWS_EVENT ||
        get_general_type_code() == UPDATE_ROWS_EVENT)
        bitmap_intersect(table->read_set,&m_cols);

    bitmap_set_all(table->write_set);

    /* WRITE ROWS EVENTS store the bitmap in m_cols instead of m_cols_ai */
    MY_BITMAP *after_image= ((get_general_type_code() == UPDATE_ROWS_EVENT) ?
                             &m_cols_ai : &m_cols);
    bitmap_intersect(table->write_set, after_image);

    this->slave_exec_mode= slave_exec_mode_options; // fix the mode

    // Do event specific preparations
    error= do_before_row_operations(rli);

    /*
      Bug#56662 Assertion failed: next_insert_id == 0, file handler.cc
      Don't allow generation of auto_increment value when processing
      rows event by setting 'MODE_NO_AUTO_VALUE_ON_ZERO'.
    */
    ulong saved_sql_mode= thd->variables.sql_mode;
    thd->variables.sql_mode= MODE_NO_AUTO_VALUE_ON_ZERO;

    // row processing loop

    /*
      set the initial time of this ROWS statement if it was not done
      before in some other ROWS event.
     */
    const_cast<Relay_log_info*>(rli)->set_row_stmt_start_timestamp();

    const uchar *saved_m_curr_row= m_curr_row;

    int (Rows_log_event::*do_apply_row_ptr)(Relay_log_info const *)= NULL;

    /**
       Skip update rows events that don't have data for this slave's
       table.
     */
    if ((get_general_type_code() == UPDATE_ROWS_EVENT) &&
        !is_any_column_signaled_for_table(table, &m_cols_ai))
      goto AFTER_MAIN_EXEC_ROW_LOOP;

    /**
       If there are no columns marked in the read_set for this table,
       that means that we cannot lookup any row using the available BI
       in the binarr log. Thence, we immediatly raise an error:
       HA_ERR_END_OF_FILE.
     */

    if ((m_rows_lookup_algorithm != ROW_LOOKUP_NOT_NEEDED) &&
        !is_any_column_signaled_for_table(table, &m_cols))
    {
      error= HA_ERR_END_OF_FILE;
      goto AFTER_MAIN_EXEC_ROW_LOOP;
    }
    switch (m_rows_lookup_algorithm)
    {
      case ROW_LOOKUP_HASH_SCAN:
        do_apply_row_ptr= &Rows_log_event::do_hash_scan_and_update;
        break;

      case ROW_LOOKUP_INDEX_SCAN:
        do_apply_row_ptr= &Rows_log_event::do_index_scan_and_update;
        break;

      case ROW_LOOKUP_TABLE_SCAN:
        do_apply_row_ptr= &Rows_log_event::do_table_scan_and_update;
        break;

      case ROW_LOOKUP_NOT_NEEDED:
        DBUG_ASSERT(get_general_type_code() == WRITE_ROWS_EVENT);

        /* No need to scan for rows, just apply it */
        do_apply_row_ptr= &Rows_log_event::do_apply_row;
        break;

      default:
        DBUG_ASSERT(0);
        error= 1;
        goto AFTER_MAIN_EXEC_ROW_LOOP;
        break;
    }

    do {

      error= (this->*do_apply_row_ptr)(rli);

      if (handle_idempotent_and_ignored_errors(rli, &error))
        break;

      /* this advances m_curr_row */
      do_post_row_operations(rli, error);

    } while (!error && (m_curr_row != m_rows_end));

AFTER_MAIN_EXEC_ROW_LOOP:

    if (saved_m_curr_row != m_curr_row && !table->file->has_transactions())
    {
      /*
        Usually, the trans_commit_stmt() propagates unsafe_rollback_flags
        from statement to transaction level. However, we cannot rely on
        this when row format is in use as several events can be processed
        before calling this function. This happens because it is called
        only when the latest event generated by a statement is processed.

        There are however upper level functions that execute per event
        and check transaction's status. So if the unsafe_rollback_flags
        are not propagated here, this can lead to errors.

        For example, a transaction that updates non-transactional tables
        may be stopped in the middle thus leading to inconsistencies
        after a restart.
      */
      thd->transaction.stmt.mark_modified_non_trans_table();
      thd->transaction.merge_unsafe_rollback_flags();
    }

    /*
      Restore the sql_mode after the rows event is processed.
    */
    thd->variables.sql_mode= saved_sql_mode;

    {/*
         The following failure injecion works in cooperation with tests
         setting @@global.debug= 'd,stop_slave_middle_group'.
         The sql thread receives the killed status and will proceed
         to shutdown trying to finish incomplete events group.
     */
      DBUG_EXECUTE_IF("stop_slave_middle_group",
                      if (thd->transaction.all.cannot_safely_rollback())
                        const_cast<Relay_log_info*>(rli)->abort_slave= 1;);
    }

    if ((error= do_after_row_operations(rli, error)) &&
        ignored_error_code(convert_handler_error(error, thd, table)))
    {

      if (log_warnings > 1)
        slave_rows_error_report(WARNING_LEVEL, error, rli, thd, table,
                                get_type_str(),
                                const_cast<Relay_log_info*>(rli)->get_rpl_log_name(),
                                (ulong) log_pos);
      thd->get_stmt_da()->clear_warning_info(thd->query_id);
      clear_all_errors(thd, const_cast<Relay_log_info*>(rli));
      error= 0;
    }
  } // if (table)

  /* reset OPTION_ALLOW_BATCH as not affect later events */
  thd->variables.option_bits&= ~OPTION_ALLOW_BATCH;

  if (error)
  {
    slave_rows_error_report(ERROR_LEVEL, error, rli, thd, table,
                             get_type_str(),
                             const_cast<Relay_log_info*>(rli)->get_rpl_log_name(),
                             (ulong) log_pos);
    /*
      @todo We should probably not call
      reset_current_stmt_binlog_format_row() from here.

      Note: this applies to log_event_old.cc too.
      /Sven
    */
    thd->reset_current_stmt_binlog_format_row();
    thd->is_slave_error= 1;
    DBUG_RETURN(error);
  }

  if (get_flags(STMT_END_F) && (error= rows_event_stmt_cleanup(rli, thd)))
    slave_rows_error_report(ERROR_LEVEL,
                            thd->is_error() ? 0 : error,
                            rli, thd, table,
                            get_type_str(),
                            const_cast<Relay_log_info*>(rli)->get_rpl_log_name(),
                            (ulong) log_pos);
  DBUG_RETURN(error);
}

Log_event::enum_skip_reason
Rows_log_event::do_shall_skip(Relay_log_info *rli)
{
  /*
    If the slave skip counter is 1 and this event does not end a
    statement, then we should not start executing on the next event.
    Otherwise, we defer the decision to the normal skipping logic.
  */
  if (rli->slave_skip_counter == 1 && !get_flags(STMT_END_F))
    return Log_event::EVENT_SKIP_IGNORE;
  else
    return Log_event::do_shall_skip(rli);
}

/**
   The function is called at Rows_log_event statement commit time,
   normally from Rows_log_event::do_update_pos() and possibly from
   Query_log_event::do_apply_event() of the COMMIT.
   The function commits the last statement for engines, binlog and
   releases resources have been allocated for the statement.

   @retval  0         Ok.
   @retval  non-zero  Error at the commit.
 */

static int rows_event_stmt_cleanup(Relay_log_info const *rli, THD * thd)
{
  int error;
  {
    /*
      This is the end of a statement or transaction, so close (and
      unlock) the tables we opened when processing the
      Table_map_log_event starting the statement.

      OBSERVER.  This will clear *all* mappings, not only those that
      are open for the table. There is not good handle for on-close
      actions for tables.

      NOTE. Even if we have no table ('table' == 0) we still need to be
      here, so that we increase the group relay log position. If we didn't, we
      could have a group relay log position which lags behind "forever"
      (assume the last master's transaction is ignored by the slave because of
      replicate-ignore rules).
    */
    error= thd->binlog_flush_pending_rows_event(TRUE);

    /*
      If this event is not in a transaction, the call below will, if some
      transactional storage engines are involved, commit the statement into
      them and flush the pending event to binlog.
      If this event is in a transaction, the call will do nothing, but a
      Xid_log_event will come next which will, if some transactional engines
      are involved, commit the transaction and flush the pending event to the
      binlog.
    */
    error|= (error ? trans_rollback_stmt(thd) : trans_commit_stmt(thd));

    /*
      Now what if this is not a transactional engine? we still need to
      flush the pending event to the binlog; we did it with
      thd->binlog_flush_pending_rows_event(). Note that we imitate
      what is done for real queries: a call to
      ha_autocommit_or_rollback() (sometimes only if involves a
      transactional engine), and a call to be sure to have the pending
      event flushed.
    */

    /*
      @todo We should probably not call
      reset_current_stmt_binlog_format_row() from here.

      Note: this applies to log_event_old.cc too

      Btw, the previous comment about transactional engines does not
      seem related to anything that happens here.
      /Sven
    */
    thd->reset_current_stmt_binlog_format_row();

    const_cast<Relay_log_info*>(rli)->cleanup_context(thd, 0);
  }
  return error;
}

/**
   The method either increments the relay log position or
   commits the current statement and increments the master group
   possition if the event is STMT_END_F flagged and
   the statement corresponds to the autocommit query (i.e replicated
   without wrapping in BEGIN/COMMIT)

   @retval 0         Success
   @retval non-zero  Error in the statement commit
 */
int
Rows_log_event::do_update_pos(Relay_log_info *rli)
{
  DBUG_ENTER("Rows_log_event::do_update_pos");
  int error= 0;

  DBUG_PRINT("info", ("flags: %s",
                      get_flags(STMT_END_F) ? "STMT_END_F " : ""));

  /* Worker does not execute binlog update position logics */
  DBUG_ASSERT(!is_mts_worker(rli->info_thd));

  if (get_flags(STMT_END_F))
  {
    /*
      Indicate that a statement is finished.
      Step the group log position if we are not in a transaction,
      otherwise increase the event log position.
    */
    error= rli->stmt_done(log_pos);
  }
  else
  {
    rli->inc_event_relay_log_pos();
  }

  DBUG_RETURN(error);
}

#endif /* !defined(MYSQL_CLIENT) && defined(HAVE_REPLICATION) */

#ifndef MYSQL_CLIENT
bool Rows_log_event::write_data_header(IO_CACHE *file)
{
  uchar buf[ROWS_HEADER_LEN_V2];	// No need to init the buffer
  DBUG_ASSERT(m_table_id != ~0UL);
  DBUG_EXECUTE_IF("old_row_based_repl_4_byte_map_id_master",
                  {
                    int4store(buf + 0, m_table_id);
                    int2store(buf + 4, m_flags);
                    return (wrapper_my_b_safe_write(file, buf, 6));
                  });
  int6store(buf + RW_MAPID_OFFSET, (ulonglong)m_table_id);
  int2store(buf + RW_FLAGS_OFFSET, m_flags);
  int rc = 0;
  if (likely(!log_bin_use_v1_row_events))
  {
    /*
       v2 event, with variable header portion.
       Determine length of variable header payload
    */
    uint16 vhlen= 2;
    uint16 vhpayloadlen= 0;
    uint16 extra_data_len= 0;
    if (m_extra_row_data)
    {
      extra_data_len= m_extra_row_data[EXTRA_ROW_INFO_LEN_OFFSET];
      vhpayloadlen= RW_V_TAG_LEN + extra_data_len;
    }

    /* Var-size header len includes len itself */
    int2store(buf + RW_VHLEN_OFFSET, vhlen + vhpayloadlen);
    rc= wrapper_my_b_safe_write(file, buf, ROWS_HEADER_LEN_V2);

    /* Write var-sized payload, if any */
    if ((vhpayloadlen > 0) &&
        (rc == 0))
    {
      /* Add tag and extra row info */
      uchar type_code= RW_V_EXTRAINFO_TAG;
      rc= wrapper_my_b_safe_write(file, &type_code, RW_V_TAG_LEN);
      if (rc==0)
        rc= wrapper_my_b_safe_write(file, m_extra_row_data, extra_data_len);
    }
  }
  else
  {
    rc= wrapper_my_b_safe_write(file, buf, ROWS_HEADER_LEN_V1);
  }

  return (rc != 0);
}

bool Rows_log_event::write_data_body(IO_CACHE*file)
{
  /*
     Note that this should be the number of *bits*, not the number of
     bytes.
  */
  uchar sbuf[sizeof(m_width) + 1];
  my_ptrdiff_t const data_size= m_rows_cur - m_rows_buf;
  bool res= false;
  uchar *const sbuf_end= net_store_length(sbuf, (size_t) m_width);
  DBUG_ASSERT(static_cast<size_t>(sbuf_end - sbuf) <= sizeof(sbuf));

  DBUG_DUMP("m_width", sbuf, (size_t) (sbuf_end - sbuf));
  res= res || wrapper_my_b_safe_write(file, sbuf, (size_t) (sbuf_end - sbuf));

  DBUG_DUMP("m_cols", (uchar*) m_cols.bitmap, no_bytes_in_map(&m_cols));
  res= res || wrapper_my_b_safe_write(file, (uchar*) m_cols.bitmap,
                              no_bytes_in_map(&m_cols));
  /*
    TODO[refactor write]: Remove the "down cast" here (and elsewhere).
   */
  if (get_general_type_code() == UPDATE_ROWS_EVENT)
  {
    DBUG_DUMP("m_cols_ai", (uchar*) m_cols_ai.bitmap,
              no_bytes_in_map(&m_cols_ai));
    res= res || wrapper_my_b_safe_write(file, (uchar*) m_cols_ai.bitmap,
                                no_bytes_in_map(&m_cols_ai));
  }
  DBUG_DUMP("rows", m_rows_buf, data_size);
  res= res || wrapper_my_b_safe_write(file, m_rows_buf, (size_t) data_size);

  return res;

}
#endif

#if defined(HAVE_REPLICATION) && !defined(MYSQL_CLIENT)
int Rows_log_event::pack_info(Protocol *protocol)
{
  char buf[256];
  char const *const flagstr=
    get_flags(STMT_END_F) ? " flags: STMT_END_F" : "";
  size_t bytes= my_snprintf(buf, sizeof(buf),
                               "table_id: %lu%s", m_table_id, flagstr);
  protocol->store(buf, bytes, &my_charset_bin);
  return 0;
}
#endif

#ifdef MYSQL_CLIENT
void Rows_log_event::print_helper(FILE *file,
                                  PRINT_EVENT_INFO *print_event_info,
                                  char const *const name)
{
  IO_CACHE *const head= &print_event_info->head_cache;
  IO_CACHE *const body= &print_event_info->body_cache;
  if (!print_event_info->short_form)
  {
    bool const last_stmt_event= get_flags(STMT_END_F);
    print_header(head, print_event_info, !last_stmt_event);
    my_b_printf(head, "\t%s: table id %lu%s\n",
                name, m_table_id,
                last_stmt_event ? " flags: STMT_END_F" : "");
    print_base64(body, print_event_info, !last_stmt_event);
  }
}
#endif

/**************************************************************************
	Table_map_log_event member functions and support functions
**************************************************************************/

/**
  @page How replication of field metadata works.
  
  When a table map is created, the master first calls 
  Table_map_log_event::save_field_metadata() which calculates how many 
  values will be in the field metadata. Only those fields that require the 
  extra data are added. The method also loops through all of the fields in 
  the table calling the method Field::save_field_metadata() which returns the
  values for the field that will be saved in the metadata and replicated to
  the slave. Once all fields have been processed, the table map is written to
  the binlog adding the size of the field metadata and the field metadata to
  the end of the body of the table map.

  When a table map is read on the slave, the field metadata is read from the 
  table map and passed to the table_def class constructor which saves the 
  field metadata from the table map into an array based on the type of the 
  field. Field metadata values not present (those fields that do not use extra 
  data) in the table map are initialized as zero (0). The array size is the 
  same as the columns for the table on the slave.

  Additionally, values saved for field metadata on the master are saved as a 
  string of bytes (uchar) in the binlog. A field may require 1 or more bytes
  to store the information. In cases where values require multiple bytes 
  (e.g. values > 255), the endian-safe methods are used to properly encode 
  the values on the master and decode them on the slave. When the field
  metadata values are captured on the slave, they are stored in an array of
  type uint16. This allows the least number of casts to prevent casting bugs
  when the field metadata is used in comparisons of field attributes. When
  the field metadata is used for calculating addresses in pointer math, the
  type used is uint32. 
*/

#if !defined(MYSQL_CLIENT)
/**
  Save the field metadata based on the real_type of the field.
  The metadata saved depends on the type of the field. Some fields
  store a single byte for pack_length() while others store two bytes
  for field_length (max length).
  
  @retval  0  Ok.

  @todo
  We may want to consider changing the encoding of the information.
  Currently, the code attempts to minimize the number of bytes written to 
  the tablemap. There are at least two other alternatives; 1) using 
  net_store_length() to store the data allowing it to choose the number of
  bytes that are appropriate thereby making the code much easier to 
  maintain (only 1 place to change the encoding), or 2) use a fixed number
  of bytes for each field. The problem with option 1 is that net_store_length()
  will use one byte if the value < 251, but 3 bytes if it is > 250. Thus,
  for fields like CHAR which can be no larger than 255 characters, the method
  will use 3 bytes when the value is > 250. Further, every value that is
  encoded using 2 parts (e.g., pack_length, field_length) will be numerically
  > 250 therefore will use 3 bytes for eah value. The problem with option 2
  is less wasteful for space but does waste 1 byte for every field that does
  not encode 2 parts. 
*/
int Table_map_log_event::save_field_metadata()
{
  DBUG_ENTER("Table_map_log_event::save_field_metadata");
  int index= 0;
  for (unsigned int i= 0 ; i < m_table->s->fields ; i++)
  {
    DBUG_PRINT("debug", ("field_type: %d", m_coltype[i]));
    index+= m_table->s->field[i]->save_field_metadata(&m_field_metadata[index]);
  }
  DBUG_RETURN(index);
}
#endif /* !defined(MYSQL_CLIENT) */

/*
  Constructor used to build an event for writing to the binary log.
  Mats says tbl->s lives longer than this event so it's ok to copy pointers
  (tbl->s->db etc) and not pointer content.
 */
#if !defined(MYSQL_CLIENT)
Table_map_log_event::Table_map_log_event(THD *thd, TABLE *tbl, ulong tid,
                                         bool using_trans)
  : Log_event(thd, 0,
              using_trans ? Log_event::EVENT_TRANSACTIONAL_CACHE :
                            Log_event::EVENT_STMT_CACHE,
              Log_event::EVENT_NORMAL_LOGGING),
    m_table(tbl),
    m_dbnam(tbl->s->db.str),
    m_dblen(m_dbnam ? tbl->s->db.length : 0),
    m_tblnam(tbl->s->table_name.str),
    m_tbllen(tbl->s->table_name.length),
    m_colcnt(tbl->s->fields),
    m_memory(NULL),
    m_table_id(tid),
    m_flags(TM_BIT_LEN_EXACT_F),
    m_data_size(0),
    m_field_metadata(0),
    m_field_metadata_size(0),
    m_null_bits(0),
    m_meta_memory(NULL)
{
  uchar cbuf[sizeof(m_colcnt) + 1];
  uchar *cbuf_end;
  DBUG_ASSERT(m_table_id != ~0UL);
  /*
    In TABLE_SHARE, "db" and "table_name" are 0-terminated (see this comment in
    table.cc / alloc_table_share():
      Use the fact the key is db/0/table_name/0
    As we rely on this let's assert it.
  */
  DBUG_ASSERT((tbl->s->db.str == 0) ||
              (tbl->s->db.str[tbl->s->db.length] == 0));
  DBUG_ASSERT(tbl->s->table_name.str[tbl->s->table_name.length] == 0);


  m_data_size=  TABLE_MAP_HEADER_LEN;
  DBUG_EXECUTE_IF("old_row_based_repl_4_byte_map_id_master", m_data_size= 6;);
  m_data_size+= m_dblen + 2;	// Include length and terminating \0
  m_data_size+= m_tbllen + 2;	// Include length and terminating \0
  cbuf_end= net_store_length(cbuf, (size_t) m_colcnt);
  DBUG_ASSERT(static_cast<size_t>(cbuf_end - cbuf) <= sizeof(cbuf));
  m_data_size+= (cbuf_end - cbuf) + m_colcnt;	// COLCNT and column types

  /* If malloc fails, caught in is_valid() */
  if ((m_memory= (uchar*) my_malloc(m_colcnt, MYF(MY_WME))))
  {
    m_coltype= reinterpret_cast<uchar*>(m_memory);
    for (unsigned int i= 0 ; i < m_table->s->fields ; ++i)
      m_coltype[i]= m_table->field[i]->binlog_type();
  }

  /*
    Calculate a bitmap for the results of maybe_null() for all columns.
    The bitmap is used to determine when there is a column from the master
    that is not on the slave and is null and thus not in the row data during
    replication.
  */
  uint num_null_bytes= (m_table->s->fields + 7) / 8;
  m_data_size+= num_null_bytes;
  m_meta_memory= (uchar *)my_multi_malloc(MYF(MY_WME),
                                 &m_null_bits, num_null_bytes,
                                 &m_field_metadata, (m_colcnt * 2),
                                 NULL);

  memset(m_field_metadata, 0, (m_colcnt * 2));

  /*
    Create an array for the field metadata and store it.
  */
  m_field_metadata_size= save_field_metadata();
  DBUG_ASSERT(m_field_metadata_size <= (m_colcnt * 2));

  /*
    Now set the size of the data to the size of the field metadata array
    plus one or three bytes (see pack.c:net_store_length) for number of 
    elements in the field metadata array.
  */
  if (m_field_metadata_size < 251)
    m_data_size+= m_field_metadata_size + 1; 
  else
    m_data_size+= m_field_metadata_size + 3; 

  memset(m_null_bits, 0, num_null_bytes);
  for (unsigned int i= 0 ; i < m_table->s->fields ; ++i)
    if (m_table->field[i]->maybe_null())
      m_null_bits[(i / 8)]+= 1 << (i % 8);
  /*
    Marking event to require sequential execution in MTS
    if the query might have updated FK-referenced db.
    Unlike Query_log_event where this fact is encoded through 
    the accessed db list in the Table_map case m_flags is exploited.
  */
  uchar dbs= thd->get_binlog_accessed_db_names() ?
    thd->get_binlog_accessed_db_names()->elements : 0;
  if (dbs == 1)
  {
    char *db_name= thd->get_binlog_accessed_db_names()->head();
    if (!strcmp(db_name, ""))
      m_flags |= TM_REFERRED_FK_DB_F;
  }
}
#endif /* !defined(MYSQL_CLIENT) */

/*
  Constructor used by slave to read the event from the binary log.
 */
#if defined(HAVE_REPLICATION)
Table_map_log_event::Table_map_log_event(const char *buf, uint event_len,
                                         const Format_description_log_event
                                         *description_event)

  : Log_event(buf, description_event),
#ifndef MYSQL_CLIENT
    m_table(NULL),
#endif
    m_dbnam(NULL), m_dblen(0), m_tblnam(NULL), m_tbllen(0),
    m_colcnt(0), m_coltype(0),
    m_memory(NULL), m_table_id(ULONG_MAX), m_flags(0),
    m_data_size(0), m_field_metadata(0), m_field_metadata_size(0),
    m_null_bits(0), m_meta_memory(NULL)
{
  unsigned int bytes_read= 0;
  DBUG_ENTER("Table_map_log_event::Table_map_log_event(const char*,uint,...)");

  uint8 common_header_len= description_event->common_header_len;
  uint8 post_header_len= description_event->post_header_len[TABLE_MAP_EVENT-1];
  DBUG_PRINT("info",("event_len: %u  common_header_len: %d  post_header_len: %d",
                     event_len, common_header_len, post_header_len));

  /*
    Don't print debug messages when running valgrind since they can
    trigger false warnings.
   */
#ifndef HAVE_purify
  DBUG_DUMP("event buffer", (uchar*) buf, event_len);
#endif

  /* Read the post-header */
  const char *post_start= buf + common_header_len;

  post_start+= TM_MAPID_OFFSET;
  if (post_header_len == 6)
  {
    /* Master is of an intermediate source tree before 5.1.4. Id is 4 bytes */
    m_table_id= uint4korr(post_start);
    post_start+= 4;
  }
  else
  {
    DBUG_ASSERT(post_header_len == TABLE_MAP_HEADER_LEN);
    m_table_id= (ulong) uint6korr(post_start);
    post_start+= TM_FLAGS_OFFSET;
  }

  DBUG_ASSERT(m_table_id != ~0UL);

  m_flags= uint2korr(post_start);

  /* Read the variable part of the event */
  const char *const vpart= buf + common_header_len + post_header_len;

  /* Extract the length of the various parts from the buffer */
  uchar const *const ptr_dblen= (uchar const*)vpart + 0;
  m_dblen= *(uchar*) ptr_dblen;

  /* Length of database name + counter + terminating null */
  uchar const *const ptr_tbllen= ptr_dblen + m_dblen + 2;
  m_tbllen= *(uchar*) ptr_tbllen;

  /* Length of table name + counter + terminating null */
  uchar const *const ptr_colcnt= ptr_tbllen + m_tbllen + 2;
  uchar *ptr_after_colcnt= (uchar*) ptr_colcnt;
  m_colcnt= net_field_length(&ptr_after_colcnt);

  DBUG_PRINT("info",("m_dblen: %lu  off: %ld  m_tbllen: %lu  off: %ld  m_colcnt: %lu  off: %ld",
                     (ulong) m_dblen, (long) (ptr_dblen-(const uchar*)vpart), 
                     (ulong) m_tbllen, (long) (ptr_tbllen-(const uchar*)vpart),
                     m_colcnt, (long) (ptr_colcnt-(const uchar*)vpart)));

  /* Allocate mem for all fields in one go. If fails, caught in is_valid() */
  m_memory= (uchar*) my_multi_malloc(MYF(MY_WME),
                                     &m_dbnam, (uint) m_dblen + 1,
                                     &m_tblnam, (uint) m_tbllen + 1,
                                     &m_coltype, (uint) m_colcnt,
                                     NullS);

  if (m_memory)
  {
    /* Copy the different parts into their memory */
    strncpy(const_cast<char*>(m_dbnam), (const char*)ptr_dblen  + 1, m_dblen + 1);
    strncpy(const_cast<char*>(m_tblnam), (const char*)ptr_tbllen + 1, m_tbllen + 1);
    memcpy(m_coltype, ptr_after_colcnt, m_colcnt);

    ptr_after_colcnt= ptr_after_colcnt + m_colcnt;
    bytes_read= (uint) (ptr_after_colcnt - (uchar *)buf);
    DBUG_PRINT("info", ("Bytes read: %d.\n", bytes_read));
    if (bytes_read < event_len)
    {
      m_field_metadata_size= net_field_length(&ptr_after_colcnt);
      DBUG_ASSERT(m_field_metadata_size <= (m_colcnt * 2));
      uint num_null_bytes= (m_colcnt + 7) / 8;
      m_meta_memory= (uchar *)my_multi_malloc(MYF(MY_WME),
                                     &m_null_bits, num_null_bytes,
                                     &m_field_metadata, m_field_metadata_size,
                                     NULL);
      memcpy(m_field_metadata, ptr_after_colcnt, m_field_metadata_size);
      ptr_after_colcnt= (uchar*)ptr_after_colcnt + m_field_metadata_size;
      memcpy(m_null_bits, ptr_after_colcnt, num_null_bytes);
    }
  }

  DBUG_VOID_RETURN;
}
#endif

Table_map_log_event::~Table_map_log_event()
{
  my_free(m_meta_memory);
  my_free(m_memory);
}

/*
  Return value is an error code, one of:

      -1     Failure to open table   [from open_tables()]
       0     Success
       1     No room for more tables [from set_table()]
       2     Out of memory           [from set_table()]
       3     Wrong table definition
       4     Daisy-chaining RBR with SBR not possible
 */

#if !defined(MYSQL_CLIENT) && defined(HAVE_REPLICATION)

enum enum_tbl_map_status
{
  /* no duplicate identifier found */
  OK_TO_PROCESS= 0,

  /* this table map must be filtered out */
  FILTERED_OUT= 1,

  /* identifier mapping table with different properties */
  SAME_ID_MAPPING_DIFFERENT_TABLE= 2,
  
  /* a duplicate identifier was found mapping the same table */
  SAME_ID_MAPPING_SAME_TABLE= 3
};

/*
  Checks if this table map event should be processed or not. First
  it checks the filtering rules, and then looks for duplicate identifiers
  in the existing list of rli->tables_to_lock.

  It checks that there hasn't been any corruption by verifying that there
  are no duplicate entries with different properties.

  In some cases, some binary logs could get corrupted, showing several
  tables mapped to the same table_id, 0 (see: BUG#56226). Thus we do this
  early sanity check for such cases and avoid that the server crashes 
  later.

  In some corner cases, the master logs duplicate table map events, i.e.,
  same id, same database name, same table name (see: BUG#37137). This is
  different from the above as it's the same table that is mapped again 
  to the same identifier. Thus we cannot just check for same ids and 
  assume that the event is corrupted we need to check every property. 

  NOTE: in the event that BUG#37137 ever gets fixed, this extra check 
        will still be valid because we would need to support old binary 
        logs anyway.

  @param rli The relay log info reference.
  @param table_list A list element containing the table to check against.
  @return OK_TO_PROCESS 
            if there was no identifier already in rli->tables_to_lock 
            
          FILTERED_OUT
            if the event is filtered according to the filtering rules

          SAME_ID_MAPPING_DIFFERENT_TABLE 
            if the same identifier already maps a different table in 
            rli->tables_to_lock

          SAME_ID_MAPPING_SAME_TABLE 
            if the same identifier already maps the same table in 
            rli->tables_to_lock.
*/
static enum_tbl_map_status
check_table_map(Relay_log_info const *rli, RPL_TABLE_LIST *table_list)
{
  DBUG_ENTER("check_table_map");
  enum_tbl_map_status res= OK_TO_PROCESS;

  if (rli->info_thd->slave_thread /* filtering is for slave only */ &&
      (!rpl_filter->db_ok(table_list->db) ||
       (rpl_filter->is_on() && !rpl_filter->tables_ok("", table_list))))
    res= FILTERED_OUT;
  else
  {
    RPL_TABLE_LIST *ptr= static_cast<RPL_TABLE_LIST*>(rli->tables_to_lock);
    for(uint i=0 ; ptr && (i< rli->tables_to_lock_count); 
        ptr= static_cast<RPL_TABLE_LIST*>(ptr->next_local), i++)
    {
      if (ptr->table_id == table_list->table_id)
      {

        if (strcmp(ptr->db, table_list->db) || 
            strcmp(ptr->alias, table_list->table_name) || 
            ptr->lock_type != TL_WRITE) // the ::do_apply_event always sets TL_WRITE
          res= SAME_ID_MAPPING_DIFFERENT_TABLE;
        else
          res= SAME_ID_MAPPING_SAME_TABLE;

        break;
      }
    }
  }

  DBUG_PRINT("debug", ("check of table map ended up with: %u", res));

  DBUG_RETURN(res);
}

int Table_map_log_event::do_apply_event(Relay_log_info const *rli)
{
  RPL_TABLE_LIST *table_list;
  char *db_mem, *tname_mem, *ptr;
  size_t dummy_len;
  void *memory;
  DBUG_ENTER("Table_map_log_event::do_apply_event(Relay_log_info*)");
  DBUG_ASSERT(rli->info_thd == thd);

  /* Step the query id to mark what columns that are actually used. */
  thd->set_query_id(next_query_id());

  if (!(memory= my_multi_malloc(MYF(MY_WME),
                                &table_list, (uint) sizeof(RPL_TABLE_LIST),
                                &db_mem, (uint) NAME_LEN + 1,
                                &tname_mem, (uint) NAME_LEN + 1,
                                NullS)))
    DBUG_RETURN(HA_ERR_OUT_OF_MEM);

  strmov(db_mem, m_dbnam);
  strmov(tname_mem, m_tblnam);

  if (lower_case_table_names == 1)
  {
    my_casedn_str(system_charset_info, db_mem);
    my_casedn_str(system_charset_info, tname_mem);
  }

  /* rewrite rules changed the database */
  if (((ptr= (char*) rpl_filter->get_rewrite_db(db_mem, &dummy_len)) != db_mem))
    strmov(db_mem, ptr);

  table_list->init_one_table(db_mem, strlen(db_mem),
                             tname_mem, strlen(tname_mem),
                             tname_mem, TL_WRITE);

  table_list->table_id= DBUG_EVALUATE_IF("inject_tblmap_same_id_maps_diff_table", 0, m_table_id);
  table_list->updating= 1;
  DBUG_PRINT("debug", ("table: %s is mapped to %u", table_list->table_name, table_list->table_id));
  enum_tbl_map_status tblmap_status= check_table_map(rli, table_list);
  if (tblmap_status == OK_TO_PROCESS)
  {
    DBUG_ASSERT(thd->lex->query_tables != table_list);

    /*
      Use placement new to construct the table_def instance in the
      memory allocated for it inside table_list.

      The memory allocated by the table_def structure (i.e., not the
      memory allocated *for* the table_def structure) is released
      inside Relay_log_info::clear_tables_to_lock() by calling the
      table_def destructor explicitly.
    */
    new (&table_list->m_tabledef)
      table_def(m_coltype, m_colcnt,
                m_field_metadata, m_field_metadata_size,
                m_null_bits, m_flags);
    table_list->m_tabledef_valid= TRUE;
    table_list->m_conv_table= NULL;
    table_list->open_type= OT_BASE_ONLY;

    /*
      We record in the slave's information that the table should be
      locked by linking the table into the list of tables to lock.
    */
    table_list->next_global= table_list->next_local= rli->tables_to_lock;
    const_cast<Relay_log_info*>(rli)->tables_to_lock= table_list;
    const_cast<Relay_log_info*>(rli)->tables_to_lock_count++;
    /* 'memory' is freed in clear_tables_to_lock */
  }
  else  // FILTERED_OUT, SAME_ID_MAPPING_*
  {
    /*
      If mapped already but with different properties, we raise an
      error.
      If mapped already but with same properties we skip the event.
      If filtered out we skip the event.

      In all three cases, we need to free the memory previously 
      allocated.
     */
    if (tblmap_status == SAME_ID_MAPPING_DIFFERENT_TABLE)
    {
      /*
        Something bad has happened. We need to stop the slave as strange things
        could happen if we proceed: slave crash, wrong table being updated, ...
        As a consequence we push an error in this case.
       */

      char buf[256];

      my_snprintf(buf, sizeof(buf), 
                  "Found table map event mapping table id %u which "
                  "was already mapped but with different settings.",
                  table_list->table_id);

      if (thd->slave_thread)
        rli->report(ERROR_LEVEL, ER_SLAVE_FATAL_ERROR, 
                    ER(ER_SLAVE_FATAL_ERROR), buf);
      else
        /* 
          For the cases in which a 'BINLOG' statement is set to 
          execute in a user session 
         */
        my_printf_error(ER_SLAVE_FATAL_ERROR, ER(ER_SLAVE_FATAL_ERROR), 
                        MYF(0), buf);
    } 
    
    my_free(memory);
  }

  DBUG_RETURN(tblmap_status == SAME_ID_MAPPING_DIFFERENT_TABLE);
}

Log_event::enum_skip_reason
Table_map_log_event::do_shall_skip(Relay_log_info *rli)
{
  /*
    If the slave skip counter is 1, then we should not start executing
    on the next event.
  */
  return continue_group(rli);
}

int Table_map_log_event::do_update_pos(Relay_log_info *rli)
{
  rli->inc_event_relay_log_pos();
  return 0;
}

#endif /* !defined(MYSQL_CLIENT) && defined(HAVE_REPLICATION) */

#ifndef MYSQL_CLIENT
bool Table_map_log_event::write_data_header(IO_CACHE *file)
{
  DBUG_ASSERT(m_table_id != ~0UL);
  uchar buf[TABLE_MAP_HEADER_LEN];
  DBUG_EXECUTE_IF("old_row_based_repl_4_byte_map_id_master",
                  {
                    int4store(buf + 0, m_table_id);
                    int2store(buf + 4, m_flags);
                    return (wrapper_my_b_safe_write(file, buf, 6));
                  });
  int6store(buf + TM_MAPID_OFFSET, (ulonglong)m_table_id);
  int2store(buf + TM_FLAGS_OFFSET, m_flags);
  return (wrapper_my_b_safe_write(file, buf, TABLE_MAP_HEADER_LEN));
}

bool Table_map_log_event::write_data_body(IO_CACHE *file)
{
  DBUG_ASSERT(m_dbnam != NULL);
  DBUG_ASSERT(m_tblnam != NULL);
  /* We use only one byte per length for storage in event: */
  DBUG_ASSERT(m_dblen < 128);
  DBUG_ASSERT(m_tbllen < 128);

  uchar const dbuf[]= { (uchar) m_dblen };
  uchar const tbuf[]= { (uchar) m_tbllen };

  uchar cbuf[sizeof(m_colcnt) + 1];
  uchar *const cbuf_end= net_store_length(cbuf, (size_t) m_colcnt);
  DBUG_ASSERT(static_cast<size_t>(cbuf_end - cbuf) <= sizeof(cbuf));

  /*
    Store the size of the field metadata.
  */
  uchar mbuf[sizeof(m_field_metadata_size)];
  uchar *const mbuf_end= net_store_length(mbuf, m_field_metadata_size);

  return (wrapper_my_b_safe_write(file, dbuf,      sizeof(dbuf)) ||
          wrapper_my_b_safe_write(file, (const uchar*)m_dbnam,   m_dblen+1) ||
          wrapper_my_b_safe_write(file, tbuf,      sizeof(tbuf)) ||
          wrapper_my_b_safe_write(file, (const uchar*)m_tblnam,  m_tbllen+1) ||
          wrapper_my_b_safe_write(file, cbuf, (size_t) (cbuf_end - cbuf)) ||
          wrapper_my_b_safe_write(file, m_coltype, m_colcnt) ||
          wrapper_my_b_safe_write(file, mbuf, (size_t) (mbuf_end - mbuf)) ||
          wrapper_my_b_safe_write(file, m_field_metadata, m_field_metadata_size),
          wrapper_my_b_safe_write(file, m_null_bits, (m_colcnt + 7) / 8));
 }
#endif

#if defined(HAVE_REPLICATION) && !defined(MYSQL_CLIENT)

/*
  Print some useful information for the SHOW BINARY LOG information
  field.
 */

#if defined(HAVE_REPLICATION) && !defined(MYSQL_CLIENT)
int Table_map_log_event::pack_info(Protocol *protocol)
{
  char buf[256];
  size_t bytes= my_snprintf(buf, sizeof(buf),
                            "table_id: %lu (%s.%s)",
                            m_table_id, m_dbnam, m_tblnam);
  protocol->store(buf, bytes, &my_charset_bin);
  return 0;
}
#endif


#endif


#ifdef MYSQL_CLIENT
void Table_map_log_event::print(FILE *, PRINT_EVENT_INFO *print_event_info)
{
  if (!print_event_info->short_form)
  {
    print_header(&print_event_info->head_cache, print_event_info, TRUE);
    my_b_printf(&print_event_info->head_cache,
                "\tTable_map: `%s`.`%s` mapped to number %lu\n",
                m_dbnam, m_tblnam, m_table_id);
    print_base64(&print_event_info->body_cache, print_event_info, TRUE);
  }
}
#endif

/**************************************************************************
	Write_rows_log_event member functions
**************************************************************************/

/*
  Constructor used to build an event for writing to the binary log.
 */
#if !defined(MYSQL_CLIENT)
Write_rows_log_event::Write_rows_log_event(THD *thd_arg, TABLE *tbl_arg,
                                           ulong tid_arg,
                                           bool is_transactional,
                                           const uchar* extra_row_info)
  : Rows_log_event(thd_arg, tbl_arg, tid_arg, tbl_arg->write_set, is_transactional,
                   log_bin_use_v1_row_events?
                   WRITE_ROWS_EVENT_V1:
                   WRITE_ROWS_EVENT,
                   extra_row_info)
{
}
#endif

/*
  Constructor used by slave to read the event from the binary log.
 */
#ifdef HAVE_REPLICATION
Write_rows_log_event::Write_rows_log_event(const char *buf, uint event_len,
                                           const Format_description_log_event
                                           *description_event)
: Rows_log_event(buf, event_len, description_event)
{
}
#endif

#if !defined(MYSQL_CLIENT) && defined(HAVE_REPLICATION)
int 
Write_rows_log_event::do_before_row_operations(const Slave_reporting_capability *const)
{
  int error= 0;

  /*
    Increment the global status insert count variable
  */
  if (get_flags(STMT_END_F))
    status_var_increment(thd->status_var.com_stat[SQLCOM_INSERT]);

  /**
     todo: to introduce a property for the event (handler?) which forces
     applying the event in the replace (idempotent) fashion.
  */
  if ((slave_exec_mode == SLAVE_EXEC_MODE_IDEMPOTENT) ||
      (m_table->s->db_type()->db_type == DB_TYPE_NDBCLUSTER))
  {
    /*
      We are using REPLACE semantics and not INSERT IGNORE semantics
      when writing rows, that is: new rows replace old rows.  We need to
      inform the storage engine that it should use this behaviour.
    */
    
    /* Tell the storage engine that we are using REPLACE semantics. */
    thd->lex->duplicates= DUP_REPLACE;
    
    /*
      Pretend we're executing a REPLACE command: this is needed for
      InnoDB and NDB Cluster since they are not (properly) checking the
      lex->duplicates flag.
    */
    thd->lex->sql_command= SQLCOM_REPLACE;
    /* 
       Do not raise the error flag in case of hitting to an unique attribute
    */
    m_table->file->extra(HA_EXTRA_IGNORE_DUP_KEY);
    /* 
       NDB specific: update from ndb master wrapped as Write_rows
       so that the event should be applied to replace slave's row
    */
    m_table->file->extra(HA_EXTRA_WRITE_CAN_REPLACE);
    /* 
       NDB specific: if update from ndb master wrapped as Write_rows
       does not find the row it's assumed idempotent binlog applying
       is taking place; don't raise the error.
    */
    m_table->file->extra(HA_EXTRA_IGNORE_NO_KEY);
    /*
      TODO: the cluster team (Tomas?) says that it's better if the engine knows
      how many rows are going to be inserted, then it can allocate needed memory
      from the start.
    */
  }

 
  /* Honor next number column if present */
  m_table->next_number_field= m_table->found_next_number_field;
  /*
   * Fixed Bug#45999, In RBR, Store engine of Slave auto-generates new
   * sequence numbers for auto_increment fields if the values of them are 0.
   * If generateing a sequence number is decided by the values of
   * table->auto_increment_field_not_null and SQL_MODE(if includes
   * MODE_NO_AUTO_VALUE_ON_ZERO) in update_auto_increment function.
   * SQL_MODE of slave sql thread is always consistency with master's.
   * In RBR, auto_increment fields never are NULL.
   */
  m_table->auto_increment_field_not_null= TRUE;

  /**
     Sets it to ROW_LOOKUP_NOT_NEEDED.
   */
  decide_row_lookup_algorithm_and_key();
  DBUG_ASSERT(m_rows_lookup_algorithm==ROW_LOOKUP_NOT_NEEDED);
  return error;
}

int 
Write_rows_log_event::do_after_row_operations(const Slave_reporting_capability *const,
                                              int error)
{
  int local_error= 0;
  m_table->next_number_field=0;
  m_table->auto_increment_field_not_null= FALSE;
  if ((slave_exec_mode == SLAVE_EXEC_MODE_IDEMPOTENT) ||
      m_table->s->db_type()->db_type == DB_TYPE_NDBCLUSTER)
  {
    m_table->file->extra(HA_EXTRA_NO_IGNORE_DUP_KEY);
    m_table->file->extra(HA_EXTRA_WRITE_CANNOT_REPLACE);
    /*
      resetting the extra with 
      table->file->extra(HA_EXTRA_NO_IGNORE_NO_KEY); 
      fires bug#27077
      explanation: file->reset() performs this duty
      ultimately. Still todo: fix
    */
  }
  if ((local_error= m_table->file->ha_end_bulk_insert()))
  {
    m_table->file->print_error(local_error, MYF(0));
  }

  m_rows_lookup_algorithm= ROW_LOOKUP_UNDEFINED;

  return error? error : local_error;
}

#if !defined(MYSQL_CLIENT) && defined(HAVE_REPLICATION)

/*
  Check if there are more UNIQUE keys after the given key.
*/
static int
last_uniq_key(TABLE *table, uint keyno)
{
  while (++keyno < table->s->keys)
    if (table->key_info[keyno].flags & HA_NOSAME)
      return 0;
  return 1;
}

/**
   Check if an error is a duplicate key error.

   This function is used to check if an error code is one of the
   duplicate key error, i.e., and error code for which it is sensible
   to do a <code>get_dup_key()</code> to retrieve the duplicate key.

   @param errcode The error code to check.

   @return <code>true</code> if the error code is such that
   <code>get_dup_key()</code> will return true, <code>false</code>
   otherwise.
 */
bool
is_duplicate_key_error(int errcode)
{
  switch (errcode)
  {
  case HA_ERR_FOUND_DUPP_KEY:
  case HA_ERR_FOUND_DUPP_UNIQUE:
    return true;
  }
  return false;
}

/**
  Write the current row into event's table.

  The row is located in the row buffer, pointed by @c m_curr_row member.
  Number of columns of the row is stored in @c m_width member (it can be 
  different from the number of columns in the table to which we insert). 
  Bitmap @c m_cols indicates which columns are present in the row. It is assumed 
  that event's table is already open and pointed by @c m_table.

  If the same record already exists in the table it can be either overwritten 
  or an error is reported depending on the value of @c overwrite flag 
  (error reporting not yet implemented). Note that the matching record can be
  different from the row we insert if we use primary keys to identify records in
  the table.

  The row to be inserted can contain values only for selected columns. The 
  missing columns are filled with default values using @c prepare_record() 
  function. If a matching record is found in the table and @c overwritte is
  true, the missing columns are taken from it.

  @param  rli   Relay log info (needed for row unpacking).
  @param  overwrite  
                Shall we overwrite if the row already exists or signal 
                error (currently ignored).

  @returns Error code on failure, 0 on success.

  This method, if successful, sets @c m_curr_row_end pointer to point at the
  next row in the rows buffer. This is done when unpacking the row to be 
  inserted.

  @note If a matching record is found, it is either updated using 
  @c ha_update_row() or first deleted and then new record written.
*/ 

int
Write_rows_log_event::write_row(const Relay_log_info *const rli,
                                const bool overwrite)
{
  DBUG_ENTER("write_row");
  DBUG_ASSERT(m_table != NULL && thd != NULL);

  TABLE *table= m_table;  // pointer to event's table
  int error;
  int UNINIT_VAR(keynum);
  auto_afree_ptr<char> key(NULL);

  prepare_record(table, &m_cols,
                 table->file->ht->db_type != DB_TYPE_NDBCLUSTER);

  /* unpack row into table->record[0] */
  if ((error= unpack_current_row(rli, &m_cols)))
    DBUG_RETURN(error);

  if (m_curr_row == m_rows_buf)
  {
    /* this is the first row to be inserted, we estimate the rows with
       the size of the first row and use that value to initialize
       storage engine for bulk insertion */
    DBUG_ASSERT(!(m_curr_row > m_curr_row_end));
    ulong estimated_rows= 0;
    if (m_curr_row < m_curr_row_end)
      estimated_rows= (m_rows_end - m_curr_row) / (m_curr_row_end - m_curr_row);
    else if (m_curr_row == m_curr_row_end)
      estimated_rows= 1;

    m_table->file->ha_start_bulk_insert(estimated_rows);
  }
  
  
#ifndef DBUG_OFF
  DBUG_DUMP("record[0]", table->record[0], table->s->reclength);
  DBUG_PRINT_BITSET("debug", "write_set = %s", table->write_set);
  DBUG_PRINT_BITSET("debug", "read_set = %s", table->read_set);
#endif

  /* 
    Try to write record. If a corresponding record already exists in the table,
    we try to change it using ha_update_row() if possible. Otherwise we delete
    it and repeat the whole process again. 

    TODO: Add safety measures against infinite looping. 
   */

  m_table->mark_columns_per_binlog_row_image();

  while ((error= table->file->ha_write_row(table->record[0])))
  {
    if (error == HA_ERR_LOCK_DEADLOCK ||
        error == HA_ERR_LOCK_WAIT_TIMEOUT ||
        (keynum= table->file->get_dup_key(error)) < 0 ||
        !overwrite)
    {
      DBUG_PRINT("info",("get_dup_key returns %d)", keynum));
      /*
        Deadlock, waiting for lock or just an error from the handler
        such as HA_ERR_FOUND_DUPP_KEY when overwrite is false.
        Retrieval of the duplicate key number may fail
        - either because the error was not "duplicate key" error
        - or because the information which key is not available
      */
      table->file->print_error(error, MYF(0));
      goto error;
    }
    /*
       We need to retrieve the old row into record[1] to be able to
       either update or delete the offending record.  We either:

       - use ha_rnd_pos() with a row-id (available as dupp_row) to the
         offending row, if that is possible (MyISAM and Blackhole), or else

       - use ha_index_read_idx_map() with the key that is duplicated, to
         retrieve the offending row.
     */
    if (table->file->ha_table_flags() & HA_DUPLICATE_POS)
    {
      DBUG_PRINT("info",("Locating offending record using ha_rnd_pos()"));

      if (table->file->inited && (error= table->file->ha_index_end()))
      {
        table->file->print_error(error, MYF(0));
        goto error;
      }
      if ((error= table->file->ha_rnd_init(FALSE)))
      {
        table->file->print_error(error, MYF(0));
        goto error;
      }

      error= table->file->ha_rnd_pos(table->record[1], table->file->dup_ref);

      table->file->ha_rnd_end();
      if (error)
      {
        DBUG_PRINT("info",("ha_rnd_pos() returns error %d",error));
        if (error == HA_ERR_RECORD_DELETED)
          error= HA_ERR_KEY_NOT_FOUND;
        table->file->print_error(error, MYF(0));
        goto error;
      }
    }
    else
    {
      DBUG_PRINT("info",("Locating offending record using index_read_idx()"));

      if (table->file->extra(HA_EXTRA_FLUSH_CACHE))
      {
        DBUG_PRINT("info",("Error when setting HA_EXTRA_FLUSH_CACHE"));
        error= my_errno;
        goto error;
      }

      if (key.get() == NULL)
      {
        key.assign(static_cast<char*>(my_alloca(table->s->max_unique_length)));
        if (key.get() == NULL)
        {
          DBUG_PRINT("info",("Can't allocate key buffer"));
          error= ENOMEM;
          goto error;
        }
      }

      key_copy((uchar*)key.get(), table->record[0], table->key_info + keynum,
               0);
      error= table->file->ha_index_read_idx_map(table->record[1], keynum,
                                                (const uchar*)key.get(),
                                                HA_WHOLE_KEY,
                                                HA_READ_KEY_EXACT);
      if (error)
      {
        DBUG_PRINT("info",("ha_index_read_idx_map() returns %s", HA_ERR(error)));
        if (error == HA_ERR_RECORD_DELETED)
          error= HA_ERR_KEY_NOT_FOUND;
        table->file->print_error(error, MYF(0));
        goto error;
      }
    }

    /*
       Now, record[1] should contain the offending row.  That
       will enable us to update it or, alternatively, delete it (so
       that we can insert the new row afterwards).
     */

    /*
      If row is incomplete we will use the record found to fill
      missing columns.
    */
    if (!get_flags(COMPLETE_ROWS_F))
    {
      restore_record(table,record[1]);
      error= unpack_current_row(rli, &m_cols);
    }

#ifndef DBUG_OFF
    DBUG_PRINT("debug",("preparing for update: before and after image"));
    DBUG_DUMP("record[1] (before)", table->record[1], table->s->reclength);
    DBUG_DUMP("record[0] (after)", table->record[0], table->s->reclength);
#endif

    /*
       REPLACE is defined as either INSERT or DELETE + INSERT.  If
       possible, we can replace it with an UPDATE, but that will not
       work on InnoDB if FOREIGN KEY checks are necessary.

       I (Matz) am not sure of the reason for the last_uniq_key()
       check as, but I'm guessing that it's something along the
       following lines.

       Suppose that we got the duplicate key to be a key that is not
       the last unique key for the table and we perform an update:
       then there might be another key for which the unique check will
       fail, so we're better off just deleting the row and inserting
       the correct row.
     */
    if (last_uniq_key(table, keynum) &&
        !table->file->referenced_by_foreign_key())
    {
      DBUG_PRINT("info",("Updating row using ha_update_row()"));
      error=table->file->ha_update_row(table->record[1],
                                       table->record[0]);
      switch (error) {
                
      case HA_ERR_RECORD_IS_THE_SAME:
        DBUG_PRINT("info",("ignoring HA_ERR_RECORD_IS_THE_SAME error from"
                           " ha_update_row()"));
        error= 0;
      
      case 0:
        break;
        
      default:    
        DBUG_PRINT("info",("ha_update_row() returns error %d",error));
        table->file->print_error(error, MYF(0));
      }
      
      goto error;
    }
    else
    {
      DBUG_PRINT("info",("Deleting offending row and trying to write new one again"));
      if ((error= table->file->ha_delete_row(table->record[1])))
      {
        DBUG_PRINT("info",("ha_delete_row() returns error %d",error));
        table->file->print_error(error, MYF(0));
        goto error;
      }
      /* Will retry ha_write_row() with the offending row removed. */
    }
  }

error:
  m_table->default_column_bitmaps();
  DBUG_RETURN(error);
}

#endif

int
Write_rows_log_event::do_exec_row(const Relay_log_info *const rli)
{
  DBUG_ASSERT(m_table != NULL);
  int error= write_row(rli, slave_exec_mode == SLAVE_EXEC_MODE_IDEMPOTENT);

  if (error && !thd->is_error())
  {
    DBUG_ASSERT(0);
    my_error(ER_UNKNOWN_ERROR, MYF(0));
  }

  return error;
}

#endif /* !defined(MYSQL_CLIENT) && defined(HAVE_REPLICATION) */

#ifdef MYSQL_CLIENT
void Write_rows_log_event::print(FILE *file, PRINT_EVENT_INFO* print_event_info)
{
  Rows_log_event::print_helper(file, print_event_info, "Write_rows");
}
#endif

/**************************************************************************
	Delete_rows_log_event member functions
**************************************************************************/

/*
  Constructor used to build an event for writing to the binary log.
 */

#ifndef MYSQL_CLIENT
Delete_rows_log_event::Delete_rows_log_event(THD *thd_arg, TABLE *tbl_arg,
                                             ulong tid,
                                             bool is_transactional,
                                             const uchar* extra_row_info)
  : Rows_log_event(thd_arg, tbl_arg, tid, tbl_arg->read_set, is_transactional,
                   log_bin_use_v1_row_events?
                   DELETE_ROWS_EVENT_V1:
                   DELETE_ROWS_EVENT,
                   extra_row_info)
{
}
#endif /* #if !defined(MYSQL_CLIENT) */

/*
  Constructor used by slave to read the event from the binary log.
 */
#ifdef HAVE_REPLICATION
Delete_rows_log_event::Delete_rows_log_event(const char *buf, uint event_len,
                                             const Format_description_log_event
                                             *description_event)
  : Rows_log_event(buf, event_len, description_event)
{
}
#endif

#if !defined(MYSQL_CLIENT) && defined(HAVE_REPLICATION)

int
Delete_rows_log_event::do_before_row_operations(const Slave_reporting_capability *const)
{
  int error= 0;
  DBUG_ENTER("Delete_rows_log_event::do_before_row_operations");
  /*
    Increment the global status delete count variable
   */
  if (get_flags(STMT_END_F))
    status_var_increment(thd->status_var.com_stat[SQLCOM_DELETE]);  
  error= row_operations_scan_and_key_setup();
  DBUG_RETURN(error);

}

int
Delete_rows_log_event::do_after_row_operations(const Slave_reporting_capability *const,
                                               int error)
{
  DBUG_ENTER("Delete_rows_log_event::do_after_row_operations");
  error= row_operations_scan_and_key_teardown(error);
  DBUG_RETURN(error);
}

int Delete_rows_log_event::do_exec_row(const Relay_log_info *const rli)
{
  int error;
  DBUG_ASSERT(m_table != NULL);
  /* m_table->record[0] contains the BI */
  m_table->mark_columns_per_binlog_row_image();
  error= m_table->file->ha_delete_row(m_table->record[0]);
  m_table->default_column_bitmaps();
  return error;
}

#endif /* !defined(MYSQL_CLIENT) && defined(HAVE_REPLICATION) */

#ifdef MYSQL_CLIENT
void Delete_rows_log_event::print(FILE *file,
                                  PRINT_EVENT_INFO* print_event_info)
{
  Rows_log_event::print_helper(file, print_event_info, "Delete_rows");
}
#endif


/**************************************************************************
	Update_rows_log_event member functions
**************************************************************************/

/*
  Constructor used to build an event for writing to the binary log.
 */
#if !defined(MYSQL_CLIENT)
Update_rows_log_event::Update_rows_log_event(THD *thd_arg, TABLE *tbl_arg,
                                             ulong tid,
                                             bool is_transactional,
                                             const uchar* extra_row_info)
: Rows_log_event(thd_arg, tbl_arg, tid, tbl_arg->read_set, is_transactional,
                 log_bin_use_v1_row_events?
                 UPDATE_ROWS_EVENT_V1:
                 UPDATE_ROWS_EVENT,
                 extra_row_info)
{
  init(tbl_arg->write_set);
}

void Update_rows_log_event::init(MY_BITMAP const *cols)
{
  /* if bitmap_init fails, caught in is_valid() */
  if (likely(!bitmap_init(&m_cols_ai,
                          m_width <= sizeof(m_bitbuf_ai)*8 ? m_bitbuf_ai : NULL,
                          m_width,
                          false)))
  {
    /* Cols can be zero if this is a dummy binrows event */
    if (likely(cols != NULL))
    {
      memcpy(m_cols_ai.bitmap, cols->bitmap, no_bytes_in_map(cols));
      create_last_word_mask(&m_cols_ai);
    }
  }
}
#endif /* !defined(MYSQL_CLIENT) */


Update_rows_log_event::~Update_rows_log_event()
{
  if (m_cols_ai.bitmap == m_bitbuf_ai) // no my_malloc happened
    m_cols_ai.bitmap= 0; // so no my_free in bitmap_free
  bitmap_free(&m_cols_ai); // To pair with bitmap_init().
}


/*
  Constructor used by slave to read the event from the binary log.
 */
#ifdef HAVE_REPLICATION
Update_rows_log_event::Update_rows_log_event(const char *buf, uint event_len,
                                             const
                                             Format_description_log_event
                                             *description_event)
  : Rows_log_event(buf, event_len, description_event)
{
}
#endif

#if !defined(MYSQL_CLIENT) && defined(HAVE_REPLICATION)

int
Update_rows_log_event::do_before_row_operations(const Slave_reporting_capability *const)
{
  int error= 0;
  DBUG_ENTER("Update_rows_log_event::do_before_row_operations");
  /*
    Increment the global status update count variable
  */
  if (get_flags(STMT_END_F))
    status_var_increment(thd->status_var.com_stat[SQLCOM_UPDATE]);
  error= row_operations_scan_and_key_setup();
  DBUG_RETURN(error);

}

int
Update_rows_log_event::do_after_row_operations(const Slave_reporting_capability *const,
                                               int error)
{
  DBUG_ENTER("Update_rows_log_event::do_after_row_operations");
  error= row_operations_scan_and_key_teardown(error);
  DBUG_RETURN(error);
}

int
Update_rows_log_event::do_exec_row(const Relay_log_info *const rli)
{
  DBUG_ASSERT(m_table != NULL);
  int error= 0;

  /*
    This is the situation after locating BI:

    ===|=== before image ====|=== after image ===|===
       ^                     ^
       m_curr_row            m_curr_row_end

    BI found in the table is stored in record[0]. We copy it to record[1]
    and unpack AI to record[0].
   */

  store_record(m_table,record[1]);

  m_curr_row= m_curr_row_end;
  /* this also updates m_curr_row_end */
  if ((error= unpack_current_row(rli, &m_cols_ai)))
    return error;

  /*
    Now we have the right row to update.  The old row (the one we're
    looking for) is in record[1] and the new row is in record[0].
  */
#ifndef HAVE_purify
  /*
    Don't print debug messages when running valgrind since they can
    trigger false warnings.
   */
  DBUG_PRINT("info",("Updating row in table"));
  DBUG_DUMP("old record", m_table->record[1], m_table->s->reclength);
  DBUG_DUMP("new values", m_table->record[0], m_table->s->reclength);
#endif

  // Temporary fix to find out why it fails [/Matz]
  memcpy(m_table->read_set->bitmap, m_cols.bitmap, (m_table->read_set->n_bits + 7) / 8);
  memcpy(m_table->write_set->bitmap, m_cols_ai.bitmap, (m_table->write_set->n_bits + 7) / 8);

  m_table->mark_columns_per_binlog_row_image();
  error= m_table->file->ha_update_row(m_table->record[1], m_table->record[0]);
  if (error == HA_ERR_RECORD_IS_THE_SAME)
    error= 0;
  m_table->default_column_bitmaps();

  return error;
}

#endif /* !defined(MYSQL_CLIENT) && defined(HAVE_REPLICATION) */

#ifdef MYSQL_CLIENT
void Update_rows_log_event::print(FILE *file,
				  PRINT_EVENT_INFO* print_event_info)
{
  Rows_log_event::print_helper(file, print_event_info, "Update_rows");
}
#endif


Incident_log_event::Incident_log_event(const char *buf, uint event_len,
                                       const Format_description_log_event *descr_event)
  : Log_event(buf, descr_event)
{
  DBUG_ENTER("Incident_log_event::Incident_log_event");
  uint8 const common_header_len=
    descr_event->common_header_len;
  uint8 const post_header_len=
    descr_event->post_header_len[INCIDENT_EVENT-1];

  DBUG_PRINT("info",("event_len: %u; common_header_len: %d; post_header_len: %d",
                     event_len, common_header_len, post_header_len));

  m_message.str= NULL;
  m_message.length= 0;
  int incident_number= uint2korr(buf + common_header_len);
  if (incident_number >= INCIDENT_COUNT ||
      incident_number <= INCIDENT_NONE)
  {
    // If the incident is not recognized, this binlog event is
    // invalid.  If we set incident_number to INCIDENT_NONE, the
    // invalidity will be detected by is_valid().
    m_incident= INCIDENT_NONE;
    DBUG_VOID_RETURN;
  }
  m_incident= static_cast<Incident>(incident_number);
  char const *ptr= buf + common_header_len + post_header_len;
  char const *const str_end= buf + event_len;
  uint8 len= 0;                   // Assignment to keep compiler happy
  const char *str= NULL;          // Assignment to keep compiler happy
  read_str_at_most_255_bytes(&ptr, str_end, &str, &len);
  if (!(m_message.str= (char*) my_malloc(len+1, MYF(MY_WME))))
  {
    /* Mark this event invalid */
    m_incident= INCIDENT_NONE;
    DBUG_VOID_RETURN;
  }
  strmake(m_message.str, str, len);
  m_message.length= len;
  DBUG_PRINT("info", ("m_incident: %d", m_incident));
  DBUG_VOID_RETURN;
}


Incident_log_event::~Incident_log_event()
{
  if (m_message.str)
    my_free(m_message.str);
}


const char *
Incident_log_event::description() const
{
  static const char *const description[]= {
    "NOTHING",                                  // Not used
    "LOST_EVENTS"
  };

  DBUG_PRINT("info", ("m_incident: %d", m_incident));

  return description[m_incident];
}


#ifndef MYSQL_CLIENT
int Incident_log_event::pack_info(Protocol *protocol)
{
  char buf[256];
  size_t bytes;
  if (m_message.length > 0)
    bytes= my_snprintf(buf, sizeof(buf), "#%d (%s)",
                       m_incident, description());
  else
    bytes= my_snprintf(buf, sizeof(buf), "#%d (%s): %s",
                       m_incident, description(), m_message.str);
  protocol->store(buf, bytes, &my_charset_bin);
  return 0;
}
#endif


#ifdef MYSQL_CLIENT
void
Incident_log_event::print(FILE *file,
                          PRINT_EVENT_INFO *print_event_info)
{
  if (print_event_info->short_form)
    return;

  print_header(&print_event_info->head_cache, print_event_info, FALSE);
  my_b_printf(&print_event_info->head_cache,
              "\n# Incident: %s\nRELOAD DATABASE; # Shall generate syntax error\n",
              description());
}
#endif

#if defined(HAVE_REPLICATION) && !defined(MYSQL_CLIENT)
int
Incident_log_event::do_apply_event(Relay_log_info const *rli)
{
  DBUG_ENTER("Incident_log_event::do_apply_event");

  if (ignored_error_code(ER_SLAVE_INCIDENT))
  {
    DBUG_PRINT("info", ("Ignoring Incident"));
    DBUG_RETURN(0);
  }
   
  rli->report(ERROR_LEVEL, ER_SLAVE_INCIDENT,
              ER(ER_SLAVE_INCIDENT),
              description(),
              m_message.length > 0 ? m_message.str : "<none>");
  DBUG_RETURN(1);
}
#endif

bool
Incident_log_event::write_data_header(IO_CACHE *file)
{
  DBUG_ENTER("Incident_log_event::write_data_header");
  DBUG_PRINT("enter", ("m_incident: %d", m_incident));
  uchar buf[sizeof(int16)];
  int2store(buf, (int16) m_incident);
#ifndef MYSQL_CLIENT
  DBUG_RETURN(wrapper_my_b_safe_write(file, buf, sizeof(buf)));
#else
   DBUG_RETURN(my_b_safe_write(file, buf, sizeof(buf)));
#endif
}

bool
Incident_log_event::write_data_body(IO_CACHE *file)
{
  uchar tmp[1];
  DBUG_ENTER("Incident_log_event::write_data_body");
  tmp[0]= (uchar) m_message.length;
  crc= my_checksum(crc, (uchar*) tmp, 1);
  if (m_message.length > 0)
  {
    crc= my_checksum(crc, (uchar*) m_message.str, m_message.length);
    // todo: report a bug on write_str accepts uint but treats it as uchar
  }
  DBUG_RETURN(write_str_at_most_255_bytes(file, m_message.str, (uint) m_message.length));
}


Ignorable_log_event::Ignorable_log_event(const char *buf,
                                         const Format_description_log_event *descr_event)
  : Log_event(buf, descr_event)
{
  DBUG_ENTER("Ignorable_log_event::Ignorable_log_event");
  DBUG_VOID_RETURN;
}

Ignorable_log_event::~Ignorable_log_event()
{
}

#ifndef MYSQL_CLIENT
/* Pack info for its unrecognized ignorable event */
int Ignorable_log_event::pack_info(Protocol *protocol)
{
  char buf[256];
  size_t bytes;
  bytes= my_snprintf(buf, sizeof(buf), "# Unrecognized ignorable event");
  protocol->store(buf, bytes, &my_charset_bin);
  return 0;
}
#endif

#ifdef MYSQL_CLIENT
/* Print for its unrecognized ignorable event */
void
Ignorable_log_event::print(FILE *file,
                           PRINT_EVENT_INFO *print_event_info)
{
  if (print_event_info->short_form)
    return;

  print_header(&print_event_info->head_cache, print_event_info, FALSE);
  my_b_printf(&print_event_info->head_cache, "\tIgnorable\n");
  my_b_printf(&print_event_info->head_cache,
              "# Unrecognized ignorable event\n");
}
#endif


Rows_query_log_event::Rows_query_log_event(const char *buf, uint event_len,
                                           const Format_description_log_event *descr_event)
  : Ignorable_log_event(buf, descr_event)
{
  DBUG_ENTER("Rows_query_log_event::Rows_query_log_event");
  uint8 const common_header_len=
    descr_event->common_header_len;
  uint8 const post_header_len=
    descr_event->post_header_len[ROWS_QUERY_LOG_EVENT-1];

  DBUG_PRINT("info",("event_len: %u; common_header_len: %d; post_header_len: %d",
                     event_len, common_header_len, post_header_len));

  /*
   m_rows_query length is stored using only one byte, but that length is
   ignored and the complete query is read.
  */
  int offset= common_header_len + post_header_len + 1;
  int len= event_len - offset;
  if (!(m_rows_query= (char*) my_malloc(len+1, MYF(MY_WME))))
    return;
  strmake(m_rows_query, buf + offset, len);
  DBUG_PRINT("info", ("m_rows_query: %s", m_rows_query));
  DBUG_VOID_RETURN;
}

Rows_query_log_event::~Rows_query_log_event()
{
  my_free(m_rows_query);
}

#ifndef MYSQL_CLIENT
int Rows_query_log_event::pack_info(Protocol *protocol)
{
  char *buf;
  size_t bytes;
  ulong len= sizeof("# ") + (ulong) strlen(m_rows_query);
  if (!(buf= (char*) my_malloc(len, MYF(MY_WME))))
    return 1;
  bytes= my_snprintf(buf, len, "# %s", m_rows_query);
  protocol->store(buf, bytes, &my_charset_bin);
  my_free(buf);
  return 0;
}
#endif

#ifdef MYSQL_CLIENT
void
Rows_query_log_event::print(FILE *file,
                            PRINT_EVENT_INFO *print_event_info)
{
  if (!print_event_info->short_form && print_event_info->verbose > 1)
  {
    IO_CACHE *const head= &print_event_info->head_cache;
    IO_CACHE *const body= &print_event_info->body_cache;
    char *token= NULL, *saveptr= NULL;
    char *rows_query_copy= NULL;
    if (!(rows_query_copy= my_strdup(m_rows_query, MYF(MY_WME))))
      return;

    print_header(head, print_event_info, FALSE);
    my_b_printf(head, "\tRows_query\n");
    /*
      Prefix every line of a multi-line query with '#' to prevent the
      statement from being executed when binary log will be processed
      using 'mysqlbinlog --verbose --verbose'.
    */
    for (token= strtok_r(rows_query_copy, "\n", &saveptr); token;
         token= strtok_r(NULL, "\n", &saveptr))
      my_b_printf(head, "# %s\n", token);
    my_free(rows_query_copy);
    print_base64(body, print_event_info, true);
  }
}
#endif

bool
Rows_query_log_event::write_data_body(IO_CACHE *file)
{
  DBUG_ENTER("Rows_query_log_event::write_data_body");
  /*
   m_rows_query length will be stored using only one byte, but on read
   that length will be ignored and the complete query will be read.
  */
  DBUG_RETURN(write_str_at_most_255_bytes(file, m_rows_query,
              (uint) strlen(m_rows_query)));
}

#if defined(MYSQL_SERVER) && defined(HAVE_REPLICATION)
int Rows_query_log_event::do_apply_event(Relay_log_info const *rli)
{
  DBUG_ENTER("Rows_query_log_event::do_apply_event");
  DBUG_ASSERT(rli->info_thd == thd);
  /* Set query for writing Rows_query log event into binlog later.*/
  thd->set_query(m_rows_query, (uint32) strlen(m_rows_query));

  DBUG_ASSERT(rli->rows_query_ev == NULL);

  const_cast<Relay_log_info*>(rli)->rows_query_ev= this;

  DBUG_RETURN(0);
}
#endif


const char *Gtid_log_event::SET_STRING_PREFIX= "SET @@SESSION.GTID_NEXT= '";


Gtid_log_event::Gtid_log_event(const char *buffer, uint event_len,
                               const Format_description_log_event *descr_event)
  : Log_event(buffer, descr_event)
{
  DBUG_ENTER("Gtid_log_event::Gtid_log_event(const char *, uint, const Format_description_log_event *");
  uint8 const common_header_len=
    descr_event->common_header_len;

#ifndef DBUG_OFF
  uint8 const post_header_len=
    buffer[EVENT_TYPE_OFFSET] == ANONYMOUS_GTID_LOG_EVENT ?
    descr_event->post_header_len[ANONYMOUS_GTID_LOG_EVENT - 1] :
    descr_event->post_header_len[GTID_LOG_EVENT - 1];
  DBUG_PRINT("info",("event_len: %u; common_header_len: %d; post_header_len: %d",
                     event_len, common_header_len, post_header_len));
#endif

  char const *ptr_buffer= buffer + common_header_len;

  spec.type= buffer[EVENT_TYPE_OFFSET] == ANONYMOUS_GTID_LOG_EVENT ? 
    ANONYMOUS_GROUP : GTID_GROUP;

  commit_flag= *ptr_buffer != 0;
  ptr_buffer+= ENCODED_FLAG_LENGTH;

  sid.copy_from((uchar *)ptr_buffer);
  ptr_buffer+= ENCODED_SID_LENGTH;

  // SIDNO is only generated if needed, in get_sidno().
  spec.gtid.sidno= -1;

  spec.gtid.gno= uint8korr(ptr_buffer);
  ptr_buffer+= ENCODED_GNO_LENGTH;

  DBUG_VOID_RETURN;
}

#ifndef MYSQL_CLIENT
Gtid_log_event::Gtid_log_event(THD* thd_arg, bool using_trans,
                               const Gtid_specification *spec_arg)
: Log_event(thd_arg, thd_arg->variables.gtid_next.type == ANONYMOUS_GROUP ?
            LOG_EVENT_IGNORABLE_F : 0,
            using_trans ? Log_event::EVENT_TRANSACTIONAL_CACHE :
            Log_event::EVENT_STMT_CACHE, Log_event::EVENT_NORMAL_LOGGING),
  commit_flag(true)
{
  DBUG_ENTER("Gtid_log_event::Gtid_log_event(THD *)");
  spec= spec_arg ? *spec_arg : thd_arg->variables.gtid_next;
  if (spec.type == GTID_GROUP)
  {
    global_sid_lock->rdlock();
    sid= global_sid_map->sidno_to_sid(spec.gtid.sidno);
    global_sid_lock->unlock();
  }
  else
    sid.clear();
#ifndef DBUG_OFF
  char buf[MAX_SET_STRING_LENGTH + 1];
  to_string(buf);
  DBUG_PRINT("info", ("%s", buf));
#endif
  DBUG_VOID_RETURN;
}
#endif

#ifndef MYSQL_CLIENT
int Gtid_log_event::pack_info(Protocol *protocol)
{
  char buffer[MAX_SET_STRING_LENGTH + 1];
  size_t len= to_string(buffer);
  protocol->store(buffer, len, &my_charset_bin);
  return 0;
}
#endif

size_t Gtid_log_event::to_string(char *buf) const
{
  char *p= buf;
  DBUG_ASSERT(strlen(SET_STRING_PREFIX) == SET_STRING_PREFIX_LENGTH);
  strcpy(p, SET_STRING_PREFIX);
  p+= SET_STRING_PREFIX_LENGTH;
  p+= spec.to_string(&sid, p);
  *p++= '\'';
  *p= '\0';
  return p - buf;
}

#ifdef MYSQL_CLIENT
void
Gtid_log_event::print(FILE *file, PRINT_EVENT_INFO *print_event_info)
{
  char buffer[MAX_SET_STRING_LENGTH + 1];
  IO_CACHE *const head= &print_event_info->head_cache;
  if (!print_event_info->short_form)
  {
    print_header(head, print_event_info, FALSE);
    my_b_printf(head, "\tGTID [commit=%s]\n", commit_flag ? "yes" : "no");
  }
  to_string(buffer);
  my_b_printf(head, "%s%s\n", buffer, print_event_info->delimiter);
}
#endif

#ifdef MYSQL_SERVER
bool Gtid_log_event::write_data_header(IO_CACHE *file)
{
  DBUG_ENTER("Gtid_log_event::write_data_header");
  char buffer[POST_HEADER_LENGTH];
  char* ptr_buffer= buffer;

  *ptr_buffer= commit_flag ? 1 : 0;
  ptr_buffer+= ENCODED_FLAG_LENGTH;

#ifndef DBUG_OFF
  char buf[rpl_sid::TEXT_LENGTH + 1];
  sid.to_string(buf);
  DBUG_PRINT("info", ("sid=%s sidno=%d gno=%lld",
                      buf, spec.gtid.sidno, spec.gtid.gno));
#endif

  sid.copy_to((uchar *)ptr_buffer);
  ptr_buffer+= ENCODED_SID_LENGTH;

  int8store(ptr_buffer, spec.gtid.gno);
  ptr_buffer+= ENCODED_GNO_LENGTH;

  DBUG_ASSERT(ptr_buffer == (buffer + sizeof(buffer)));
  DBUG_RETURN(wrapper_my_b_safe_write(file, (uchar *) buffer, sizeof(buffer)));
}
#endif // MYSQL_SERVER

#if defined(MYSQL_SERVER) && defined(HAVE_REPLICATION)
int Gtid_log_event::do_apply_event(Relay_log_info const *rli)
{
  DBUG_ENTER("Gtid_log_event::do_apply_event");
  DBUG_ASSERT(rli->info_thd == thd);

  // Gtid_log_events should be filtered out at earlier stages if gtid_mode == 0
  DBUG_ASSERT(gtid_mode > 0);

  rpl_sidno sidno= get_sidno(true);
  if (sidno < 0)
    DBUG_RETURN(1); // out of memory
  if (thd->owned_gtid.sidno)
  {
    gtid_rollback(thd);
  }
  thd->variables.gtid_next.set(sidno, spec.gtid.gno);
  DBUG_PRINT("info", ("setting gtid_next=%d:%lld",
                      sidno, spec.gtid.gno));

  if (gtid_acquire_ownership_single(thd))
    DBUG_RETURN(1);

  DBUG_RETURN(0);
}

int Gtid_log_event::do_update_pos(Relay_log_info *rli)
{
  /*
    This event does not increment group positions. This means
    that if there is a failure after it has been processed,
    it will be automatically re-executed.
  */
  rli->inc_event_relay_log_pos();
  DBUG_EXECUTE_IF("crash_after_update_pos_gtid",
                  sql_print_information("Crashing crash_after_update_pos_gtid.");
                  DBUG_SUICIDE(););
  return 0;
}
#endif

Previous_gtids_log_event::Previous_gtids_log_event(
  const char *buffer, uint event_len,
  const Format_description_log_event *descr_event)
  : Log_event(buffer, descr_event)
{
  DBUG_ENTER("Previous_gtids_log_event::Previous_gtids_log_event");
  uint8 const common_header_len=
    descr_event->common_header_len;
  uint8 const post_header_len=
    descr_event->post_header_len[PREVIOUS_GTIDS_LOG_EVENT - 1];

  DBUG_PRINT("info",("event_len: %u; common_header_len: %d; post_header_len: %d",
                     event_len, common_header_len, post_header_len));

  buf= (const uchar *)buffer + common_header_len + post_header_len;
  buf_size= (const uchar *)buffer + event_len - buf;
  DBUG_PRINT("info", ("data size of the event: %d", buf_size));
  DBUG_VOID_RETURN;
}

#ifndef MYSQL_CLIENT
Previous_gtids_log_event::Previous_gtids_log_event(const Gtid_set *set)
: Log_event(Log_event::EVENT_NO_CACHE,
            Log_event::EVENT_IMMEDIATE_LOGGING)
{
  DBUG_ENTER("Previous_gtids_log_event::Previous_gtids_log_event(THD *, const Gtid_set *)");
  global_sid_lock->assert_some_lock();
  buf_size= set->get_encoded_length();
  uchar *buffer= (uchar *) my_malloc(buf_size, MYF(MY_WME));
  if (buffer != NULL)
  {
    set->encode(buffer);
    register_temp_buf((char *)buffer);
  }
  this->buf= buffer;
  // if buf == NULL, is_valid will return false
  DBUG_VOID_RETURN;
}
#endif

#ifndef MYSQL_CLIENT
int Previous_gtids_log_event::pack_info(Protocol *protocol)
{
  size_t length= 0;
  global_sid_lock->rdlock();
  char *str= get_str(&length, &Gtid_set::default_string_format);
  global_sid_lock->unlock();
  if (str == NULL)
    return 1;
  protocol->store(str, length, &my_charset_bin);
  my_free(str);
  return 0;
}
#endif

#ifdef MYSQL_CLIENT
void Previous_gtids_log_event::print(FILE *file,
                                     PRINT_EVENT_INFO *print_event_info)
{
  IO_CACHE *const head= &print_event_info->head_cache;

  global_sid_lock->rdlock();
  char *str= get_str(NULL, &Gtid_set::commented_string_format);
  global_sid_lock->unlock();
  if (str != NULL)
  {
    if (!print_event_info->short_form)
    {
      print_header(head, print_event_info, FALSE);
      my_b_printf(head, "\tPrevious-GTIDs\n");
    }
    my_b_printf(head, "%s\n", str);
    my_free(str);
  }
}
#endif

int Previous_gtids_log_event::add_to_set(Gtid_set *target) const
{
  DBUG_ENTER("Previous_gtids_log_event::add_to_set(Gtid_set *)");
#ifndef DBUG_OFF
  char *str= get_str(NULL, &Gtid_set::default_string_format);
  DBUG_PRINT("info", ("adding gtid_set: '%s'", str));
  my_free(str);
#endif
  PROPAGATE_REPORTED_ERROR_INT(target->add_gtid_encoding(buf, buf_size));
  DBUG_RETURN(0);
}

char *Previous_gtids_log_event::get_str(
  size_t *length_p, const Gtid_set::String_format *string_format) const
{
  DBUG_ENTER("Previous_gtids_log_event::get_str(size_t *)");
  Sid_map sid_map(NULL);
  Gtid_set set(&sid_map, NULL);
  DBUG_PRINT("info", ("temp_buf=%p buf=%p", temp_buf, buf));
  if (set.add_gtid_encoding(buf, buf_size) != RETURN_STATUS_OK)
    DBUG_RETURN(NULL);
  set.dbug_print("set");
  size_t length= set.get_string_length(string_format);
  DBUG_PRINT("info", ("string length= %lu", (ulong) length));
  char* str= (char *)my_malloc(length + 1, MYF(MY_WME));
  if (str != NULL)
  {
    set.to_string(str, string_format);
    if (length_p != NULL)
      *length_p= length;
  }
  DBUG_RETURN(str);
}

#ifndef MYSQL_CLIENT
bool Previous_gtids_log_event::write_data_body(IO_CACHE *file)
{
  DBUG_ENTER("Previous_gtids_log_event::write_data_body");
  DBUG_PRINT("info", ("size=%d", buf_size));
  bool ret= wrapper_my_b_safe_write(file, buf, buf_size);
  DBUG_RETURN(ret);
}
#endif

#if defined(MYSQL_SERVER) && defined(HAVE_REPLICATION)
int Previous_gtids_log_event::do_update_pos(Relay_log_info *rli)
{
  rli->inc_event_relay_log_pos();
  return 0;
}
#endif


#ifdef MYSQL_CLIENT
/**
  The default values for these variables should be values that are
  *incorrect*, i.e., values that cannot occur in an event.  This way,
  they will always be printed for the first event.
*/
st_print_event_info::st_print_event_info()
  :flags2_inited(0), sql_mode_inited(0), sql_mode(0),
   auto_increment_increment(0),auto_increment_offset(0), charset_inited(0),
   lc_time_names_number(~0),
   charset_database_number(ILLEGAL_CHARSET_INFO_NUMBER),
   thread_id(0), thread_id_printed(false),
   base64_output_mode(BASE64_OUTPUT_UNSPEC), printed_fd_event(FALSE),
   have_unflushed_events(FALSE), skipped_event_in_transaction(false)
{
  /*
    Currently we only use static PRINT_EVENT_INFO objects, so zeroed at
    program's startup, but these explicit memset() is for the day someone
    creates dynamic instances.
  */
  memset(db, 0, sizeof(db));
  memset(charset, 0, sizeof(charset));
  memset(time_zone_str, 0, sizeof(time_zone_str));
  delimiter[0]= ';';
  delimiter[1]= 0;
  myf const flags = MYF(MY_WME | MY_NABP);
  open_cached_file(&head_cache, NULL, NULL, 0, flags);
  open_cached_file(&body_cache, NULL, NULL, 0, flags);
}
#endif


#if defined(HAVE_REPLICATION) && !defined(MYSQL_CLIENT)
Heartbeat_log_event::Heartbeat_log_event(const char* buf, uint event_len,
                    const Format_description_log_event* description_event)
  :Log_event(buf, description_event)
{
  uint8 header_size= description_event->common_header_len;
  ident_len = event_len - header_size;
  set_if_smaller(ident_len,FN_REFLEN-1);
  log_ident= buf + header_size;
}
#endif

#ifdef MYSQL_SERVER
/*
  This is a utility function that adds a quoted identifier into the a buffer.
  This also escapes any existance of the quote string inside the identifier.

  SYNOPSIS
    my_strmov_quoted_identifier
    thd                   thread handler
    buffer                target buffer
    identifier            the identifier to be quoted
    length                length of the identifier
*/
size_t my_strmov_quoted_identifier(THD* thd, char *buffer,
                                   const char* identifier,
                                   uint length)
{
  int q= thd ? get_quote_char_for_identifier(thd, identifier, length) : '`';
  return my_strmov_quoted_identifier_helper(q, buffer, identifier, length);
}
#else
size_t my_strmov_quoted_identifier(char *buffer,  const char* identifier)
{
  int q= '`';
  return my_strmov_quoted_identifier_helper(q, buffer, identifier, 0);
}

#endif

size_t my_strmov_quoted_identifier_helper(int q, char *buffer,
                                          const char* identifier,
                                          uint length)
{
  size_t written= 0;
  char quote_char;
  uint id_length= (length) ? length : strlen(identifier);

  if (q == EOF)
  {
    (void) strncpy(buffer, identifier, id_length);
    return id_length;
  }
  quote_char= (char) q;
  *buffer++= quote_char;
  written++;
  while (id_length--)
  {
    if (*identifier == quote_char)
    {
      *buffer++= quote_char;
      written++;
    }
    *buffer++= *identifier++;
    written++;
  }
  *buffer++= quote_char;
  return ++written;
}
<|MERGE_RESOLUTION|>--- conflicted
+++ resolved
@@ -5668,43 +5668,13 @@
 
 
 /**
-   Splits the event's 'server_version' string into three numeric pieces stored
-   into 'server_version_split':
-   X.Y.Zabc (X,Y,Z numbers, a not a digit) -> {X,Y,Z}
-   X.Yabc -> {X,Y,0}
-   'server_version_split' is then used for lookups to find if the server which
+   'server_version_split' is used for lookups to find if the server which
    created this event has some known bug.
 */
 void Format_description_log_event::calc_server_version_split()
 {
-<<<<<<< HEAD
   do_server_version_split(server_version, server_version_split);
 
-=======
-  char *p= server_version, *r;
-  ulong number;
-  for (uint i= 0; i<=2; i++)
-  {
-    number= strtoul(p, &r, 10);
-    /*
-      It is an invalid version if any version number greater than 255 or
-      first number is not followed by '.'.
-    */
-    if (number < 256 && (*r == '.' || i != 0))
-      server_version_split[i]= (uchar)number;
-    else
-    {
-      server_version_split[0]= 0;
-      server_version_split[1]= 0;
-      server_version_split[2]= 0;
-      break;
-    }
-
-    p= r;
-    if (*r == '.')
-      p++; // skip the dot
-  }
->>>>>>> d10e839a
   DBUG_PRINT("info",("Format_description_log_event::server_version_split:"
                      " '%s' %d %d %d", server_version,
                      server_version_split[0],
