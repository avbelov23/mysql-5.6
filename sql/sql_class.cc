/*
   Copyright (c) 2000, 2012, Oracle and/or its affiliates. All rights reserved.

   This program is free software; you can redistribute it and/or modify
   it under the terms of the GNU General Public License as published by
   the Free Software Foundation; version 2 of the License.

   This program is distributed in the hope that it will be useful,
   but WITHOUT ANY WARRANTY; without even the implied warranty of
   MERCHANTABILITY or FITNESS FOR A PARTICULAR PURPOSE.  See the
   GNU General Public License for more details.

   You should have received a copy of the GNU General Public License
   along with this program; if not, write to the Free Software
   Foundation, Inc., 51 Franklin St, Fifth Floor, Boston, MA 02110-1301  USA
*/


/*****************************************************************************
**
** This file implements classes defined in sql_class.h
** Especially the classes to handle a result from a select
**
*****************************************************************************/

#include "my_global.h"                          /* NO_EMBEDDED_ACCESS_CHECKS */
#include "binlog.h"
#include "sql_priv.h"
#include "unireg.h"                    // REQUIRED: for other includes
#include "sql_class.h"
#include "sql_cache.h"                          // query_cache_abort
#include "sql_base.h"                           // close_thread_tables
#include "sql_time.h"                         // date_time_format_copy
#include "sql_acl.h"                          // NO_ACCESS,
                                              // acl_getroot_no_password
#include "sql_base.h"                         // close_temporary_tables
#include "sql_handler.h"                      // mysql_ha_cleanup
#include "rpl_rli.h"
#include "rpl_filter.h"
#include "rpl_record.h"
#include "rpl_slave.h"
#include <my_bitmap.h>
#include "log_event.h"
#include "sql_audit.h"
#include <m_ctype.h>
#include <sys/stat.h>
#include <thr_alarm.h>
#ifdef	__WIN__
#include <io.h>
#endif
#include <mysys_err.h>
#include <limits.h>

#include "sp_rcontext.h"
#include "sp_cache.h"
#include "transaction.h"
#include "debug_sync.h"
#include "sql_parse.h"                          // is_update_query
#include "sql_callback.h"
#include "lock.h"
#include "global_threads.h"
#include "mysqld.h"

#include <mysql/psi/mysql_statement.h>

using std::min;
using std::max;

/*
  The following is used to initialise Table_ident with a internal
  table name
*/
char internal_table_name[2]= "*";
char empty_c_string[1]= {0};    /* used for not defined db */

LEX_STRING EMPTY_STR= { (char *) "", 0 };
LEX_STRING NULL_STR=  { NULL, 0 };

const char * const THD::DEFAULT_WHERE= "field list";

/****************************************************************************
** User variables
****************************************************************************/

extern "C" uchar *get_var_key(user_var_entry *entry, size_t *length,
                              my_bool not_used __attribute__((unused)))
{
  *length= entry->name.length;
  return (uchar*) entry->name.str;
}

extern "C" void free_user_var(user_var_entry *entry)
{
  char *pos= (char*) entry+ALIGN_SIZE(sizeof(*entry));
  if (entry->value && entry->value != pos)
    my_free(entry->value);
  my_free(entry);
}

bool Key_part_spec::operator==(const Key_part_spec& other) const
{
  return length == other.length &&
         !my_strcasecmp(system_charset_info, field_name.str,
                        other.field_name.str);
}

/**
  Construct an (almost) deep copy of this key. Only those
  elements that are known to never change are not copied.
  If out of memory, a partial copy is returned and an error is set
  in THD.
*/

Key::Key(const Key &rhs, MEM_ROOT *mem_root)
  :type(rhs.type),
  key_create_info(rhs.key_create_info),
  columns(rhs.columns, mem_root),
  name(rhs.name),
  generated(rhs.generated)
{
  list_copy_and_replace_each_value(columns, mem_root);
}

/**
  Construct an (almost) deep copy of this foreign key. Only those
  elements that are known to never change are not copied.
  If out of memory, a partial copy is returned and an error is set
  in THD.
*/

Foreign_key::Foreign_key(const Foreign_key &rhs, MEM_ROOT *mem_root)
  :Key(rhs, mem_root),
  ref_table(rhs.ref_table),
  ref_columns(rhs.ref_columns, mem_root),
  delete_opt(rhs.delete_opt),
  update_opt(rhs.update_opt),
  match_opt(rhs.match_opt)
{
  list_copy_and_replace_each_value(ref_columns, mem_root);
}

/*
  Test if a foreign key (= generated key) is a prefix of the given key
  (ignoring key name, key type and order of columns)

  NOTES:
    This is only used to test if an index for a FOREIGN KEY exists

  IMPLEMENTATION
    We only compare field names

  RETURN
    0	Generated key is a prefix of other key
    1	Not equal
*/

bool foreign_key_prefix(Key *a, Key *b)
{
  /* Ensure that 'a' is the generated key */
  if (a->generated)
  {
    if (b->generated && a->columns.elements > b->columns.elements)
      swap_variables(Key*, a, b);               // Put shorter key in 'a'
  }
  else
  {
    if (!b->generated)
      return TRUE;                              // No foreign key
    swap_variables(Key*, a, b);                 // Put generated key in 'a'
  }

  /* Test if 'a' is a prefix of 'b' */
  if (a->columns.elements > b->columns.elements)
    return TRUE;                                // Can't be prefix

  List_iterator<Key_part_spec> col_it1(a->columns);
  List_iterator<Key_part_spec> col_it2(b->columns);
  const Key_part_spec *col1, *col2;

#ifdef ENABLE_WHEN_INNODB_CAN_HANDLE_SWAPED_FOREIGN_KEY_COLUMNS
  while ((col1= col_it1++))
  {
    bool found= 0;
    col_it2.rewind();
    while ((col2= col_it2++))
    {
      if (*col1 == *col2)
      {
        found= TRUE;
	break;
      }
    }
    if (!found)
      return TRUE;                              // Error
  }
  return FALSE;                                 // Is prefix
#else
  while ((col1= col_it1++))
  {
    col2= col_it2++;
    if (!(*col1 == *col2))
      return TRUE;
  }
  return FALSE;                                 // Is prefix
#endif
}


/****************************************************************************
** Thread specific functions
****************************************************************************/

/**
  Get reference to scheduler data object

  @param thd            THD object

  @retval               Scheduler data object on THD
*/
void *thd_get_scheduler_data(THD *thd)
{
  return thd->scheduler.data;
}

/**
  Set reference to Scheduler data object for THD object

  @param thd            THD object
  @param psi            Scheduler data object to set on THD
*/
void thd_set_scheduler_data(THD *thd, void *data)
{
  thd->scheduler.data= data;
}

/**
  Get reference to Performance Schema object for THD object

  @param thd            THD object

  @retval               Performance schema object for thread on THD
*/
PSI_thread *thd_get_psi(THD *thd)
{
  return thd->scheduler.m_psi;
}

/**
  Set reference to Performance Schema object for THD object

  @param thd            THD object
  @param psi            Performance schema object for thread
*/
void thd_set_psi(THD *thd, PSI_thread *psi)
{
  thd->scheduler.m_psi= psi;
}

/**
  Set the state on connection to killed

  @param thd               THD object
*/
void thd_set_killed(THD *thd)
{
  thd->killed= THD::KILL_CONNECTION;
}

/**
  Clear errors from the previous THD

  @param thd              THD object
*/
void thd_clear_errors(THD *thd)
{
  my_errno= 0;
  thd->mysys_var->abort= 0;
}

/**
  Set thread stack in THD object

  @param thd              Thread object
  @param stack_start      Start of stack to set in THD object
*/
void thd_set_thread_stack(THD *thd, char *stack_start)
{
  thd->thread_stack= stack_start;
}

/**
  Lock connection data for the set of connections this connection
  belongs to

  @param thd                       THD object
*/
void thd_lock_thread_count(THD *)
{
  mysql_mutex_lock(&LOCK_thread_count);
}

/**
  Lock connection data for the set of connections this connection
  belongs to

  @param thd                       THD object
*/
void thd_unlock_thread_count(THD *)
{
  mysql_cond_broadcast(&COND_thread_count);
  mysql_mutex_unlock(&LOCK_thread_count);
}

/**
  Close the socket used by this connection

  @param thd                THD object
*/
void thd_close_connection(THD *thd)
{
  if (thd->net.vio)
    vio_close(thd->net.vio);
}

/**
  Get current THD object from thread local data

  @retval     The THD object for the thread, NULL if not connection thread
*/
THD *thd_get_current_thd()
{
  return current_thd;
}

/**
  Set up various THD data for a new connection

  thd_new_connection_setup

  @note Must be called with LOCK_thread_count locked.

  @param              thd            THD object
  @param              stack_start    Start of stack for connection
*/
void thd_new_connection_setup(THD *thd, char *stack_start)
{
  DBUG_ENTER("thd_new_connection_setup");
  mysql_mutex_assert_owner(&LOCK_thread_count);
#ifdef HAVE_PSI_INTERFACE
  thd_set_psi(thd,
              PSI_THREAD_CALL(new_thread)
                (key_thread_one_connection, thd, thd->thread_id));
#endif
  thd->set_time();
  thd->prior_thr_create_utime= thd->thr_create_utime= thd->start_utime=
    my_micro_time();

  add_global_thread(thd);
  mysql_mutex_unlock(&LOCK_thread_count);

  DBUG_PRINT("info", ("init new connection. thd: 0x%lx fd: %d",
          (ulong)thd, mysql_socket_getfd(thd->net.vio->mysql_socket)));
  thd_set_thread_stack(thd, stack_start);
  DBUG_VOID_RETURN;
}

/**
  Lock data that needs protection in THD object

  @param thd                   THD object
*/
void thd_lock_data(THD *thd)
{
  mysql_mutex_lock(&thd->LOCK_thd_data);
}

/**
  Unlock data that needs protection in THD object

  @param thd                   THD object
*/
void thd_unlock_data(THD *thd)
{
  mysql_mutex_unlock(&thd->LOCK_thd_data);
}

/**
  Support method to check if connection has already started transcaction

  @param client_cntx    Low level client context

  @retval               TRUE if connection already started transaction
*/
bool thd_is_transaction_active(THD *thd)
{
  return thd->transaction.is_active();
}

/**
  Check if there is buffered data on the socket representing the connection

  @param thd                  THD object
*/
int thd_connection_has_data(THD *thd)
{
  Vio *vio= thd->net.vio;
  return vio->has_data(vio);
}

/**
  Set reading/writing on socket, used by SHOW PROCESSLIST

  @param thd                       THD object
  @param val                       Value to set it to (0 or 1)
*/
void thd_set_net_read_write(THD *thd, uint val)
{
  thd->net.reading_or_writing= val;
}

/**
  Set reference to mysys variable in THD object

  @param thd             THD object
  @param mysys_var       Reference to set
*/
void thd_set_mysys_var(THD *thd, st_my_thread_var *mysys_var)
{
  thd->set_mysys_var(mysys_var);
}

/**
  Get socket file descriptor for this connection

  @param thd            THD object

  @retval               Socket of the connection
*/
my_socket thd_get_fd(THD *thd)
{
  return mysql_socket_getfd(thd->net.vio->mysql_socket);
}

/**
  Get thread attributes for connection threads

  @retval      Reference to thread attribute for connection threads
*/
pthread_attr_t *get_connection_attrib(void)
{
  return &connection_attrib;
}

/**
  Get max number of connections

  @retval         Max number of connections for MySQL Server
*/
ulong get_max_connections(void)
{
  return max_connections;
}

/*
  The following functions form part of the C plugin API
*/

extern "C" int mysql_tmpfile(const char *prefix)
{
  char filename[FN_REFLEN];
  File fd = create_temp_file(filename, mysql_tmpdir, prefix,
#ifdef __WIN__
                             O_BINARY | O_TRUNC | O_SEQUENTIAL |
                             O_SHORT_LIVED |
#endif /* __WIN__ */
                             O_CREAT | O_EXCL | O_RDWR | O_TEMPORARY,
                             MYF(MY_WME));
  if (fd >= 0) {
#ifndef __WIN__
    /*
      This can be removed once the following bug is fixed:
      Bug #28903  create_temp_file() doesn't honor O_TEMPORARY option
                  (file not removed) (Unix)
    */
    unlink(filename);
#endif /* !__WIN__ */
  }

  return fd;
}


extern "C"
int thd_in_lock_tables(const THD *thd)
{
  return test(thd->in_lock_tables);
}


extern "C"
int thd_tablespace_op(const THD *thd)
{
  return test(thd->tablespace_op);
}


extern "C"
const char *set_thd_proc_info(void *thd_arg, const char *info,
                              const char *calling_function,
                              const char *calling_file,
                              const unsigned int calling_line)
{
  PSI_stage_info old_stage;
  PSI_stage_info new_stage;

  old_stage.m_key= 0;
  old_stage.m_name= info;

  set_thd_stage_info(thd_arg, & old_stage, & new_stage,
                     calling_function, calling_file, calling_line);

  return new_stage.m_name;
}

extern "C"
void set_thd_stage_info(void *opaque_thd,
                        const PSI_stage_info *new_stage,
                        PSI_stage_info *old_stage,
                        const char *calling_func,
                        const char *calling_file,
                        const unsigned int calling_line)
{
  THD *thd= (THD*) opaque_thd;
  if (thd == NULL)
    thd= current_thd;

  thd->enter_stage(new_stage, old_stage, calling_func, calling_file, calling_line);
}

void THD::enter_stage(const PSI_stage_info *new_stage,
                      PSI_stage_info *old_stage,
                      const char *calling_func,
                      const char *calling_file,
                      const unsigned int calling_line)
{
  DBUG_PRINT("THD::enter_stage", ("%s:%d", calling_file, calling_line));

  if (old_stage != NULL)
  {
    old_stage->m_key= m_current_stage_key;
    old_stage->m_name= proc_info;
  }

  if (new_stage != NULL)
  {
    const char *msg= new_stage->m_name;

#if defined(ENABLED_PROFILING)
    profiling.status_change(msg, calling_func, calling_file, calling_line);
#endif

    m_current_stage_key= new_stage->m_key;
    proc_info= msg;

#ifdef HAVE_PSI_THREAD_INTERFACE
    PSI_THREAD_CALL(set_thread_state)(msg);
    MYSQL_SET_STAGE(m_current_stage_key, calling_file, calling_line);
#endif
  }
  return;
}

extern "C"
void thd_enter_cond(MYSQL_THD thd, mysql_cond_t *cond, mysql_mutex_t *mutex,
                    const PSI_stage_info *stage, PSI_stage_info *old_stage)
{
  if (!thd)
    thd= current_thd;

  return thd->ENTER_COND(cond, mutex, stage, old_stage);
}

extern "C"
void thd_exit_cond(MYSQL_THD thd, const PSI_stage_info *stage)
{
  if (!thd)
    thd= current_thd;

  thd->EXIT_COND(stage);
  return;
}

extern "C"
void **thd_ha_data(const THD *thd, const struct handlerton *hton)
{
  return (void **) &thd->ha_data[hton->slot].ha_ptr;
}

extern "C"
void thd_storage_lock_wait(THD *thd, long long value)
{
  thd->utime_after_lock+= value;
}

/**
  Provide a handler data getter to simplify coding
*/
extern "C"
void *thd_get_ha_data(const THD *thd, const struct handlerton *hton)
{
  return *thd_ha_data(thd, hton);
}


/**
  Provide a handler data setter to simplify coding
  @see thd_set_ha_data() definition in plugin.h
*/
extern "C"
void thd_set_ha_data(THD *thd, const struct handlerton *hton,
                     const void *ha_data)
{
  plugin_ref *lock= &thd->ha_data[hton->slot].lock;
  if (ha_data && !*lock)
    *lock= ha_lock_engine(NULL, (handlerton*) hton);
  else if (!ha_data && *lock)
  {
    plugin_unlock(NULL, *lock);
    *lock= NULL;
  }
  *thd_ha_data(thd, hton)= (void*) ha_data;
}


extern "C"
long long thd_test_options(const THD *thd, long long test_options)
{
  return thd->variables.option_bits & test_options;
}

extern "C"
int thd_sql_command(const THD *thd)
{
  return (int) thd->lex->sql_command;
}

extern "C"
int thd_tx_isolation(const THD *thd)
{
  return (int) thd->tx_isolation;
}

extern "C"
int thd_tx_is_read_only(const THD *thd)
{
  return (int) thd->tx_read_only;
}

extern "C"
void thd_inc_row_count(THD *thd)
{
  thd->get_stmt_da()->inc_current_row_for_warning();
}


/**
  Dumps a text description of a thread, its security context
  (user, host) and the current query.

  @param thd thread context
  @param buffer pointer to preferred result buffer
  @param length length of buffer
  @param max_query_len how many chars of query to copy (0 for all)

  @req LOCK_thread_count
  
  @note LOCK_thread_count mutex is not necessary when the function is invoked on
   the currently running thread (current_thd) or if the caller in some other
   way guarantees that access to thd->query is serialized.
 
  @return Pointer to string
*/

extern "C"
char *thd_security_context(THD *thd, char *buffer, unsigned int length,
                           unsigned int max_query_len)
{
  String str(buffer, length, &my_charset_latin1);
  const Security_context *sctx= &thd->main_security_ctx;
  char header[256];
  int len;
  /*
    The pointers thd->query and thd->proc_info might change since they are
    being modified concurrently. This is acceptable for proc_info since its
    values doesn't have to very accurate and the memory it points to is static,
    but we need to attempt a snapshot on the pointer values to avoid using NULL
    values. The pointer to thd->query however, doesn't point to static memory
    and has to be protected by LOCK_thread_count or risk pointing to
    uninitialized memory.
  */
  const char *proc_info= thd->proc_info;

  len= my_snprintf(header, sizeof(header),
                   "MySQL thread id %lu, OS thread handle 0x%lx, query id %lu",
                   thd->thread_id, (ulong) thd->real_id, (ulong) thd->query_id);
  str.length(0);
  str.append(header, len);

  if (sctx->host)
  {
    str.append(' ');
    str.append(sctx->host);
  }

  if (sctx->ip)
  {
    str.append(' ');
    str.append(sctx->ip);
  }

  if (sctx->user)
  {
    str.append(' ');
    str.append(sctx->user);
  }

  if (proc_info)
  {
    str.append(' ');
    str.append(proc_info);
  }

  mysql_mutex_lock(&thd->LOCK_thd_data);

  if (thd->query())
  {
    if (max_query_len < 1)
      len= thd->query_length();
    else
      len= min(thd->query_length(), max_query_len);
    str.append('\n');
    str.append(thd->query(), len);
  }

  mysql_mutex_unlock(&thd->LOCK_thd_data);

  if (str.c_ptr_safe() == buffer)
    return buffer;

  /*
    We have to copy the new string to the destination buffer because the string
    was reallocated to a larger buffer to be able to fit.
  */
  DBUG_ASSERT(buffer != NULL);
  length= min(str.length(), length-1);
  memcpy(buffer, str.c_ptr_quick(), length);
  /* Make sure that the new string is null terminated */
  buffer[length]= '\0';
  return buffer;
}


/**
  Implementation of Drop_table_error_handler::handle_condition().
  The reason in having this implementation is to silence technical low-level
  warnings during DROP TABLE operation. Currently we don't want to expose
  the following warnings during DROP TABLE:
    - Some of table files are missed or invalid (the table is going to be
      deleted anyway, so why bother that something was missed);
    - A trigger associated with the table does not have DEFINER (One of the
      MySQL specifics now is that triggers are loaded for the table being
      dropped. So, we may have a warning that trigger does not have DEFINER
      attribute during DROP TABLE operation).

  @return TRUE if the condition is handled.
*/
bool Drop_table_error_handler::handle_condition(THD *thd,
                                                uint sql_errno,
                                                const char* sqlstate,
                                                Sql_condition::enum_warning_level level,
                                                const char* msg,
                                                Sql_condition ** cond_hdl)
{
  *cond_hdl= NULL;
  return ((sql_errno == EE_DELETE && my_errno == ENOENT) ||
          sql_errno == ER_TRG_NO_DEFINER);
}


void Open_tables_state::set_open_tables_state(Open_tables_state *state)
{
  this->open_tables= state->open_tables;

  this->temporary_tables= state->temporary_tables;
  this->derived_tables= state->derived_tables;

  this->lock= state->lock;
  this->extra_lock= state->extra_lock;

  this->locked_tables_mode= state->locked_tables_mode;
  this->current_tablenr= state->current_tablenr;

  this->state_flags= state->state_flags;

  this->reset_reprepare_observers();
  for (int i= 0; i < state->m_reprepare_observers.elements(); ++i)
    this->push_reprepare_observer(state->m_reprepare_observers.at(i));
}


void Open_tables_state::reset_open_tables_state()
{
  open_tables= NULL;
  temporary_tables= NULL;
  derived_tables= NULL;
  lock= NULL;
  extra_lock= NULL;
  locked_tables_mode= LTM_NONE;
  // JOH: What about resetting current_tablenr?
  state_flags= 0U;
  reset_reprepare_observers();
}


THD::THD(bool enable_plugins)
   :Statement(&main_lex, &main_mem_root, STMT_CONVENTIONAL_EXECUTION,
              /* statement id */ 0),
   rli_fake(0), rli_slave(NULL),
   in_sub_stmt(0),
<<<<<<< HEAD
#ifndef MCP_WL5353
   binlog_row_event_extra_data(NULL),
#endif
=======
   binlog_row_event_extra_data(NULL),
>>>>>>> 7ab0b27e
   binlog_unsafe_warning_flags(0),
   binlog_table_maps(0),
   binlog_accessed_db_names(NULL),
   table_map_for_update(0),
   arg_of_last_insert_id_function(FALSE),
   first_successful_insert_id_in_prev_stmt(0),
   first_successful_insert_id_in_prev_stmt_for_binlog(0),
   first_successful_insert_id_in_cur_stmt(0),
   stmt_depends_on_first_successful_insert_id_in_prev_stmt(FALSE),
   m_examined_row_count(0),
   m_statement_psi(NULL),
   m_idle_psi(NULL),
   m_server_idle(false),
   is_fatal_error(0),
   transaction_rollback_request(0),
   is_fatal_sub_stmt_error(0),
   rand_used(0),
   time_zone_used(0),
   in_lock_tables(0),
   bootstrap(0),
   derived_tables_processing(FALSE),
   sp_runtime_ctx(NULL),
   m_parser_state(NULL),
#if defined(ENABLED_DEBUG_SYNC)
   debug_sync_control(0),
#endif /* defined(ENABLED_DEBUG_SYNC) */
   m_enable_plugins(enable_plugins),
   owned_gtid_set(&global_sid_map),
   main_da(0, false),
   m_stmt_da(&main_da)
{
  ulong tmp;

  mdl_context.init(this);
  /*
    Pass nominal parameters to init_alloc_root only to ensure that
    the destructor works OK in case of an error. The main_mem_root
    will be re-initialized in init_for_queries().
  */
  init_sql_alloc(&main_mem_root, ALLOC_ROOT_MIN_BLOCK_SIZE, 0);
  stmt_arena= this;
  thread_stack= 0;
  catalog= (char*)"std"; // the only catalog we have for now
  main_security_ctx.init();
  security_ctx= &main_security_ctx;
  no_errors= 0;
  password= 0;
  query_start_used= query_start_usec_used= 0;
  count_cuted_fields= CHECK_FIELD_IGNORE;
  killed= NOT_KILLED;
  col_access=0;
  is_slave_error= thread_specific_used= FALSE;
  my_hash_clear(&handler_tables_hash);
  tmp_table=0;
  cuted_fields= 0L;
  m_sent_row_count= 0L;
  limit_found_rows= 0;
  m_row_count_func= -1;
  statement_id_counter= 0UL;
  // Must be reset to handle error with THD's created for init of mysqld
  lex->current_select= 0;
  user_time.tv_sec= 0;
  user_time.tv_usec= 0;
  start_time.tv_sec= 0;
  start_time.tv_usec= 0;
  start_utime= prior_thr_create_utime= 0L;
  utime_after_lock= 0L;
  current_linfo =  0;
  slave_thread = 0;
  memset(&variables, 0, sizeof(variables));
  thread_id= 0;
  one_shot_set= 0;
  file_id = 0;
  query_id= 0;
  query_name_consts= 0;
  db_charset= global_system_variables.collation_database;
  memset(ha_data, 0, sizeof(ha_data));
  mysys_var=0;
  binlog_evt_union.do_union= FALSE;
  enable_slow_log= 0;
#ifndef DBUG_OFF
  dbug_sentry=THD_SENTRY_MAGIC;
#endif
#ifndef EMBEDDED_LIBRARY
  mysql_audit_init_thd(this);
  net.vio=0;
#endif
  client_capabilities= 0;                       // minimalistic client
  ull=0;
  system_thread= NON_SYSTEM_THREAD;
  cleanup_done= abort_on_warning= 0;
  peer_port= 0;					// For SHOW PROCESSLIST
  transaction.m_pending_rows_event= 0;
  transaction.on= 1;
#ifdef SIGNAL_WITH_VIO_CLOSE
  active_vio = 0;
#endif
  mysql_mutex_init(key_LOCK_thd_data, &LOCK_thd_data, MY_MUTEX_INIT_FAST);

  /* Variables with default values */
  proc_info="login";
  where= THD::DEFAULT_WHERE;
  server_id = ::server_id;
  unmasked_server_id = server_id;
  slave_net = 0;
  set_command(COM_CONNECT);
  *scramble= '\0';

  /* Call to init() below requires fully initialized Open_tables_state. */
  reset_open_tables_state();

  init();
#if defined(ENABLED_PROFILING)
  profiling.set_thd(this);
#endif
  user_connect=(USER_CONN *)0;
  my_hash_init(&user_vars, system_charset_info, USER_VARS_HASH_SIZE, 0, 0,
               (my_hash_get_key) get_var_key,
               (my_hash_free_key) free_user_var, 0);

  sp_proc_cache= NULL;
  sp_func_cache= NULL;

  /* For user vars replication*/
  if (opt_bin_log)
    my_init_dynamic_array(&user_var_events,
			  sizeof(BINLOG_USER_VAR_EVENT *), 16, 16);
  else
    memset(&user_var_events, 0, sizeof(user_var_events));

  /* Protocol */
  protocol= &protocol_text;			// Default protocol
  protocol_text.init(this);
  protocol_binary.init(this);

  tablespace_op=FALSE;
  tmp= sql_rnd_with_mutex();
  randominit(&rand, tmp + (ulong) &rand, tmp + (ulong) ::global_query_id);
  substitute_null_with_insert_id = FALSE;
  thr_lock_info_init(&lock_info); /* safety: will be reset after start */

  m_internal_handler= NULL;
  m_binlog_invoker= FALSE;
  memset(&invoker_user, 0, sizeof(invoker_user));
  memset(&invoker_host, 0, sizeof(invoker_host));

  binlog_next_event_pos.file_name= NULL;
  binlog_next_event_pos.pos= 0;
}


void THD::push_internal_handler(Internal_error_handler *handler)
{
  if (m_internal_handler)
  {
    handler->m_prev_internal_handler= m_internal_handler;
    m_internal_handler= handler;
  }
  else
  {
    m_internal_handler= handler;
  }
}

bool THD::handle_condition(uint sql_errno,
                           const char* sqlstate,
                           Sql_condition::enum_warning_level level,
                           const char* msg,
                           Sql_condition ** cond_hdl)
{
  if (!m_internal_handler)
  {
    *cond_hdl= NULL;
    return FALSE;
  }

  for (Internal_error_handler *error_handler= m_internal_handler;
       error_handler;
       error_handler= error_handler->m_prev_internal_handler)
  {
    if (error_handler->handle_condition(this, sql_errno, sqlstate, level, msg,
					cond_hdl))
    {
      return TRUE;
    }
  }

  return FALSE;
}


Internal_error_handler *THD::pop_internal_handler()
{
  DBUG_ASSERT(m_internal_handler != NULL);
  Internal_error_handler *popped_handler= m_internal_handler;
  m_internal_handler= m_internal_handler->m_prev_internal_handler;
  return popped_handler;
}


void THD::raise_error(uint sql_errno)
{
  const char* msg= ER(sql_errno);
  (void) raise_condition(sql_errno,
                         NULL,
                         Sql_condition::WARN_LEVEL_ERROR,
                         msg);
}

void THD::raise_error_printf(uint sql_errno, ...)
{
  va_list args;
  char ebuff[MYSQL_ERRMSG_SIZE];
  DBUG_ENTER("THD::raise_error_printf");
  DBUG_PRINT("my", ("nr: %d  errno: %d", sql_errno, errno));
  const char* format= ER(sql_errno);
  va_start(args, sql_errno);
  my_vsnprintf(ebuff, sizeof(ebuff), format, args);
  va_end(args);
  (void) raise_condition(sql_errno,
                         NULL,
                         Sql_condition::WARN_LEVEL_ERROR,
                         ebuff);
  DBUG_VOID_RETURN;
}

void THD::raise_warning(uint sql_errno)
{
  const char* msg= ER(sql_errno);
  (void) raise_condition(sql_errno,
                         NULL,
                         Sql_condition::WARN_LEVEL_WARN,
                         msg);
}

void THD::raise_warning_printf(uint sql_errno, ...)
{
  va_list args;
  char    ebuff[MYSQL_ERRMSG_SIZE];
  DBUG_ENTER("THD::raise_warning_printf");
  DBUG_PRINT("enter", ("warning: %u", sql_errno));
  const char* format= ER(sql_errno);
  va_start(args, sql_errno);
  my_vsnprintf(ebuff, sizeof(ebuff), format, args);
  va_end(args);
  (void) raise_condition(sql_errno,
                         NULL,
                         Sql_condition::WARN_LEVEL_WARN,
                         ebuff);
  DBUG_VOID_RETURN;
}

void THD::raise_note(uint sql_errno)
{
  DBUG_ENTER("THD::raise_note");
  DBUG_PRINT("enter", ("code: %d", sql_errno));
  if (!(variables.option_bits & OPTION_SQL_NOTES))
    DBUG_VOID_RETURN;
  const char* msg= ER(sql_errno);
  (void) raise_condition(sql_errno,
                         NULL,
                         Sql_condition::WARN_LEVEL_NOTE,
                         msg);
  DBUG_VOID_RETURN;
}

void THD::raise_note_printf(uint sql_errno, ...)
{
  va_list args;
  char    ebuff[MYSQL_ERRMSG_SIZE];
  DBUG_ENTER("THD::raise_note_printf");
  DBUG_PRINT("enter",("code: %u", sql_errno));
  if (!(variables.option_bits & OPTION_SQL_NOTES))
    DBUG_VOID_RETURN;
  const char* format= ER(sql_errno);
  va_start(args, sql_errno);
  my_vsnprintf(ebuff, sizeof(ebuff), format, args);
  va_end(args);
  (void) raise_condition(sql_errno,
                         NULL,
                         Sql_condition::WARN_LEVEL_NOTE,
                         ebuff);
  DBUG_VOID_RETURN;
}


struct timeval THD::query_start_timeval_trunc(uint decimals)
{
  struct timeval tv;
  tv.tv_sec= start_time.tv_sec;
  query_start_used= 1;
  if (decimals)
  {
    tv.tv_usec= start_time.tv_usec;
    my_timeval_trunc(&tv, decimals);
    query_start_usec_used= 1;
  }
  else
  {
    tv.tv_usec= 0;
  }
  return tv;
}


Sql_condition* THD::raise_condition(uint sql_errno,
                                    const char* sqlstate,
                                    Sql_condition::enum_warning_level level,
                                    const char* msg)
{
  Diagnostics_area *da= get_stmt_da();
  Sql_condition *cond= NULL;
  DBUG_ENTER("THD::raise_condition");

  if (!(variables.option_bits & OPTION_SQL_NOTES) &&
      (level == Sql_condition::WARN_LEVEL_NOTE))
    DBUG_RETURN(NULL);

  da->opt_clear_warning_info(query_id);

  /*
    TODO: replace by DBUG_ASSERT(sql_errno != 0) once all bugs similar to
    Bug#36768 are fixed: a SQL condition must have a real (!=0) error number
    so that it can be caught by handlers.
  */
  if (sql_errno == 0)
    sql_errno= ER_UNKNOWN_ERROR;
  if (msg == NULL)
    msg= ER(sql_errno);
  if (sqlstate == NULL)
   sqlstate= mysql_errno_to_sqlstate(sql_errno);

  if ((level == Sql_condition::WARN_LEVEL_WARN) &&
      really_abort_on_warning())
  {
    /*
      FIXME:
      push_warning and strict SQL_MODE case.
    */
    level= Sql_condition::WARN_LEVEL_ERROR;
    killed= THD::KILL_BAD_DATA;
  }

  switch (level)
  {
  case Sql_condition::WARN_LEVEL_NOTE:
  case Sql_condition::WARN_LEVEL_WARN:
    got_warning= 1;
    break;
  case Sql_condition::WARN_LEVEL_ERROR:
    break;
  default:
    DBUG_ASSERT(FALSE);
  }

  if (handle_condition(sql_errno, sqlstate, level, msg, &cond))
    DBUG_RETURN(cond);

  /* When simulating OOM, skip writing to error log to avoid mtr errors. */
  cond= DBUG_EVALUATE_IF(
    "simulate_out_of_memory",
    NULL,
    da->push_warning(this, sql_errno, sqlstate, level, msg));

  if (level == Sql_condition::WARN_LEVEL_ERROR)
  {
    is_slave_error=  1; // needed to catch query errors during replication

    /*
      thd->lex->current_select == 0 if lex structure is not inited
      (not query command (COM_QUERY))
    */
    if (lex->current_select &&
        lex->current_select->no_error && !is_fatal_error)
    {
      DBUG_PRINT("error",
                 ("Error converted to warning: current_select: no_error %d  "
                  "fatal_error: %d",
                  (lex->current_select ?
                   lex->current_select->no_error : 0),
                  (int) is_fatal_error));
    }
    else
    {
      if (!da->is_error())
      {
        set_row_count_func(-1);
        da->set_error_status(sql_errno, msg, sqlstate, cond);
      }
    }
  }

  query_cache_abort(&query_cache_tls);

  DBUG_RETURN(cond);
}

extern "C"
void *thd_alloc(MYSQL_THD thd, unsigned int size)
{
  return thd->alloc(size);
}

extern "C"
void *thd_calloc(MYSQL_THD thd, unsigned int size)
{
  return thd->calloc(size);
}

extern "C"
char *thd_strdup(MYSQL_THD thd, const char *str)
{
  return thd->strdup(str);
}

extern "C"
char *thd_strmake(MYSQL_THD thd, const char *str, unsigned int size)
{
  return thd->strmake(str, size);
}

extern "C"
LEX_STRING *thd_make_lex_string(THD *thd, LEX_STRING *lex_str,
                                const char *str, unsigned int size,
                                int allocate_lex_string)
{
  return thd->make_lex_string(lex_str, str, size,
                              (bool) allocate_lex_string);
}

extern "C"
void *thd_memdup(MYSQL_THD thd, const void* str, unsigned int size)
{
  return thd->memdup(str, size);
}

extern "C"
void thd_get_xid(const MYSQL_THD thd, MYSQL_XID *xid)
{
  *xid = *(MYSQL_XID *) &thd->transaction.xid_state.xid;
}

#ifdef _WIN32
extern "C"   THD *_current_thd_noinline(void)
{
  return my_pthread_getspecific_ptr(THD*,THR_THD);
}
#endif
/*
  Init common variables that has to be reset on start and on change_user
*/

void THD::init(void)
{
  mysql_mutex_lock(&LOCK_global_system_variables);
  plugin_thdvar_init(this, m_enable_plugins);
  /*
    variables= global_system_variables above has reset
    variables.pseudo_thread_id to 0. We need to correct it here to
    avoid temporary tables replication failure.
  */
  variables.pseudo_thread_id= thread_id;
  mysql_mutex_unlock(&LOCK_global_system_variables);
  server_status= SERVER_STATUS_AUTOCOMMIT;
  if (variables.sql_mode & MODE_NO_BACKSLASH_ESCAPES)
    server_status|= SERVER_STATUS_NO_BACKSLASH_ESCAPES;

  transaction.all.reset_unsafe_rollback_flags();
  transaction.stmt.reset_unsafe_rollback_flags();
  open_options=ha_open_options;
  update_lock_default= (variables.low_priority_updates ?
			TL_WRITE_LOW_PRIORITY :
			TL_WRITE);
  tx_isolation= (enum_tx_isolation) variables.tx_isolation;
  tx_read_only= variables.tx_read_only;
  update_charset();
  reset_current_stmt_binlog_format_row();
  memset(&status_var, 0, sizeof(status_var));
  binlog_row_event_extra_data= 0;

#ifndef MCP_WL5353
  binlog_row_event_extra_data = 0;
#endif
  if (variables.sql_log_bin)
    variables.option_bits|= OPTION_BIN_LOG;
  else
    variables.option_bits&= ~OPTION_BIN_LOG;

#if defined(ENABLED_DEBUG_SYNC)
  /* Initialize the Debug Sync Facility. See debug_sync.cc. */
  debug_sync_init_thread(this);
#endif /* defined(ENABLED_DEBUG_SYNC) */

  owned_gtid.sidno= 0;
  owned_gtid.gno= 0;
}


/*
  Init THD for query processing.
  This has to be called once before we call mysql_parse.
  See also comments in sql_class.h.
*/

void THD::init_for_queries(Relay_log_info *rli)
{
  set_time(); 
  ha_enable_transaction(this,TRUE);

  reset_root_defaults(mem_root, variables.query_alloc_block_size,
                      variables.query_prealloc_size);
  reset_root_defaults(&transaction.mem_root,
                      variables.trans_alloc_block_size,
                      variables.trans_prealloc_size);
  transaction.xid_state.xid.null();
  transaction.xid_state.in_thd=1;
#if defined(MYSQL_SERVER) && defined(HAVE_REPLICATION)
  if (rli)
  {
    if ((rli->deferred_events_collecting= rpl_filter->is_on()))
    {
      rli->deferred_events= new Deferred_log_events(rli);
    }
    rli_slave= rli;

    DBUG_ASSERT(rli_slave->info_thd == this && slave_thread);
  }
#endif
}


/*
  Do what's needed when one invokes change user

  SYNOPSIS
    change_user()

  IMPLEMENTATION
    Reset all resources that are connection specific
*/


void THD::change_user(void)
{
  mysql_mutex_lock(&LOCK_status);
  add_to_status(&global_status_var, &status_var);
  mysql_mutex_unlock(&LOCK_status);

  cleanup();
  killed= NOT_KILLED;
  cleanup_done= 0;
  init();
  stmt_map.reset();
  my_hash_init(&user_vars, system_charset_info, USER_VARS_HASH_SIZE, 0, 0,
               (my_hash_get_key) get_var_key,
               (my_hash_free_key) free_user_var, 0);
  sp_cache_clear(&sp_proc_cache);
  sp_cache_clear(&sp_func_cache);
}


/* Do operations that may take a long time */

void THD::cleanup(void)
{
  DBUG_ENTER("THD::cleanup");
  DBUG_ASSERT(cleanup_done == 0);

  killed= KILL_CONNECTION;
#ifdef ENABLE_WHEN_BINLOG_WILL_BE_ABLE_TO_PREPARE
  if (transaction.xid_state.xa_state == XA_PREPARED)
  {
#error xid_state in the cache should be replaced by the allocated value
  }
#endif
  {
    transaction.xid_state.xa_state= XA_NOTR;
    trans_rollback(this);
    xid_cache_delete(&transaction.xid_state);
  }

  locked_tables_list.unlock_locked_tables(this);
  mysql_ha_cleanup(this);

  DBUG_ASSERT(open_tables == NULL);
  /*
    If the thread was in the middle of an ongoing transaction (rolled
    back a few lines above) or under LOCK TABLES (unlocked the tables
    and left the mode a few lines above), there will be outstanding
    metadata locks. Release them.
  */
  mdl_context.release_transactional_locks();

  /* Release the global read lock, if acquired. */
  if (global_read_lock.is_acquired())
    global_read_lock.unlock_global_read_lock(this);

  /* All metadata locks must have been released by now. */
  DBUG_ASSERT(!mdl_context.has_locks());

#if defined(ENABLED_DEBUG_SYNC)
  /* End the Debug Sync Facility. See debug_sync.cc. */
  debug_sync_end_thread(this);
#endif /* defined(ENABLED_DEBUG_SYNC) */

  delete_dynamic(&user_var_events);
  my_hash_free(&user_vars);
  close_temporary_tables(this);
  sp_cache_clear(&sp_proc_cache);
  sp_cache_clear(&sp_func_cache);

  if (ull)
  {
    mysql_mutex_lock(&LOCK_user_locks);
    item_user_lock_release(ull);
    mysql_mutex_unlock(&LOCK_user_locks);
    ull= NULL;
  }

  cleanup_done=1;
  DBUG_VOID_RETURN;
}


THD::~THD()
{
  mysql_mutex_assert_not_owner(&LOCK_thread_count);
  THD_CHECK_SENTRY(this);
  DBUG_ENTER("~THD()");
  DBUG_PRINT("info", ("THD dtor, this %p", this));

  /* Ensure that no one is using THD */
  mysql_mutex_lock(&LOCK_thd_data);
  mysys_var=0;					// Safety (shouldn't be needed)
  mysql_mutex_unlock(&LOCK_thd_data);

  mysql_mutex_lock(&LOCK_status);
  add_to_status(&global_status_var, &status_var);
  mysql_mutex_unlock(&LOCK_status);

  /* Close connection */
#ifndef EMBEDDED_LIBRARY
  if (net.vio)
  {
    vio_delete(net.vio);
    net_end(&net);
  }
#endif
  stmt_map.reset();                     /* close all prepared statements */
  if (!cleanup_done)
    cleanup();

  mdl_context.destroy();
  ha_close_connection(this);
  mysql_audit_release(this);
  if (m_enable_plugins)
    plugin_thdvar_cleanup(this);

  clear_next_event_pos();

  DBUG_PRINT("info", ("freeing security context"));
  main_security_ctx.destroy();
  my_free(db);
  db= NULL;
  free_root(&transaction.mem_root,MYF(0));
  mysql_mutex_destroy(&LOCK_thd_data);
#ifndef DBUG_OFF
  dbug_sentry= THD_SENTRY_GONE;
#endif  
#ifndef EMBEDDED_LIBRARY
  if (rli_fake)
  {
    rli_fake->end_info();
    delete rli_fake;
    rli_fake= NULL;
  }

  if (variables.gtid_next_list.gtid_set != NULL)
  {
#ifdef HAVE_NDB_BINLOG
    delete variables.gtid_next_list.gtid_set;
    variables.gtid_next_list.gtid_set= NULL;
    variables.gtid_next_list.is_non_null= false;
#else
    DBUG_ASSERT(0);
#endif
  }
  
  mysql_audit_free_thd(this);
  if (rli_slave)
    rli_slave->cleanup_after_session();
#endif

  free_root(&main_mem_root, MYF(0));
  DBUG_VOID_RETURN;
}


/*
  Add all status variables to another status variable array

  SYNOPSIS
   add_to_status()
   to_var       add to this array
   from_var     from this array

  NOTES
    This function assumes that all variables are longlong/ulonglong.
    If this assumption will change, then we have to explictely add
    the other variables after the while loop
*/

void add_to_status(STATUS_VAR *to_var, STATUS_VAR *from_var)
{
  int        c;
  ulonglong *end= (ulonglong*) ((uchar*) to_var +
                                offsetof(STATUS_VAR, last_system_status_var) +
                                sizeof(ulonglong));
  ulonglong *to= (ulonglong*) to_var, *from= (ulonglong*) from_var;

  while (to != end)
    *(to++)+= *(from++);

  to_var->com_other+= from_var->com_other;

  for (c= 0; c< SQLCOM_END; c++)
    to_var->com_stat[(uint) c] += from_var->com_stat[(uint) c];
}

/*
  Add the difference between two status variable arrays to another one.

  SYNOPSIS
    add_diff_to_status
    to_var       add to this array
    from_var     from this array
    dec_var      minus this array
  
  NOTE
    This function assumes that all variables are longlong/ulonglong.
*/

void add_diff_to_status(STATUS_VAR *to_var, STATUS_VAR *from_var,
                        STATUS_VAR *dec_var)
{
  int        c;
  ulonglong *end= (ulonglong*) ((uchar*) to_var + offsetof(STATUS_VAR,
                                                           last_system_status_var) +
                                sizeof(ulonglong));
  ulonglong *to= (ulonglong*) to_var,
            *from= (ulonglong*) from_var,
            *dec= (ulonglong*) dec_var;

  while (to != end)
    *(to++)+= *(from++) - *(dec++);

  to_var->com_other+= from_var->com_other - dec_var->com_other;

  for (c= 0; c< SQLCOM_END; c++)
    to_var->com_stat[(uint) c] += from_var->com_stat[(uint) c] -dec_var->com_stat[(uint) c];
}


/**
  Awake a thread.

  @param[in]  state_to_set    value for THD::killed

  This is normally called from another thread's THD object.

  @note Do always call this while holding LOCK_thd_data.
*/

void THD::awake(THD::killed_state state_to_set)
{
  DBUG_ENTER("THD::awake");
  DBUG_PRINT("enter", ("this: %p current_thd: %p", this, current_thd));
  THD_CHECK_SENTRY(this);
  mysql_mutex_assert_owner(&LOCK_thd_data);

  /* Set the 'killed' flag of 'this', which is the target THD object. */
  killed= state_to_set;

  if (state_to_set != THD::KILL_QUERY)
  {
#ifdef SIGNAL_WITH_VIO_CLOSE
    if (this != current_thd)
    {
      /*
        Before sending a signal, let's close the socket of the thread
        that is being killed ("this", which is not the current thread).
        This is to make sure it does not block if the signal is lost.
        This needs to be done only on platforms where signals are not
        a reliable interruption mechanism.

        Note that the downside of this mechanism is that we could close
        the connection while "this" target thread is in the middle of
        sending a result to the application, thus violating the client-
        server protocol.

        On the other hand, without closing the socket we have a race
        condition. If "this" target thread passes the check of
        thd->killed, and then the current thread runs through
        THD::awake(), sets the 'killed' flag and completes the
        signaling, and then the target thread runs into read(), it will
        block on the socket. As a result of the discussions around
        Bug#37780, it has been decided that we accept the race
        condition. A second KILL awakes the target from read().

        If we are killing ourselves, we know that we are not blocked.
        We also know that we will check thd->killed before we go for
        reading the next statement.
      */

      close_active_vio();
    }
#endif

    /* Mark the target thread's alarm request expired, and signal alarm. */
    thr_alarm_kill(thread_id);

    /* Send an event to the scheduler that a thread should be killed. */
    if (!slave_thread)
      MYSQL_CALLBACK(thread_scheduler, post_kill_notification, (this));
  }

  /* Broadcast a condition to kick the target if it is waiting on it. */
  if (mysys_var)
  {
    mysql_mutex_lock(&mysys_var->mutex);
    if (!system_thread)		// Don't abort locks
      mysys_var->abort=1;
    /*
      This broadcast could be up in the air if the victim thread
      exits the cond in the time between read and broadcast, but that is
      ok since all we want to do is to make the victim thread get out
      of waiting on current_cond.
      If we see a non-zero current_cond: it cannot be an old value (because
      then exit_cond() should have run and it can't because we have mutex); so
      it is the true value but maybe current_mutex is not yet non-zero (we're
      in the middle of enter_cond() and there is a "memory order
      inversion"). So we test the mutex too to not lock 0.

      Note that there is a small chance we fail to kill. If victim has locked
      current_mutex, but hasn't yet entered enter_cond() (which means that
      current_cond and current_mutex are 0), then the victim will not get
      a signal and it may wait "forever" on the cond (until
      we issue a second KILL or the status it's waiting for happens).
      It's true that we have set its thd->killed but it may not
      see it immediately and so may have time to reach the cond_wait().

      However, where possible, we test for killed once again after
      enter_cond(). This should make the signaling as safe as possible.
      However, there is still a small chance of failure on platforms with
      instruction or memory write reordering.
    */
    if (mysys_var->current_cond && mysys_var->current_mutex)
    {
      mysql_mutex_lock(mysys_var->current_mutex);
      mysql_cond_broadcast(mysys_var->current_cond);
      mysql_mutex_unlock(mysys_var->current_mutex);
    }
    mysql_mutex_unlock(&mysys_var->mutex);
  }
  DBUG_VOID_RETURN;
}


/**
  Close the Vio associated this session.

  @remark LOCK_thd_data is taken due to the fact that
          the Vio might be disassociated concurrently.
*/

void THD::disconnect()
{
  Vio *vio= NULL;

  mysql_mutex_lock(&LOCK_thd_data);

  killed= THD::KILL_CONNECTION;

#ifdef SIGNAL_WITH_VIO_CLOSE
  /*
    Since a active vio might might have not been set yet, in
    any case save a reference to avoid closing a inexistent
    one or closing the vio twice if there is a active one.
  */
  vio= active_vio;
  close_active_vio();
#endif

  /* Disconnect even if a active vio is not associated. */
  if (net.vio != vio)
    vio_close(net.vio);

  mysql_mutex_unlock(&LOCK_thd_data);
}


bool THD::notify_shared_lock(MDL_context_owner *ctx_in_use,
                             bool needs_thr_lock_abort)
{
  THD *in_use= ctx_in_use->get_thd();
  bool signalled= FALSE;
  if ((in_use->system_thread & SYSTEM_THREAD_DELAYED_INSERT) &&
      !in_use->killed)
  {
    in_use->killed= THD::KILL_CONNECTION;
    mysql_mutex_lock(&in_use->mysys_var->mutex);
    if (in_use->mysys_var->current_cond)
      mysql_cond_broadcast(in_use->mysys_var->current_cond);
    mysql_mutex_unlock(&in_use->mysys_var->mutex);
    signalled= TRUE;
  }

  if (needs_thr_lock_abort)
  {
    mysql_mutex_lock(&in_use->LOCK_thd_data);
    for (TABLE *thd_table= in_use->open_tables;
         thd_table ;
         thd_table= thd_table->next)
    {
      /*
        Check for TABLE::needs_reopen() is needed since in some places we call
        handler::close() for table instance (and set TABLE::db_stat to 0)
        and do not remove such instances from the THD::open_tables
        for some time, during which other thread can see those instances
        (e.g. see partitioning code).
      */
      if (!thd_table->needs_reopen())
        signalled|= mysql_lock_abort_for_thread(this, thd_table);
    }
    mysql_mutex_unlock(&in_use->LOCK_thd_data);
  }
  return signalled;
}


/*
  Remember the location of thread info, the structure needed for
  sql_alloc() and the structure for the net buffer
*/

bool THD::store_globals()
{
  /*
    Assert that thread_stack is initialized: it's necessary to be able
    to track stack overrun.
  */
  DBUG_ASSERT(thread_stack);

  if (my_pthread_setspecific_ptr(THR_THD,  this) ||
      my_pthread_setspecific_ptr(THR_MALLOC, &mem_root))
    return 1;
  /*
    mysys_var is concurrently readable by a killer thread.
    It is protected by LOCK_thd_data, it is not needed to lock while the
    pointer is changing from NULL not non-NULL. If the kill thread reads
    NULL it doesn't refer to anything, but if it is non-NULL we need to
    ensure that the thread doesn't proceed to assign another thread to
    have the mysys_var reference (which in fact refers to the worker
    threads local storage with key THR_KEY_mysys. 
  */
  mysys_var=my_thread_var;
  /*
    Let mysqld define the thread id (not mysys)
    This allows us to move THD to different threads if needed.
  */
  mysys_var->id= thread_id;
  real_id= pthread_self();                      // For debugging

  /*
    We have to call thr_lock_info_init() again here as THD may have been
    created in another thread
  */
  thr_lock_info_init(&lock_info);
  return 0;
}

/*
  Remove the thread specific info (THD and mem_root pointer) stored during
  store_global call for this thread.
*/
bool THD::restore_globals()
{
  /*
    Assert that thread_stack is initialized: it's necessary to be able
    to track stack overrun.
  */
  DBUG_ASSERT(thread_stack);
  
  /* Undocking the thread specific data. */
  my_pthread_setspecific_ptr(THR_THD, NULL);
  my_pthread_setspecific_ptr(THR_MALLOC, NULL);
  
  return 0;
}


/*
  Cleanup after query.

  SYNOPSIS
    THD::cleanup_after_query()

  DESCRIPTION
    This function is used to reset thread data to its default state.

  NOTE
    This function is not suitable for setting thread data to some
    non-default values, as there is only one replication thread, so
    different master threads may overwrite data of each other on
    slave.
*/

void THD::cleanup_after_query()
{
  /*
    Reset rand_used so that detection of calls to rand() will save random 
    seeds if needed by the slave.

    Do not reset rand_used if inside a stored function or trigger because 
    only the call to these operations is logged. Thus only the calling 
    statement needs to detect rand() calls made by its substatements. These
    substatements must not set rand_used to 0 because it would remove the
    detection of rand() by the calling statement. 
  */
  if (!in_sub_stmt) /* stored functions and triggers are a special case */
  {
    /* Forget those values, for next binlogger: */
    stmt_depends_on_first_successful_insert_id_in_prev_stmt= 0;
    auto_inc_intervals_in_cur_stmt_for_binlog.empty();
    rand_used= 0;
    binlog_accessed_db_names= NULL;
  }
  if (first_successful_insert_id_in_cur_stmt > 0)
  {
    /* set what LAST_INSERT_ID() will return */
    first_successful_insert_id_in_prev_stmt= 
      first_successful_insert_id_in_cur_stmt;
    first_successful_insert_id_in_cur_stmt= 0;
    substitute_null_with_insert_id= TRUE;
  }
  arg_of_last_insert_id_function= 0;
  /* Free Items that were created during this execution */
  free_items();
  /* Reset where. */
  where= THD::DEFAULT_WHERE;
  /* reset table map for multi-table update */
  table_map_for_update= 0;
  m_binlog_invoker= FALSE;
  /* reset replication info structure */
  if (lex && lex->mi.repl_ignore_server_ids.buffer) 
  {
    delete_dynamic(&lex->mi.repl_ignore_server_ids);
  }
#ifndef EMBEDDED_LIBRARY
  if (rli_slave)
    rli_slave->cleanup_after_query();
#endif
}


LEX_STRING *
make_lex_string_root(MEM_ROOT *mem_root,
                     LEX_STRING *lex_str, const char* str, uint length,
                     bool allocate_lex_string)
{
  if (allocate_lex_string)
    if (!(lex_str= (LEX_STRING *)alloc_root(mem_root, sizeof(LEX_STRING))))
      return 0;
  if (!(lex_str->str= strmake_root(mem_root, str, length)))
    return 0;
  lex_str->length= length;
  return lex_str;
}

/**
  Create a LEX_STRING in this connection.

  @param lex_str  pointer to LEX_STRING object to be initialized
  @param str      initializer to be copied into lex_str
  @param length   length of str, in bytes
  @param allocate_lex_string  if TRUE, allocate new LEX_STRING object,
                              instead of using lex_str value
  @return  NULL on failure, or pointer to the LEX_STRING object
*/
LEX_STRING *THD::make_lex_string(LEX_STRING *lex_str,
                                 const char* str, uint length,
                                 bool allocate_lex_string)
{
  return make_lex_string_root (mem_root, lex_str, str,
                               length, allocate_lex_string);
}


/*
  Convert a string to another character set

  SYNOPSIS
    convert_string()
    to				Store new allocated string here
    to_cs			New character set for allocated string
    from			String to convert
    from_length			Length of string to convert
    from_cs			Original character set

  NOTES
    to will be 0-terminated to make it easy to pass to system funcs

  RETURN
    0	ok
    1	End of memory.
        In this case to->str will point to 0 and to->length will be 0.
*/

bool THD::convert_string(LEX_STRING *to, const CHARSET_INFO *to_cs,
			 const char *from, uint from_length,
			 const CHARSET_INFO *from_cs)
{
  DBUG_ENTER("convert_string");
  size_t new_length= to_cs->mbmaxlen * from_length;
  uint dummy_errors;
  if (!(to->str= (char*) alloc(new_length+1)))
  {
    to->length= 0;				// Safety fix
    DBUG_RETURN(1);				// EOM
  }
  to->length= copy_and_convert((char*) to->str, new_length, to_cs,
			       from, from_length, from_cs, &dummy_errors);
  to->str[to->length]=0;			// Safety
  DBUG_RETURN(0);
}


/*
  Convert string from source character set to target character set inplace.

  SYNOPSIS
    THD::convert_string

  DESCRIPTION
    Convert string using convert_buffer - buffer for character set 
    conversion shared between all protocols.

  RETURN
    0   ok
   !0   out of memory
*/

bool THD::convert_string(String *s, const CHARSET_INFO *from_cs,
                         const CHARSET_INFO *to_cs)
{
  uint dummy_errors;
  if (convert_buffer.copy(s->ptr(), s->length(), from_cs, to_cs, &dummy_errors))
    return TRUE;
  /* If convert_buffer >> s copying is more efficient long term */
  if (convert_buffer.alloced_length() >= convert_buffer.length() * 2 ||
      !s->is_alloced())
  {
    return s->copy(convert_buffer);
  }
  s->swap(convert_buffer);
  return FALSE;
}


/*
  Update some cache variables when character set changes
*/

void THD::update_charset()
{
  uint32 not_used;
  charset_is_system_charset=
    !String::needs_conversion(0,
                              variables.character_set_client,
                              system_charset_info,
                              &not_used);
  charset_is_collation_connection= 
    !String::needs_conversion(0,
                              variables.character_set_client,
                              variables.collation_connection,
                              &not_used);
  charset_is_character_set_filesystem= 
    !String::needs_conversion(0,
                              variables.character_set_client,
                              variables.character_set_filesystem,
                              &not_used);
}


/* routings to adding tables to list of changed in transaction tables */

inline static void list_include(CHANGED_TABLE_LIST** prev,
				CHANGED_TABLE_LIST* curr,
				CHANGED_TABLE_LIST* new_table)
{
  if (new_table)
  {
    *prev = new_table;
    (*prev)->next = curr;
  }
}

/* add table to list of changed in transaction tables */

void THD::add_changed_table(TABLE *table)
{
  DBUG_ENTER("THD::add_changed_table(table)");

  DBUG_ASSERT(in_multi_stmt_transaction_mode() && table->file->has_transactions());
  add_changed_table(table->s->table_cache_key.str,
                    (long) table->s->table_cache_key.length);
  DBUG_VOID_RETURN;
}


void THD::add_changed_table(const char *key, long key_length)
{
  DBUG_ENTER("THD::add_changed_table(key)");
  CHANGED_TABLE_LIST **prev_changed = &transaction.changed_tables;
  CHANGED_TABLE_LIST *curr = transaction.changed_tables;

  for (; curr; prev_changed = &(curr->next), curr = curr->next)
  {
    int cmp =  (long)curr->key_length - (long)key_length;
    if (cmp < 0)
    {
      list_include(prev_changed, curr, changed_table_dup(key, key_length));
      DBUG_PRINT("info", 
		 ("key_length: %ld  %u", key_length,
                  (*prev_changed)->key_length));
      DBUG_VOID_RETURN;
    }
    else if (cmp == 0)
    {
      cmp = memcmp(curr->key, key, curr->key_length);
      if (cmp < 0)
      {
	list_include(prev_changed, curr, changed_table_dup(key, key_length));
	DBUG_PRINT("info", 
		   ("key_length:  %ld  %u", key_length,
		    (*prev_changed)->key_length));
	DBUG_VOID_RETURN;
      }
      else if (cmp == 0)
      {
	DBUG_PRINT("info", ("already in list"));
	DBUG_VOID_RETURN;
      }
    }
  }
  *prev_changed = changed_table_dup(key, key_length);
  DBUG_PRINT("info", ("key_length: %ld  %u", key_length,
		      (*prev_changed)->key_length));
  DBUG_VOID_RETURN;
}


CHANGED_TABLE_LIST* THD::changed_table_dup(const char *key, long key_length)
{
  CHANGED_TABLE_LIST* new_table = 
    (CHANGED_TABLE_LIST*) trans_alloc(ALIGN_SIZE(sizeof(CHANGED_TABLE_LIST))+
				      key_length + 1);
  if (!new_table)
  {
    my_error(EE_OUTOFMEMORY, MYF(ME_BELL),
             ALIGN_SIZE(sizeof(TABLE_LIST)) + key_length + 1);
    killed= KILL_CONNECTION;
    return 0;
  }

  new_table->key= ((char*)new_table)+ ALIGN_SIZE(sizeof(CHANGED_TABLE_LIST));
  new_table->next = 0;
  new_table->key_length = key_length;
  ::memcpy(new_table->key, key, key_length);
  return new_table;
}


int THD::send_explain_fields(select_result *result)
{
  List<Item> field_list;
  Item *item;
  CHARSET_INFO *cs= system_charset_info;
  field_list.push_back(new Item_return_int("id",3, MYSQL_TYPE_LONGLONG));
  field_list.push_back(new Item_empty_string("select_type", 19, cs));
  field_list.push_back(item= new Item_empty_string("table", NAME_CHAR_LEN, cs));
  item->maybe_null= 1;
  if (lex->describe & DESCRIBE_PARTITIONS)
  {
    /* Maximum length of string that make_used_partitions_str() can produce */
    item= new Item_empty_string("partitions", MAX_PARTITIONS * (1 + FN_LEN),
                                cs);
    field_list.push_back(item);
    item->maybe_null= 1;
  }
  field_list.push_back(item= new Item_empty_string("type", 10, cs));
  item->maybe_null= 1;
  field_list.push_back(item=new Item_empty_string("possible_keys",
						  NAME_CHAR_LEN*MAX_KEY, cs));
  item->maybe_null=1;
  field_list.push_back(item=new Item_empty_string("key", NAME_CHAR_LEN, cs));
  item->maybe_null=1;
  field_list.push_back(item=new Item_empty_string("key_len",
						  NAME_CHAR_LEN*MAX_KEY));
  item->maybe_null=1;
  field_list.push_back(item=new Item_empty_string("ref",
                                                  NAME_CHAR_LEN*MAX_REF_PARTS,
                                                  cs));
  item->maybe_null=1;
  field_list.push_back(item= new Item_return_int("rows", 10,
                                                 MYSQL_TYPE_LONGLONG));
  item->maybe_null= 1;
  if (lex->describe & DESCRIBE_EXTENDED)
  {
    field_list.push_back(item= new Item_float(NAME_STRING("filtered"),
                                              0.1234, 2, 4));
    item->maybe_null=1;
  }
  field_list.push_back(new Item_empty_string("Extra", 255, cs));
  item->maybe_null= 1;
  return (result->send_result_set_metadata(field_list,
                                           Protocol::SEND_NUM_ROWS | Protocol::SEND_EOF));
}

#ifdef SIGNAL_WITH_VIO_CLOSE
void THD::close_active_vio()
{
  DBUG_ENTER("close_active_vio");
  mysql_mutex_assert_owner(&LOCK_thd_data);
#ifndef EMBEDDED_LIBRARY
  if (active_vio)
  {
    vio_close(active_vio);
    active_vio = 0;
  }
#endif
  DBUG_VOID_RETURN;
}
#endif


/*
  Register an item tree tree transformation, performed by the query
  optimizer. We need a pointer to runtime_memroot because it may be !=
  thd->mem_root (due to possible set_n_backup_active_arena called for thd).
*/

void THD::nocheck_register_item_tree_change(Item **place, Item *old_value,
                                            MEM_ROOT *runtime_memroot)
{
  Item_change_record *change;
  /*
    Now we use one node per change, which adds some memory overhead,
    but still is rather fast as we use alloc_root for allocations.
    A list of item tree changes of an average query should be short.
  */
  void *change_mem= alloc_root(runtime_memroot, sizeof(*change));
  if (change_mem == 0)
  {
    /*
      OOM, thd->fatal_error() is called by the error handler of the
      memroot. Just return.
    */
    return;
  }
  change= new (change_mem) Item_change_record;
  change->place= place;
  change->old_value= old_value;
  change_list.push_front(change);
}


void THD::change_item_tree_place(Item **old_ref, Item **new_ref)
{
  I_List_iterator<Item_change_record> it(change_list);
  Item_change_record *change;
  while ((change= it++))
  {
    if (change->place == old_ref)
    {
      DBUG_PRINT("info", ("change_item_tree_place old_ref %p new_ref %p",
                          old_ref, new_ref));
      change->place= new_ref;
      break;
    }
  }
}


void THD::rollback_item_tree_changes()
{
  I_List_iterator<Item_change_record> it(change_list);
  Item_change_record *change;
  DBUG_ENTER("rollback_item_tree_changes");

  while ((change= it++))
  {
    DBUG_PRINT("info",
               ("rollback_item_tree_changes "
                "place %p curr_value %p old_value %p",
                change->place, *change->place, change->old_value));
    *change->place= change->old_value;
  }
  /* We can forget about changes memory: it's allocated in runtime memroot */
  change_list.empty();
  DBUG_VOID_RETURN;
}


/*****************************************************************************
** Functions to provide a interface to select results
*****************************************************************************/

select_result::select_result():
  estimated_rowcount(0)
{
  thd=current_thd;
}

void select_result::send_error(uint errcode,const char *err)
{
  my_message(errcode, err, MYF(0));
}


void select_result::cleanup()
{
  /* do nothing */
}

bool select_result::check_simple_select() const
{
  my_error(ER_SP_BAD_CURSOR_QUERY, MYF(0));
  return TRUE;
}


static const String default_line_term("\n",default_charset_info);
static const String default_escaped("\\",default_charset_info);
static const String default_field_term("\t",default_charset_info);
static const String default_xml_row_term("<row>", default_charset_info);
static const String my_empty_string("",default_charset_info);


sql_exchange::sql_exchange(char *name, bool flag,
                           enum enum_filetype filetype_arg)
  :file_name(name), opt_enclosed(0), dumpfile(flag), skip_lines(0)
{
  filetype= filetype_arg;
  field_term= &default_field_term;
  enclosed=   line_start= &my_empty_string;
  line_term=  filetype == FILETYPE_CSV ?
              &default_line_term : &default_xml_row_term;
  escaped=    &default_escaped;
  cs= NULL;
}

bool sql_exchange::escaped_given(void)
{
  return escaped != &default_escaped;
}


bool select_send::send_result_set_metadata(List<Item> &list, uint flags)
{
  bool res;
  if (!(res= thd->protocol->send_result_set_metadata(&list, flags)))
    is_result_set_started= 1;
  return res;
}

void select_send::abort_result_set()
{
  DBUG_ENTER("select_send::abort_result_set");

  if (is_result_set_started && thd->sp_runtime_ctx)
  {
    /*
      We're executing a stored procedure, have an open result
      set and an SQL exception condition. In this situation we
      must abort the current statement, silence the error and
      start executing the continue/exit handler if one is found.
      Before aborting the statement, let's end the open result set, as
      otherwise the client will hang due to the violation of the
      client/server protocol.
    */
    thd->sp_runtime_ctx->end_partial_result_set= TRUE;
  }
  DBUG_VOID_RETURN;
}


/** 
  Cleanup an instance of this class for re-use
  at next execution of a prepared statement/
  stored procedure statement.
*/

void select_send::cleanup()
{
  is_result_set_started= FALSE;
}

/* Send data to client. Returns 0 if ok */

bool select_send::send_data(List<Item> &items)
{
  Protocol *protocol= thd->protocol;
  DBUG_ENTER("select_send::send_data");

  if (unit->offset_limit_cnt)
  {						// using limit offset,count
    unit->offset_limit_cnt--;
    DBUG_RETURN(FALSE);
  }

  /*
    We may be passing the control from mysqld to the client: release the
    InnoDB adaptive hash S-latch to avoid thread deadlocks if it was reserved
    by thd
  */
  ha_release_temporary_latches(thd);

  protocol->prepare_for_resend();
  if (protocol->send_result_set_row(&items))
  {
    protocol->remove_last_row();
    DBUG_RETURN(TRUE);
  }

  thd->inc_sent_row_count(1);

  if (thd->vio_ok())
    DBUG_RETURN(protocol->write());

  DBUG_RETURN(0);
}

bool select_send::send_eof()
{
  /* 
    We may be passing the control from mysqld to the client: release the
    InnoDB adaptive hash S-latch to avoid thread deadlocks if it was reserved
    by thd 
  */
  ha_release_temporary_latches(thd);

  /* 
    Don't send EOF if we're in error condition (which implies we've already
    sent or are sending an error)
  */
  if (thd->is_error())
    return TRUE;
  ::my_eof(thd);
  is_result_set_started= 0;
  return FALSE;
}


/************************************************************************
  Handling writing to file
************************************************************************/

void select_to_file::send_error(uint errcode,const char *err)
{
  my_message(errcode, err, MYF(0));
  if (file > 0)
  {
    (void) end_io_cache(&cache);
    mysql_file_close(file, MYF(0));
    /* Delete file on error */
    mysql_file_delete(key_select_to_file, path, MYF(0));
    file= -1;
  }
}


bool select_to_file::send_eof()
{
  int error= test(end_io_cache(&cache));
  if (mysql_file_close(file, MYF(MY_WME)) || thd->is_error())
    error= true;

  if (!error)
  {
    ::my_ok(thd,row_count);
  }
  file= -1;
  return error;
}


void select_to_file::cleanup()
{
  /* In case of error send_eof() may be not called: close the file here. */
  if (file >= 0)
  {
    (void) end_io_cache(&cache);
    mysql_file_close(file, MYF(0));
    file= -1;
  }
  path[0]= '\0';
  row_count= 0;
}


select_to_file::~select_to_file()
{
  if (file >= 0)
  {					// This only happens in case of error
    (void) end_io_cache(&cache);
    mysql_file_close(file, MYF(0));
    file= -1;
  }
}

/***************************************************************************
** Export of select to textfile
***************************************************************************/

select_export::~select_export()
{
  thd->set_sent_row_count(row_count);
}


/*
  Create file with IO cache

  SYNOPSIS
    create_file()
    thd			Thread handle
    path		File name
    exchange		Excange class
    cache		IO cache

  RETURN
    >= 0 	File handle
   -1		Error
*/


static File create_file(THD *thd, char *path, sql_exchange *exchange,
			IO_CACHE *cache)
{
  File file;
  uint option= MY_UNPACK_FILENAME | MY_RELATIVE_PATH;

#ifdef DONT_ALLOW_FULL_LOAD_DATA_PATHS
  option|= MY_REPLACE_DIR;			// Force use of db directory
#endif

  if (!dirname_length(exchange->file_name))
  {
    strxnmov(path, FN_REFLEN-1, mysql_real_data_home, thd->db ? thd->db : "",
             NullS);
    (void) fn_format(path, exchange->file_name, path, "", option);
  }
  else
    (void) fn_format(path, exchange->file_name, mysql_real_data_home, "", option);

  if (!is_secure_file_path(path))
  {
    /* Write only allowed to dir or subdir specified by secure_file_priv */
    my_error(ER_OPTION_PREVENTS_STATEMENT, MYF(0), "--secure-file-priv");
    return -1;
  }

  if (!access(path, F_OK))
  {
    my_error(ER_FILE_EXISTS_ERROR, MYF(0), exchange->file_name);
    return -1;
  }
  /* Create the file world readable */
  if ((file= mysql_file_create(key_select_to_file,
                               path, 0666, O_WRONLY|O_EXCL, MYF(MY_WME))) < 0)
    return file;
#ifdef HAVE_FCHMOD
  (void) fchmod(file, 0666);			// Because of umask()
#else
  (void) chmod(path, 0666);
#endif
  if (init_io_cache(cache, file, 0L, WRITE_CACHE, 0L, 1, MYF(MY_WME)))
  {
    mysql_file_close(file, MYF(0));
    /* Delete file on error, it was just created */
    mysql_file_delete(key_select_to_file, path, MYF(0));
    return -1;
  }
  return file;
}


int
select_export::prepare(List<Item> &list, SELECT_LEX_UNIT *u)
{
  bool blob_flag=0;
  bool string_results= FALSE, non_string_results= FALSE;
  unit= u;
  if ((uint) strlen(exchange->file_name) + NAME_LEN >= FN_REFLEN)
    strmake(path,exchange->file_name,FN_REFLEN-1);

  write_cs= exchange->cs ? exchange->cs : &my_charset_bin;

  if ((file= create_file(thd, path, exchange, &cache)) < 0)
    return 1;
  /* Check if there is any blobs in data */
  {
    List_iterator_fast<Item> li(list);
    Item *item;
    while ((item=li++))
    {
      if (item->max_length >= MAX_BLOB_WIDTH)
      {
	blob_flag=1;
	break;
      }
      if (item->result_type() == STRING_RESULT)
        string_results= TRUE;
      else
        non_string_results= TRUE;
    }
  }
  if (exchange->escaped->numchars() > 1 || exchange->enclosed->numchars() > 1)
  {
    my_error(ER_WRONG_FIELD_TERMINATORS, MYF(0));
    return TRUE;
  }
  if (exchange->escaped->length() > 1 || exchange->enclosed->length() > 1 ||
      !my_isascii(exchange->escaped->ptr()[0]) ||
      !my_isascii(exchange->enclosed->ptr()[0]) ||
      !exchange->field_term->is_ascii() || !exchange->line_term->is_ascii() ||
      !exchange->line_start->is_ascii())
  {
    /*
      Current LOAD DATA INFILE recognizes field/line separators "as is" without
      converting from client charset to data file charset. So, it is supposed,
      that input file of LOAD DATA INFILE consists of data in one charset and
      separators in other charset. For the compatibility with that [buggy]
      behaviour SELECT INTO OUTFILE implementation has been saved "as is" too,
      but the new warning message has been added:

        Non-ASCII separator arguments are not fully supported
    */
    push_warning(thd, Sql_condition::WARN_LEVEL_WARN,
                 WARN_NON_ASCII_SEPARATOR_NOT_IMPLEMENTED,
                 ER(WARN_NON_ASCII_SEPARATOR_NOT_IMPLEMENTED));
  }
  field_term_length=exchange->field_term->length();
  field_term_char= field_term_length ?
                   (int) (uchar) (*exchange->field_term)[0] : INT_MAX;
  if (!exchange->line_term->length())
    exchange->line_term=exchange->field_term;	// Use this if it exists
  field_sep_char= (exchange->enclosed->length() ?
                  (int) (uchar) (*exchange->enclosed)[0] : field_term_char);
  if (exchange->escaped->length() && (exchange->escaped_given() ||
      !(thd->variables.sql_mode & MODE_NO_BACKSLASH_ESCAPES)))
    escape_char= (int) (uchar) (*exchange->escaped)[0];
  else
    escape_char= -1;
  is_ambiguous_field_sep= test(strchr(ESCAPE_CHARS, field_sep_char));
  is_unsafe_field_sep= test(strchr(NUMERIC_CHARS, field_sep_char));
  line_sep_char= (exchange->line_term->length() ?
                 (int) (uchar) (*exchange->line_term)[0] : INT_MAX);
  if (!field_term_length)
    exchange->opt_enclosed=0;
  if (!exchange->enclosed->length())
    exchange->opt_enclosed=1;			// A little quicker loop
  fixed_row_size= (!field_term_length && !exchange->enclosed->length() &&
		   !blob_flag);
  if ((is_ambiguous_field_sep && exchange->enclosed->is_empty() &&
       (string_results || is_unsafe_field_sep)) ||
      (exchange->opt_enclosed && non_string_results &&
       field_term_length && strchr(NUMERIC_CHARS, field_term_char)))
  {
    push_warning(thd, Sql_condition::WARN_LEVEL_WARN,
                 ER_AMBIGUOUS_FIELD_TERM, ER(ER_AMBIGUOUS_FIELD_TERM));
    is_ambiguous_field_term= TRUE;
  }
  else
    is_ambiguous_field_term= FALSE;

  return 0;
}


#define NEED_ESCAPING(x) ((int) (uchar) (x) == escape_char    || \
                          (enclosed ? (int) (uchar) (x) == field_sep_char      \
                                    : (int) (uchar) (x) == field_term_char) || \
                          (int) (uchar) (x) == line_sep_char  || \
                          !(x))

bool select_export::send_data(List<Item> &items)
{

  DBUG_ENTER("select_export::send_data");
  char buff[MAX_FIELD_WIDTH],null_buff[2],space[MAX_FIELD_WIDTH];
  char cvt_buff[MAX_FIELD_WIDTH];
  String cvt_str(cvt_buff, sizeof(cvt_buff), write_cs);
  bool space_inited=0;
  String tmp(buff,sizeof(buff),&my_charset_bin),*res;
  tmp.length(0);

  if (unit->offset_limit_cnt)
  {						// using limit offset,count
    unit->offset_limit_cnt--;
    DBUG_RETURN(0);
  }
  row_count++;
  Item *item;
  uint used_length=0,items_left=items.elements;
  List_iterator_fast<Item> li(items);

  if (my_b_write(&cache,(uchar*) exchange->line_start->ptr(),
		 exchange->line_start->length()))
    goto err;
  while ((item=li++))
  {
    Item_result result_type=item->result_type();
    bool enclosed = (exchange->enclosed->length() &&
                     (!exchange->opt_enclosed || result_type == STRING_RESULT));
    res=item->str_result(&tmp);
    if (res && !my_charset_same(write_cs, res->charset()) &&
        !my_charset_same(write_cs, &my_charset_bin))
    {
      const char *well_formed_error_pos;
      const char *cannot_convert_error_pos;
      const char *from_end_pos;
      const char *error_pos;
      uint32 bytes;
      uint64 estimated_bytes=
        ((uint64) res->length() / res->charset()->mbminlen + 1) *
        write_cs->mbmaxlen + 1;
      set_if_smaller(estimated_bytes, UINT_MAX32);
      if (cvt_str.realloc((uint32) estimated_bytes))
      {
        my_error(ER_OUTOFMEMORY, MYF(0), (uint32) estimated_bytes);
        goto err;
      }

      bytes= well_formed_copy_nchars(write_cs, (char *) cvt_str.ptr(),
                                     cvt_str.alloced_length(),
                                     res->charset(), res->ptr(), res->length(),
                                     UINT_MAX32, // copy all input chars,
                                                 // i.e. ignore nchars parameter
                                     &well_formed_error_pos,
                                     &cannot_convert_error_pos,
                                     &from_end_pos);
      error_pos= well_formed_error_pos ? well_formed_error_pos
                                       : cannot_convert_error_pos;
      if (error_pos)
      {
        char printable_buff[32];
        convert_to_printable(printable_buff, sizeof(printable_buff),
                             error_pos, res->ptr() + res->length() - error_pos,
                             res->charset(), 6);
        push_warning_printf(thd, Sql_condition::WARN_LEVEL_WARN,
                            ER_TRUNCATED_WRONG_VALUE_FOR_FIELD,
                            ER(ER_TRUNCATED_WRONG_VALUE_FOR_FIELD),
                            "string", printable_buff,
                            item->item_name.ptr(), static_cast<long>(row_count));
      }
      else if (from_end_pos < res->ptr() + res->length())
      { 
        /*
          result is longer than UINT_MAX32 and doesn't fit into String
        */
        push_warning_printf(thd, Sql_condition::WARN_LEVEL_WARN,
                            WARN_DATA_TRUNCATED, ER(WARN_DATA_TRUNCATED),
                            item->full_name(), static_cast<long>(row_count));
      }
      cvt_str.length(bytes);
      res= &cvt_str;
    }
    if (res && enclosed)
    {
      if (my_b_write(&cache,(uchar*) exchange->enclosed->ptr(),
		     exchange->enclosed->length()))
	goto err;
    }
    if (!res)
    {						// NULL
      if (!fixed_row_size)
      {
	if (escape_char != -1)			// Use \N syntax
	{
	  null_buff[0]=escape_char;
	  null_buff[1]='N';
	  if (my_b_write(&cache,(uchar*) null_buff,2))
	    goto err;
	}
	else if (my_b_write(&cache,(uchar*) "NULL",4))
	  goto err;
      }
      else
      {
	used_length=0;				// Fill with space
      }
    }
    else
    {
      if (fixed_row_size)
	used_length=min(res->length(),item->max_length);
      else
	used_length=res->length();
      if ((result_type == STRING_RESULT || is_unsafe_field_sep) &&
           escape_char != -1)
      {
        char *pos, *start, *end;
        const CHARSET_INFO *res_charset= res->charset();
        const CHARSET_INFO *character_set_client=
          thd->variables.character_set_client;
        bool check_second_byte= (res_charset == &my_charset_bin) &&
                                 character_set_client->
                                 escape_with_backslash_is_dangerous;
        DBUG_ASSERT(character_set_client->mbmaxlen == 2 ||
                    !character_set_client->escape_with_backslash_is_dangerous);
	for (start=pos=(char*) res->ptr(),end=pos+used_length ;
	     pos != end ;
	     pos++)
	{
#ifdef USE_MB
	  if (use_mb(res_charset))
	  {
	    int l;
	    if ((l=my_ismbchar(res_charset, pos, end)))
	    {
	      pos += l-1;
	      continue;
	    }
	  }
#endif

          /*
            Special case when dumping BINARY/VARBINARY/BLOB values
            for the clients with character sets big5, cp932, gbk and sjis,
            which can have the escape character (0x5C "\" by default)
            as the second byte of a multi-byte sequence.
            
            If
            - pos[0] is a valid multi-byte head (e.g 0xEE) and
            - pos[1] is 0x00, which will be escaped as "\0",
            
            then we'll get "0xEE + 0x5C + 0x30" in the output file.
            
            If this file is later loaded using this sequence of commands:
            
            mysql> create table t1 (a varchar(128)) character set big5;
            mysql> LOAD DATA INFILE 'dump.txt' INTO TABLE t1;
            
            then 0x5C will be misinterpreted as the second byte
            of a multi-byte character "0xEE + 0x5C", instead of
            escape character for 0x00.
            
            To avoid this confusion, we'll escape the multi-byte
            head character too, so the sequence "0xEE + 0x00" will be
            dumped as "0x5C + 0xEE + 0x5C + 0x30".
            
            Note, in the condition below we only check if
            mbcharlen is equal to 2, because there are no
            character sets with mbmaxlen longer than 2
            and with escape_with_backslash_is_dangerous set.
            DBUG_ASSERT before the loop makes that sure.
          */

          if ((NEED_ESCAPING(*pos) ||
               (check_second_byte &&
                my_mbcharlen(character_set_client, (uchar) *pos) == 2 &&
                pos + 1 < end &&
                NEED_ESCAPING(pos[1]))) &&
              /*
               Don't escape field_term_char by doubling - doubling is only
               valid for ENCLOSED BY characters:
              */
              (enclosed || !is_ambiguous_field_term ||
               (int) (uchar) *pos != field_term_char))
          {
	    char tmp_buff[2];
            tmp_buff[0]= ((int) (uchar) *pos == field_sep_char &&
                          is_ambiguous_field_sep) ?
                          field_sep_char : escape_char;
	    tmp_buff[1]= *pos ? *pos : '0';
	    if (my_b_write(&cache,(uchar*) start,(uint) (pos-start)) ||
		my_b_write(&cache,(uchar*) tmp_buff,2))
	      goto err;
	    start=pos+1;
	  }
	}
	if (my_b_write(&cache,(uchar*) start,(uint) (pos-start)))
	  goto err;
      }
      else if (my_b_write(&cache,(uchar*) res->ptr(),used_length))
	goto err;
    }
    if (fixed_row_size)
    {						// Fill with space
      if (item->max_length > used_length)
      {
	/* QQ:  Fix by adding a my_b_fill() function */
	if (!space_inited)
	{
	  space_inited=1;
	  memset(space, ' ', sizeof(space));
	}
	uint length=item->max_length-used_length;
	for (; length > sizeof(space) ; length-=sizeof(space))
	{
	  if (my_b_write(&cache,(uchar*) space,sizeof(space)))
	    goto err;
	}
	if (my_b_write(&cache,(uchar*) space,length))
	  goto err;
      }
    }
    if (res && enclosed)
    {
      if (my_b_write(&cache, (uchar*) exchange->enclosed->ptr(),
                     exchange->enclosed->length()))
        goto err;
    }
    if (--items_left)
    {
      if (my_b_write(&cache, (uchar*) exchange->field_term->ptr(),
                     field_term_length))
        goto err;
    }
  }
  if (my_b_write(&cache,(uchar*) exchange->line_term->ptr(),
		 exchange->line_term->length()))
    goto err;
  DBUG_RETURN(0);
err:
  DBUG_RETURN(1);
}


/***************************************************************************
** Dump  of select to a binary file
***************************************************************************/


int
select_dump::prepare(List<Item> &list __attribute__((unused)),
		     SELECT_LEX_UNIT *u)
{
  unit= u;
  return (int) ((file= create_file(thd, path, exchange, &cache)) < 0);
}


bool select_dump::send_data(List<Item> &items)
{
  List_iterator_fast<Item> li(items);
  char buff[MAX_FIELD_WIDTH];
  String tmp(buff,sizeof(buff),&my_charset_bin),*res;
  tmp.length(0);
  Item *item;
  DBUG_ENTER("select_dump::send_data");

  if (unit->offset_limit_cnt)
  {						// using limit offset,count
    unit->offset_limit_cnt--;
    DBUG_RETURN(0);
  }
  if (row_count++ > 1) 
  {
    my_message(ER_TOO_MANY_ROWS, ER(ER_TOO_MANY_ROWS), MYF(0));
    goto err;
  }
  while ((item=li++))
  {
    res=item->str_result(&tmp);
    if (!res)					// If NULL
    {
      if (my_b_write(&cache,(uchar*) "",1))
	goto err;
    }
    else if (my_b_write(&cache,(uchar*) res->ptr(),res->length()))
    {
      char errbuf[MYSYS_STRERROR_SIZE];
      my_error(ER_ERROR_ON_WRITE, MYF(0), path, my_errno,
               my_strerror(errbuf, sizeof(errbuf), my_errno));
      goto err;
    }
  }
  DBUG_RETURN(0);
err:
  DBUG_RETURN(1);
}


select_subselect::select_subselect(Item_subselect *item_arg)
{
  item= item_arg;
}


bool select_singlerow_subselect::send_data(List<Item> &items)
{
  DBUG_ENTER("select_singlerow_subselect::send_data");
  Item_singlerow_subselect *it= (Item_singlerow_subselect *)item;
  if (it->assigned())
  {
    my_message(ER_SUBQUERY_NO_1_ROW, ER(ER_SUBQUERY_NO_1_ROW), MYF(0));
    DBUG_RETURN(1);
  }
  if (unit->offset_limit_cnt)
  {				          // Using limit offset,count
    unit->offset_limit_cnt--;
    DBUG_RETURN(0);
  }
  List_iterator_fast<Item> li(items);
  Item *val_item;
  for (uint i= 0; (val_item= li++); i++)
    it->store(i, val_item);
  it->assigned(1);
  DBUG_RETURN(0);
}


void select_max_min_finder_subselect::cleanup()
{
  DBUG_ENTER("select_max_min_finder_subselect::cleanup");
  cache= 0;
  DBUG_VOID_RETURN;
}


bool select_max_min_finder_subselect::send_data(List<Item> &items)
{
  DBUG_ENTER("select_max_min_finder_subselect::send_data");
  Item_maxmin_subselect *it= (Item_maxmin_subselect *)item;
  List_iterator_fast<Item> li(items);
  Item *val_item= li++;
  it->register_value();
  if (it->assigned())
  {
    cache->store(val_item);
    if ((this->*op)())
      it->store(0, cache);
  }
  else
  {
    if (!cache)
    {
      cache= Item_cache::get_cache(val_item);
      switch (val_item->result_type())
      {
      case REAL_RESULT:
	op= &select_max_min_finder_subselect::cmp_real;
	break;
      case INT_RESULT:
	op= &select_max_min_finder_subselect::cmp_int;
	break;
      case STRING_RESULT:
	op= &select_max_min_finder_subselect::cmp_str;
	break;
      case DECIMAL_RESULT:
        op= &select_max_min_finder_subselect::cmp_decimal;
        break;
      case ROW_RESULT:
        // This case should never be choosen
	DBUG_ASSERT(0);
	op= 0;
      }
    }
    cache->store(val_item);
    it->store(0, cache);
  }
  it->assigned(1);
  DBUG_RETURN(0);
}

bool select_max_min_finder_subselect::cmp_real()
{
  Item *maxmin= ((Item_singlerow_subselect *)item)->element_index(0);
  double val1= cache->val_real(), val2= maxmin->val_real();
  if (cache->null_value)
    return false;
  else if (maxmin->null_value)
    return true;
  else 
    return (fmax) ? (val1 > val2) : (val1 < val2);
}

bool select_max_min_finder_subselect::cmp_int()
{
  Item *maxmin= ((Item_singlerow_subselect *)item)->element_index(0);
  longlong val1= cache->val_int(), val2= maxmin->val_int();
  if (cache->null_value)
    return false;
  else if (maxmin->null_value)
    return true;
  else 
    return (fmax) ? (val1 > val2) : (val1 < val2);
}

bool select_max_min_finder_subselect::cmp_decimal()
{
  Item *maxmin= ((Item_singlerow_subselect *)item)->element_index(0);
  my_decimal cval, *cvalue= cache->val_decimal(&cval);
  my_decimal mval, *mvalue= maxmin->val_decimal(&mval);
  if (cache->null_value)
    return false;
  else if (maxmin->null_value)
    return true;
  else 
    return (fmax) 
      ? (my_decimal_cmp(cvalue,mvalue) > 0)
      : (my_decimal_cmp(cvalue,mvalue) < 0);
}

bool select_max_min_finder_subselect::cmp_str()
{
  String *val1, *val2, buf1, buf2;
  Item *maxmin= ((Item_singlerow_subselect *)item)->element_index(0);
  /*
    as far as both operand is Item_cache buf1 & buf2 will not be used,
    but added for safety
  */
  val1= cache->val_str(&buf1);
  val2= maxmin->val_str(&buf1);
  if (cache->null_value)
    return false;
  else if (maxmin->null_value)
    return true;
  else 
    return (fmax) 
      ? (sortcmp(val1, val2, cache->collation.collation) > 0)
      : (sortcmp(val1, val2, cache->collation.collation) < 0);
}

bool select_exists_subselect::send_data(List<Item> &items)
{
  DBUG_ENTER("select_exists_subselect::send_data");
  Item_exists_subselect *it= (Item_exists_subselect *)item;
  if (unit->offset_limit_cnt)
  {				          // Using limit offset,count
    unit->offset_limit_cnt--;
    DBUG_RETURN(0);
  }
  /*
    A subquery may be evaluated 1) by executing the JOIN 2) by optimized
    functions (index_subquery, subquery materialization).
    It's only in (1) that we get here when we find a row. In (2) "value" is
    set elsewhere.
  */
  it->value= 1;
  it->assigned(1);
  DBUG_RETURN(0);
}


/***************************************************************************
  Dump of select to variables
***************************************************************************/

int select_dumpvar::prepare(List<Item> &list, SELECT_LEX_UNIT *u)
{
  unit= u;
  List_iterator_fast<my_var> var_li(var_list);
  List_iterator_fast<Item> it(list);
  Item *item;
  my_var *mv;
  Item_func_set_user_var **suv;
  
  if (var_list.elements != list.elements)
  {
    my_message(ER_WRONG_NUMBER_OF_COLUMNS_IN_SELECT,
               ER(ER_WRONG_NUMBER_OF_COLUMNS_IN_SELECT), MYF(0));
    return 1;
  }

  /*
    Iterate over the destination variables and mark them as being
    updated in this query.
    We need to do this at JOIN::prepare time to ensure proper
    const detection of Item_func_get_user_var that is determined
    by the presence of Item_func_set_user_vars
  */

  suv= set_var_items= (Item_func_set_user_var **) 
    sql_alloc(sizeof(Item_func_set_user_var *) * list.elements);

  while ((mv= var_li++) && (item= it++))
  {
    if (!mv->local)
    {
      *suv= new Item_func_set_user_var(mv->s, item);
      (*suv)->fix_fields(thd, 0);
    }
    else
      *suv= NULL;
    suv++;
  }

  return 0;
}


bool select_dumpvar::check_simple_select() const
{
  my_error(ER_SP_BAD_CURSOR_SELECT, MYF(0));
  return TRUE;
}


void select_dumpvar::cleanup()
{
  row_count= 0;
}


Query_arena::Type Query_arena::type() const
{
  DBUG_ASSERT(0); /* Should never be called */
  return STATEMENT;
}


void Query_arena::free_items()
{
  Item *next;
  DBUG_ENTER("Query_arena::free_items");
  /* This works because items are allocated with sql_alloc() */
  for (; free_list; free_list= next)
  {
    next= free_list->next;
    free_list->delete_self();
  }
  /* Postcondition: free_list is 0 */
  DBUG_VOID_RETURN;
}


void Query_arena::set_query_arena(Query_arena *set)
{
  mem_root=  set->mem_root;
  free_list= set->free_list;
  state= set->state;
}


void Query_arena::cleanup_stmt()
{
  DBUG_ASSERT(! "Query_arena::cleanup_stmt() not implemented");
}

/*
  Statement functions
*/

Statement::Statement(LEX *lex_arg, MEM_ROOT *mem_root_arg,
                     enum enum_state state_arg, ulong id_arg)
  :Query_arena(mem_root_arg, state_arg),
  id(id_arg),
  mark_used_columns(MARK_COLUMNS_READ),
  lex(lex_arg),
  db(NULL),
  db_length(0)
{
  name.str= NULL;
}


Query_arena::Type Statement::type() const
{
  return STATEMENT;
}


void Statement::set_statement(Statement *stmt)
{
  id=             stmt->id;
  mark_used_columns=   stmt->mark_used_columns;
  lex=            stmt->lex;
  query_string=   stmt->query_string;
}


void
Statement::set_n_backup_statement(Statement *stmt, Statement *backup)
{
  DBUG_ENTER("Statement::set_n_backup_statement");
  backup->set_statement(this);
  set_statement(stmt);
  DBUG_VOID_RETURN;
}


void Statement::restore_backup_statement(Statement *stmt, Statement *backup)
{
  DBUG_ENTER("Statement::restore_backup_statement");
  stmt->set_statement(this);
  set_statement(backup);
  DBUG_VOID_RETURN;
}


void THD::end_statement()
{
  /* Cleanup SQL processing state to reuse this statement in next query. */
  lex_end(lex);
  delete lex->result;
  lex->result= 0;
  /* Note that free_list is freed in cleanup_after_query() */

  /*
    Don't free mem_root, as mem_root is freed in the end of dispatch_command
    (once for any command).
  */
}


void THD::set_n_backup_active_arena(Query_arena *set, Query_arena *backup)
{
  DBUG_ENTER("THD::set_n_backup_active_arena");
  DBUG_ASSERT(backup->is_backup_arena == FALSE);

  backup->set_query_arena(this);
  set_query_arena(set);
#ifndef DBUG_OFF
  backup->is_backup_arena= TRUE;
#endif
  DBUG_VOID_RETURN;
}


void THD::restore_active_arena(Query_arena *set, Query_arena *backup)
{
  DBUG_ENTER("THD::restore_active_arena");
  DBUG_ASSERT(backup->is_backup_arena);
  set->set_query_arena(this);
  set_query_arena(backup);
#ifndef DBUG_OFF
  backup->is_backup_arena= FALSE;
#endif
  DBUG_VOID_RETURN;
}

Statement::~Statement()
{
}

C_MODE_START

static uchar *
get_statement_id_as_hash_key(const uchar *record, size_t *key_length,
                             my_bool not_used __attribute__((unused)))
{
  const Statement *statement= (const Statement *) record; 
  *key_length= sizeof(statement->id);
  return (uchar *) &((const Statement *) statement)->id;
}

static void delete_statement_as_hash_key(void *key)
{
  delete (Statement *) key;
}

static uchar *get_stmt_name_hash_key(Statement *entry, size_t *length,
                                    my_bool not_used __attribute__((unused)))
{
  *length= entry->name.length;
  return (uchar*) entry->name.str;
}

C_MODE_END

Statement_map::Statement_map() :
  last_found_statement(0)
{
  enum
  {
    START_STMT_HASH_SIZE = 16,
    START_NAME_HASH_SIZE = 16
  };
  my_hash_init(&st_hash, &my_charset_bin, START_STMT_HASH_SIZE, 0, 0,
               get_statement_id_as_hash_key,
               delete_statement_as_hash_key, MYF(0));
  my_hash_init(&names_hash, system_charset_info, START_NAME_HASH_SIZE, 0, 0,
               (my_hash_get_key) get_stmt_name_hash_key,
               NULL,MYF(0));
}


/*
  Insert a new statement to the thread-local statement map.

  DESCRIPTION
    If there was an old statement with the same name, replace it with the
    new one. Otherwise, check if max_prepared_stmt_count is not reached yet,
    increase prepared_stmt_count, and insert the new statement. It's okay
    to delete an old statement and fail to insert the new one.

  POSTCONDITIONS
    All named prepared statements are also present in names_hash.
    Statement names in names_hash are unique.
    The statement is added only if prepared_stmt_count < max_prepard_stmt_count
    last_found_statement always points to a valid statement or is 0

  RETURN VALUE
    0  success
    1  error: out of resources or max_prepared_stmt_count limit has been
       reached. An error is sent to the client, the statement is deleted.
*/

int Statement_map::insert(THD *thd, Statement *statement)
{
  if (my_hash_insert(&st_hash, (uchar*) statement))
  {
    /*
      Delete is needed only in case of an insert failure. In all other
      cases hash_delete will also delete the statement.
    */
    delete statement;
    my_error(ER_OUT_OF_RESOURCES, MYF(0));
    goto err_st_hash;
  }
  if (statement->name.str && my_hash_insert(&names_hash, (uchar*) statement))
  {
    my_error(ER_OUT_OF_RESOURCES, MYF(0));
    goto err_names_hash;
  }
  mysql_mutex_lock(&LOCK_prepared_stmt_count);
  /*
    We don't check that prepared_stmt_count is <= max_prepared_stmt_count
    because we would like to allow to lower the total limit
    of prepared statements below the current count. In that case
    no new statements can be added until prepared_stmt_count drops below
    the limit.
  */
  if (prepared_stmt_count >= max_prepared_stmt_count)
  {
    mysql_mutex_unlock(&LOCK_prepared_stmt_count);
    my_error(ER_MAX_PREPARED_STMT_COUNT_REACHED, MYF(0),
             max_prepared_stmt_count);
    goto err_max;
  }
  prepared_stmt_count++;
  mysql_mutex_unlock(&LOCK_prepared_stmt_count);

  last_found_statement= statement;
  return 0;

err_max:
  if (statement->name.str)
    my_hash_delete(&names_hash, (uchar*) statement);
err_names_hash:
  my_hash_delete(&st_hash, (uchar*) statement);
err_st_hash:
  return 1;
}


void Statement_map::close_transient_cursors()
{
#ifdef TO_BE_IMPLEMENTED
  Statement *stmt;
  while ((stmt= transient_cursor_list.head()))
    stmt->close_cursor();                 /* deletes itself from the list */
#endif
}


void Statement_map::erase(Statement *statement)
{
  if (statement == last_found_statement)
    last_found_statement= 0;
  if (statement->name.str)
    my_hash_delete(&names_hash, (uchar *) statement);

  my_hash_delete(&st_hash, (uchar *) statement);
  mysql_mutex_lock(&LOCK_prepared_stmt_count);
  DBUG_ASSERT(prepared_stmt_count > 0);
  prepared_stmt_count--;
  mysql_mutex_unlock(&LOCK_prepared_stmt_count);
}


void Statement_map::reset()
{
  /* Must be first, hash_free will reset st_hash.records */
  mysql_mutex_lock(&LOCK_prepared_stmt_count);
  DBUG_ASSERT(prepared_stmt_count >= st_hash.records);
  prepared_stmt_count-= st_hash.records;
  mysql_mutex_unlock(&LOCK_prepared_stmt_count);

  my_hash_reset(&names_hash);
  my_hash_reset(&st_hash);
  last_found_statement= 0;
}


Statement_map::~Statement_map()
{
  /* Must go first, hash_free will reset st_hash.records */
  mysql_mutex_lock(&LOCK_prepared_stmt_count);
  DBUG_ASSERT(prepared_stmt_count >= st_hash.records);
  prepared_stmt_count-= st_hash.records;
  mysql_mutex_unlock(&LOCK_prepared_stmt_count);

  my_hash_free(&names_hash);
  my_hash_free(&st_hash);
}

bool select_dumpvar::send_data(List<Item> &items)
{
  List_iterator_fast<my_var> var_li(var_list);
  List_iterator<Item> it(items);
  Item *item;
  my_var *mv;
  Item_func_set_user_var **suv;
  DBUG_ENTER("select_dumpvar::send_data");

  if (unit->offset_limit_cnt)
  {						// using limit offset,count
    unit->offset_limit_cnt--;
    DBUG_RETURN(0);
  }
  if (row_count++) 
  {
    my_message(ER_TOO_MANY_ROWS, ER(ER_TOO_MANY_ROWS), MYF(0));
    DBUG_RETURN(1);
  }
  for (suv= set_var_items; ((mv= var_li++) && (item= it++)); suv++)
  {
    if (mv->local)
    {
      DBUG_ASSERT(!*suv);
      if (thd->sp_runtime_ctx->set_variable(thd, mv->offset, &item))
	    DBUG_RETURN(1);
    }
    else
    {
      DBUG_ASSERT(*suv);
      (*suv)->save_item_result(item);
      if ((*suv)->update())
        DBUG_RETURN (1);
    }
  }
  DBUG_RETURN(thd->is_error());
}

bool select_dumpvar::send_eof()
{
  if (! row_count)
    push_warning(thd, Sql_condition::WARN_LEVEL_WARN,
                 ER_SP_FETCH_NO_DATA, ER(ER_SP_FETCH_NO_DATA));
  /*
    Don't send EOF if we're in error condition (which implies we've already
    sent or are sending an error)
  */
  if (thd->is_error())
    return true;

  ::my_ok(thd,row_count);
  return 0;
}

/****************************************************************************
  TMP_TABLE_PARAM
****************************************************************************/

void TMP_TABLE_PARAM::init()
{
  DBUG_ENTER("TMP_TABLE_PARAM::init");
  DBUG_PRINT("enter", ("this: 0x%lx", (ulong)this));
  field_count= sum_func_count= func_count= hidden_field_count= 0;
  group_parts= group_length= group_null_parts= 0;
  quick_group= 1;
  table_charset= 0;
  precomputed_group_by= 0;
  skip_create_table= 0;
  bit_fields_as_long= 0;
  recinfo= 0;
  start_recinfo= 0;
  keyinfo= 0;
  DBUG_VOID_RETURN;
}


void thd_increment_bytes_sent(ulong length)
{
  THD *thd=current_thd;
  if (likely(thd != 0))
  { /* current_thd==0 when close_connection() calls net_send_error() */
    thd->status_var.bytes_sent+= length;
  }
}


void thd_increment_bytes_received(ulong length)
{
  current_thd->status_var.bytes_received+= length;
}


void THD::set_status_var_init()
{
  memset(&status_var, 0, sizeof(status_var));
}


void Security_context::init()
{
  host= user= ip= external_user= 0;
  host_or_ip= "connecting host";
  priv_user[0]= priv_host[0]= proxy_user[0]= '\0';
  master_access= 0;
#ifndef NO_EMBEDDED_ACCESS_CHECKS
  db_access= NO_ACCESS;
#endif
}


void Security_context::destroy()
{
  // If not pointer to constant
  if (host != my_localhost)
  {
    my_free(host);
    host= NULL;
  }
  if (user != delayed_user)
  {
    my_free(user);
    user= NULL;
  }

  if (external_user)
  {
    my_free(external_user);
    user= NULL;
  }

  my_free(ip);
  ip= NULL;
}


void Security_context::skip_grants()
{
  /* privileges for the user are unknown everything is allowed */
  host_or_ip= (char *)"";
  master_access= ~NO_ACCESS;
  *priv_user= *priv_host= '\0';
}


bool Security_context::set_user(char *user_arg)
{
  my_free(user);
  user= my_strdup(user_arg, MYF(0));
  return user == 0;
}

#ifndef NO_EMBEDDED_ACCESS_CHECKS
/**
  Initialize this security context from the passed in credentials
  and activate it in the current thread.

  @param       thd
  @param       definer_user
  @param       definer_host
  @param       db
  @param[out]  backup  Save a pointer to the current security context
                       in the thread. In case of success it points to the
                       saved old context, otherwise it points to NULL.


  During execution of a statement, multiple security contexts may
  be needed:
  - the security context of the authenticated user, used as the
    default security context for all top-level statements
  - in case of a view or a stored program, possibly the security
    context of the definer of the routine, if the object is
    defined with SQL SECURITY DEFINER option.

  The currently "active" security context is parameterized in THD
  member security_ctx. By default, after a connection is
  established, this member points at the "main" security context
  - the credentials of the authenticated user.

  Later, if we would like to execute some sub-statement or a part
  of a statement under credentials of a different user, e.g.
  definer of a procedure, we authenticate this user in a local
  instance of Security_context by means of this method (and
  ultimately by means of acl_getroot), and make the
  local instance active in the thread by re-setting
  thd->security_ctx pointer.

  Note, that the life cycle and memory management of the "main" and
  temporary security contexts are different.
  For the main security context, the memory for user/host/ip is
  allocated on system heap, and the THD class frees this memory in
  its destructor. The only case when contents of the main security
  context may change during its life time is when someone issued
  CHANGE USER command.
  Memory management of a "temporary" security context is
  responsibility of the module that creates it.

  @retval TRUE  there is no user with the given credentials. The erro
                is reported in the thread.
  @retval FALSE success
*/

bool
Security_context::
change_security_context(THD *thd,
                        LEX_STRING *definer_user,
                        LEX_STRING *definer_host,
                        LEX_STRING *db,
                        Security_context **backup)
{
  bool needs_change;

  DBUG_ENTER("Security_context::change_security_context");

  DBUG_ASSERT(definer_user->str && definer_host->str);

  *backup= NULL;
  needs_change= (strcmp(definer_user->str, thd->security_ctx->priv_user) ||
                 my_strcasecmp(system_charset_info, definer_host->str,
                               thd->security_ctx->priv_host));
  if (needs_change)
  {
    if (acl_getroot(this, definer_user->str, definer_host->str,
                                definer_host->str, db->str))
    {
      my_error(ER_NO_SUCH_USER, MYF(0), definer_user->str,
               definer_host->str);
      DBUG_RETURN(TRUE);
    }
    *backup= thd->security_ctx;
    thd->security_ctx= this;
  }

  DBUG_RETURN(FALSE);
}


void
Security_context::restore_security_context(THD *thd,
                                           Security_context *backup)
{
  if (backup)
    thd->security_ctx= backup;
}
#endif


bool Security_context::user_matches(Security_context *them)
{
  return ((user != NULL) && (them->user != NULL) &&
          !strcmp(user, them->user));
}


void Log_throttle::new_window(ulonglong now)
{
  count= 0;
  total_exec_time= 0;
  total_lock_time= 0;
  window_end= now + window_size;
}


Log_throttle::Log_throttle(ulong *threshold, mysql_mutex_t *lock,
                           ulong window_usecs,
                           bool (*logger)(THD *, const char *, uint),
                           const char *msg)
  :total_exec_time(0), total_lock_time(0), window_end(0),
   rate(threshold),
   window_size(window_usecs), count(0),
   summary_template(msg), LOCK_log_throttle(lock), log_summary(logger)
{
  aggregate_sctx.init();
}


ulong Log_throttle::prepare_summary(THD *thd)
{
  ulong ret= 0;
  /*
    Previous throttling window is over or rate changed.
    Return the number of lines we throttled.
  */
  if (count > *rate)
  {
    ret= count - *rate;
    count= 0;                                 // prevent writing it again.
  }
  return ret;
}


void Log_throttle::print_summary(THD *thd, ulong suppressed,
                                 ulonglong print_lock_time,
                                 ulonglong print_exec_time)
{
  /*
    We synthesize these values so the totals in the log will be
    correct (just in case somebody analyses them), even if the
    start/stop times won't be (as they're an aggregate which will
    usually mostly lie within [ window_end - window_size ; window_end ]
  */
  ulonglong save_start_utime=      thd->start_utime;
  ulonglong save_utime_after_lock= thd->utime_after_lock;
  Security_context *save_sctx=     thd->security_ctx;

  char buf[128];

  snprintf(buf, sizeof(buf), summary_template, suppressed);

  mysql_mutex_lock(&thd->LOCK_thd_data);
  thd->start_utime=                thd->current_utime() - print_exec_time;
  thd->utime_after_lock=           thd->start_utime + print_lock_time;
  thd->security_ctx=               (Security_context *) &aggregate_sctx;
  mysql_mutex_unlock(&thd->LOCK_thd_data);

  (*log_summary)(thd, buf, strlen(buf));

  mysql_mutex_lock(&thd->LOCK_thd_data);
  thd->security_ctx    = save_sctx;
  thd->start_utime     = save_start_utime;
  thd->utime_after_lock= save_utime_after_lock;
  mysql_mutex_unlock(&thd->LOCK_thd_data);
}


bool Log_throttle::flush(THD *thd)
{
  // Write summary if we throttled.
  lock_exclusive();
  ulonglong print_lock_time=  total_lock_time;
  ulonglong print_exec_time=  total_exec_time;
  ulong     suppressed_count= prepare_summary(thd);
  unlock();
  if (suppressed_count > 0)
  {
    print_summary(thd, suppressed_count, print_lock_time, print_exec_time);
    return true;
  }
  return false;
}


bool Log_throttle::log(THD *thd, bool eligible)
{
  bool  suppress_current= false;

  /*
    If throttling is enabled, we might have to write a summary even if
    the current query is not of the type we handle.
  */
  if (*rate > 0)
  {
    lock_exclusive();

    ulong     suppressed_count=   0;
    ulonglong print_lock_time=    total_lock_time;
    ulonglong print_exec_time=    total_exec_time;
    ulonglong end_utime_of_query= thd->current_utime();

    /*
      If the window has expired, we'll try to write a summary line.
      The subroutine will know whether we actually need to.
    */
    if (!in_window(end_utime_of_query))
    {
      suppressed_count= prepare_summary(thd);
      // start new window only if this is the statement type we handle
      if (eligible)
        new_window(end_utime_of_query);
    }
    if (eligible && (inc_queries() > *rate))
    {
      /*
        Current query's logging should be suppressed.
        Add its execution time and lock time to totals for the current window.
      */
      total_exec_time += (end_utime_of_query - thd->start_utime);
      total_lock_time += (thd->utime_after_lock - thd->start_utime);
      suppress_current= true;
    }

    unlock();

    /*
      print_summary() is deferred until after we release the locks to
      avoid congestion. All variables we hand in are local to the caller,
      so things would even be safe if print_summary() hadn't finished by the
      time the next one comes around (60s later at the earliest for now).
      The current design will produce correct data, but does not guarantee
      order (there is a theoretical race condition here where the above
      new_window()/unlock() may enable a different thread to print a warning
      for the new window before the current thread gets to print_summary().
      If the requirements ever change, add a print_lock to the object that
      is held during print_summary(), AND that is briefly locked before
      returning from this function if(eligible && !suppress_current).
      This should ensure correct ordering of summaries with regard to any
      follow-up summaries as well as to any (non-suppressed) warnings (of
      the type we handle) from the next window.
    */
    if (suppressed_count > 0)
      print_summary(thd, suppressed_count, print_lock_time, print_exec_time);
  }

  return suppress_current;
}


/****************************************************************************
  Handling of open and locked tables states.

  This is used when we want to open/lock (and then close) some tables when
  we already have a set of tables open and locked. We use these methods for
  access to mysql.proc table to find definitions of stored routines.
****************************************************************************/

void THD::reset_n_backup_open_tables_state(Open_tables_backup *backup)
{
  DBUG_ENTER("reset_n_backup_open_tables_state");
  backup->set_open_tables_state(this);
  backup->mdl_system_tables_svp= mdl_context.mdl_savepoint();
  reset_open_tables_state();
  state_flags|= Open_tables_state::BACKUPS_AVAIL;
  DBUG_VOID_RETURN;
}


void THD::restore_backup_open_tables_state(Open_tables_backup *backup)
{
  DBUG_ENTER("restore_backup_open_tables_state");
  mdl_context.rollback_to_savepoint(backup->mdl_system_tables_svp);
  /*
    Before we will throw away current open tables state we want
    to be sure that it was properly cleaned up.
  */
  DBUG_ASSERT(open_tables == 0 && temporary_tables == 0 &&
              derived_tables == 0 &&
              lock == 0 &&
              locked_tables_mode == LTM_NONE &&
              get_reprepare_observer() == NULL);

  set_open_tables_state(backup);
  DBUG_VOID_RETURN;
}

/**
  Check the killed state of a user thread
  @param thd  user thread
  @retval 0 the user thread is active
  @retval 1 the user thread has been killed
*/
extern "C" int thd_killed(const MYSQL_THD thd)
{
  return(thd->killed);
}

/**
  Return the thread id of a user thread
  @param thd user thread
  @return thread id
*/
extern "C" unsigned long thd_get_thread_id(const MYSQL_THD thd)
{
  return((unsigned long)thd->thread_id);
}


#ifdef INNODB_COMPATIBILITY_HOOKS
extern "C" const struct charset_info_st *thd_charset(MYSQL_THD thd)
{
  return(thd->charset());
}

/**
  OBSOLETE : there's no way to ensure the string is null terminated.
  Use thd_query_string instead()
*/
extern "C" char **thd_query(MYSQL_THD thd)
{
  return (&thd->query_string.string.str);
}

/**
  Get the current query string for the thread.

  @param The MySQL internal thread pointer
  @return query string and length. May be non-null-terminated.
*/
extern "C" LEX_STRING * thd_query_string (MYSQL_THD thd)
{
  return(&thd->query_string.string);
}

extern "C" int thd_slave_thread(const MYSQL_THD thd)
{
  return(thd->slave_thread);
}

extern "C" int thd_non_transactional_update(const MYSQL_THD thd)
{
  return thd->transaction.all.has_modified_non_trans_table();
}

extern "C" int thd_binlog_format(const MYSQL_THD thd)
{
  if (mysql_bin_log.is_open() && (thd->variables.option_bits & OPTION_BIN_LOG))
    return (int) thd->variables.binlog_format;
  else
    return BINLOG_FORMAT_UNSPEC;
}

extern "C" void thd_mark_transaction_to_rollback(MYSQL_THD thd, bool all)
{
  mark_transaction_to_rollback(thd, all);
}

extern "C" bool thd_binlog_filter_ok(const MYSQL_THD thd)
{
  return binlog_filter->db_ok(thd->db);
}

extern "C" bool thd_sqlcom_can_generate_row_events(const MYSQL_THD thd)
{
  return sqlcom_can_generate_row_events(thd);
}

#ifndef EMBEDDED_LIBRARY
extern "C" void thd_pool_wait_begin(MYSQL_THD thd, int wait_type);
extern "C" void thd_pool_wait_end(MYSQL_THD thd);

/*
  Interface for MySQL Server, plugins and storage engines to report
  when they are going to sleep/stall.
  
  SYNOPSIS
  thd_wait_begin()
  thd                     Thread object
  wait_type               Type of wait
                          1 -- short wait (e.g. for mutex)
                          2 -- medium wait (e.g. for disk io)
                          3 -- large wait (e.g. for locked row/table)
  NOTES
    This is used by the threadpool to have better knowledge of which
    threads that currently are actively running on CPUs. When a thread
    reports that it's going to sleep/stall, the threadpool scheduler is
    free to start another thread in the pool most likely. The expected wait
    time is simply an indication of how long the wait is expected to
    become, the real wait time could be very different.

  thd_wait_end MUST be called immediately after waking up again.
*/
extern "C" void thd_wait_begin(MYSQL_THD thd, int wait_type)
{
  MYSQL_CALLBACK(thread_scheduler, thd_wait_begin, (thd, wait_type));
}

/**
  Interface for MySQL Server, plugins and storage engines to report
  when they waking up from a sleep/stall.

  @param  thd   Thread handle
*/
extern "C" void thd_wait_end(MYSQL_THD thd)
{
  MYSQL_CALLBACK(thread_scheduler, thd_wait_end, (thd));
}
#else
extern "C" void thd_wait_begin(MYSQL_THD thd, int wait_type)
{
  /* do NOTHING for the embedded library */
  return;
}

extern "C" void thd_wait_end(MYSQL_THD thd)
{
  /* do NOTHING for the embedded library */
  return;
}
#endif
#endif // INNODB_COMPATIBILITY_HOOKS */

/****************************************************************************
  Handling of statement states in functions and triggers.

  This is used to ensure that the function/trigger gets a clean state
  to work with and does not cause any side effects of the calling statement.

  It also allows most stored functions and triggers to replicate even
  if they are used items that would normally be stored in the binary
  replication (like last_insert_id() etc...)

  The following things is done
  - Disable binary logging for the duration of the statement
  - Disable multi-result-sets for the duration of the statement
  - Value of last_insert_id() is saved and restored
  - Value set by 'SET INSERT_ID=#' is reset and restored
  - Value for found_rows() is reset and restored
  - examined_row_count is added to the total
  - cuted_fields is added to the total
  - new savepoint level is created and destroyed

  NOTES:
    Seed for random() is saved for the first! usage of RAND()
    We reset examined_row_count and cuted_fields and add these to the
    result to ensure that if we have a bug that would reset these within
    a function, we are not loosing any rows from the main statement.

    We do not reset value of last_insert_id().
****************************************************************************/

void THD::reset_sub_statement_state(Sub_statement_state *backup,
                                    uint new_state)
{
#ifndef EMBEDDED_LIBRARY
  /* BUG#33029, if we are replicating from a buggy master, reset
     auto_inc_intervals_forced to prevent substatement
     (triggers/functions) from using erroneous INSERT_ID value
   */
  if (rpl_master_erroneous_autoinc(this))
  {
    DBUG_ASSERT(backup->auto_inc_intervals_forced.nb_elements() == 0);
    auto_inc_intervals_forced.swap(&backup->auto_inc_intervals_forced);
  }
#endif
  
  backup->option_bits=     variables.option_bits;
  backup->count_cuted_fields= count_cuted_fields;
  backup->in_sub_stmt=     in_sub_stmt;
  backup->enable_slow_log= enable_slow_log;
  backup->limit_found_rows= limit_found_rows;
  backup->examined_row_count= m_examined_row_count;
  backup->sent_row_count= m_sent_row_count;
  backup->cuted_fields=     cuted_fields;
  backup->client_capabilities= client_capabilities;
  backup->savepoints= transaction.savepoints;
  backup->first_successful_insert_id_in_prev_stmt= 
    first_successful_insert_id_in_prev_stmt;
  backup->first_successful_insert_id_in_cur_stmt= 
    first_successful_insert_id_in_cur_stmt;

  if ((!lex->requires_prelocking() || is_update_query(lex->sql_command)) &&
      !is_current_stmt_binlog_format_row())
  {
    variables.option_bits&= ~OPTION_BIN_LOG;
  }

  if ((backup->option_bits & OPTION_BIN_LOG) &&
       is_update_query(lex->sql_command) &&
       !is_current_stmt_binlog_format_row())
    mysql_bin_log.start_union_events(this, this->query_id);

  /* Disable result sets */
  client_capabilities &= ~CLIENT_MULTI_RESULTS;
  in_sub_stmt|= new_state;
  m_examined_row_count= 0;
  m_sent_row_count= 0;
  cuted_fields= 0;
  transaction.savepoints= 0;
  first_successful_insert_id_in_cur_stmt= 0;
}


void THD::restore_sub_statement_state(Sub_statement_state *backup)
{
  DBUG_ENTER("THD::restore_sub_statement_state");
#ifndef EMBEDDED_LIBRARY
  /* BUG#33029, if we are replicating from a buggy master, restore
     auto_inc_intervals_forced so that the top statement can use the
     INSERT_ID value set before this statement.
   */
  if (rpl_master_erroneous_autoinc(this))
  {
    backup->auto_inc_intervals_forced.swap(&auto_inc_intervals_forced);
    DBUG_ASSERT(backup->auto_inc_intervals_forced.nb_elements() == 0);
  }
#endif

  /*
    To save resources we want to release savepoints which were created
    during execution of function or trigger before leaving their savepoint
    level. It is enough to release first savepoint set on this level since
    all later savepoints will be released automatically.
  */
  if (transaction.savepoints)
  {
    SAVEPOINT *sv;
    for (sv= transaction.savepoints; sv->prev; sv= sv->prev)
    {}
    /* ha_release_savepoint() never returns error. */
    (void)ha_release_savepoint(this, sv);
  }
  count_cuted_fields= backup->count_cuted_fields;
  transaction.savepoints= backup->savepoints;
  variables.option_bits= backup->option_bits;
  in_sub_stmt=      backup->in_sub_stmt;
  enable_slow_log=  backup->enable_slow_log;
  first_successful_insert_id_in_prev_stmt= 
    backup->first_successful_insert_id_in_prev_stmt;
  first_successful_insert_id_in_cur_stmt= 
    backup->first_successful_insert_id_in_cur_stmt;
  limit_found_rows= backup->limit_found_rows;
  set_sent_row_count(backup->sent_row_count);
  client_capabilities= backup->client_capabilities;
  /*
    If we've left sub-statement mode, reset the fatal error flag.
    Otherwise keep the current value, to propagate it up the sub-statement
    stack.
  */
  if (!in_sub_stmt)
    is_fatal_sub_stmt_error= FALSE;

  if ((variables.option_bits & OPTION_BIN_LOG) && is_update_query(lex->sql_command) &&
       !is_current_stmt_binlog_format_row())
    mysql_bin_log.stop_union_events(this);

  /*
    The following is added to the old values as we are interested in the
    total complexity of the query
  */
  inc_examined_row_count(backup->examined_row_count);
  cuted_fields+=       backup->cuted_fields;
  DBUG_VOID_RETURN;
}


void THD::set_statement(Statement *stmt)
{
  mysql_mutex_lock(&LOCK_thd_data);
  Statement::set_statement(stmt);
  mysql_mutex_unlock(&LOCK_thd_data);
}

void THD::set_sent_row_count(ha_rows count)
{
  m_sent_row_count= count;
  MYSQL_SET_STATEMENT_ROWS_SENT(m_statement_psi, m_sent_row_count);
}

void THD::set_examined_row_count(ha_rows count)
{
  m_examined_row_count= count;
  MYSQL_SET_STATEMENT_ROWS_EXAMINED(m_statement_psi, m_examined_row_count);
}

void THD::inc_sent_row_count(ha_rows count)
{
  m_sent_row_count+= count;
  MYSQL_SET_STATEMENT_ROWS_SENT(m_statement_psi, m_sent_row_count);
}

void THD::inc_examined_row_count(ha_rows count)
{
  m_examined_row_count+= count;
  MYSQL_SET_STATEMENT_ROWS_EXAMINED(m_statement_psi, m_examined_row_count);
}

void THD::inc_status_created_tmp_disk_tables()
{
  status_var_increment(status_var.created_tmp_disk_tables);
#ifdef HAVE_PSI_STATEMENT_INTERFACE
  PSI_STATEMENT_CALL(inc_statement_created_tmp_disk_tables)(m_statement_psi, 1);
#endif
}

void THD::inc_status_created_tmp_tables()
{
  status_var_increment(status_var.created_tmp_tables);
#ifdef HAVE_PSI_STATEMENT_INTERFACE
  PSI_STATEMENT_CALL(inc_statement_created_tmp_tables)(m_statement_psi, 1);
#endif
}

void THD::inc_status_select_full_join()
{
  status_var_increment(status_var.select_full_join_count);
#ifdef HAVE_PSI_STATEMENT_INTERFACE
  PSI_STATEMENT_CALL(inc_statement_select_full_join)(m_statement_psi, 1);
#endif
}

void THD::inc_status_select_full_range_join()
{
  status_var_increment(status_var.select_full_range_join_count);
#ifdef HAVE_PSI_STATEMENT_INTERFACE
  PSI_STATEMENT_CALL(inc_statement_select_full_range_join)(m_statement_psi, 1);
#endif
}

void THD::inc_status_select_range()
{
  status_var_increment(status_var.select_range_count);
#ifdef HAVE_PSI_STATEMENT_INTERFACE
  PSI_STATEMENT_CALL(inc_statement_select_range)(m_statement_psi, 1);
#endif
}

void THD::inc_status_select_range_check()
{
  status_var_increment(status_var.select_range_check_count);
#ifdef HAVE_PSI_STATEMENT_INTERFACE
  PSI_STATEMENT_CALL(inc_statement_select_range_check)(m_statement_psi, 1);
#endif
}

void THD::inc_status_select_scan()
{
  status_var_increment(status_var.select_scan_count);
#ifdef HAVE_PSI_STATEMENT_INTERFACE
  PSI_STATEMENT_CALL(inc_statement_select_scan)(m_statement_psi, 1);
#endif
}

void THD::inc_status_sort_merge_passes()
{
  status_var_increment(status_var.filesort_merge_passes);
#ifdef HAVE_PSI_STATEMENT_INTERFACE
  PSI_STATEMENT_CALL(inc_statement_sort_merge_passes)(m_statement_psi, 1);
#endif
}

void THD::inc_status_sort_range()
{
  status_var_increment(status_var.filesort_range_count);
#ifdef HAVE_PSI_STATEMENT_INTERFACE
  PSI_STATEMENT_CALL(inc_statement_sort_range)(m_statement_psi, 1);
#endif
}

void THD::inc_status_sort_rows(ha_rows count)
{
  statistic_add(status_var.filesort_rows, count, &LOCK_status);
#ifdef HAVE_PSI_STATEMENT_INTERFACE
  PSI_STATEMENT_CALL(inc_statement_sort_rows)(m_statement_psi, count);
#endif
}

void THD::inc_status_sort_scan()
{
  status_var_increment(status_var.filesort_scan_count);
#ifdef HAVE_PSI_STATEMENT_INTERFACE
  PSI_STATEMENT_CALL(inc_statement_sort_scan)(m_statement_psi, 1);
#endif
}

void THD::set_status_no_index_used()
{
  server_status|= SERVER_QUERY_NO_INDEX_USED;
#ifdef HAVE_PSI_STATEMENT_INTERFACE
  PSI_STATEMENT_CALL(set_statement_no_index_used)(m_statement_psi);
#endif
}

void THD::set_status_no_good_index_used()
{
  server_status|= SERVER_QUERY_NO_GOOD_INDEX_USED;
#ifdef HAVE_PSI_STATEMENT_INTERFACE
  PSI_STATEMENT_CALL(set_statement_no_good_index_used)(m_statement_psi);
#endif
}

void THD::set_command(enum enum_server_command command)
{
  m_command= command;
#ifdef HAVE_PSI_THREAD_INTERFACE
  PSI_STATEMENT_CALL(set_thread_command)(m_command);
#endif
}


/** Assign a new value to thd->query.  */

void THD::set_query(const CSET_STRING &string_arg)
{
  mysql_mutex_lock(&LOCK_thd_data);
  set_query_inner(string_arg);
  mysql_mutex_unlock(&LOCK_thd_data);

#ifdef HAVE_PSI_THREAD_INTERFACE
  PSI_THREAD_CALL(set_thread_info)(query(), query_length());
#endif
}

/** Assign a new value to thd->query and thd->query_id.  */

void THD::set_query_and_id(char *query_arg, uint32 query_length_arg,
                           const CHARSET_INFO *cs,
                           query_id_t new_query_id)
{
  mysql_mutex_lock(&LOCK_thd_data);
  set_query_inner(query_arg, query_length_arg, cs);
  query_id= new_query_id;
  mysql_mutex_unlock(&LOCK_thd_data);
}

/** Assign a new value to thd->query_id.  */

void THD::set_query_id(query_id_t new_query_id)
{
  mysql_mutex_lock(&LOCK_thd_data);
  query_id= new_query_id;
  mysql_mutex_unlock(&LOCK_thd_data);
}

/** Assign a new value to thd->mysys_var.  */
void THD::set_mysys_var(struct st_my_thread_var *new_mysys_var)
{
  mysql_mutex_lock(&LOCK_thd_data);
  mysys_var= new_mysys_var;
  mysql_mutex_unlock(&LOCK_thd_data);
}

/**
  Leave explicit LOCK TABLES or prelocked mode and restore value of
  transaction sentinel in MDL subsystem.
*/

void THD::leave_locked_tables_mode()
{
  if (locked_tables_mode == LTM_LOCK_TABLES)
  {
    /*
      When leaving LOCK TABLES mode we have to change the duration of most
      of the metadata locks being held, except for HANDLER and GRL locks,
      to transactional for them to be properly released at UNLOCK TABLES.
    */
    mdl_context.set_transaction_duration_for_all_locks();
    /*
      Make sure we don't release the global read lock and commit blocker
      when leaving LTM.
    */
    global_read_lock.set_explicit_lock_duration(this);
    /* Also ensure that we don't release metadata locks for open HANDLERs. */
    if (handler_tables_hash.records)
      mysql_ha_set_explicit_lock_duration(this);
  }
  locked_tables_mode= LTM_NONE;
}

void THD::get_definer(LEX_USER *definer)
{
  binlog_invoker();
#if !defined(MYSQL_CLIENT) && defined(HAVE_REPLICATION)
  if (slave_thread && has_invoker())
  {
    definer->user = invoker_user;
    definer->host= invoker_host;
    definer->password.str= NULL;
    definer->password.length= 0;
    definer->plugin.str= (char *) "";
    definer->plugin.length= 0;
    definer->auth.str=  (char *) "";
    definer->auth.length= 0;
  }
  else
#endif
    get_default_definer(this, definer);
}


/**
  Mark transaction to rollback and mark error as fatal to a sub-statement.

  @param  thd   Thread handle
  @param  all   TRUE <=> rollback main transaction.
*/

void mark_transaction_to_rollback(THD *thd, bool all)
{
  if (thd)
  {
    thd->is_fatal_sub_stmt_error= TRUE;
    thd->transaction_rollback_request= all;
    /*
      Aborted transactions can not be IGNOREd.
      Switch off the IGNORE flag for the current
      SELECT_LEX. This should allow my_error()
      to report the error and abort the execution
      flow, even in presence
      of IGNORE clause.
    */
    if (thd->lex->current_select)
      thd->lex->current_select->no_error= FALSE;
  }
}
/***************************************************************************
  Handling of XA id cacheing
***************************************************************************/

mysql_mutex_t LOCK_xid_cache;
HASH xid_cache;

extern "C" uchar *xid_get_hash_key(const uchar *, size_t *, my_bool);
extern "C" void xid_free_hash(void *);

uchar *xid_get_hash_key(const uchar *ptr, size_t *length,
                                  my_bool not_used __attribute__((unused)))
{
  *length=((XID_STATE*)ptr)->xid.key_length();
  return ((XID_STATE*)ptr)->xid.key();
}

void xid_free_hash(void *ptr)
{
  if (!((XID_STATE*)ptr)->in_thd)
    my_free(ptr);
}

#ifdef HAVE_PSI_INTERFACE
static PSI_mutex_key key_LOCK_xid_cache;

static PSI_mutex_info all_xid_mutexes[]=
{
  { &key_LOCK_xid_cache, "LOCK_xid_cache", PSI_FLAG_GLOBAL}
};

static void init_xid_psi_keys(void)
{
  const char* category= "sql";
  int count;

  count= array_elements(all_xid_mutexes);
  mysql_mutex_register(category, all_xid_mutexes, count);
}
#endif /* HAVE_PSI_INTERFACE */

bool xid_cache_init()
{
#ifdef HAVE_PSI_INTERFACE
  init_xid_psi_keys();
#endif

  mysql_mutex_init(key_LOCK_xid_cache, &LOCK_xid_cache, MY_MUTEX_INIT_FAST);
  return my_hash_init(&xid_cache, &my_charset_bin, 100, 0, 0,
                      xid_get_hash_key, xid_free_hash, 0) != 0;
}

void xid_cache_free()
{
  if (my_hash_inited(&xid_cache))
  {
    my_hash_free(&xid_cache);
    mysql_mutex_destroy(&LOCK_xid_cache);
  }
}

XID_STATE *xid_cache_search(XID *xid)
{
  mysql_mutex_lock(&LOCK_xid_cache);
  XID_STATE *res=(XID_STATE *)my_hash_search(&xid_cache, xid->key(),
                                             xid->key_length());
  mysql_mutex_unlock(&LOCK_xid_cache);
  return res;
}


bool xid_cache_insert(XID *xid, enum xa_states xa_state)
{
  XID_STATE *xs;
  my_bool res;
  mysql_mutex_lock(&LOCK_xid_cache);
  if (my_hash_search(&xid_cache, xid->key(), xid->key_length()))
    res=0;
  else if (!(xs=(XID_STATE *)my_malloc(sizeof(*xs), MYF(MY_WME))))
    res=1;
  else
  {
    xs->xa_state=xa_state;
    xs->xid.set(xid);
    xs->in_thd=0;
    xs->rm_error=0;
    res=my_hash_insert(&xid_cache, (uchar*)xs);
  }
  mysql_mutex_unlock(&LOCK_xid_cache);
  return res;
}


bool xid_cache_insert(XID_STATE *xid_state)
{
  mysql_mutex_lock(&LOCK_xid_cache);
  DBUG_ASSERT(my_hash_search(&xid_cache, xid_state->xid.key(),
                             xid_state->xid.key_length())==0);
  my_bool res=my_hash_insert(&xid_cache, (uchar*)xid_state);
  mysql_mutex_unlock(&LOCK_xid_cache);
  return res;
}


void xid_cache_delete(XID_STATE *xid_state)
{
  mysql_mutex_lock(&LOCK_xid_cache);
  my_hash_delete(&xid_cache, (uchar *)xid_state);
  mysql_mutex_unlock(&LOCK_xid_cache);
}


<<<<<<< HEAD
/**
   Allocates and initializes a MY_BITMAP bitmap, containing one bit per column
   in the table. The table THD's MEM_ROOT is used to allocate memory.

   @param      table   The table whose columns should be used as a template
                       for the bitmap.
   @param[out] bitmap  A pointer to the allocated bitmap.

   @retval false Suceess.
   @retval true Memory allocation error.
*/
static bool allocate_column_bitmap(TABLE *table, MY_BITMAP **bitmap)
{
  DBUG_ENTER("allocate_column_bitmap");
  const uint number_bits= table->s->fields;
  MY_BITMAP *the_struct;
  my_bitmap_map *the_bits;

  DBUG_ASSERT(current_thd == table->in_use);
  if (multi_alloc_root(table->in_use->mem_root,
                       &the_struct, sizeof(MY_BITMAP),
                       &the_bits, bitmap_buffer_size(number_bits),
                       NULL) == NULL)
    DBUG_RETURN(true);

  if (bitmap_init(the_struct, the_bits, number_bits, FALSE) != 0)
    DBUG_RETURN(true);

  *bitmap= the_struct;

  DBUG_RETURN(false);
}


bool COPY_INFO::get_function_default_columns(TABLE *table)
{
  DBUG_ENTER("COPY_INFO::get_function_default_columns");

  if (m_function_default_columns != NULL)
    DBUG_RETURN(false);

  if (allocate_column_bitmap(table, &m_function_default_columns))
    DBUG_RETURN(true);

  if (!m_manage_defaults)
    DBUG_RETURN(false); // leave bitmap full of zeroes

  /* Find columns with function default on insert or update. */
  for (uint i= 0; i < table->s->fields; ++i)
  {
    Field *f= table->field[i];
    if ((m_optype == INSERT_OPERATION && f->has_insert_default_function()) ||
        (m_optype == UPDATE_OPERATION && f->has_update_default_function()))
      bitmap_set_bit(m_function_default_columns, f->field_index);
  }

  /*
    Remove explicitly assigned columns from the bitmap. The assignment
    target (lvalue) may not always be a column (Item_field), e.g. we could
    be inserting into a view, whose column is actually a base table's column
    converted with COLLATE: the lvalue would then be an
    Item_func_set_collation.
    If the lvalue is an expression tree, we clear all columns in it from the
    bitmap.
  */
  List<Item> *all_changed_columns[2]=
    { m_changed_columns, m_changed_columns2 };
  for (uint i= 0; i < 2; i++)
  {
    if (all_changed_columns[i] != NULL)
    {
      List_iterator<Item> lvalue_it(*all_changed_columns[i]);
      Item *lvalue_item;
      while ((lvalue_item= lvalue_it++) != NULL)
        lvalue_item->walk(&Item::remove_column_from_bitmap,
                          true,
                          reinterpret_cast<uchar*>(m_function_default_columns));
    }
  }

  DBUG_RETURN(false);
}


void COPY_INFO::set_function_defaults(TABLE *table)
{
  DBUG_ENTER("COPY_INFO::set_function_defaults");

  DBUG_ASSERT(m_function_default_columns != NULL);

  /* Quick reject test for checking the case when no defaults are invoked. */
  if (bitmap_is_clear_all(m_function_default_columns))
    DBUG_VOID_RETURN;

  for (uint i= 0; i < table->s->fields; ++i)
    if (bitmap_is_set(m_function_default_columns, i))
    {
      DBUG_ASSERT(bitmap_is_set(table->write_set, i));
      switch (m_optype)
      {
      case INSERT_OPERATION:
        table->field[i]->evaluate_insert_default_function();
        break;
      case UPDATE_OPERATION:
        table->field[i]->evaluate_update_default_function();
        break;
      }
    }
  DBUG_VOID_RETURN;
}


#ifndef MCP_WL5353
/**
   binlog_row_event_extra_data_eq

   Comparator for two binlog row event extra data
   pointers.

   It compares their significant bytes.

   Null pointers are acceptable

   @param a
     first pointer

   @param b
     first pointer

   @return
     true if the referenced structures are equal
*/
bool
THD::binlog_row_event_extra_data_eq(const uchar* a,
                                    const uchar* b)
{
  return ((a == b) ||
          ((a != NULL) &&
           (b != NULL) &&
           (a[EXTRA_ROW_INFO_LEN_OFFSET] ==
            b[EXTRA_ROW_INFO_LEN_OFFSET]) &&
           (memcmp(a, b,
                   a[EXTRA_ROW_INFO_LEN_OFFSET]) == 0)));
}

#endif  // #ifndef MCP_WL5353

=======
>>>>>>> 7ab0b27e
void THD::set_next_event_pos(const char* _filename, ulonglong _pos)
{
  char*& filename= binlog_next_event_pos.file_name;
  if (filename == NULL)
  {
    /* First time, allocate maximal buffer */
    filename= (char*) my_malloc(FN_REFLEN+1, MYF(MY_WME));
    if (filename == NULL) return;
  }

  assert(strlen(_filename) <= FN_REFLEN);
  strcpy(filename, _filename);
  filename[ FN_REFLEN ]= 0;

  binlog_next_event_pos.pos= _pos;
};

void THD::clear_next_event_pos()
{
  if (binlog_next_event_pos.file_name != NULL)
  {
    my_free(binlog_next_event_pos.file_name);
  }
  binlog_next_event_pos.file_name= NULL;
  binlog_next_event_pos.pos= 0;
};<|MERGE_RESOLUTION|>--- conflicted
+++ resolved
@@ -827,13 +827,7 @@
               /* statement id */ 0),
    rli_fake(0), rli_slave(NULL),
    in_sub_stmt(0),
-<<<<<<< HEAD
-#ifndef MCP_WL5353
    binlog_row_event_extra_data(NULL),
-#endif
-=======
-   binlog_row_event_extra_data(NULL),
->>>>>>> 7ab0b27e
    binlog_unsafe_warning_flags(0),
    binlog_table_maps(0),
    binlog_accessed_db_names(NULL),
@@ -1314,9 +1308,6 @@
   memset(&status_var, 0, sizeof(status_var));
   binlog_row_event_extra_data= 0;
 
-#ifndef MCP_WL5353
-  binlog_row_event_extra_data = 0;
-#endif
   if (variables.sql_log_bin)
     variables.option_bits|= OPTION_BIN_LOG;
   else
@@ -4540,156 +4531,6 @@
 }
 
 
-<<<<<<< HEAD
-/**
-   Allocates and initializes a MY_BITMAP bitmap, containing one bit per column
-   in the table. The table THD's MEM_ROOT is used to allocate memory.
-
-   @param      table   The table whose columns should be used as a template
-                       for the bitmap.
-   @param[out] bitmap  A pointer to the allocated bitmap.
-
-   @retval false Suceess.
-   @retval true Memory allocation error.
-*/
-static bool allocate_column_bitmap(TABLE *table, MY_BITMAP **bitmap)
-{
-  DBUG_ENTER("allocate_column_bitmap");
-  const uint number_bits= table->s->fields;
-  MY_BITMAP *the_struct;
-  my_bitmap_map *the_bits;
-
-  DBUG_ASSERT(current_thd == table->in_use);
-  if (multi_alloc_root(table->in_use->mem_root,
-                       &the_struct, sizeof(MY_BITMAP),
-                       &the_bits, bitmap_buffer_size(number_bits),
-                       NULL) == NULL)
-    DBUG_RETURN(true);
-
-  if (bitmap_init(the_struct, the_bits, number_bits, FALSE) != 0)
-    DBUG_RETURN(true);
-
-  *bitmap= the_struct;
-
-  DBUG_RETURN(false);
-}
-
-
-bool COPY_INFO::get_function_default_columns(TABLE *table)
-{
-  DBUG_ENTER("COPY_INFO::get_function_default_columns");
-
-  if (m_function_default_columns != NULL)
-    DBUG_RETURN(false);
-
-  if (allocate_column_bitmap(table, &m_function_default_columns))
-    DBUG_RETURN(true);
-
-  if (!m_manage_defaults)
-    DBUG_RETURN(false); // leave bitmap full of zeroes
-
-  /* Find columns with function default on insert or update. */
-  for (uint i= 0; i < table->s->fields; ++i)
-  {
-    Field *f= table->field[i];
-    if ((m_optype == INSERT_OPERATION && f->has_insert_default_function()) ||
-        (m_optype == UPDATE_OPERATION && f->has_update_default_function()))
-      bitmap_set_bit(m_function_default_columns, f->field_index);
-  }
-
-  /*
-    Remove explicitly assigned columns from the bitmap. The assignment
-    target (lvalue) may not always be a column (Item_field), e.g. we could
-    be inserting into a view, whose column is actually a base table's column
-    converted with COLLATE: the lvalue would then be an
-    Item_func_set_collation.
-    If the lvalue is an expression tree, we clear all columns in it from the
-    bitmap.
-  */
-  List<Item> *all_changed_columns[2]=
-    { m_changed_columns, m_changed_columns2 };
-  for (uint i= 0; i < 2; i++)
-  {
-    if (all_changed_columns[i] != NULL)
-    {
-      List_iterator<Item> lvalue_it(*all_changed_columns[i]);
-      Item *lvalue_item;
-      while ((lvalue_item= lvalue_it++) != NULL)
-        lvalue_item->walk(&Item::remove_column_from_bitmap,
-                          true,
-                          reinterpret_cast<uchar*>(m_function_default_columns));
-    }
-  }
-
-  DBUG_RETURN(false);
-}
-
-
-void COPY_INFO::set_function_defaults(TABLE *table)
-{
-  DBUG_ENTER("COPY_INFO::set_function_defaults");
-
-  DBUG_ASSERT(m_function_default_columns != NULL);
-
-  /* Quick reject test for checking the case when no defaults are invoked. */
-  if (bitmap_is_clear_all(m_function_default_columns))
-    DBUG_VOID_RETURN;
-
-  for (uint i= 0; i < table->s->fields; ++i)
-    if (bitmap_is_set(m_function_default_columns, i))
-    {
-      DBUG_ASSERT(bitmap_is_set(table->write_set, i));
-      switch (m_optype)
-      {
-      case INSERT_OPERATION:
-        table->field[i]->evaluate_insert_default_function();
-        break;
-      case UPDATE_OPERATION:
-        table->field[i]->evaluate_update_default_function();
-        break;
-      }
-    }
-  DBUG_VOID_RETURN;
-}
-
-
-#ifndef MCP_WL5353
-/**
-   binlog_row_event_extra_data_eq
-
-   Comparator for two binlog row event extra data
-   pointers.
-
-   It compares their significant bytes.
-
-   Null pointers are acceptable
-
-   @param a
-     first pointer
-
-   @param b
-     first pointer
-
-   @return
-     true if the referenced structures are equal
-*/
-bool
-THD::binlog_row_event_extra_data_eq(const uchar* a,
-                                    const uchar* b)
-{
-  return ((a == b) ||
-          ((a != NULL) &&
-           (b != NULL) &&
-           (a[EXTRA_ROW_INFO_LEN_OFFSET] ==
-            b[EXTRA_ROW_INFO_LEN_OFFSET]) &&
-           (memcmp(a, b,
-                   a[EXTRA_ROW_INFO_LEN_OFFSET]) == 0)));
-}
-
-#endif  // #ifndef MCP_WL5353
-
-=======
->>>>>>> 7ab0b27e
 void THD::set_next_event_pos(const char* _filename, ulonglong _pos)
 {
   char*& filename= binlog_next_event_pos.file_name;
