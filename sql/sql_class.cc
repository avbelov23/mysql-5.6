--- conflicted
+++ resolved
@@ -194,12 +194,8 @@
 
 
 THD::THD()
-<<<<<<< HEAD
-  :Statement(CONVENTIONAL_EXECUTION, 0, ALLOC_ROOT_MIN_BLOCK_SIZE, 0),
-=======
    :Statement(&main_lex, &main_mem_root, CONVENTIONAL_EXECUTION,
               /* statement id */ 0),
->>>>>>> ba60ccbf
    Open_tables_state(refresh_version), rli_fake(0),
    lock_id(&main_lock_id),
    user_time(0), in_sub_stmt(0),
@@ -524,10 +520,7 @@
     delete rli_fake;
 #endif
 
-<<<<<<< HEAD
-=======
   free_root(&main_mem_root, MYF(0));
->>>>>>> ba60ccbf
   DBUG_VOID_RETURN;
 }
 
@@ -1736,11 +1729,7 @@
   :Query_arena(mem_root_arg, state_arg),
   id(id_arg),
   mark_used_columns(MARK_COLUMNS_READ),
-<<<<<<< HEAD
-  lex(&main_lex),
-=======
   lex(lex_arg),
->>>>>>> ba60ccbf
   query(0),
   query_length(0),
   cursor(0)
