--- conflicted
+++ resolved
@@ -1476,23 +1476,13 @@
 
   @note We assume that we have only read from the tables so commit
         can't fail. @sa close_mysql_tables().
-<<<<<<< HEAD
-=======
 
   @note This function also rollbacks the transaction if rollback was
         requested (e.g. as result of deadlock).
->>>>>>> 7c0bc485
 */
 
 void close_acl_tables(THD *thd)
 {
-<<<<<<< HEAD
-#ifndef DBUG_OFF
-  bool res=
-#endif
-    trans_commit_stmt(thd);
-  DBUG_ASSERT(res == false);
-=======
   /* Transaction rollback request by SE is unlikely. Still we handle it. */
   if (thd->transaction_rollback_request)
   {
@@ -1507,7 +1497,6 @@
       trans_commit_stmt(thd);
     DBUG_ASSERT(res == false);
   }
->>>>>>> 7c0bc485
 
   close_mysql_tables(thd);
 }
@@ -1528,10 +1517,7 @@
 static bool acl_trans_commit_and_close_tables(THD *thd)
 {
   bool result;
-<<<<<<< HEAD
-=======
   bool rollback= false;
->>>>>>> 7c0bc485
 
   /*
     Try to commit a transaction even if we had some failures.
@@ -1550,14 +1536,6 @@
   */
   DBUG_ASSERT(stmt_causes_implicit_commit(thd, CF_IMPLICIT_COMMIT_END));
 
-<<<<<<< HEAD
-  result= trans_commit_stmt(thd);
-  result|= trans_commit_implicit(thd);
-  close_thread_tables(thd);
-  thd->mdl_context.release_transactional_locks();
-
-  if (result)
-=======
   if (thd->transaction_rollback_request)
   {
     /*
@@ -1577,7 +1555,6 @@
   thd->mdl_context.release_transactional_locks();
 
   if (result || rollback)
->>>>>>> 7c0bc485
   {
     /*
       Try to bring in-memory structures back in sync with on-disk data if we
@@ -1590,7 +1567,6 @@
   return result;
 }
 
-<<<<<<< HEAD
 #ifndef MCP_WL6580
 /**
   Notify handlerton(s) that privileges have changed
@@ -1616,8 +1592,6 @@
 }
 #endif
 
-=======
->>>>>>> 7c0bc485
 
 /*
   Forget current user/db-level privileges and read new privileges
@@ -2504,7 +2478,6 @@
     plugin_temp= (table->s->fields > MYSQL_USER_FIELD_PLUGIN) ?
                  get_field(&global_acl_memory, table->field[MYSQL_USER_FIELD_PLUGIN]) : NULL;
   else
-<<<<<<< HEAD
 #ifdef MCP_BUG17359329
     DBUG_ASSERT(FALSE);
 #else
@@ -2518,20 +2491,9 @@
     result= 1;
     mysql_mutex_unlock(&acl_cache->lock);
     goto end;
-=======
-    DBUG_ASSERT(FALSE);
-
-  plugin_empty= plugin_temp ? false: true;
-
-  if (acl_user->plugin.length == 0)
-  {
-    acl_user->plugin.length= default_auth_plugin_name.length;
-    acl_user->plugin.str= default_auth_plugin_name.str;
->>>>>>> 7c0bc485
   }
 #endif
 
-<<<<<<< HEAD
   plugin_empty= plugin_temp ? false: true;
 
   if (acl_user->plugin.length == 0)
@@ -2552,20 +2514,6 @@
       goto end;
     }
   }
-=======
-  if (new_password_len == 0)
-  {
-    String *password_str= new (thd->mem_root) String(new_password,
-                                                     thd->variables.
-                                                     character_set_client);
-    if (check_password_policy(password_str))
-    {
-      result= 1;
-      mysql_mutex_unlock(&acl_cache->lock);
-      goto end;
-    }
-  }
->>>>>>> 7c0bc485
   
 #if defined(HAVE_OPENSSL)
   /*
@@ -2733,14 +2681,11 @@
 end:
   result|= acl_trans_commit_and_close_tables(thd);
 
-<<<<<<< HEAD
 #ifndef MCP_WL6580
   if (!result)
     acl_notify_htons(thd, buff, query_length);
 #endif
 
-=======
->>>>>>> 7c0bc485
   /* Restore the state of binlog format */
   DBUG_ASSERT(!thd->is_current_stmt_binlog_format_row());
   if (save_binlog_row_based)
@@ -2927,21 +2872,12 @@
     my_error(ER_BAD_FIELD_ERROR, MYF(0), "password_expired", "mysql.user");
     DBUG_RETURN(1);
   }
-<<<<<<< HEAD
 
   /* 
     If this function is reached through change_password, the user record is 
     already available and hence need not be read again.
   */
 
-=======
-
-  /* 
-    If this function is reached through change_password, the user record is 
-    already available and hence need not be read again.
-  */
-
->>>>>>> 7c0bc485
   if (!is_user_table_positioned)
   {
     table->use_all_columns();
@@ -3069,8 +3005,6 @@
   DBUG_ENTER("replace_user_table");
 
   mysql_mutex_assert_owner(&acl_cache->lock);
-<<<<<<< HEAD
-=======
   
   if (!table->key_info)
   {
@@ -3078,7 +3012,6 @@
              table->s->table_name.str);
     goto end;
   }
->>>>>>> 7c0bc485
  
   table->use_all_columns();
   DBUG_ASSERT(combo->host.str != '\0');
@@ -3235,7 +3168,6 @@
       */
 
       optimize_plugin_compare_by_pointer(&old_plugin);
-<<<<<<< HEAD
 
       /*
         Disable plugin change for existing rows with anything but
@@ -3466,238 +3398,6 @@
       break;
     }
     next_field+=4;
-=======
->>>>>>> 7c0bc485
-
-      /*
-        Disable plugin change for existing rows with anything but
-        the built in plugins.
-        The idea is that all built in plugins support
-        IDENTIFIED BY ... and none of the external ones currently do.
-      */
-      if ((combo->uses_identified_by_clause ||
-	   combo->uses_identified_by_password_clause) &&
-	  !auth_plugin_is_built_in(old_plugin.str))
-      {
-	const char *new_plugin= (combo->plugin.str && combo->plugin.str[0]) ?
-	  combo->plugin.str : default_auth_plugin_name.str;
-
-	if (my_strcasecmp(system_charset_info, new_plugin, old_plugin.str))
-	{
-	  push_warning(thd, Sql_condition::WARN_LEVEL_WARN, 
-	    ER_SET_PASSWORD_AUTH_PLUGIN, ER(ER_SET_PASSWORD_AUTH_PLUGIN));
-	}
-      }
-    }
-    old_plugin.length= 0;
-    combo->plugin= old_plugin;
-
-    /*
-      If the plugin value in user table is found to be null or an empty
-      string, the following steps are followed:
-
-      * If GRANT is used with IDENTIFIED BY PASSWORD clause, and the hash
-        is found to be of mysql_native_password or mysql_old_password
-        type, the statement passes without an error and the password field
-        is updated accordingly.
-      * If GRANT is used with IDENTIFIED BY clause and the password is
-        provided as a plain string, hashing of the string is done according
-        to the value of old_passwords variable in the following way.
-
-         if old_passwords == 0, mysql_native hashing is used.
-	 if old_passwords == 1, mysql_old hashing is used.
-	 if old_passwords == 2, error.
-      * An empty password is considered to be of mysql_native type.
-    */
-    
-    if (combo->plugin.str == NULL || combo->plugin.str == '\0')
-    {
-      if (combo->uses_identified_by_password_clause)
-      {
-	if ((combo->password.length == SCRAMBLED_PASSWORD_CHAR_LENGTH) ||
-	    (combo->password.length == 0))
-	{
-	  combo->plugin.str= native_password_plugin_name.str;
-	  combo->plugin.length= native_password_plugin_name.length;
-	}
-	else if (combo->password.length == SCRAMBLED_PASSWORD_CHAR_LENGTH_323)
-	{
-	  combo->plugin.str= old_password_plugin_name.str;
-	  combo->plugin.length= old_password_plugin_name.length;
-	}
-	else
-	{
-	  /*
-	    If hash length doesn't match either with mysql_native hash length or
-	    mysql_old hash length, throw an error.
-	  */
-	  my_error(ER_PASSWORD_FORMAT, MYF(0));
-	  error= 1;
-	  goto end;
-	}
-      }
-      else
-      {
-	/*
-	  Handling of combo->plugin when IDENTIFIED BY PASSWORD clause is not
-	  used, i.e. when the password hash is not provided within the GRANT
-	  query.
-	*/
-	if ((thd->variables.old_passwords == 1) && (combo->password.length != 0))
-	{
-	  combo->plugin.str= old_password_plugin_name.str;
-	  combo->plugin.length= old_password_plugin_name.length;
-	}
-	else if ((thd->variables.old_passwords == 0) || 
-		 (combo->password.length == 0))
-	{
-	  combo->plugin.str= native_password_plugin_name.str;
-	  combo->plugin.length= native_password_plugin_name.length;
-	}
-	else
-	{
-	  /* If old_passwords variable is neither 0 nor 1, throw an error. */
-	  my_error(ER_PASSWORD_FORMAT, MYF(0));
-	  error= 1;
-	  goto end;
-	}
-      }
-    }
-    
-    if (!combo->uses_authentication_string_clause)
-    {
-      combo->auth.str= get_field(thd->mem_root,
-        table->field[MYSQL_USER_FIELD_AUTHENTICATION_STRING]);
-      if (combo->auth.str)
-        combo->auth.length= strlen(combo->auth.str);
-      else
-        combo->auth.length= 0;
-    }
-    
-    /* 2. Digest password if needed (plugin must have been resolved */
-    if (combo->uses_identified_by_clause)
-    {
-      if (digest_password(thd, combo))
-      {
-        error= 1;
-        goto end;
-      }
-    }
-    password= combo->password.str;
-    password_len= combo->password.length;
-
-    if (password_len > 0)
-    {
-#if defined(HAVE_OPENSSL)
-      if (combo->plugin.str == sha256_password_plugin_name.str)
-      {
-        table->field[MYSQL_USER_FIELD_AUTHENTICATION_STRING]->
-          store(password, password_len, &my_charset_utf8_bin);
-        combo->auth.str= password;
-        combo->auth.length= password_len;
-      }
-      else
-#endif
-      {
-        table->field[MYSQL_USER_FIELD_PASSWORD]->
-          store(password, password_len, system_charset_info);
-        table->field[MYSQL_USER_FIELD_AUTHENTICATION_STRING]->
-          store("\0", 0, &my_charset_utf8_bin);
-      }
-    }
-    else if (!rights && !revoke_grant &&
-             lex->ssl_type == SSL_TYPE_NOT_SPECIFIED &&
-             !lex->mqh.specified_limits)
-    {
-     
-      DBUG_PRINT("info", ("Proxy user exit path"));
-      DBUG_RETURN(0);
-    }
-  }
-
-  /* error checks on password */
-  if (password_len > 0)
-  {
-    /*
-     We need to check for hash validity here since later, when
-     set_user_salt() is executed it will be too late to signal
-     an error.
-    */
-    if ((combo->plugin.str == native_password_plugin_name.str &&
-         password_len != SCRAMBLED_PASSWORD_CHAR_LENGTH) ||
-        (combo->plugin.str == old_password_plugin_name.str &&
-         password_len != SCRAMBLED_PASSWORD_CHAR_LENGTH_323))
-    {
-      my_error(ER_PASSWORD_FORMAT, MYF(0));
-      error= 1;
-      goto end;
-    }
-    /* The legacy Password field is used */
-    if (combo->plugin.str == old_password_plugin_name.str)
-      WARN_DEPRECATED_41_PWD_HASH(thd);
-  }
-
-  /* Update table columns with new privileges */
-
-  Field **tmp_field;
-  ulong priv;
-  uint next_field;
-  for (tmp_field= table->field+3, priv = SELECT_ACL;
-       *tmp_field && (*tmp_field)->real_type() == MYSQL_TYPE_ENUM &&
-	 ((Field_enum*) (*tmp_field))->typelib->count == 2 ;
-       tmp_field++, priv <<= 1)
-  {
-    if (priv & rights)				 // set requested privileges
-      (*tmp_field)->store(&what, 1, &my_charset_latin1);
-  }
-  rights= get_access(table, 3, &next_field);
-  DBUG_PRINT("info",("table fields: %d",table->s->fields));
-  if (table->s->fields >= 31)		/* From 4.0.0 we have more fields */
-  {
-    /* We write down SSL related ACL stuff */
-    switch (lex->ssl_type) {
-    case SSL_TYPE_ANY:
-      table->field[MYSQL_USER_FIELD_SSL_TYPE]->store(STRING_WITH_LEN("ANY"),
-                                      &my_charset_latin1);
-      table->field[MYSQL_USER_FIELD_SSL_CIPHER]->
-        store("", 0, &my_charset_latin1);
-      table->field[MYSQL_USER_FIELD_X509_ISSUER]->store("", 0, &my_charset_latin1);
-      table->field[MYSQL_USER_FIELD_X509_SUBJECT]->store("", 0, &my_charset_latin1);
-      break;
-    case SSL_TYPE_X509:
-      table->field[MYSQL_USER_FIELD_SSL_TYPE]->store(STRING_WITH_LEN("X509"),
-                                      &my_charset_latin1);
-      table->field[MYSQL_USER_FIELD_SSL_CIPHER]->
-        store("", 0, &my_charset_latin1);
-      table->field[MYSQL_USER_FIELD_X509_ISSUER]->store("", 0, &my_charset_latin1);
-      table->field[MYSQL_USER_FIELD_X509_SUBJECT]->store("", 0, &my_charset_latin1);
-      break;
-    case SSL_TYPE_SPECIFIED:
-      table->field[MYSQL_USER_FIELD_SSL_TYPE]->store(STRING_WITH_LEN("SPECIFIED"),
-                                      &my_charset_latin1);
-      table->field[MYSQL_USER_FIELD_SSL_CIPHER]->store("", 0, &my_charset_latin1);
-      table->field[MYSQL_USER_FIELD_X509_ISSUER]->store("", 0, &my_charset_latin1);
-      table->field[MYSQL_USER_FIELD_X509_SUBJECT]->store("", 0, &my_charset_latin1);
-      if (lex->ssl_cipher)
-        table->field[MYSQL_USER_FIELD_SSL_CIPHER]->store(lex->ssl_cipher,
-                                strlen(lex->ssl_cipher), system_charset_info);
-      if (lex->x509_issuer)
-        table->field[MYSQL_USER_FIELD_X509_ISSUER]->store(lex->x509_issuer,
-                                strlen(lex->x509_issuer), system_charset_info);
-      if (lex->x509_subject)
-        table->field[MYSQL_USER_FIELD_X509_SUBJECT]->store(lex->x509_subject,
-                                strlen(lex->x509_subject), system_charset_info);
-      break;
-    case SSL_TYPE_NOT_SPECIFIED:
-      break;
-    case SSL_TYPE_NONE:
-      table->field[MYSQL_USER_FIELD_SSL_TYPE]->store("", 0, &my_charset_latin1);
-      table->field[MYSQL_USER_FIELD_SSL_CIPHER]->store("", 0, &my_charset_latin1);
-      table->field[MYSQL_USER_FIELD_X509_ISSUER]->store("", 0, &my_charset_latin1);
-      table->field[MYSQL_USER_FIELD_X509_SUBJECT]->store("", 0, &my_charset_latin1);
-      break;
-    }
-    next_field+=4;
 
     USER_RESOURCES mqh= lex->mqh;
     if (mqh.specified_limits & USER_RESOURCES::QUERIES_PER_HOUR)
@@ -5148,14 +4848,11 @@
 
   result|= acl_trans_commit_and_close_tables(thd);
 
-<<<<<<< HEAD
 #ifndef MCP_WL6580
   if (!result)
     acl_notify_htons(thd, thd->query(), thd->query_length());
 #endif
 
-=======
->>>>>>> 7c0bc485
   if (!result) /* success */
     my_ok(thd);
 
@@ -5365,14 +5062,11 @@
 
   result|= acl_trans_commit_and_close_tables(thd);
 
-<<<<<<< HEAD
 #ifndef MCP_WL6580
   if (write_to_binlog && !result)
     acl_notify_htons(thd, thd->query(), thd->query_length());
 #endif
 
-=======
->>>>>>> 7c0bc485
   /* Restore the state of binlog format */
   DBUG_ASSERT(!thd->is_current_stmt_binlog_format_row());
   if (save_binlog_row_based)
@@ -5622,14 +5316,11 @@
 
   result|= acl_trans_commit_and_close_tables(thd);
   
-<<<<<<< HEAD
 #ifndef MCP_WL6580
   if (!result)
     acl_notify_htons(thd, thd->query(), thd->query_length());
 #endif
 
-=======
->>>>>>> 7c0bc485
   if (!result)
     my_ok(thd);
 
@@ -5915,10 +5606,6 @@
   }
   mysql_rwlock_unlock(&LOCK_grant);
 
-<<<<<<< HEAD
-  close_acl_tables(thd);
-=======
->>>>>>> 7c0bc485
   DBUG_RETURN(return_val);
 }
 
@@ -6147,12 +5834,8 @@
       continue;
     }
 
-<<<<<<< HEAD
-    GRANT_TABLE *grant_table= table_hash_search(sctx->host, sctx->ip,
-=======
     GRANT_TABLE *grant_table= table_hash_search(sctx->get_host()->ptr(),
                                                 sctx->get_ip()->ptr(),
->>>>>>> 7c0bc485
                                                 tl->get_db_name(),
                                                 sctx->priv_user,
                                                 tl->get_table_name(),
@@ -6451,12 +6134,8 @@
 
     if (strcmp(item->user, sctx->priv_user) == 0 &&
         strcmp(item->db, db) == 0 &&
-<<<<<<< HEAD
-        item->host.compare_hostname(sctx->host, sctx->ip))
-=======
         item->host.compare_hostname(sctx->get_host()->ptr(),
                                     sctx->get_ip()->ptr()))
->>>>>>> 7c0bc485
     {
       return FALSE;
     }
@@ -6500,12 +6179,8 @@
                       idx);
     if (len < grant_table->key_length &&
 	!memcmp(grant_table->hash_key,helping,len) &&
-<<<<<<< HEAD
-        grant_table->host.compare_hostname(sctx->host, sctx->ip))
-=======
         grant_table->host.compare_hostname(sctx->get_host()->ptr(),
                                            sctx->get_ip()->ptr()))
->>>>>>> 7c0bc485
     {
       error= FALSE; /* Found match. */
       break;
@@ -8208,14 +7883,11 @@
 
   result|= acl_trans_commit_and_close_tables(thd);
 
-<<<<<<< HEAD
 #ifndef MCP_WL6580
   if (some_users_created && !result)
     acl_notify_htons(thd, thd->query(), thd->query_length());
 #endif
 
-=======
->>>>>>> 7c0bc485
   /* Restore the state of binlog format */
   DBUG_ASSERT(!thd->is_current_stmt_binlog_format_row());
   if (save_binlog_row_based)
@@ -8305,14 +7977,11 @@
 
   result|= acl_trans_commit_and_close_tables(thd);
 
-<<<<<<< HEAD
 #ifndef MCP_WL6580
   if (some_users_deleted && !result)
     acl_notify_htons(thd, thd->query(), thd->query_length());
 #endif
 
-=======
->>>>>>> 7c0bc485
   thd->variables.sql_mode= old_sql_mode;
   /* Restore the state of binlog format */
   DBUG_ASSERT(!thd->is_current_stmt_binlog_format_row());
@@ -8414,14 +8083,11 @@
 
   result|= acl_trans_commit_and_close_tables(thd);
 
-<<<<<<< HEAD
 #ifndef MCP_WL6580
   if (some_users_renamed && !result)
     acl_notify_htons(thd, thd->query(), thd->query_length());
 #endif
 
-=======
->>>>>>> 7c0bc485
   /* Restore the state of binlog format */
   DBUG_ASSERT(!thd->is_current_stmt_binlog_format_row());
   if (save_binlog_row_based)
@@ -8482,8 +8148,6 @@
   if (!(table= open_ltable(thd, &tables, TL_WRITE, MYSQL_LOCK_IGNORE_TIMEOUT)))
     DBUG_RETURN(true);
 
-<<<<<<< HEAD
-=======
   if (!table->key_info)
   {
     my_error(ER_TABLE_CORRUPT, MYF(0), table->s->db.str,
@@ -8491,7 +8155,6 @@
     DBUG_RETURN(true);
   }
 
->>>>>>> 7c0bc485
   /*
     This statement will be replicated as a statement, even when using
     row-based replication.  The flag will be reset at the end of the
@@ -8574,14 +8237,11 @@
 
   result|= acl_trans_commit_and_close_tables(thd);
 
-<<<<<<< HEAD
 #ifndef MCP_WL6580
   if (some_passwords_expired && !result)
     acl_notify_htons(thd, thd->query(), thd->query_length());
 #endif
 
-=======
->>>>>>> 7c0bc485
   /* Restore the state of binlog format */
   DBUG_ASSERT(!thd->is_current_stmt_binlog_format_row());
   if (save_binlog_row_based)
@@ -8789,14 +8449,11 @@
 
   result|= acl_trans_commit_and_close_tables(thd);
 
-<<<<<<< HEAD
 #ifndef MCP_WL6580
   if (!result)
     acl_notify_htons(thd, thd->query(), thd->query_length());
 #endif
 
-=======
->>>>>>> 7c0bc485
   /* Restore the state of binlog format */
   DBUG_ASSERT(!thd->is_current_stmt_binlog_format_row());
   if (save_binlog_row_based)
@@ -10603,8 +10260,6 @@
       an empty string.
     */
     return empty_string;
-<<<<<<< HEAD
-=======
   }
 
   *string_length= (size_t)net_field_length_ll((uchar **)buffer);
@@ -10618,66 +10273,6 @@
   *buffer += *string_length;
   return (char *)(begin + len_len);
 }
-
-
-/**
-  Get a length encoded string from a user-supplied buffer.
-
-  @param buffer[in, out] The buffer to scan; updates position after scan.
-  @param max_bytes_available[in, out] Limit the number of bytes to scan
-  @param string_length[out] Number of characters scanned
-
-  @remark In case the length is zero, then the total size of the string is
-    considered to be 1 byte; the size byte.
-
-  @note the maximum size of the string is 255 because the header is always 
-    1 byte.
-  @return pointer to first byte after the header in buffer.
-    @retval NULL The buffer content is malformed
-*/
-
-static
-char *get_41_lenc_string(char **buffer,
-                         size_t *max_bytes_available,
-                         size_t *string_length)
-{
- if (*max_bytes_available == 0)
-    return NULL;
-
-  /* Do double cast to prevent overflow from signed / unsigned conversion */
-  size_t str_len= (size_t)(unsigned char)**buffer;
-
-  /*
-    If the length encoded string has the length 0
-    the total size of the string is only one byte long (the size byte)
-  */
-  if (str_len == 0)
-  {
-    ++*buffer;
-    *string_length= 0;
-    /*
-      Return a pointer to the 0 character so the return value will be
-      an empty string.
-    */
-    return *buffer-1;
->>>>>>> 7c0bc485
-  }
-
-  *string_length= (size_t)net_field_length_ll((uchar **)buffer);
-
-  size_t len_len= (size_t)(*buffer - begin);
-  
-  if (*string_length + len_len > *max_bytes_available)
-    return NULL;
-
-  *max_bytes_available -= *string_length + len_len;
-  *buffer += *string_length;
-  return (char *)(begin + len_len);
-}
-<<<<<<< HEAD
-=======
-#endif // EMBEDDED LIBRARY
->>>>>>> 7c0bc485
 
 
 /**
@@ -11829,7 +11424,6 @@
     sctx->set_external_user(my_strdup(mpvio.auth_info.external_user, MYF(0)));
 
 
-
   if (res == CR_OK_HANDSHAKE_COMPLETE)
     thd->get_stmt_da()->disable_status();
   else
@@ -12095,8 +11689,6 @@
         ERR_error_string_n(ERR_get_error(), error_buf, MYSQL_ERRMSG_SIZE);
         sql_print_error("Failure to parse RSA %s key (file exists): %s:"
                         " %s", key_type, key_file_path.c_ptr(), error_buf);
-<<<<<<< HEAD
-=======
 
         /*
           Call ERR_clear_error() just in case there are more than 1 entry in the
@@ -12104,7 +11696,6 @@
         */
         ERR_clear_error();
 
->>>>>>> 7c0bc485
         return true;
       }
 
