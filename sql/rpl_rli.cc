--- conflicted
+++ resolved
@@ -155,7 +155,6 @@
     mysql_cond_init(key_cond_slave_parallel_pend_jobs, &pending_jobs_cond);
     mysql_mutex_init(key_mutex_slave_parallel_worker_count, &exit_count_lock,
                    MY_MUTEX_INIT_FAST);
-<<<<<<< HEAD
     mysql_mutex_init(key_mts_temp_table_LOCK, &mts_temp_table_LOCK,
                      MY_MUTEX_INIT_FAST);
     mysql_mutex_init(key_mts_gaq_LOCK, &mts_gaq_LOCK,
@@ -164,15 +163,8 @@
 
     relay_log.init_pthread_objects();
     do_server_version_split(::server_version, slave_version_split);
-  }
-=======
-  my_atomic_rwlock_init(&slave_open_temp_tables_lock);
-
-  relay_log.init_pthread_objects();
-  do_server_version_split(::server_version, slave_version_split);
-  last_retrieved_gtid.clear();
-  force_flush_postponed_due_to_split_trans= false;
->>>>>>> 9b0e0168
+    force_flush_postponed_due_to_split_trans= false;
+  }
   DBUG_VOID_RETURN;
 }
 
@@ -2361,11 +2353,8 @@
   if (handler->flush_info(force || force_flush_postponed_due_to_split_trans))
     goto err;
 
-<<<<<<< HEAD
+  force_flush_postponed_due_to_split_trans= false;
   mysql_mutex_unlock(&mts_temp_table_LOCK);
-=======
-  force_flush_postponed_due_to_split_trans= false;
->>>>>>> 9b0e0168
   DBUG_RETURN(0);
 
 err:
