--- conflicted
+++ resolved
@@ -354,14 +354,9 @@
     even temporary holes. Therefore stale records are deleted
     from the tail.
   */
-<<<<<<< HEAD
-  for (i= recovery_parallel_workers; i > workers.size() && !ret; i--)
-=======
   DBUG_EXECUTE_IF("enable_mts_wokrer_failure_in_recovery_finalize",
                   {DBUG_SET("+d,mts_worker_thread_init_fails");});
-
-  for (i= recovery_parallel_workers; i > workers.elements && !ret; i--)
->>>>>>> 12ec3438
+  for (i= recovery_parallel_workers; i > workers.size() && !ret; i--)
   {
     Slave_worker *w=
       Rpl_info_factory::create_worker(repo_type, i - 1, this, true);
