--- conflicted
+++ resolved
@@ -18,11 +18,7 @@
 #include <my_dir.h>
 #include "unireg.h"                             // REQUIRED by other includes
 #include "rpl_mi.h"
-<<<<<<< HEAD
-#include "slave.h"                              // SLAVE_MAX_HEARTBEAT_PERIOD
-=======
 #include "slave.h"
->>>>>>> 3cb7201a
 
 #ifdef HAVE_REPLICATION
 
@@ -32,15 +28,8 @@
 Master_info::Master_info(bool is_slave_recovery)
   :Slave_reporting_capability("I/O"),
    ssl(0), ssl_verify_server_cert(0), fd(-1), io_thd(0), 
-<<<<<<< HEAD
    rli(is_slave_recovery), port(MYSQL_PORT),
    connect_retry(DEFAULT_CONNECT_RETRY), inited(0), abort_slave(0),
-=======
-   rli(is_slave_recovery),
-   port(MYSQL_PORT),
-   connect_retry(DEFAULT_CONNECT_RETRY),
-   inited(0), abort_slave(0), 
->>>>>>> 3cb7201a
    slave_running(0), slave_run_id(0), clock_diff_with_master(0), 
    sync_counter(0), heartbeat_period(0), received_heartbeats(0), 
    master_id(0)
