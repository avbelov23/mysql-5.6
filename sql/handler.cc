/* Copyright (c) 2000, 2011, Oracle and/or its affiliates. All rights reserved.

   This program is free software; you can redistribute it and/or modify
   it under the terms of the GNU General Public License as published by
   the Free Software Foundation; version 2 of the License.

   This program is distributed in the hope that it will be useful,
   but WITHOUT ANY WARRANTY; without even the implied warranty of
   MERCHANTABILITY or FITNESS FOR A PARTICULAR PURPOSE.  See the
   GNU General Public License for more details.

   You should have received a copy of the GNU General Public License
   along with this program; if not, write to the Free Software
   Foundation, Inc., 59 Temple Place, Suite 330, Boston, MA  02111-1307  USA */

/** @file handler.cc

    @brief
  Handler-calling-functions
*/

#ifdef USE_PRAGMA_IMPLEMENTATION
#pragma implementation				// gcc: Class implementation
#endif

#include "sql_priv.h"
#include "unireg.h"
#include "rpl_handler.h"
#include "sql_cache.h"                   // query_cache, query_cache_*
#include "key.h"     // key_copy, key_unpack, key_cmp_if_same, key_cmp
#include "sql_table.h"                   // build_table_filename
#include "sql_parse.h"                          // check_stack_overrun
#include "sql_acl.h"            // SUPER_ACL
#include "sql_base.h"           // free_io_cache
#include "discover.h"           // writefrm
#include "log_event.h"          // *_rows_log_event
#include "rpl_filter.h"
#include <myisampack.h>
#include "transaction.h"
#include <errno.h>
#include "probes_mysql.h"
#include "debug_sync.h"         // DEBUG_SYNC

#ifdef WITH_PARTITION_STORAGE_ENGINE
#include "ha_partition.h"
#endif

/*
  While we have legacy_db_type, we have this array to
  check for dups and to find handlerton from legacy_db_type.
  Remove when legacy_db_type is finally gone
*/
st_plugin_int *hton2plugin[MAX_HA];

static handlerton *installed_htons[128];

#define BITMAP_STACKBUF_SIZE (128/8)

KEY_CREATE_INFO default_key_create_info=
  { HA_KEY_ALG_UNDEF, 0, {NullS, 0}, {NullS, 0} };

/* number of entries in handlertons[] */
ulong total_ha= 0;
/* number of storage engines (from handlertons[]) that support 2pc */
ulong total_ha_2pc= 0;
/* size of savepoint storage area (see ha_init) */
ulong savepoint_alloc_size= 0;

static const LEX_STRING sys_table_aliases[]=
{
  { C_STRING_WITH_LEN("INNOBASE") },  { C_STRING_WITH_LEN("INNODB") },
  { C_STRING_WITH_LEN("NDB") },       { C_STRING_WITH_LEN("NDBCLUSTER") },
  { C_STRING_WITH_LEN("HEAP") },      { C_STRING_WITH_LEN("MEMORY") },
  { C_STRING_WITH_LEN("MERGE") },     { C_STRING_WITH_LEN("MRG_MYISAM") },
  {NullS, 0}
};

const char *ha_row_type[] = {
  "", "FIXED", "DYNAMIC", "COMPRESSED", "REDUNDANT", "COMPACT",
  /* Reserved to be "PAGE" in future versions */ "?",
  "?","?","?"
};

const char *tx_isolation_names[] =
{ "READ-UNCOMMITTED", "READ-COMMITTED", "REPEATABLE-READ", "SERIALIZABLE",
  NullS};
TYPELIB tx_isolation_typelib= {array_elements(tx_isolation_names)-1,"",
			       tx_isolation_names, NULL};

static TYPELIB known_extensions= {0,"known_exts", NULL, NULL};
uint known_extensions_id= 0;



static plugin_ref ha_default_plugin(THD *thd)
{
  if (thd->variables.table_plugin)
    return thd->variables.table_plugin;
  return my_plugin_lock(thd, &global_system_variables.table_plugin);
}


/** @brief
  Return the default storage engine handlerton for thread

  SYNOPSIS
    ha_default_handlerton(thd)
    thd         current thread

  RETURN
    pointer to handlerton
*/
handlerton *ha_default_handlerton(THD *thd)
{
  plugin_ref plugin= ha_default_plugin(thd);
  DBUG_ASSERT(plugin);
  handlerton *hton= plugin_data(plugin, handlerton*);
  DBUG_ASSERT(hton);
  return hton;
}


/** @brief
  Return the storage engine handlerton for the supplied name
  
  SYNOPSIS
    ha_resolve_by_name(thd, name)
    thd         current thread
    name        name of storage engine
  
  RETURN
    pointer to storage engine plugin handle
*/
plugin_ref ha_resolve_by_name(THD *thd, const LEX_STRING *name)
{
  const LEX_STRING *table_alias;
  plugin_ref plugin;

redo:
  /* my_strnncoll is a macro and gcc doesn't do early expansion of macro */
  if (thd && !my_charset_latin1.coll->strnncoll(&my_charset_latin1,
                           (const uchar *)name->str, name->length,
                           (const uchar *)STRING_WITH_LEN("DEFAULT"), 0))
    return ha_default_plugin(thd);

  if ((plugin= my_plugin_lock_by_name(thd, name, MYSQL_STORAGE_ENGINE_PLUGIN)))
  {
    handlerton *hton= plugin_data(plugin, handlerton *);
    if (!(hton->flags & HTON_NOT_USER_SELECTABLE))
      return plugin;
      
    /*
      unlocking plugin immediately after locking is relatively low cost.
    */
    plugin_unlock(thd, plugin);
  }

  /*
    We check for the historical aliases.
  */
  for (table_alias= sys_table_aliases; table_alias->str; table_alias+= 2)
  {
    if (!my_strnncoll(&my_charset_latin1,
                      (const uchar *)name->str, name->length,
                      (const uchar *)table_alias->str, table_alias->length))
    {
      name= table_alias + 1;
      goto redo;
    }
  }

  return NULL;
}


plugin_ref ha_lock_engine(THD *thd, const handlerton *hton)
{
  if (hton)
  {
    st_plugin_int **plugin= hton2plugin + hton->slot;
    
#ifdef DBUG_OFF
    return my_plugin_lock(thd, plugin);
#else
    return my_plugin_lock(thd, &plugin);
#endif
  }
  return NULL;
}


handlerton *ha_resolve_by_legacy_type(THD *thd, enum legacy_db_type db_type)
{
  plugin_ref plugin;
  switch (db_type) {
  case DB_TYPE_DEFAULT:
    return ha_default_handlerton(thd);
  default:
    if (db_type > DB_TYPE_UNKNOWN && db_type < DB_TYPE_DEFAULT &&
        (plugin= ha_lock_engine(thd, installed_htons[db_type])))
      return plugin_data(plugin, handlerton*);
    /* fall through */
  case DB_TYPE_UNKNOWN:
    return NULL;
  }
}


/**
  Use other database handler if databasehandler is not compiled in.
*/
handlerton *ha_checktype(THD *thd, enum legacy_db_type database_type,
                          bool no_substitute, bool report_error)
{
  handlerton *hton= ha_resolve_by_legacy_type(thd, database_type);
  if (ha_storage_engine_is_enabled(hton))
    return hton;

  if (no_substitute)
  {
    if (report_error)
    {
      const char *engine_name= ha_resolve_storage_engine_name(hton);
      my_error(ER_FEATURE_DISABLED,MYF(0),engine_name,engine_name);
    }
    return NULL;
  }

  RUN_HOOK(transaction, after_rollback, (thd, FALSE));

  switch (database_type) {
  case DB_TYPE_MRG_ISAM:
    return ha_resolve_by_legacy_type(thd, DB_TYPE_MRG_MYISAM);
  default:
    break;
  }

  return ha_default_handlerton(thd);
} /* ha_checktype */


handler *get_new_handler(TABLE_SHARE *share, MEM_ROOT *alloc,
                         handlerton *db_type)
{
  handler *file;
  DBUG_ENTER("get_new_handler");
  DBUG_PRINT("enter", ("alloc: 0x%lx", (long) alloc));

  if (db_type && db_type->state == SHOW_OPTION_YES && db_type->create)
  {
    if ((file= db_type->create(db_type, share, alloc)))
      file->init();
    DBUG_RETURN(file);
  }
  /*
    Try the default table type
    Here the call to current_thd() is ok as we call this function a lot of
    times but we enter this branch very seldom.
  */
  DBUG_RETURN(get_new_handler(share, alloc, ha_default_handlerton(current_thd)));
}


#ifdef WITH_PARTITION_STORAGE_ENGINE
handler *get_ha_partition(partition_info *part_info)
{
  ha_partition *partition;
  DBUG_ENTER("get_ha_partition");
  if ((partition= new ha_partition(partition_hton, part_info)))
  {
    if (partition->initialize_partition(current_thd->mem_root))
    {
      delete partition;
      partition= 0;
    }
    else
      partition->init();
  }
  else
  {
    my_error(ER_OUTOFMEMORY, MYF(0), sizeof(ha_partition));
  }
  DBUG_RETURN(((handler*) partition));
}
#endif


static const char **handler_errmsgs;

C_MODE_START
static const char **get_handler_errmsgs()
{
  return handler_errmsgs;
}
C_MODE_END


/**
  Register handler error messages for use with my_error().

  @retval
    0           OK
  @retval
    !=0         Error
*/

int ha_init_errors(void)
{
#define SETMSG(nr, msg) handler_errmsgs[(nr) - HA_ERR_FIRST]= (msg)

  /* Allocate a pointer array for the error message strings. */
  /* Zerofill it to avoid uninitialized gaps. */
  if (! (handler_errmsgs= (const char**) my_malloc(HA_ERR_ERRORS * sizeof(char*),
                                                   MYF(MY_WME | MY_ZEROFILL))))
    return 1;

  /* Set the dedicated error messages. */
  SETMSG(HA_ERR_KEY_NOT_FOUND,          ER_DEFAULT(ER_KEY_NOT_FOUND));
  SETMSG(HA_ERR_FOUND_DUPP_KEY,         ER_DEFAULT(ER_DUP_KEY));
  SETMSG(HA_ERR_RECORD_CHANGED,         "Update wich is recoverable");
  SETMSG(HA_ERR_WRONG_INDEX,            "Wrong index given to function");
  SETMSG(HA_ERR_CRASHED,                ER_DEFAULT(ER_NOT_KEYFILE));
  SETMSG(HA_ERR_WRONG_IN_RECORD,        ER_DEFAULT(ER_CRASHED_ON_USAGE));
  SETMSG(HA_ERR_OUT_OF_MEM,             "Table handler out of memory");
  SETMSG(HA_ERR_NOT_A_TABLE,            "Incorrect file format '%.64s'");
  SETMSG(HA_ERR_WRONG_COMMAND,          "Command not supported");
  SETMSG(HA_ERR_OLD_FILE,               ER_DEFAULT(ER_OLD_KEYFILE));
  SETMSG(HA_ERR_NO_ACTIVE_RECORD,       "No record read in update");
  SETMSG(HA_ERR_RECORD_DELETED,         "Intern record deleted");
  SETMSG(HA_ERR_RECORD_FILE_FULL,       ER_DEFAULT(ER_RECORD_FILE_FULL));
  SETMSG(HA_ERR_INDEX_FILE_FULL,        "No more room in index file '%.64s'");
  SETMSG(HA_ERR_END_OF_FILE,            "End in next/prev/first/last");
  SETMSG(HA_ERR_UNSUPPORTED,            ER_DEFAULT(ER_ILLEGAL_HA));
  SETMSG(HA_ERR_TO_BIG_ROW,             "Too big row");
  SETMSG(HA_WRONG_CREATE_OPTION,        "Wrong create option");
  SETMSG(HA_ERR_FOUND_DUPP_UNIQUE,      ER_DEFAULT(ER_DUP_UNIQUE));
  SETMSG(HA_ERR_UNKNOWN_CHARSET,        "Can't open charset");
  SETMSG(HA_ERR_WRONG_MRG_TABLE_DEF,    ER_DEFAULT(ER_WRONG_MRG_TABLE));
  SETMSG(HA_ERR_CRASHED_ON_REPAIR,      ER_DEFAULT(ER_CRASHED_ON_REPAIR));
  SETMSG(HA_ERR_CRASHED_ON_USAGE,       ER_DEFAULT(ER_CRASHED_ON_USAGE));
  SETMSG(HA_ERR_LOCK_WAIT_TIMEOUT,      ER_DEFAULT(ER_LOCK_WAIT_TIMEOUT));
  SETMSG(HA_ERR_LOCK_TABLE_FULL,        ER_DEFAULT(ER_LOCK_TABLE_FULL));
  SETMSG(HA_ERR_READ_ONLY_TRANSACTION,  ER_DEFAULT(ER_READ_ONLY_TRANSACTION));
  SETMSG(HA_ERR_LOCK_DEADLOCK,          ER_DEFAULT(ER_LOCK_DEADLOCK));
  SETMSG(HA_ERR_CANNOT_ADD_FOREIGN,     ER_DEFAULT(ER_CANNOT_ADD_FOREIGN));
  SETMSG(HA_ERR_NO_REFERENCED_ROW,      ER_DEFAULT(ER_NO_REFERENCED_ROW_2));
  SETMSG(HA_ERR_ROW_IS_REFERENCED,      ER_DEFAULT(ER_ROW_IS_REFERENCED_2));
  SETMSG(HA_ERR_NO_SAVEPOINT,           "No savepoint with that name");
  SETMSG(HA_ERR_NON_UNIQUE_BLOCK_SIZE,  "Non unique key block size");
  SETMSG(HA_ERR_NO_SUCH_TABLE,          "No such table: '%.64s'");
  SETMSG(HA_ERR_TABLE_EXIST,            ER_DEFAULT(ER_TABLE_EXISTS_ERROR));
  SETMSG(HA_ERR_NO_CONNECTION,          "Could not connect to storage engine");
  SETMSG(HA_ERR_TABLE_DEF_CHANGED,      ER_DEFAULT(ER_TABLE_DEF_CHANGED));
  SETMSG(HA_ERR_FOREIGN_DUPLICATE_KEY,  "FK constraint would lead to duplicate key");
  SETMSG(HA_ERR_TABLE_NEEDS_UPGRADE,    ER_DEFAULT(ER_TABLE_NEEDS_UPGRADE));
  SETMSG(HA_ERR_TABLE_READONLY,         ER_DEFAULT(ER_OPEN_AS_READONLY));
  SETMSG(HA_ERR_AUTOINC_READ_FAILED,    ER_DEFAULT(ER_AUTOINC_READ_FAILED));
  SETMSG(HA_ERR_AUTOINC_ERANGE,         ER_DEFAULT(ER_WARN_DATA_OUT_OF_RANGE));
  SETMSG(HA_ERR_TOO_MANY_CONCURRENT_TRXS, ER_DEFAULT(ER_TOO_MANY_CONCURRENT_TRXS));

  /* Register the error messages for use with my_error(). */
  return my_error_register(get_handler_errmsgs, HA_ERR_FIRST, HA_ERR_LAST);
}


/**
  Unregister handler error messages.

  @retval
    0           OK
  @retval
    !=0         Error
*/
static int ha_finish_errors(void)
{
  const char    **errmsgs;

  /* Allocate a pointer array for the error message strings. */
  if (! (errmsgs= my_error_unregister(HA_ERR_FIRST, HA_ERR_LAST)))
    return 1;
  my_free(errmsgs);
  return 0;
}


int ha_finalize_handlerton(st_plugin_int *plugin)
{
  handlerton *hton= (handlerton *)plugin->data;
  DBUG_ENTER("ha_finalize_handlerton");

  /* hton can be NULL here, if ha_initialize_handlerton() failed. */
  if (!hton)
    goto end;

  switch (hton->state)
  {
  case SHOW_OPTION_NO:
  case SHOW_OPTION_DISABLED:
    break;
  case SHOW_OPTION_YES:
    if (installed_htons[hton->db_type] == hton)
      installed_htons[hton->db_type]= NULL;
    break;
  };

  if (hton->panic)
    hton->panic(hton, HA_PANIC_CLOSE);

  if (plugin->plugin->deinit)
  {
    /*
      Today we have no defined/special behavior for uninstalling
      engine plugins.
    */
    DBUG_PRINT("info", ("Deinitializing plugin: '%s'", plugin->name.str));
    if (plugin->plugin->deinit(NULL))
    {
      DBUG_PRINT("warning", ("Plugin '%s' deinit function returned error.",
                             plugin->name.str));
    }
  }

  /*
    In case a plugin is uninstalled and re-installed later, it should
    reuse an array slot. Otherwise the number of uninstall/install
    cycles would be limited.
  */
  if (hton->slot != HA_SLOT_UNDEF)
  {
    /* Make sure we are not unpluging another plugin */
    DBUG_ASSERT(hton2plugin[hton->slot] == plugin);
    DBUG_ASSERT(hton->slot < MAX_HA);
    hton2plugin[hton->slot]= NULL;
  }

  my_free(hton);

 end:
  DBUG_RETURN(0);
}


int ha_initialize_handlerton(st_plugin_int *plugin)
{
  handlerton *hton;
  DBUG_ENTER("ha_initialize_handlerton");
  DBUG_PRINT("plugin", ("initialize plugin: '%s'", plugin->name.str));

  hton= (handlerton *)my_malloc(sizeof(handlerton),
                                MYF(MY_WME | MY_ZEROFILL));

  if (hton == NULL)
  {
    sql_print_error("Unable to allocate memory for plugin '%s' handlerton.",
                    plugin->name.str);
    goto err_no_hton_memory;
  }

  hton->slot= HA_SLOT_UNDEF;
  /* Historical Requirement */
  plugin->data= hton; // shortcut for the future
  if (plugin->plugin->init && plugin->plugin->init(hton))
  {
    sql_print_error("Plugin '%s' init function returned error.",
                    plugin->name.str);
    goto err;  
  }

  /*
    the switch below and hton->state should be removed when
    command-line options for plugins will be implemented
  */
  switch (hton->state) {
  case SHOW_OPTION_NO:
    break;
  case SHOW_OPTION_YES:
    {
      uint tmp;
      ulong fslot;
      /* now check the db_type for conflict */
      if (hton->db_type <= DB_TYPE_UNKNOWN ||
          hton->db_type >= DB_TYPE_DEFAULT ||
          installed_htons[hton->db_type])
      {
        int idx= (int) DB_TYPE_FIRST_DYNAMIC;

        while (idx < (int) DB_TYPE_DEFAULT && installed_htons[idx])
          idx++;

        if (idx == (int) DB_TYPE_DEFAULT)
        {
          sql_print_warning("Too many storage engines!");
          goto err_deinit;
        }
        if (hton->db_type != DB_TYPE_UNKNOWN)
          sql_print_warning("Storage engine '%s' has conflicting typecode. "
                            "Assigning value %d.", plugin->plugin->name, idx);
        hton->db_type= (enum legacy_db_type) idx;
      }

      /*
        In case a plugin is uninstalled and re-installed later, it should
        reuse an array slot. Otherwise the number of uninstall/install
        cycles would be limited. So look for a free slot.
      */
      DBUG_PRINT("plugin", ("total_ha: %lu", total_ha));
      for (fslot= 0; fslot < total_ha; fslot++)
      {
        if (!hton2plugin[fslot])
          break;
      }
      if (fslot < total_ha)
        hton->slot= fslot;
      else
      {
        if (total_ha >= MAX_HA)
        {
          sql_print_error("Too many plugins loaded. Limit is %lu. "
                          "Failed on '%s'", (ulong) MAX_HA, plugin->name.str);
          goto err_deinit;
        }
        hton->slot= total_ha++;
      }
      installed_htons[hton->db_type]= hton;
      tmp= hton->savepoint_offset;
      hton->savepoint_offset= savepoint_alloc_size;
      savepoint_alloc_size+= tmp;
      hton2plugin[hton->slot]=plugin;
      if (hton->prepare)
        total_ha_2pc++;
      break;
    }
    /* fall through */
  default:
    hton->state= SHOW_OPTION_DISABLED;
    break;
  }
  
  /* 
    This is entirely for legacy. We will create a new "disk based" hton and a 
    "memory" hton which will be configurable longterm. We should be able to 
    remove partition and myisammrg.
  */
  switch (hton->db_type) {
  case DB_TYPE_HEAP:
    heap_hton= hton;
    break;
  case DB_TYPE_MYISAM:
    myisam_hton= hton;
    break;
  case DB_TYPE_PARTITION_DB:
    partition_hton= hton;
    break;
  default:
    break;
  };

  DBUG_RETURN(0);

err_deinit:
  /* 
    Let plugin do its inner deinitialization as plugin->init() 
    was successfully called before.
  */
  if (plugin->plugin->deinit)
    (void) plugin->plugin->deinit(NULL);
          
err:
  my_free(hton);
err_no_hton_memory:
  plugin->data= NULL;
  DBUG_RETURN(1);
}

int ha_init()
{
  int error= 0;
  DBUG_ENTER("ha_init");

  DBUG_ASSERT(total_ha < MAX_HA);
  /*
    Check if there is a transaction-capable storage engine besides the
    binary log (which is considered a transaction-capable storage engine in
    counting total_ha)
  */
  opt_using_transactions= total_ha>(ulong)opt_bin_log;
  savepoint_alloc_size+= sizeof(SAVEPOINT);
  DBUG_RETURN(error);
}

int ha_end()
{
  int error= 0;
  DBUG_ENTER("ha_end");


  /* 
    This should be eventualy based  on the graceful shutdown flag.
    So if flag is equal to HA_PANIC_CLOSE, the deallocate
    the errors.
  */
  if (ha_finish_errors())
    error= 1;

  DBUG_RETURN(error);
}

static my_bool dropdb_handlerton(THD *unused1, plugin_ref plugin,
                                 void *path)
{
  handlerton *hton= plugin_data(plugin, handlerton *);
  if (hton->state == SHOW_OPTION_YES && hton->drop_database)
    hton->drop_database(hton, (char *)path);
  return FALSE;
}


void ha_drop_database(char* path)
{
  plugin_foreach(NULL, dropdb_handlerton, MYSQL_STORAGE_ENGINE_PLUGIN, path);
}


static my_bool closecon_handlerton(THD *thd, plugin_ref plugin,
                                   void *unused)
{
  handlerton *hton= plugin_data(plugin, handlerton *);
  /*
    there's no need to rollback here as all transactions must
    be rolled back already
  */
  if (hton->state == SHOW_OPTION_YES && thd_get_ha_data(thd, hton))
  {
    if (hton->close_connection)
      hton->close_connection(hton, thd);
    /* make sure ha_data is reset and ha_data_lock is released */
    thd_set_ha_data(thd, hton, NULL);
  }
  return FALSE;
}


/**
  @note
    don't bother to rollback here, it's done already
*/
void ha_close_connection(THD* thd)
{
  plugin_foreach(thd, closecon_handlerton, MYSQL_STORAGE_ENGINE_PLUGIN, 0);
}

/* ========================================================================
 ======================= TRANSACTIONS ===================================*/

/**
  Transaction handling in the server
  ==================================

  In each client connection, MySQL maintains two transactional
  states:
  - a statement transaction,
  - a standard, also called normal transaction.

  Historical note
  ---------------
  "Statement transaction" is a non-standard term that comes
  from the times when MySQL supported BerkeleyDB storage engine.

  First of all, it should be said that in BerkeleyDB auto-commit
  mode auto-commits operations that are atomic to the storage
  engine itself, such as a write of a record, and are too
  high-granular to be atomic from the application perspective
  (MySQL). One SQL statement could involve many BerkeleyDB
  auto-committed operations and thus BerkeleyDB auto-commit was of
  little use to MySQL.

  Secondly, instead of SQL standard savepoints, BerkeleyDB
  provided the concept of "nested transactions". In a nutshell,
  transactions could be arbitrarily nested, but when the parent
  transaction was committed or aborted, all its child (nested)
  transactions were handled committed or aborted as well.
  Commit of a nested transaction, in turn, made its changes
  visible, but not durable: it destroyed the nested transaction,
  all its changes would become available to the parent and
  currently active nested transactions of this parent.

  So the mechanism of nested transactions was employed to
  provide "all or nothing" guarantee of SQL statements
  required by the standard.
  A nested transaction would be created at start of each SQL
  statement, and destroyed (committed or aborted) at statement
  end. Such nested transaction was internally referred to as
  a "statement transaction" and gave birth to the term.

  <Historical note ends>

  Since then a statement transaction is started for each statement
  that accesses transactional tables or uses the binary log.  If
  the statement succeeds, the statement transaction is committed.
  If the statement fails, the transaction is rolled back. Commits
  of statement transactions are not durable -- each such
  transaction is nested in the normal transaction, and if the
  normal transaction is rolled back, the effects of all enclosed
  statement transactions are undone as well.  Technically,
  a statement transaction can be viewed as a savepoint which is
  maintained automatically in order to make effects of one
  statement atomic.

  The normal transaction is started by the user and is ended
  usually upon a user request as well. The normal transaction
  encloses transactions of all statements issued between
  its beginning and its end.
  In autocommit mode, the normal transaction is equivalent
  to the statement transaction.

  Since MySQL supports PSEA (pluggable storage engine
  architecture), more than one transactional engine can be
  active at a time. Hence transactions, from the server
  point of view, are always distributed. In particular,
  transactional state is maintained independently for each
  engine. In order to commit a transaction the two phase
  commit protocol is employed.

  Not all statements are executed in context of a transaction.
  Administrative and status information statements do not modify
  engine data, and thus do not start a statement transaction and
  also have no effect on the normal transaction. Examples of such
  statements are SHOW STATUS and RESET SLAVE.

  Similarly DDL statements are not transactional,
  and therefore a transaction is [almost] never started for a DDL
  statement. The difference between a DDL statement and a purely
  administrative statement though is that a DDL statement always
  commits the current transaction before proceeding, if there is
  any.

  At last, SQL statements that work with non-transactional
  engines also have no effect on the transaction state of the
  connection. Even though they are written to the binary log,
  and the binary log is, overall, transactional, the writes
  are done in "write-through" mode, directly to the binlog
  file, followed with a OS cache sync, in other words,
  bypassing the binlog undo log (translog).
  They do not commit the current normal transaction.
  A failure of a statement that uses non-transactional tables
  would cause a rollback of the statement transaction, but
  in case there no non-transactional tables are used,
  no statement transaction is started.

  Data layout
  -----------

  The server stores its transaction-related data in
  thd->transaction. This structure has two members of type
  THD_TRANS. These members correspond to the statement and
  normal transactions respectively:

  - thd->transaction.stmt contains a list of engines
  that are participating in the given statement
  - thd->transaction.all contains a list of engines that
  have participated in any of the statement transactions started
  within the context of the normal transaction.
  Each element of the list contains a pointer to the storage
  engine, engine-specific transactional data, and engine-specific
  transaction flags.

  In autocommit mode thd->transaction.all is empty.
  Instead, data of thd->transaction.stmt is
  used to commit/rollback the normal transaction.

  The list of registered engines has a few important properties:
  - no engine is registered in the list twice
  - engines are present in the list a reverse temporal order --
  new participants are always added to the beginning of the list.

  Transaction life cycle
  ----------------------

  When a new connection is established, thd->transaction
  members are initialized to an empty state.
  If a statement uses any tables, all affected engines
  are registered in the statement engine list. In
  non-autocommit mode, the same engines are registered in
  the normal transaction list.
  At the end of the statement, the server issues a commit
  or a roll back for all engines in the statement list.
  At this point transaction flags of an engine, if any, are
  propagated from the statement list to the list of the normal
  transaction.
  When commit/rollback is finished, the statement list is
  cleared. It will be filled in again by the next statement,
  and emptied again at the next statement's end.

  The normal transaction is committed in a similar way
  (by going over all engines in thd->transaction.all list)
  but at different times:
  - upon COMMIT SQL statement is issued by the user
  - implicitly, by the server, at the beginning of a DDL statement
  or SET AUTOCOMMIT={0|1} statement.

  The normal transaction can be rolled back as well:
  - if the user has requested so, by issuing ROLLBACK SQL
  statement
  - if one of the storage engines requested a rollback
  by setting thd->transaction_rollback_request. This may
  happen in case, e.g., when the transaction in the engine was
  chosen a victim of the internal deadlock resolution algorithm
  and rolled back internally. When such a situation happens, there
  is little the server can do and the only option is to rollback
  transactions in all other participating engines.  In this case
  the rollback is accompanied by an error sent to the user.

  As follows from the use cases above, the normal transaction
  is never committed when there is an outstanding statement
  transaction. In most cases there is no conflict, since
  commits of the normal transaction are issued by a stand-alone
  administrative or DDL statement, thus no outstanding statement
  transaction of the previous statement exists. Besides,
  all statements that manipulate with the normal transaction
  are prohibited in stored functions and triggers, therefore
  no conflicting situation can occur in a sub-statement either.
  The remaining rare cases when the server explicitly has
  to commit the statement transaction prior to committing the normal
  one cover error-handling scenarios (see for example
  SQLCOM_LOCK_TABLES).

  When committing a statement or a normal transaction, the server
  either uses the two-phase commit protocol, or issues a commit
  in each engine independently. The two-phase commit protocol
  is used only if:
  - all participating engines support two-phase commit (provide
    handlerton::prepare PSEA API call) and
  - transactions in at least two engines modify data (i.e. are
  not read-only).

  Note that the two phase commit is used for
  statement transactions, even though they are not durable anyway.
  This is done to ensure logical consistency of data in a multiple-
  engine transaction.
  For example, imagine that some day MySQL supports unique
  constraint checks deferred till the end of statement. In such
  case a commit in one of the engines may yield ER_DUP_KEY,
  and MySQL should be able to gracefully abort statement
  transactions of other participants.

  After the normal transaction has been committed,
  thd->transaction.all list is cleared.

  When a connection is closed, the current normal transaction, if
  any, is rolled back.

  Roles and responsibilities
  --------------------------

  The server has no way to know that an engine participates in
  the statement and a transaction has been started
  in it unless the engine says so. Thus, in order to be
  a part of a transaction, the engine must "register" itself.
  This is done by invoking trans_register_ha() server call.
  Normally the engine registers itself whenever handler::external_lock()
  is called. trans_register_ha() can be invoked many times: if
  an engine is already registered, the call does nothing.
  In case autocommit is not set, the engine must register itself
  twice -- both in the statement list and in the normal transaction
  list.
  In which list to register is a parameter of trans_register_ha().

  Note, that although the registration interface in itself is
  fairly clear, the current usage practice often leads to undesired
  effects. E.g. since a call to trans_register_ha() in most engines
  is embedded into implementation of handler::external_lock(), some
  DDL statements start a transaction (at least from the server
  point of view) even though they are not expected to. E.g.
  CREATE TABLE does not start a transaction, since
  handler::external_lock() is never called during CREATE TABLE. But
  CREATE TABLE ... SELECT does, since handler::external_lock() is
  called for the table that is being selected from. This has no
  practical effects currently, but must be kept in mind
  nevertheless.

  Once an engine is registered, the server will do the rest
  of the work.

  During statement execution, whenever any of data-modifying
  PSEA API methods is used, e.g. handler::write_row() or
  handler::update_row(), the read-write flag is raised in the
  statement transaction for the involved engine.
  Currently All PSEA calls are "traced", and the data can not be
  changed in a way other than issuing a PSEA call. Important:
  unless this invariant is preserved the server will not know that
  a transaction in a given engine is read-write and will not
  involve the two-phase commit protocol!

  At the end of a statement, server call trans_commit_stmt is
  invoked. This call in turn invokes handlerton::prepare()
  for every involved engine. Prepare is followed by a call
  to handlerton::commit_one_phase() If a one-phase commit
  will suffice, handlerton::prepare() is not invoked and
  the server only calls handlerton::commit_one_phase().
  At statement commit, the statement-related read-write
  engine flag is propagated to the corresponding flag in the
  normal transaction.  When the commit is complete, the list
  of registered engines is cleared.

  Rollback is handled in a similar fashion.

  Additional notes on DDL and the normal transaction.
  ---------------------------------------------------

  DDLs and operations with non-transactional engines
  do not "register" in thd->transaction lists, and thus do not
  modify the transaction state. Besides, each DDL in
  MySQL is prefixed with an implicit normal transaction commit
  (a call to trans_commit_implicit()), and thus leaves nothing
  to modify.
  However, as it has been pointed out with CREATE TABLE .. SELECT,
  some DDL statements can start a *new* transaction.

  Behaviour of the server in this case is currently badly
  defined.
  DDL statements use a form of "semantic" logging
  to maintain atomicity: if CREATE TABLE .. SELECT failed,
  the newly created table is deleted.
  In addition, some DDL statements issue interim transaction
  commits: e.g. ALTER TABLE issues a commit after data is copied
  from the original table to the internal temporary table. Other
  statements, e.g. CREATE TABLE ... SELECT do not always commit
  after itself.
  And finally there is a group of DDL statements such as
  RENAME/DROP TABLE that doesn't start a new transaction
  and doesn't commit.

  This diversity makes it hard to say what will happen if
  by chance a stored function is invoked during a DDL --
  whether any modifications it makes will be committed or not
  is not clear. Fortunately, SQL grammar of few DDLs allows
  invocation of a stored function.

  A consistent behaviour is perhaps to always commit the normal
  transaction after all DDLs, just like the statement transaction
  is always committed at the end of all statements.
*/

/**
  Register a storage engine for a transaction.

  Every storage engine MUST call this function when it starts
  a transaction or a statement (that is it must be called both for the
  "beginning of transaction" and "beginning of statement").
  Only storage engines registered for the transaction/statement
  will know when to commit/rollback it.

  @note
    trans_register_ha is idempotent - storage engine may register many
    times per transaction.

*/
void trans_register_ha(THD *thd, bool all, handlerton *ht_arg)
{
  THD_TRANS *trans;
  Ha_trx_info *ha_info;
  DBUG_ENTER("trans_register_ha");
  DBUG_PRINT("enter",("%s", all ? "all" : "stmt"));

  if (all)
  {
    trans= &thd->transaction.all;
    thd->server_status|= SERVER_STATUS_IN_TRANS;
  }
  else
    trans= &thd->transaction.stmt;

  ha_info= thd->ha_data[ht_arg->slot].ha_info + static_cast<unsigned>(all);

  if (ha_info->is_started())
    DBUG_VOID_RETURN; /* already registered, return */

  ha_info->register_ha(trans, ht_arg);

  trans->no_2pc|=(ht_arg->prepare==0);
  if (thd->transaction.xid_state.xid.is_null())
    thd->transaction.xid_state.xid.set(thd->query_id);
  DBUG_VOID_RETURN;
}

/**
  @retval
    0   ok
  @retval
    1   error, transaction was rolled back
*/
int ha_prepare(THD *thd)
{
  int error=0, all=1;
  THD_TRANS *trans=all ? &thd->transaction.all : &thd->transaction.stmt;
  Ha_trx_info *ha_info= trans->ha_list;
  DBUG_ENTER("ha_prepare");

  if (ha_info)
  {
    for (; ha_info; ha_info= ha_info->next())
    {
      int err;
      handlerton *ht= ha_info->ht();
      status_var_increment(thd->status_var.ha_prepare_count);
      if (ht->prepare)
      {
        if ((err= ht->prepare(ht, thd, all)))
        {
          my_error(ER_ERROR_DURING_COMMIT, MYF(0), err);
          ha_rollback_trans(thd, all);
          error=1;
          break;
        }
      }
      else
      {
        push_warning_printf(thd, MYSQL_ERROR::WARN_LEVEL_WARN,
                            ER_ILLEGAL_HA, ER(ER_ILLEGAL_HA),
                            ha_resolve_storage_engine_name(ht));
      }
    }
  }

  DBUG_RETURN(error);
}

/**
  Check if we can skip the two-phase commit.

  A helper function to evaluate if two-phase commit is mandatory.
  As a side effect, propagates the read-only/read-write flags
  of the statement transaction to its enclosing normal transaction.
  
  If we have at least two engines with read-write changes we must
  run a two-phase commit. Otherwise we can run several independent
  commits as the only transactional engine has read-write changes
  and others are read-only.

  @retval   0   All engines are read-only.
  @retval   1   We have the only engine with read-write changes.
  @retval   >1  More than one engine have read-write changes.
                Note: return value might NOT be the exact number of
                engines with read-write changes.
*/

static
uint
ha_check_and_coalesce_trx_read_only(THD *thd, Ha_trx_info *ha_list,
                                    bool all)
{
  /* The number of storage engines that have actual changes. */
  unsigned rw_ha_count= 0;
  Ha_trx_info *ha_info;

  for (ha_info= ha_list; ha_info; ha_info= ha_info->next())
  {
    if (ha_info->is_trx_read_write())
      ++rw_ha_count;

    if (! all)
    {
      Ha_trx_info *ha_info_all= &thd->ha_data[ha_info->ht()->slot].ha_info[1];
      DBUG_ASSERT(ha_info != ha_info_all);
      /*
        Merge read-only/read-write information about statement
        transaction to its enclosing normal transaction. Do this
        only if in a real transaction -- that is, if we know
        that ha_info_all is registered in thd->transaction.all.
        Since otherwise we only clutter the normal transaction flags.
      */
      if (ha_info_all->is_started()) /* FALSE if autocommit. */
        ha_info_all->coalesce_trx_with(ha_info);
    }
    else if (rw_ha_count > 1)
    {
      /*
        It is a normal transaction, so we don't need to merge read/write
        information up, and the need for two-phase commit has been
        already established. Break the loop prematurely.
      */
      break;
    }
  }
  return rw_ha_count;
}


/**
  @retval
    0   ok
  @retval
    1   transaction was rolled back
  @retval
    2   error during commit, data may be inconsistent

  @todo
    Since we don't support nested statement transactions in 5.0,
    we can't commit or rollback stmt transactions while we are inside
    stored functions or triggers. So we simply do nothing now.
    TODO: This should be fixed in later ( >= 5.1) releases.
*/
int ha_commit_trans(THD *thd, bool all)
{
  int error= 0, cookie= 0;
  /*
    'all' means that this is either an explicit commit issued by
    user, or an implicit commit issued by a DDL.
  */
  THD_TRANS *trans= all ? &thd->transaction.all : &thd->transaction.stmt;
  /*
    "real" is a nick name for a transaction for which a commit will
    make persistent changes. E.g. a 'stmt' transaction inside a 'all'
    transation is not 'real': even though it's possible to commit it,
    the changes are not durable as they might be rolled back if the
    enclosing 'all' transaction is rolled back.
  */
  bool is_real_trans= all || thd->transaction.all.ha_list == 0;
  Ha_trx_info *ha_info= trans->ha_list;
  my_xid xid= thd->transaction.xid_state.xid.get_my_xid();
  DBUG_ENTER("ha_commit_trans");

  /*
    We must not commit the normal transaction if a statement
    transaction is pending. Otherwise statement transaction
    flags will not get propagated to its normal transaction's
    counterpart.
  */
  DBUG_ASSERT(thd->transaction.stmt.ha_list == NULL ||
              trans == &thd->transaction.stmt);

  if (thd->in_sub_stmt)
  {
    DBUG_ASSERT(0);
    /*
      Since we don't support nested statement transactions in 5.0,
      we can't commit or rollback stmt transactions while we are inside
      stored functions or triggers. So we simply do nothing now.
      TODO: This should be fixed in later ( >= 5.1) releases.
    */
    if (!all)
      DBUG_RETURN(0);
    /*
      We assume that all statements which commit or rollback main transaction
      are prohibited inside of stored functions or triggers. So they should
      bail out with error even before ha_commit_trans() call. To be 100% safe
      let us throw error in non-debug builds.
    */
    my_error(ER_COMMIT_NOT_ALLOWED_IN_SF_OR_TRG, MYF(0));
    DBUG_RETURN(2);
  }

  if (ha_info)
  {
    uint rw_ha_count;
    bool rw_trans;
    MDL_request mdl_request;

    DBUG_EXECUTE_IF("crash_commit_before", DBUG_SUICIDE(););

    /* Close all cursors that can not survive COMMIT */
    if (is_real_trans)                          /* not a statement commit */
      thd->stmt_map.close_transient_cursors();

    rw_ha_count= ha_check_and_coalesce_trx_read_only(thd, ha_info, all);
    /* rw_trans is TRUE when we in a transaction changing data */
    rw_trans= is_real_trans && (rw_ha_count > 0);

    if (rw_trans)
    {
      /*
        Acquire a metadata lock which will ensure that COMMIT is blocked
        by an active FLUSH TABLES WITH READ LOCK (and vice versa:
        COMMIT in progress blocks FTWRL).

        We allow the owner of FTWRL to COMMIT; we assume that it knows
        what it does.
      */
      mdl_request.init(MDL_key::COMMIT, "", "", MDL_INTENTION_EXCLUSIVE,
                       MDL_EXPLICIT);

      if (thd->mdl_context.acquire_lock(&mdl_request,
                                        thd->variables.lock_wait_timeout))
      {
        ha_rollback_trans(thd, all);
        DBUG_RETURN(1);
      }

      DEBUG_SYNC(thd, "ha_commit_trans_after_acquire_commit_lock");
    }

    if (rw_trans &&
        opt_readonly &&
        !(thd->security_ctx->master_access & SUPER_ACL) &&
        !thd->slave_thread)
    {
      my_error(ER_OPTION_PREVENTS_STATEMENT, MYF(0), "--read-only");
      ha_rollback_trans(thd, all);
      error= 1;
      goto end;
    }

    if (!trans->no_2pc && (rw_ha_count > 1))
    {
      for (; ha_info && !error; ha_info= ha_info->next())
      {
        int err;
        handlerton *ht= ha_info->ht();
        /*
          Do not call two-phase commit if this particular
          transaction is read-only. This allows for simpler
          implementation in engines that are always read-only.
        */
        if (! ha_info->is_trx_read_write())
          continue;
        /*
          Sic: we know that prepare() is not NULL since otherwise
          trans->no_2pc would have been set.
        */
        if ((err= ht->prepare(ht, thd, all)))
        {
          my_error(ER_ERROR_DURING_COMMIT, MYF(0), err);
          error= 1;
        }
        status_var_increment(thd->status_var.ha_prepare_count);
      }
      DBUG_EXECUTE_IF("crash_commit_after_prepare", DBUG_SUICIDE(););
      if (error || (is_real_trans && xid &&
                    (error= !(cookie= tc_log->log_xid(thd, xid)))))
      {
        ha_rollback_trans(thd, all);
        error= 1;
        goto end;
      }
      DBUG_EXECUTE_IF("crash_commit_after_log", DBUG_SUICIDE(););
    }
    error=ha_commit_one_phase(thd, all) ? (cookie ? 2 : 1) : 0;
    DBUG_EXECUTE_IF("crash_commit_before_unlog", DBUG_SUICIDE(););
    if (cookie)
      if(tc_log->unlog(cookie, xid))
      {
        error= 2;
        goto end;
      }
    DBUG_EXECUTE_IF("crash_commit_after", DBUG_SUICIDE(););
    RUN_HOOK(transaction, after_commit, (thd, FALSE));
end:
    if (rw_trans && mdl_request.ticket)
    {
      /*
        We do not always immediately release transactional locks
        after ha_commit_trans() (see uses of ha_enable_transaction()),
        thus we release the commit blocker lock as soon as it's
        not needed.
      */
      thd->mdl_context.release_lock(mdl_request.ticket);
    }
  }
  /* Free resources and perform other cleanup even for 'empty' transactions. */
  else if (is_real_trans)
    thd->transaction.cleanup();
  DBUG_RETURN(error);
}

/**
  @note
  This function does not care about global read lock. A caller should.

  @param[in]  all  Is set in case of explicit commit
                   (COMMIT statement), or implicit commit
                   issued by DDL. Is not set when called
                   at the end of statement, even if
                   autocommit=1.
*/

int ha_commit_one_phase(THD *thd, bool all)
{
  int error=0;
  THD_TRANS *trans=all ? &thd->transaction.all : &thd->transaction.stmt;
  /*
    "real" is a nick name for a transaction for which a commit will
    make persistent changes. E.g. a 'stmt' transaction inside a 'all'
    transaction is not 'real': even though it's possible to commit it,
    the changes are not durable as they might be rolled back if the
    enclosing 'all' transaction is rolled back.
    We establish the value of 'is_real_trans' by checking
    if it's an explicit COMMIT/BEGIN statement, or implicit
    commit issued by DDL (all == TRUE), or if we're running
    in autocommit mode (it's only in the autocommit mode
    ha_commit_one_phase() can be called with an empty
    transaction.all.ha_list, see why in trans_register_ha()).
  */
  bool is_real_trans=all || thd->transaction.all.ha_list == 0;
  Ha_trx_info *ha_info= trans->ha_list, *ha_info_next;
  DBUG_ENTER("ha_commit_one_phase");

  if (ha_info)
  {
    for (; ha_info; ha_info= ha_info_next)
    {
      int err;
      handlerton *ht= ha_info->ht();
      if ((err= ht->commit(ht, thd, all)))
      {
        my_error(ER_ERROR_DURING_COMMIT, MYF(0), err);
        error=1;
      }
      status_var_increment(thd->status_var.ha_commit_count);
      ha_info_next= ha_info->next();
      ha_info->reset(); /* keep it conveniently zero-filled */
    }
    trans->ha_list= 0;
    trans->no_2pc=0;
    if (all)
    {
#ifdef HAVE_QUERY_CACHE
      if (thd->transaction.changed_tables)
        query_cache.invalidate(thd->transaction.changed_tables);
#endif
    }
  }
  /* Free resources and perform other cleanup even for 'empty' transactions. */
  if (is_real_trans)
    thd->transaction.cleanup();

  DBUG_RETURN(error);
}


int ha_rollback_trans(THD *thd, bool all)
{
  int error=0;
  THD_TRANS *trans=all ? &thd->transaction.all : &thd->transaction.stmt;
  Ha_trx_info *ha_info= trans->ha_list, *ha_info_next;
  /*
    "real" is a nick name for a transaction for which a commit will
    make persistent changes. E.g. a 'stmt' transaction inside a 'all'
    transaction is not 'real': even though it's possible to commit it,
    the changes are not durable as they might be rolled back if the
    enclosing 'all' transaction is rolled back.
    We establish the value of 'is_real_trans' by checking
    if it's an explicit COMMIT or BEGIN statement, or implicit
    commit issued by DDL (in these cases all == TRUE),
    or if we're running in autocommit mode (it's only in the autocommit mode
    ha_commit_one_phase() is called with an empty
    transaction.all.ha_list, see why in trans_register_ha()).
  */
  bool is_real_trans=all || thd->transaction.all.ha_list == 0;
  DBUG_ENTER("ha_rollback_trans");

  /*
    We must not rollback the normal transaction if a statement
    transaction is pending.
  */
  DBUG_ASSERT(thd->transaction.stmt.ha_list == NULL ||
              trans == &thd->transaction.stmt);

  if (thd->in_sub_stmt)
  {
    DBUG_ASSERT(0);
    /*
      If we are inside stored function or trigger we should not commit or
      rollback current statement transaction. See comment in ha_commit_trans()
      call for more information.
    */
    if (!all)
      DBUG_RETURN(0);
    my_error(ER_COMMIT_NOT_ALLOWED_IN_SF_OR_TRG, MYF(0));
    DBUG_RETURN(1);
  }

  if (ha_info)
  {
    /* Close all cursors that can not survive ROLLBACK */
    if (is_real_trans)                          /* not a statement commit */
      thd->stmt_map.close_transient_cursors();

    for (; ha_info; ha_info= ha_info_next)
    {
      int err;
      handlerton *ht= ha_info->ht();
      if ((err= ht->rollback(ht, thd, all)))
      { // cannot happen
        my_error(ER_ERROR_DURING_ROLLBACK, MYF(0), err);
        error=1;
      }
      status_var_increment(thd->status_var.ha_rollback_count);
      ha_info_next= ha_info->next();
      ha_info->reset(); /* keep it conveniently zero-filled */
    }
    trans->ha_list= 0;
    trans->no_2pc=0;
    if (is_real_trans && thd->transaction_rollback_request &&
        thd->transaction.xid_state.xa_state != XA_NOTR)
      thd->transaction.xid_state.rm_error= thd->stmt_da->sql_errno();
  }
  /* Always cleanup. Even if nht==0. There may be savepoints. */
  if (is_real_trans)
    thd->transaction.cleanup();
  if (all)
    thd->transaction_rollback_request= FALSE;

  /*
    If a non-transactional table was updated, warn; don't warn if this is a
    slave thread (because when a slave thread executes a ROLLBACK, it has
    been read from the binary log, so it's 100% sure and normal to produce
    error ER_WARNING_NOT_COMPLETE_ROLLBACK. If we sent the warning to the
    slave SQL thread, it would not stop the thread but just be printed in
    the error log; but we don't want users to wonder why they have this
    message in the error log, so we don't send it.
  */
  if (is_real_trans && thd->transaction.all.modified_non_trans_table &&
      !thd->slave_thread && thd->killed != THD::KILL_CONNECTION)
    push_warning(thd, MYSQL_ERROR::WARN_LEVEL_WARN,
                 ER_WARNING_NOT_COMPLETE_ROLLBACK,
                 ER(ER_WARNING_NOT_COMPLETE_ROLLBACK));
  RUN_HOOK(transaction, after_rollback, (thd, FALSE));
  DBUG_RETURN(error);
}


struct xahton_st {
  XID *xid;
  int result;
};

static my_bool xacommit_handlerton(THD *unused1, plugin_ref plugin,
                                   void *arg)
{
  handlerton *hton= plugin_data(plugin, handlerton *);
  if (hton->state == SHOW_OPTION_YES && hton->recover)
  {
    hton->commit_by_xid(hton, ((struct xahton_st *)arg)->xid);
    ((struct xahton_st *)arg)->result= 0;
  }
  return FALSE;
}

static my_bool xarollback_handlerton(THD *unused1, plugin_ref plugin,
                                     void *arg)
{
  handlerton *hton= plugin_data(plugin, handlerton *);
  if (hton->state == SHOW_OPTION_YES && hton->recover)
  {
    hton->rollback_by_xid(hton, ((struct xahton_st *)arg)->xid);
    ((struct xahton_st *)arg)->result= 0;
  }
  return FALSE;
}


int ha_commit_or_rollback_by_xid(XID *xid, bool commit)
{
  struct xahton_st xaop;
  xaop.xid= xid;
  xaop.result= 1;

  plugin_foreach(NULL, commit ? xacommit_handlerton : xarollback_handlerton,
                 MYSQL_STORAGE_ENGINE_PLUGIN, &xaop);

  return xaop.result;
}


#ifndef DBUG_OFF
/**
  @note
    This does not need to be multi-byte safe or anything
*/
static char* xid_to_str(char *buf, XID *xid)
{
  int i;
  char *s=buf;
  *s++='\'';
  for (i=0; i < xid->gtrid_length+xid->bqual_length; i++)
  {
    uchar c=(uchar)xid->data[i];
    /* is_next_dig is set if next character is a number */
    bool is_next_dig= FALSE;
    if (i < XIDDATASIZE)
    {
      char ch= xid->data[i+1];
      is_next_dig= (ch >= '0' && ch <='9');
    }
    if (i == xid->gtrid_length)
    {
      *s++='\'';
      if (xid->bqual_length)
      {
        *s++='.';
        *s++='\'';
      }
    }
    if (c < 32 || c > 126)
    {
      *s++='\\';
      /*
        If next character is a number, write current character with
        3 octal numbers to ensure that the next number is not seen
        as part of the octal number
      */
      if (c > 077 || is_next_dig)
        *s++=_dig_vec_lower[c >> 6];
      if (c > 007 || is_next_dig)
        *s++=_dig_vec_lower[(c >> 3) & 7];
      *s++=_dig_vec_lower[c & 7];
    }
    else
    {
      if (c == '\'' || c == '\\')
        *s++='\\';
      *s++=c;
    }
  }
  *s++='\'';
  *s=0;
  return buf;
}
#endif

/**
  recover() step of xa.

  @note
    there are three modes of operation:
    - automatic recover after a crash
    in this case commit_list != 0, tc_heuristic_recover==0
    all xids from commit_list are committed, others are rolled back
    - manual (heuristic) recover
    in this case commit_list==0, tc_heuristic_recover != 0
    DBA has explicitly specified that all prepared transactions should
    be committed (or rolled back).
    - no recovery (MySQL did not detect a crash)
    in this case commit_list==0, tc_heuristic_recover == 0
    there should be no prepared transactions in this case.
*/
struct xarecover_st
{
  int len, found_foreign_xids, found_my_xids;
  XID *list;
  HASH *commit_list;
  bool dry_run;
};

static my_bool xarecover_handlerton(THD *unused, plugin_ref plugin,
                                    void *arg)
{
  handlerton *hton= plugin_data(plugin, handlerton *);
  struct xarecover_st *info= (struct xarecover_st *) arg;
  int got;

  if (hton->state == SHOW_OPTION_YES && hton->recover)
  {
    while ((got= hton->recover(hton, info->list, info->len)) > 0 )
    {
      sql_print_information("Found %d prepared transaction(s) in %s",
                            got, ha_resolve_storage_engine_name(hton));
      for (int i=0; i < got; i ++)
      {
        my_xid x=info->list[i].get_my_xid();
        if (!x) // not "mine" - that is generated by external TM
        {
#ifndef DBUG_OFF
          char buf[XIDDATASIZE*4+6]; // see xid_to_str
          sql_print_information("ignore xid %s", xid_to_str(buf, info->list+i));
#endif
          xid_cache_insert(info->list+i, XA_PREPARED);
          info->found_foreign_xids++;
          continue;
        }
        if (info->dry_run)
        {
          info->found_my_xids++;
          continue;
        }
        // recovery mode
        if (info->commit_list ?
            my_hash_search(info->commit_list, (uchar *)&x, sizeof(x)) != 0 :
            tc_heuristic_recover == TC_HEURISTIC_RECOVER_COMMIT)
        {
#ifndef DBUG_OFF
          char buf[XIDDATASIZE*4+6]; // see xid_to_str
          sql_print_information("commit xid %s", xid_to_str(buf, info->list+i));
#endif
          hton->commit_by_xid(hton, info->list+i);
        }
        else
        {
#ifndef DBUG_OFF
          char buf[XIDDATASIZE*4+6]; // see xid_to_str
          sql_print_information("rollback xid %s",
                                xid_to_str(buf, info->list+i));
#endif
          hton->rollback_by_xid(hton, info->list+i);
        }
      }
      if (got < info->len)
        break;
    }
  }
  return FALSE;
}

int ha_recover(HASH *commit_list)
{
  struct xarecover_st info;
  DBUG_ENTER("ha_recover");
  info.found_foreign_xids= info.found_my_xids= 0;
  info.commit_list= commit_list;
  info.dry_run= (info.commit_list==0 && tc_heuristic_recover==0);
  info.list= NULL;

  /* commit_list and tc_heuristic_recover cannot be set both */
  DBUG_ASSERT(info.commit_list==0 || tc_heuristic_recover==0);
  /* if either is set, total_ha_2pc must be set too */
  DBUG_ASSERT(info.dry_run || total_ha_2pc>(ulong)opt_bin_log);

  if (total_ha_2pc <= (ulong)opt_bin_log)
    DBUG_RETURN(0);

  if (info.commit_list)
    sql_print_information("Starting crash recovery...");

#ifndef WILL_BE_DELETED_LATER
  /*
    for now, only InnoDB supports 2pc. It means we can always safely
    rollback all pending transactions, without risking inconsistent data
  */
  DBUG_ASSERT(total_ha_2pc == (ulong) opt_bin_log+1); // only InnoDB and binlog
  tc_heuristic_recover= TC_HEURISTIC_RECOVER_ROLLBACK; // forcing ROLLBACK
  info.dry_run=FALSE;
#endif

  for (info.len= MAX_XID_LIST_SIZE ; 
       info.list==0 && info.len > MIN_XID_LIST_SIZE; info.len/=2)
  {
    info.list=(XID *)my_malloc(info.len*sizeof(XID), MYF(0));
  }
  if (!info.list)
  {
    sql_print_error(ER(ER_OUTOFMEMORY), info.len*sizeof(XID));
    DBUG_RETURN(1);
  }

  plugin_foreach(NULL, xarecover_handlerton, 
                 MYSQL_STORAGE_ENGINE_PLUGIN, &info);

  my_free(info.list);
  if (info.found_foreign_xids)
    sql_print_warning("Found %d prepared XA transactions", 
                      info.found_foreign_xids);
  if (info.dry_run && info.found_my_xids)
  {
    sql_print_error("Found %d prepared transactions! It means that mysqld was "
                    "not shut down properly last time and critical recovery "
                    "information (last binlog or %s file) was manually deleted "
                    "after a crash. You have to start mysqld with "
                    "--tc-heuristic-recover switch to commit or rollback "
                    "pending transactions.",
                    info.found_my_xids, opt_tc_log_file);
    DBUG_RETURN(1);
  }
  if (info.commit_list)
    sql_print_information("Crash recovery finished.");
  DBUG_RETURN(0);
}

/**
  return the list of XID's to a client, the same way SHOW commands do.

  @note
    I didn't find in XA specs that an RM cannot return the same XID twice,
    so mysql_xa_recover does not filter XID's to ensure uniqueness.
    It can be easily fixed later, if necessary.
*/
bool mysql_xa_recover(THD *thd)
{
  List<Item> field_list;
  Protocol *protocol= thd->protocol;
  int i=0;
  XID_STATE *xs;
  DBUG_ENTER("mysql_xa_recover");

  field_list.push_back(new Item_int("formatID", 0, MY_INT32_NUM_DECIMAL_DIGITS));
  field_list.push_back(new Item_int("gtrid_length", 0, MY_INT32_NUM_DECIMAL_DIGITS));
  field_list.push_back(new Item_int("bqual_length", 0, MY_INT32_NUM_DECIMAL_DIGITS));
  field_list.push_back(new Item_empty_string("data",XIDDATASIZE));

  if (protocol->send_result_set_metadata(&field_list,
                            Protocol::SEND_NUM_ROWS | Protocol::SEND_EOF))
    DBUG_RETURN(1);

  mysql_mutex_lock(&LOCK_xid_cache);
  while ((xs= (XID_STATE*) my_hash_element(&xid_cache, i++)))
  {
    if (xs->xa_state==XA_PREPARED)
    {
      protocol->prepare_for_resend();
      protocol->store_longlong((longlong)xs->xid.formatID, FALSE);
      protocol->store_longlong((longlong)xs->xid.gtrid_length, FALSE);
      protocol->store_longlong((longlong)xs->xid.bqual_length, FALSE);
      protocol->store(xs->xid.data, xs->xid.gtrid_length+xs->xid.bqual_length,
                      &my_charset_bin);
      if (protocol->write())
      {
        mysql_mutex_unlock(&LOCK_xid_cache);
        DBUG_RETURN(1);
      }
    }
  }

  mysql_mutex_unlock(&LOCK_xid_cache);
  my_eof(thd);
  DBUG_RETURN(0);
}

/**
  @details
  This function should be called when MySQL sends rows of a SELECT result set
  or the EOF mark to the client. It releases a possible adaptive hash index
  S-latch held by thd in InnoDB and also releases a possible InnoDB query
  FIFO ticket to enter InnoDB. To save CPU time, InnoDB allows a thd to
  keep them over several calls of the InnoDB handler interface when a join
  is executed. But when we let the control to pass to the client they have
  to be released because if the application program uses mysql_use_result(),
  it may deadlock on the S-latch if the application on another connection
  performs another SQL query. In MySQL-4.1 this is even more important because
  there a connection can have several SELECT queries open at the same time.

  @param thd           the thread handle of the current connection

  @return
    always 0
*/

int ha_release_temporary_latches(THD *thd)
{
  Ha_trx_info *info;

  /*
    Note that below we assume that only transactional storage engines
    may need release_temporary_latches(). If this will ever become false,
    we could iterate on thd->open_tables instead (and remove duplicates
    as if (!seen[hton->slot]) { seen[hton->slot]=1; ... }).
  */
  for (info= thd->transaction.stmt.ha_list; info; info= info->next())
  {
    handlerton *hton= info->ht();
    if (hton && hton->release_temporary_latches)
        hton->release_temporary_latches(hton, thd);
  }
  return 0;
}

int ha_rollback_to_savepoint(THD *thd, SAVEPOINT *sv)
{
  int error=0;
  THD_TRANS *trans= (thd->in_sub_stmt ? &thd->transaction.stmt :
                                        &thd->transaction.all);
  Ha_trx_info *ha_info, *ha_info_next;

  DBUG_ENTER("ha_rollback_to_savepoint");

  trans->no_2pc=0;
  /*
    rolling back to savepoint in all storage engines that were part of the
    transaction when the savepoint was set
  */
  for (ha_info= sv->ha_list; ha_info; ha_info= ha_info->next())
  {
    int err;
    handlerton *ht= ha_info->ht();
    DBUG_ASSERT(ht);
    DBUG_ASSERT(ht->savepoint_set != 0);
    if ((err= ht->savepoint_rollback(ht, thd,
                                     (uchar *)(sv+1)+ht->savepoint_offset)))
    { // cannot happen
      my_error(ER_ERROR_DURING_ROLLBACK, MYF(0), err);
      error=1;
    }
    status_var_increment(thd->status_var.ha_savepoint_rollback_count);
    trans->no_2pc|= ht->prepare == 0;
  }
  /*
    rolling back the transaction in all storage engines that were not part of
    the transaction when the savepoint was set
  */
  for (ha_info= trans->ha_list; ha_info != sv->ha_list;
       ha_info= ha_info_next)
  {
    int err;
    handlerton *ht= ha_info->ht();
    if ((err= ht->rollback(ht, thd, !thd->in_sub_stmt)))
    { // cannot happen
      my_error(ER_ERROR_DURING_ROLLBACK, MYF(0), err);
      error=1;
    }
    status_var_increment(thd->status_var.ha_rollback_count);
    ha_info_next= ha_info->next();
    ha_info->reset(); /* keep it conveniently zero-filled */
  }
  trans->ha_list= sv->ha_list;
  DBUG_RETURN(error);
}

/**
  @note
  according to the sql standard (ISO/IEC 9075-2:2003)
  section "4.33.4 SQL-statements and transaction states",
  SAVEPOINT is *not* transaction-initiating SQL-statement
*/
int ha_savepoint(THD *thd, SAVEPOINT *sv)
{
  int error=0;
  THD_TRANS *trans= (thd->in_sub_stmt ? &thd->transaction.stmt :
                                        &thd->transaction.all);
  Ha_trx_info *ha_info= trans->ha_list;
  DBUG_ENTER("ha_savepoint");

  for (; ha_info; ha_info= ha_info->next())
  {
    int err;
    handlerton *ht= ha_info->ht();
    DBUG_ASSERT(ht);
    if (! ht->savepoint_set)
    {
      my_error(ER_CHECK_NOT_IMPLEMENTED, MYF(0), "SAVEPOINT");
      error=1;
      break;
    }
    if ((err= ht->savepoint_set(ht, thd, (uchar *)(sv+1)+ht->savepoint_offset)))
    { // cannot happen
      my_error(ER_GET_ERRNO, MYF(0), err);
      error=1;
    }
    status_var_increment(thd->status_var.ha_savepoint_count);
  }
  /*
    Remember the list of registered storage engines. All new
    engines are prepended to the beginning of the list.
  */
  sv->ha_list= trans->ha_list;

  DBUG_RETURN(error);
}

int ha_release_savepoint(THD *thd, SAVEPOINT *sv)
{
  int error=0;
  Ha_trx_info *ha_info= sv->ha_list;
  DBUG_ENTER("ha_release_savepoint");

  for (; ha_info; ha_info= ha_info->next())
  {
    int err;
    handlerton *ht= ha_info->ht();
    /* Savepoint life time is enclosed into transaction life time. */
    DBUG_ASSERT(ht);
    if (!ht->savepoint_release)
      continue;
    if ((err= ht->savepoint_release(ht, thd,
                                    (uchar *)(sv+1) + ht->savepoint_offset)))
    { // cannot happen
      my_error(ER_GET_ERRNO, MYF(0), err);
      error=1;
    }
  }
  DBUG_RETURN(error);
}


static my_bool snapshot_handlerton(THD *thd, plugin_ref plugin,
                                   void *arg)
{
  handlerton *hton= plugin_data(plugin, handlerton *);
  if (hton->state == SHOW_OPTION_YES &&
      hton->start_consistent_snapshot)
  {
    hton->start_consistent_snapshot(hton, thd);
    *((bool *)arg)= false;
  }
  return FALSE;
}

int ha_start_consistent_snapshot(THD *thd)
{
  bool warn= true;

  plugin_foreach(thd, snapshot_handlerton, MYSQL_STORAGE_ENGINE_PLUGIN, &warn);

  /*
    Same idea as when one wants to CREATE TABLE in one engine which does not
    exist:
  */
  if (warn)
    push_warning(thd, MYSQL_ERROR::WARN_LEVEL_WARN, ER_UNKNOWN_ERROR,
                 "This MySQL server does not support any "
                 "consistent-read capable storage engine");
  return 0;
}


static my_bool flush_handlerton(THD *thd, plugin_ref plugin,
                                void *arg)
{
  handlerton *hton= plugin_data(plugin, handlerton *);
  if (hton->state == SHOW_OPTION_YES && hton->flush_logs && 
      hton->flush_logs(hton))
    return TRUE;
  return FALSE;
}


bool ha_flush_logs(handlerton *db_type)
{
  if (db_type == NULL)
  {
    if (plugin_foreach(NULL, flush_handlerton,
                          MYSQL_STORAGE_ENGINE_PLUGIN, 0))
      return TRUE;
  }
  else
  {
    if (db_type->state != SHOW_OPTION_YES ||
        (db_type->flush_logs && db_type->flush_logs(db_type)))
      return TRUE;
  }
  return FALSE;
}


/**
  @brief make canonical filename

  @param[in]  file     table handler
  @param[in]  path     original path
  @param[out] tmp_path buffer for canonized path

  @details Lower case db name and table name path parts for
           non file based tables when lower_case_table_names
           is 2 (store as is, compare in lower case).
           Filesystem path prefix (mysql_data_home or tmpdir)
           is left intact.

  @note tmp_path may be left intact if no conversion was
        performed.

  @retval canonized path

  @todo This may be done more efficiently when table path
        gets built. Convert this function to something like
        ASSERT_CANONICAL_FILENAME.
*/
const char *get_canonical_filename(handler *file, const char *path,
                                   char *tmp_path)
{
  uint i;
  if (lower_case_table_names != 2 || (file->ha_table_flags() & HA_FILE_BASED))
    return path;

  for (i= 0; i <= mysql_tmpdir_list.max; i++)
  {
    if (is_prefix(path, mysql_tmpdir_list.list[i]))
      return path;
  }

  /* Ensure that table handler get path in lower case */
  if (tmp_path != path)
    strmov(tmp_path, path);

  /*
    we only should turn into lowercase database/table part
    so start the process after homedirectory
  */
  my_casedn_str(files_charset_info, tmp_path + mysql_data_home_len);
  return tmp_path;
}


/**
  An interceptor to hijack the text of the error message without
  setting an error in the thread. We need the text to present it
  in the form of a warning to the user.
*/

struct Ha_delete_table_error_handler: public Internal_error_handler
{
public:
  virtual bool handle_condition(THD *thd,
                                uint sql_errno,
                                const char* sqlstate,
                                MYSQL_ERROR::enum_warning_level level,
                                const char* msg,
                                MYSQL_ERROR ** cond_hdl);
  char buff[MYSQL_ERRMSG_SIZE];
};


bool
Ha_delete_table_error_handler::
handle_condition(THD *,
                 uint,
                 const char*,
                 MYSQL_ERROR::enum_warning_level,
                 const char* msg,
                 MYSQL_ERROR ** cond_hdl)
{
  *cond_hdl= NULL;
  /* Grab the error message */
  strmake(buff, msg, sizeof(buff)-1);
  return TRUE;
}


/** @brief
  This should return ENOENT if the file doesn't exists.
  The .frm file will be deleted only if we return 0 or ENOENT
*/
int ha_delete_table(THD *thd, handlerton *table_type, const char *path,
                    const char *db, const char *alias, bool generate_warning)
{
  handler *file;
  char tmp_path[FN_REFLEN];
  int error;
  TABLE dummy_table;
  TABLE_SHARE dummy_share;
  DBUG_ENTER("ha_delete_table");

  bzero((char*) &dummy_table, sizeof(dummy_table));
  bzero((char*) &dummy_share, sizeof(dummy_share));
  dummy_table.s= &dummy_share;

  /* DB_TYPE_UNKNOWN is used in ALTER TABLE when renaming only .frm files */
  if (table_type == NULL ||
      ! (file=get_new_handler((TABLE_SHARE*)0, thd->mem_root, table_type)))
    DBUG_RETURN(ENOENT);

  path= get_canonical_filename(file, path, tmp_path);
  if ((error= file->ha_delete_table(path)) && generate_warning)
  {
    /*
      Because file->print_error() use my_error() to generate the error message
      we use an internal error handler to intercept it and store the text
      in a temporary buffer. Later the message will be presented to user
      as a warning.
    */
    Ha_delete_table_error_handler ha_delete_table_error_handler;

    /* Fill up strucutures that print_error may need */
    dummy_share.path.str= (char*) path;
    dummy_share.path.length= strlen(path);
    dummy_share.db.str= (char*) db;
    dummy_share.db.length= strlen(db);
    dummy_share.table_name.str= (char*) alias;
    dummy_share.table_name.length= strlen(alias);
    dummy_table.alias= alias;

    file->change_table_ptr(&dummy_table, &dummy_share);

    thd->push_internal_handler(&ha_delete_table_error_handler);
    file->print_error(error, 0);

    thd->pop_internal_handler();

    /*
      XXX: should we convert *all* errors to warnings here?
      What if the error is fatal?
    */
    push_warning(thd, MYSQL_ERROR::WARN_LEVEL_WARN, error,
                ha_delete_table_error_handler.buff);
  }
  delete file;
  DBUG_RETURN(error);
}

/****************************************************************************
** General handler functions
****************************************************************************/
handler *handler::clone(MEM_ROOT *mem_root)
{
  handler *new_handler= get_new_handler(table->s, mem_root, table->s->db_type());
  /*
    Allocate handler->ref here because otherwise ha_open will allocate it
    on this->table->mem_root and we will not be able to reclaim that memory 
    when the clone handler object is destroyed.
  */
  if (!(new_handler->ref= (uchar*) alloc_root(mem_root, ALIGN_SIZE(ref_length)*2)))
    return NULL;
  if (new_handler && !new_handler->ha_open(table,
                                           table->s->normalized_path.str,
                                           table->db_stat,
                                           HA_OPEN_IGNORE_IF_LOCKED))
    return new_handler;
  return NULL;
}



void handler::ha_statistic_increment(ulong SSV::*offset) const
{
  status_var_increment(table->in_use->status_var.*offset);
}

void **handler::ha_data(THD *thd) const
{
  return thd_ha_data(thd, ht);
}

THD *handler::ha_thd(void) const
{
  DBUG_ASSERT(!table || !table->in_use || table->in_use == current_thd);
  return (table && table->in_use) ? table->in_use : current_thd;
}

PSI_table_share *handler::ha_table_share_psi(const TABLE_SHARE *share) const
{
  return share->m_psi;
}

/** @brief
  Open database-handler.

  IMPLEMENTATION
    Try O_RDONLY if cannot open as O_RDWR
    Don't wait for locks if not HA_OPEN_WAIT_IF_LOCKED is set
*/
int handler::ha_open(TABLE *table_arg, const char *name, int mode,
                     int test_if_locked)
{
  int error;
  DBUG_ENTER("handler::ha_open");
  DBUG_PRINT("enter",
             ("name: %s  db_type: %d  db_stat: %d  mode: %d  lock_test: %d",
              name, ht->db_type, table_arg->db_stat, mode,
              test_if_locked));

  table= table_arg;
  DBUG_ASSERT(table->s == table_share);
  DBUG_ASSERT(alloc_root_inited(&table->mem_root));

  if ((error=open(name,mode,test_if_locked)))
  {
    if ((error == EACCES || error == EROFS) && mode == O_RDWR &&
	(table->db_stat & HA_TRY_READ_ONLY))
    {
      table->db_stat|=HA_READ_ONLY;
      error=open(name,O_RDONLY,test_if_locked);
    }
  }
  if (error)
  {
    my_errno= error;                            /* Safeguard */
    DBUG_PRINT("error",("error: %d  errno: %d",error,errno));
  }
  else
  {
    if (table->s->db_options_in_use & HA_OPTION_READ_ONLY_DATA)
      table->db_stat|=HA_READ_ONLY;
    (void) extra(HA_EXTRA_NO_READCHECK);	// Not needed in SQL

    /* ref is already allocated for us if we're called from handler::clone() */
    if (!ref && !(ref= (uchar*) alloc_root(&table->mem_root, 
                                          ALIGN_SIZE(ref_length)*2)))
    {
      close();
      error=HA_ERR_OUT_OF_MEM;
    }
    else
      dup_ref=ref+ALIGN_SIZE(ref_length);
    cached_table_flags= table_flags();
  }
  DBUG_RETURN(error);
}


/**
  Read first row (only) from a table.

  This is never called for InnoDB tables, as these table types
  has the HA_STATS_RECORDS_IS_EXACT set.
*/
int handler::read_first_row(uchar * buf, uint primary_key)
{
  register int error;
  DBUG_ENTER("handler::read_first_row");

  ha_statistic_increment(&SSV::ha_read_first_count);

  /*
    If there is very few deleted rows in the table, find the first row by
    scanning the table.
    TODO remove the test for HA_READ_ORDER
  */
  if (stats.deleted < 10 || primary_key >= MAX_KEY ||
      !(index_flags(primary_key, 0, 0) & HA_READ_ORDER))
  {
    (void) ha_rnd_init(1);
    while ((error= rnd_next(buf)) == HA_ERR_RECORD_DELETED) ;
    (void) ha_rnd_end();
  }
  else
  {
    /* Find the first row through the primary key */
    (void) ha_index_init(primary_key, 0);
    error=index_first(buf);
    (void) ha_index_end();
  }
  DBUG_RETURN(error);
}

/**
  Generate the next auto-increment number based on increment and offset.
  computes the lowest number
  - strictly greater than "nr"
  - of the form: auto_increment_offset + N * auto_increment_increment
  If overflow happened then return MAX_ULONGLONG value as an
  indication of overflow.
  In most cases increment= offset= 1, in which case we get:
  @verbatim 1,2,3,4,5,... @endverbatim
    If increment=10 and offset=5 and previous number is 1, we get:
  @verbatim 1,5,15,25,35,... @endverbatim
*/
inline ulonglong
compute_next_insert_id(ulonglong nr,struct system_variables *variables)
{
  const ulonglong save_nr= nr;

  if (variables->auto_increment_increment == 1)
    nr= nr + 1; // optimization of the formula below
  else
  {
    nr= (((nr+ variables->auto_increment_increment -
           variables->auto_increment_offset)) /
         (ulonglong) variables->auto_increment_increment);
    nr= (nr* (ulonglong) variables->auto_increment_increment +
         variables->auto_increment_offset);
  }

  if (unlikely(nr <= save_nr))
    return ULONGLONG_MAX;

  return nr;
}


void handler::adjust_next_insert_id_after_explicit_value(ulonglong nr)
{
  /*
    If we have set THD::next_insert_id previously and plan to insert an
    explicitely-specified value larger than this, we need to increase
    THD::next_insert_id to be greater than the explicit value.
  */
  if ((next_insert_id > 0) && (nr >= next_insert_id))
    set_next_insert_id(compute_next_insert_id(nr, &table->in_use->variables));
}


/** @brief
  Computes the largest number X:
  - smaller than or equal to "nr"
  - of the form: auto_increment_offset + N * auto_increment_increment
  where N>=0.

  SYNOPSIS
    prev_insert_id
      nr            Number to "round down"
      variables     variables struct containing auto_increment_increment and
                    auto_increment_offset

  RETURN
    The number X if it exists, "nr" otherwise.
*/
inline ulonglong
prev_insert_id(ulonglong nr, struct system_variables *variables)
{
  if (unlikely(nr < variables->auto_increment_offset))
  {
    /*
      There's nothing good we can do here. That is a pathological case, where
      the offset is larger than the column's max possible value, i.e. not even
      the first sequence value may be inserted. User will receive warning.
    */
    DBUG_PRINT("info",("auto_increment: nr: %lu cannot honour "
                       "auto_increment_offset: %lu",
                       (ulong) nr, variables->auto_increment_offset));
    return nr;
  }
  if (variables->auto_increment_increment == 1)
    return nr; // optimization of the formula below
  nr= (((nr - variables->auto_increment_offset)) /
       (ulonglong) variables->auto_increment_increment);
  return (nr * (ulonglong) variables->auto_increment_increment +
          variables->auto_increment_offset);
}


/**
  Update the auto_increment field if necessary.

  Updates columns with type NEXT_NUMBER if:

  - If column value is set to NULL (in which case
    auto_increment_field_not_null is 0)
  - If column is set to 0 and (sql_mode & MODE_NO_AUTO_VALUE_ON_ZERO) is not
    set. In the future we will only set NEXT_NUMBER fields if one sets them
    to NULL (or they are not included in the insert list).

    In those cases, we check if the currently reserved interval still has
    values we have not used. If yes, we pick the smallest one and use it.
    Otherwise:

  - If a list of intervals has been provided to the statement via SET
    INSERT_ID or via an Intvar_log_event (in a replication slave), we pick the
    first unused interval from this list, consider it as reserved.

  - Otherwise we set the column for the first row to the value
    next_insert_id(get_auto_increment(column))) which is usually
    max-used-column-value+1.
    We call get_auto_increment() for the first row in a multi-row
    statement. get_auto_increment() will tell us the interval of values it
    reserved for us.

  - In both cases, for the following rows we use those reserved values without
    calling the handler again (we just progress in the interval, computing
    each new value from the previous one). Until we have exhausted them, then
    we either take the next provided interval or call get_auto_increment()
    again to reserve a new interval.

  - In both cases, the reserved intervals are remembered in
    thd->auto_inc_intervals_in_cur_stmt_for_binlog if statement-based
    binlogging; the last reserved interval is remembered in
    auto_inc_interval_for_cur_row. The number of reserved intervals is
    remembered in auto_inc_intervals_count. It differs from the number of
    elements in thd->auto_inc_intervals_in_cur_stmt_for_binlog() because the
    latter list is cumulative over all statements forming one binlog event
    (when stored functions and triggers are used), and collapses two
    contiguous intervals in one (see its append() method).

    The idea is that generated auto_increment values are predictable and
    independent of the column values in the table.  This is needed to be
    able to replicate into a table that already has rows with a higher
    auto-increment value than the one that is inserted.

    After we have already generated an auto-increment number and the user
    inserts a column with a higher value than the last used one, we will
    start counting from the inserted value.

    This function's "outputs" are: the table's auto_increment field is filled
    with a value, thd->next_insert_id is filled with the value to use for the
    next row, if a value was autogenerated for the current row it is stored in
    thd->insert_id_for_cur_row, if get_auto_increment() was called
    thd->auto_inc_interval_for_cur_row is modified, if that interval is not
    present in thd->auto_inc_intervals_in_cur_stmt_for_binlog it is added to
    this list.

  @todo
    Replace all references to "next number" or NEXT_NUMBER to
    "auto_increment", everywhere (see below: there is
    table->auto_increment_field_not_null, and there also exists
    table->next_number_field, it's not consistent).

  @retval
    0	ok
  @retval
    HA_ERR_AUTOINC_READ_FAILED  get_auto_increment() was called and
    returned ~(ulonglong) 0
  @retval
    HA_ERR_AUTOINC_ERANGE storing value in field caused strict mode
    failure.
*/

#define AUTO_INC_DEFAULT_NB_ROWS 1 // Some prefer 1024 here
#define AUTO_INC_DEFAULT_NB_MAX_BITS 16
#define AUTO_INC_DEFAULT_NB_MAX ((1 << AUTO_INC_DEFAULT_NB_MAX_BITS) - 1)

int handler::update_auto_increment()
{
  ulonglong nr, nb_reserved_values;
  bool append= FALSE;
  THD *thd= table->in_use;
  struct system_variables *variables= &thd->variables;
  DBUG_ENTER("handler::update_auto_increment");

  /*
    next_insert_id is a "cursor" into the reserved interval, it may go greater
    than the interval, but not smaller.
  */
  DBUG_ASSERT(next_insert_id >= auto_inc_interval_for_cur_row.minimum());

  if ((nr= table->next_number_field->val_int()) != 0 ||
      (table->auto_increment_field_not_null &&
      thd->variables.sql_mode & MODE_NO_AUTO_VALUE_ON_ZERO))
  {
    /*
      Update next_insert_id if we had already generated a value in this
      statement (case of INSERT VALUES(null),(3763),(null):
      the last NULL needs to insert 3764, not the value of the first NULL plus
      1).
    */
    adjust_next_insert_id_after_explicit_value(nr);
    insert_id_for_cur_row= 0; // didn't generate anything
    DBUG_RETURN(0);
  }

  if ((nr= next_insert_id) >= auto_inc_interval_for_cur_row.maximum())
  {
    /* next_insert_id is beyond what is reserved, so we reserve more. */
    const Discrete_interval *forced=
      thd->auto_inc_intervals_forced.get_next();
    if (forced != NULL)
    {
      nr= forced->minimum();
      nb_reserved_values= forced->values();
    }
    else
    {
      /*
        handler::estimation_rows_to_insert was set by
        handler::ha_start_bulk_insert(); if 0 it means "unknown".
      */
      ulonglong nb_desired_values;
      /*
        If an estimation was given to the engine:
        - use it.
        - if we already reserved numbers, it means the estimation was
        not accurate, then we'll reserve 2*AUTO_INC_DEFAULT_NB_ROWS the 2nd
        time, twice that the 3rd time etc.
        If no estimation was given, use those increasing defaults from the
        start, starting from AUTO_INC_DEFAULT_NB_ROWS.
        Don't go beyond a max to not reserve "way too much" (because
        reservation means potentially losing unused values).
        Note that in prelocked mode no estimation is given.
      */
      if ((auto_inc_intervals_count == 0) && (estimation_rows_to_insert > 0))
        nb_desired_values= estimation_rows_to_insert;
      else /* go with the increasing defaults */
      {
        /* avoid overflow in formula, with this if() */
        if (auto_inc_intervals_count <= AUTO_INC_DEFAULT_NB_MAX_BITS)
        {
          nb_desired_values= AUTO_INC_DEFAULT_NB_ROWS *
            (1 << auto_inc_intervals_count);
          set_if_smaller(nb_desired_values, AUTO_INC_DEFAULT_NB_MAX);
        }
        else
          nb_desired_values= AUTO_INC_DEFAULT_NB_MAX;
      }
      /* This call ignores all its parameters but nr, currently */
      get_auto_increment(variables->auto_increment_offset,
                         variables->auto_increment_increment,
                         nb_desired_values, &nr,
                         &nb_reserved_values);
      if (nr == ULONGLONG_MAX)
        DBUG_RETURN(HA_ERR_AUTOINC_READ_FAILED);  // Mark failure

      /*
        That rounding below should not be needed when all engines actually
        respect offset and increment in get_auto_increment(). But they don't
        so we still do it. Wonder if for the not-first-in-index we should do
        it. Hope that this rounding didn't push us out of the interval; even
        if it did we cannot do anything about it (calling the engine again
        will not help as we inserted no row).
      */
      nr= compute_next_insert_id(nr-1, variables);
    }

    if (table->s->next_number_keypart == 0)
    {
      /* We must defer the appending until "nr" has been possibly truncated */
      append= TRUE;
    }
    else
    {
      /*
        For such auto_increment there is no notion of interval, just a
        singleton. The interval is not even stored in
        thd->auto_inc_interval_for_cur_row, so we are sure to call the engine
        for next row.
      */
      DBUG_PRINT("info",("auto_increment: special not-first-in-index"));
    }
  }

  if (unlikely(nr == ULONGLONG_MAX))
      DBUG_RETURN(HA_ERR_AUTOINC_ERANGE); 

  DBUG_PRINT("info",("auto_increment: %lu", (ulong) nr));

  if (unlikely(table->next_number_field->store((longlong) nr, TRUE)))
  {
    /*
      first test if the query was aborted due to strict mode constraints
    */
    if (thd->killed == THD::KILL_BAD_DATA)
      DBUG_RETURN(HA_ERR_AUTOINC_ERANGE);

    /*
      field refused this value (overflow) and truncated it, use the result of
      the truncation (which is going to be inserted); however we try to
      decrease it to honour auto_increment_* variables.
      That will shift the left bound of the reserved interval, we don't
      bother shifting the right bound (anyway any other value from this
      interval will cause a duplicate key).
    */
    nr= prev_insert_id(table->next_number_field->val_int(), variables);
    if (unlikely(table->next_number_field->store((longlong) nr, TRUE)))
      nr= table->next_number_field->val_int();
  }
  if (append)
  {
    auto_inc_interval_for_cur_row.replace(nr, nb_reserved_values,
                                          variables->auto_increment_increment);
    auto_inc_intervals_count++;
    /* Row-based replication does not need to store intervals in binlog */
    if (mysql_bin_log.is_open() && !thd->is_current_stmt_binlog_format_row())
        thd->auto_inc_intervals_in_cur_stmt_for_binlog.append(auto_inc_interval_for_cur_row.minimum(),
                                                              auto_inc_interval_for_cur_row.values(),
                                                              variables->auto_increment_increment);
  }

  /*
    Record this autogenerated value. If the caller then
    succeeds to insert this value, it will call
    record_first_successful_insert_id_in_cur_stmt()
    which will set first_successful_insert_id_in_cur_stmt if it's not
    already set.
  */
  insert_id_for_cur_row= nr;
  /*
    Set next insert id to point to next auto-increment value to be able to
    handle multi-row statements.
  */
  set_next_insert_id(compute_next_insert_id(nr, variables));

  DBUG_RETURN(0);
}


/** @brief
  MySQL signal that it changed the column bitmap

  USAGE
    This is for handlers that needs to setup their own column bitmaps.
    Normally the handler should set up their own column bitmaps in
    index_init() or rnd_init() and in any column_bitmaps_signal() call after
    this.

    The handler is allowd to do changes to the bitmap after a index_init or
    rnd_init() call is made as after this, MySQL will not use the bitmap
    for any program logic checking.
*/
void handler::column_bitmaps_signal()
{
  DBUG_ENTER("column_bitmaps_signal");
  DBUG_PRINT("info", ("read_set: 0x%lx  write_set: 0x%lx", (long) table->read_set,
                      (long) table->write_set));
  DBUG_VOID_RETURN;
}


/** @brief
  Reserves an interval of auto_increment values from the handler.

  SYNOPSIS
    get_auto_increment()
    offset              
    increment
    nb_desired_values   how many values we want
    first_value         (OUT) the first value reserved by the handler
    nb_reserved_values  (OUT) how many values the handler reserved

  offset and increment means that we want values to be of the form
  offset + N * increment, where N>=0 is integer.
  If the function sets *first_value to ~(ulonglong)0 it means an error.
  If the function sets *nb_reserved_values to ULONGLONG_MAX it means it has
  reserved to "positive infinite".
*/
void handler::get_auto_increment(ulonglong offset, ulonglong increment,
                                 ulonglong nb_desired_values,
                                 ulonglong *first_value,
                                 ulonglong *nb_reserved_values)
{
  ulonglong nr;
  int error;

  (void) extra(HA_EXTRA_KEYREAD);
  table->mark_columns_used_by_index_no_reset(table->s->next_number_index,
                                        table->read_set);
  column_bitmaps_signal();
  index_init(table->s->next_number_index, 1);
  if (table->s->next_number_keypart == 0)
  {						// Autoincrement at key-start
    error=index_last(table->record[1]);
    /*
      MySQL implicitely assumes such method does locking (as MySQL decides to
      use nr+increment without checking again with the handler, in
      handler::update_auto_increment()), so reserves to infinite.
    */
    *nb_reserved_values= ULONGLONG_MAX;
  }
  else
  {
    uchar key[MAX_KEY_LENGTH];
    key_copy(key, table->record[0],
             table->key_info + table->s->next_number_index,
             table->s->next_number_key_offset);
    error= index_read_map(table->record[1], key,
                          make_prev_keypart_map(table->s->next_number_keypart),
                          HA_READ_PREFIX_LAST);
    /*
      MySQL needs to call us for next row: assume we are inserting ("a",null)
      here, we return 3, and next this statement will want to insert
      ("b",null): there is no reason why ("b",3+1) would be the good row to
      insert: maybe it already exists, maybe 3+1 is too large...
    */
    *nb_reserved_values= 1;
  }

  if (error)
    nr=1;
  else
    nr= ((ulonglong) table->next_number_field->
         val_int_offset(table->s->rec_buff_length)+1);
  index_end();
  (void) extra(HA_EXTRA_NO_KEYREAD);
  *first_value= nr;
}


void handler::ha_release_auto_increment()
{
  release_auto_increment();
  insert_id_for_cur_row= 0;
  auto_inc_interval_for_cur_row.replace(0, 0, 0);
  auto_inc_intervals_count= 0;
  if (next_insert_id > 0)
  {
    next_insert_id= 0;
    /*
      this statement used forced auto_increment values if there were some,
      wipe them away for other statements.
    */
    table->in_use->auto_inc_intervals_forced.empty();
  }
}


void handler::print_keydup_error(uint key_nr, const char *msg)
{
  /* Write the duplicated key in the error message */
  char key[MAX_KEY_LENGTH];
  String str(key,sizeof(key),system_charset_info);

  if (key_nr == MAX_KEY)
  {
    /* Key is unknown */
    str.copy("", 0, system_charset_info);
    my_printf_error(ER_DUP_ENTRY, msg, MYF(0), str.c_ptr(), "*UNKNOWN*");
  }
  else
  {
    /* Table is opened and defined at this point */
    key_unpack(&str,table,(uint) key_nr);
    uint max_length=MYSQL_ERRMSG_SIZE-(uint) strlen(msg);
    if (str.length() >= max_length)
    {
      str.length(max_length-4);
      str.append(STRING_WITH_LEN("..."));
    }
    my_printf_error(ER_DUP_ENTRY, msg,
		    MYF(0), str.c_ptr_safe(), table->key_info[key_nr].name);
  }
}


/**
  Print error that we got from handler function.

  @note
    In case of delete table it's only safe to use the following parts of
    the 'table' structure:
    - table->s->path
    - table->alias
*/
void handler::print_error(int error, myf errflag)
{
  DBUG_ENTER("handler::print_error");
  DBUG_PRINT("enter",("error: %d",error));

  int textno=ER_GET_ERRNO;
  switch (error) {
  case EACCES:
    textno=ER_OPEN_AS_READONLY;
    break;
  case EAGAIN:
    textno=ER_FILE_USED;
    break;
  case ENOENT:
    textno=ER_FILE_NOT_FOUND;
    break;
  case HA_ERR_KEY_NOT_FOUND:
  case HA_ERR_NO_ACTIVE_RECORD:
  case HA_ERR_RECORD_DELETED:
  case HA_ERR_END_OF_FILE:
    textno=ER_KEY_NOT_FOUND;
    break;
  case HA_ERR_WRONG_MRG_TABLE_DEF:
    textno=ER_WRONG_MRG_TABLE;
    break;
  case HA_ERR_FOUND_DUPP_KEY:
  {
    uint key_nr=get_dup_key(error);
    if ((int) key_nr >= 0)
    {
      print_keydup_error(key_nr, ER(ER_DUP_ENTRY_WITH_KEY_NAME));
      DBUG_VOID_RETURN;
    }
    textno=ER_DUP_KEY;
    break;
  }
  case HA_ERR_FOREIGN_DUPLICATE_KEY:
  {
    uint key_nr= get_dup_key(error);
    if ((int) key_nr >= 0)
    {
      uint max_length;
      /* Write the key in the error message */
      char key[MAX_KEY_LENGTH];
      String str(key,sizeof(key),system_charset_info);
      /* Table is opened and defined at this point */
      key_unpack(&str,table,(uint) key_nr);
      max_length= (MYSQL_ERRMSG_SIZE-
                   (uint) strlen(ER(ER_FOREIGN_DUPLICATE_KEY)));
      if (str.length() >= max_length)
      {
        str.length(max_length-4);
        str.append(STRING_WITH_LEN("..."));
      }
      my_error(ER_FOREIGN_DUPLICATE_KEY, MYF(0), table_share->table_name.str,
        str.c_ptr_safe(), key_nr+1);
      DBUG_VOID_RETURN;
    }
    textno= ER_DUP_KEY;
    break;
  }
  case HA_ERR_NULL_IN_SPATIAL:
    my_error(ER_CANT_CREATE_GEOMETRY_OBJECT, MYF(0));
    DBUG_VOID_RETURN;
  case HA_ERR_FOUND_DUPP_UNIQUE:
    textno=ER_DUP_UNIQUE;
    break;
  case HA_ERR_RECORD_CHANGED:
    textno=ER_CHECKREAD;
    break;
  case HA_ERR_CRASHED:
    textno=ER_NOT_KEYFILE;
    break;
  case HA_ERR_WRONG_IN_RECORD:
    textno= ER_CRASHED_ON_USAGE;
    break;
  case HA_ERR_CRASHED_ON_USAGE:
    textno=ER_CRASHED_ON_USAGE;
    break;
  case HA_ERR_NOT_A_TABLE:
    textno= error;
    break;
  case HA_ERR_CRASHED_ON_REPAIR:
    textno=ER_CRASHED_ON_REPAIR;
    break;
  case HA_ERR_OUT_OF_MEM:
    textno=ER_OUT_OF_RESOURCES;
    break;
  case HA_ERR_WRONG_COMMAND:
    textno=ER_ILLEGAL_HA;
    break;
  case HA_ERR_OLD_FILE:
    textno=ER_OLD_KEYFILE;
    break;
  case HA_ERR_UNSUPPORTED:
    textno=ER_UNSUPPORTED_EXTENSION;
    break;
  case HA_ERR_RECORD_FILE_FULL:
  case HA_ERR_INDEX_FILE_FULL:
  {
    textno=ER_RECORD_FILE_FULL;
    /* Write the error message to error log */
    errflag|= ME_NOREFRESH;
    break;
  }
  case HA_ERR_LOCK_WAIT_TIMEOUT:
    textno=ER_LOCK_WAIT_TIMEOUT;
    break;
  case HA_ERR_LOCK_TABLE_FULL:
    textno=ER_LOCK_TABLE_FULL;
    break;
  case HA_ERR_LOCK_DEADLOCK:
    textno=ER_LOCK_DEADLOCK;
    break;
  case HA_ERR_READ_ONLY_TRANSACTION:
    textno=ER_READ_ONLY_TRANSACTION;
    break;
  case HA_ERR_CANNOT_ADD_FOREIGN:
    textno=ER_CANNOT_ADD_FOREIGN;
    break;
  case HA_ERR_ROW_IS_REFERENCED:
  {
    String str;
    get_error_message(error, &str);
    my_error(ER_ROW_IS_REFERENCED_2, MYF(0), str.c_ptr_safe());
    DBUG_VOID_RETURN;
  }
  case HA_ERR_NO_REFERENCED_ROW:
  {
    String str;
    get_error_message(error, &str);
    my_error(ER_NO_REFERENCED_ROW_2, MYF(0), str.c_ptr_safe());
    DBUG_VOID_RETURN;
  }
  case HA_ERR_TABLE_DEF_CHANGED:
    textno=ER_TABLE_DEF_CHANGED;
    break;
  case HA_ERR_NO_SUCH_TABLE:
    my_error(ER_NO_SUCH_TABLE, MYF(0), table_share->db.str,
             table_share->table_name.str);
    DBUG_VOID_RETURN;
  case HA_ERR_RBR_LOGGING_FAILED:
    textno= ER_BINLOG_ROW_LOGGING_FAILED;
    break;
  case HA_ERR_DROP_INDEX_FK:
  {
    const char *ptr= "???";
    uint key_nr= get_dup_key(error);
    if ((int) key_nr >= 0)
      ptr= table->key_info[key_nr].name;
    my_error(ER_DROP_INDEX_FK, MYF(0), ptr);
    DBUG_VOID_RETURN;
  }
  case HA_ERR_TABLE_NEEDS_UPGRADE:
    textno=ER_TABLE_NEEDS_UPGRADE;
    break;
  case HA_ERR_NO_PARTITION_FOUND:
    textno=ER_WRONG_PARTITION_NAME;
    break;
  case HA_ERR_TABLE_READONLY:
    textno= ER_OPEN_AS_READONLY;
    break;
  case HA_ERR_AUTOINC_READ_FAILED:
    textno= ER_AUTOINC_READ_FAILED;
    break;
  case HA_ERR_AUTOINC_ERANGE:
    textno= ER_WARN_DATA_OUT_OF_RANGE;
    break;
  case HA_ERR_TOO_MANY_CONCURRENT_TRXS:
    textno= ER_TOO_MANY_CONCURRENT_TRXS;
    break;
  default:
    {
      /* The error was "unknown" to this function.
	 Ask handler if it has got a message for this error */
      bool temporary= FALSE;
      String str;
      temporary= get_error_message(error, &str);
      if (!str.is_empty())
      {
	const char* engine= table_type();
	if (temporary)
	  my_error(ER_GET_TEMPORARY_ERRMSG, MYF(0), error, str.ptr(), engine);
	else
	  my_error(ER_GET_ERRMSG, MYF(0), error, str.ptr(), engine);
      }
      else
	my_error(ER_GET_ERRNO,errflag,error);
      DBUG_VOID_RETURN;
    }
  }
  my_error(textno, errflag, table_share->table_name.str, error);
  DBUG_VOID_RETURN;
}


/**
  Return an error message specific to this handler.

  @param error  error code previously returned by handler
  @param buf    pointer to String where to add error message

  @return
    Returns true if this is a temporary error
*/
bool handler::get_error_message(int error, String* buf)
{
  return FALSE;
}


/**
  Check for incompatible collation changes.
   
  @retval
    HA_ADMIN_NEEDS_UPGRADE   Table may have data requiring upgrade.
  @retval
    0                        No upgrade required.
*/

int handler::check_collation_compatibility()
{
  ulong mysql_version= table->s->mysql_version;

  if (mysql_version < 50124)
  {
    KEY *key= table->key_info;
    KEY *key_end= key + table->s->keys;
    for (; key < key_end; key++)
    {
      KEY_PART_INFO *key_part= key->key_part;
      KEY_PART_INFO *key_part_end= key_part + key->key_parts;
      for (; key_part < key_part_end; key_part++)
      {
        if (!key_part->fieldnr)
          continue;
        Field *field= table->field[key_part->fieldnr - 1];
        uint cs_number= field->charset()->number;
        if ((mysql_version < 50048 &&
             (cs_number == 11 || /* ascii_general_ci - bug #29499, bug #27562 */
              cs_number == 41 || /* latin7_general_ci - bug #29461 */
              cs_number == 42 || /* latin7_general_cs - bug #29461 */
              cs_number == 20 || /* latin7_estonian_cs - bug #29461 */
              cs_number == 21 || /* latin2_hungarian_ci - bug #29461 */
              cs_number == 22 || /* koi8u_general_ci - bug #29461 */
              cs_number == 23 || /* cp1251_ukrainian_ci - bug #29461 */
              cs_number == 26)) || /* cp1250_general_ci - bug #29461 */
             (mysql_version < 50124 &&
             (cs_number == 33 || /* utf8_general_ci - bug #27877 */
              cs_number == 35))) /* ucs2_general_ci - bug #27877 */
          return HA_ADMIN_NEEDS_UPGRADE;
      }  
    }  
  }  
  return 0;
}


int handler::ha_check_for_upgrade(HA_CHECK_OPT *check_opt)
{
  int error;
  KEY *keyinfo, *keyend;
  KEY_PART_INFO *keypart, *keypartend;

  if (!table->s->mysql_version)
  {
    /* check for blob-in-key error */
    keyinfo= table->key_info;
    keyend= table->key_info + table->s->keys;
    for (; keyinfo < keyend; keyinfo++)
    {
      keypart= keyinfo->key_part;
      keypartend= keypart + keyinfo->key_parts;
      for (; keypart < keypartend; keypart++)
      {
        if (!keypart->fieldnr)
          continue;
        Field *field= table->field[keypart->fieldnr-1];
        if (field->type() == MYSQL_TYPE_BLOB)
        {
          if (check_opt->sql_flags & TT_FOR_UPGRADE)
            check_opt->flags= T_MEDIUM;
          return HA_ADMIN_NEEDS_CHECK;
        }
      }
    }
  }
  if (table->s->frm_version != FRM_VER_TRUE_VARCHAR)
    return HA_ADMIN_NEEDS_ALTER;

  if ((error= check_collation_compatibility()))
    return error;
    
  return check_for_upgrade(check_opt);
}


int handler::check_old_types()
{
  Field** field;

  if (!table->s->mysql_version)
  {
    /* check for bad DECIMAL field */
    for (field= table->field; (*field); field++)
    {
      if ((*field)->type() == MYSQL_TYPE_NEWDECIMAL)
      {
        return HA_ADMIN_NEEDS_ALTER;
      }
      if ((*field)->type() == MYSQL_TYPE_VAR_STRING)
      {
        return HA_ADMIN_NEEDS_ALTER;
      }
    }
  }
  return 0;
}


static bool update_frm_version(TABLE *table)
{
  char path[FN_REFLEN];
  File file;
  int result= 1;
  DBUG_ENTER("update_frm_version");

  /*
    No need to update frm version in case table was created or checked
    by server with the same version. This also ensures that we do not
    update frm version for temporary tables as this code doesn't support
    temporary tables.
  */
  if (table->s->mysql_version == MYSQL_VERSION_ID)
    DBUG_RETURN(0);

  strxmov(path, table->s->normalized_path.str, reg_ext, NullS);

  if ((file= mysql_file_open(key_file_frm,
                             path, O_RDWR|O_BINARY, MYF(MY_WME))) >= 0)
  {
    uchar version[4];

    int4store(version, MYSQL_VERSION_ID);

    if ((result= mysql_file_pwrite(file, (uchar*) version, 4, 51L, MYF_RW)))
      goto err;

    table->s->mysql_version= MYSQL_VERSION_ID;
  }
err:
  if (file >= 0)
    (void) mysql_file_close(file, MYF(MY_WME));
  DBUG_RETURN(result);
}



/**
  @return
    key if error because of duplicated keys
*/
uint handler::get_dup_key(int error)
{
  DBUG_ENTER("handler::get_dup_key");
#ifndef MCP_BUG59948
  if (table == NULL || table->file == NULL)
  {
    /*
      This is a sideffect of the ndbcluster_print_error() (called from
      ndbcluster_commit and ndbcluster_rollback). The function realises that
      it "knows nothing" so it creates brand new ha_ndbcluster in order to be
      able to call print_error() function. Unfortunately the handler hasn't
      been open()ed and thus table pointer is not set.
     */
    DBUG_RETURN(-1);
  }
#endif
  table->file->errkey  = (uint) -1;
  if (error == HA_ERR_FOUND_DUPP_KEY || error == HA_ERR_FOREIGN_DUPLICATE_KEY ||
      error == HA_ERR_FOUND_DUPP_UNIQUE || error == HA_ERR_NULL_IN_SPATIAL ||
      error == HA_ERR_DROP_INDEX_FK)
    table->file->info(HA_STATUS_ERRKEY | HA_STATUS_NO_LOCK);
  DBUG_RETURN(table->file->errkey);
}


/**
  Delete all files with extension from bas_ext().

  @param name		Base name of table

  @note
    We assume that the handler may return more extensions than
    was actually used for the file.

  @retval
    0   If we successfully deleted at least one file from base_ext and
    didn't get any other errors than ENOENT
  @retval
    !0  Error
*/
int handler::delete_table(const char *name)
{
  int saved_error= 0;
  int error= 0;
  int enoent_or_zero= ENOENT;                   // Error if no file was deleted
  char buff[FN_REFLEN];

  for (const char **ext=bas_ext(); *ext ; ext++)
  {
    fn_format(buff, name, "", *ext, MY_UNPACK_FILENAME|MY_APPEND_EXT);
    if (mysql_file_delete_with_symlink(key_file_misc, buff, MYF(0)))
    {
      if (my_errno != ENOENT)
      {
        /*
          If error on the first existing file, return the error.
          Otherwise delete as much as possible.
        */
        if (enoent_or_zero)
          return my_errno;
	saved_error= my_errno;
      }
    }
    else
      enoent_or_zero= 0;                        // No error for ENOENT
    error= enoent_or_zero;
  }
  return saved_error ? saved_error : error;
}


int handler::rename_table(const char * from, const char * to)
{
  int error= 0;
  const char **ext, **start_ext;
  start_ext= bas_ext();
  for (ext= start_ext; *ext ; ext++)
  {
    if (rename_file_ext(from, to, *ext))
    {
      if ((error=my_errno) != ENOENT)
	break;
      error= 0;
    }
  }
  if (error)
  {
    /* Try to revert the rename. Ignore errors. */
    for (; ext >= start_ext; ext--)
      rename_file_ext(to, from, *ext);
  }
  return error;
}


void handler::drop_table(const char *name)
{
  close();
  delete_table(name);
}


/**
  Performs checks upon the table.

  @param thd                thread doing CHECK TABLE operation
  @param check_opt          options from the parser

  @retval
    HA_ADMIN_OK               Successful upgrade
  @retval
    HA_ADMIN_NEEDS_UPGRADE    Table has structures requiring upgrade
  @retval
    HA_ADMIN_NEEDS_ALTER      Table has structures requiring ALTER TABLE
  @retval
    HA_ADMIN_NOT_IMPLEMENTED
*/
int handler::ha_check(THD *thd, HA_CHECK_OPT *check_opt)
{
  int error;

  if ((table->s->mysql_version >= MYSQL_VERSION_ID) &&
      (check_opt->sql_flags & TT_FOR_UPGRADE))
    return 0;

  if (table->s->mysql_version < MYSQL_VERSION_ID)
  {
    if ((error= check_old_types()))
      return error;
    error= ha_check_for_upgrade(check_opt);
    if (error && (error != HA_ADMIN_NEEDS_CHECK))
      return error;
    if (!error && (check_opt->sql_flags & TT_FOR_UPGRADE))
      return 0;
  }
  if ((error= check(thd, check_opt)))
    return error;
  return update_frm_version(table);
}

/**
  A helper function to mark a transaction read-write,
  if it is started.
*/

inline
void
handler::mark_trx_read_write()
{
  Ha_trx_info *ha_info= &ha_thd()->ha_data[ht->slot].ha_info[0];
  /*
    When a storage engine method is called, the transaction must
    have been started, unless it's a DDL call, for which the
    storage engine starts the transaction internally, and commits
    it internally, without registering in the ha_list.
    Unfortunately here we can't know know for sure if the engine
    has registered the transaction or not, so we must check.
  */
  if (ha_info->is_started())
  {
    DBUG_ASSERT(has_transactions());
    /*
      table_share can be NULL in ha_delete_table(). See implementation
      of standalone function ha_delete_table() in sql_base.cc.
    */
    if (table_share == NULL || table_share->tmp_table == NO_TMP_TABLE)
      ha_info->set_trx_read_write();
  }
}


/**
  Repair table: public interface.

  @sa handler::repair()
*/

int handler::ha_repair(THD* thd, HA_CHECK_OPT* check_opt)
{
  int result;

  mark_trx_read_write();

  result= repair(thd, check_opt);
  DBUG_ASSERT(result == HA_ADMIN_NOT_IMPLEMENTED ||
              ha_table_flags() & HA_CAN_REPAIR);

  if (result == HA_ADMIN_OK)
    result= update_frm_version(table);
  return result;
}


/**
  Bulk update row: public interface.

  @sa handler::bulk_update_row()
*/

int
handler::ha_bulk_update_row(const uchar *old_data, uchar *new_data,
                            uint *dup_key_found)
{
  mark_trx_read_write();

  return bulk_update_row(old_data, new_data, dup_key_found);
}


/**
  Delete all rows: public interface.

  @sa handler::delete_all_rows()
*/

int
handler::ha_delete_all_rows()
{
  mark_trx_read_write();

  return delete_all_rows();
}


/**
  Truncate table: public interface.

  @sa handler::truncate()
*/

int
handler::ha_truncate()
{
  mark_trx_read_write();

  return truncate();
}


/**
  Reset auto increment: public interface.

  @sa handler::reset_auto_increment()
*/

int
handler::ha_reset_auto_increment(ulonglong value)
{
  mark_trx_read_write();

  return reset_auto_increment(value);
}


/**
  Optimize table: public interface.

  @sa handler::optimize()
*/

int
handler::ha_optimize(THD* thd, HA_CHECK_OPT* check_opt)
{
  mark_trx_read_write();

  return optimize(thd, check_opt);
}


/**
  Analyze table: public interface.

  @sa handler::analyze()
*/

int
handler::ha_analyze(THD* thd, HA_CHECK_OPT* check_opt)
{
  mark_trx_read_write();

  return analyze(thd, check_opt);
}


/**
  Check and repair table: public interface.

  @sa handler::check_and_repair()
*/

bool
handler::ha_check_and_repair(THD *thd)
{
  mark_trx_read_write();

  return check_and_repair(thd);
}


/**
  Disable indexes: public interface.

  @sa handler::disable_indexes()
*/

int
handler::ha_disable_indexes(uint mode)
{
  mark_trx_read_write();

  return disable_indexes(mode);
}


/**
  Enable indexes: public interface.

  @sa handler::enable_indexes()
*/

int
handler::ha_enable_indexes(uint mode)
{
  mark_trx_read_write();

  return enable_indexes(mode);
}


/**
  Discard or import tablespace: public interface.

  @sa handler::discard_or_import_tablespace()
*/

int
handler::ha_discard_or_import_tablespace(my_bool discard)
{
  mark_trx_read_write();

  return discard_or_import_tablespace(discard);
}


/**
  Prepare for alter: public interface.

  Called to prepare an *online* ALTER.

  @sa handler::prepare_for_alter()
*/

void
handler::ha_prepare_for_alter()
{
  mark_trx_read_write();

  prepare_for_alter();
}


/**
  Rename table: public interface.

  @sa handler::rename_table()
*/

int
handler::ha_rename_table(const char *from, const char *to)
{
  mark_trx_read_write();

  return rename_table(from, to);
}


/**
  Delete table: public interface.

  @sa handler::delete_table()
*/

int
handler::ha_delete_table(const char *name)
{
  mark_trx_read_write();

  return delete_table(name);
}


/**
  Drop table in the engine: public interface.

  @sa handler::drop_table()
*/

void
handler::ha_drop_table(const char *name)
{
  mark_trx_read_write();

  return drop_table(name);
}


/**
  Create a table in the engine: public interface.

  @sa handler::create()
*/

int
handler::ha_create(const char *name, TABLE *form, HA_CREATE_INFO *info)
{
  mark_trx_read_write();

  return create(name, form, info);
}


/**
  Create handler files for CREATE TABLE: public interface.

  @sa handler::create_handler_files()
*/

int
handler::ha_create_handler_files(const char *name, const char *old_name,
                        int action_flag, HA_CREATE_INFO *info)
{
  mark_trx_read_write();

  return create_handler_files(name, old_name, action_flag, info);
}


/**
  Change partitions: public interface.

  @sa handler::change_partitions()
*/

int
handler::ha_change_partitions(HA_CREATE_INFO *create_info,
                     const char *path,
                     ulonglong * const copied,
                     ulonglong * const deleted,
                     const uchar *pack_frm_data,
                     size_t pack_frm_len)
{
  mark_trx_read_write();

  return change_partitions(create_info, path, copied, deleted,
                           pack_frm_data, pack_frm_len);
}


/**
  Drop partitions: public interface.

  @sa handler::drop_partitions()
*/

int
handler::ha_drop_partitions(const char *path)
{
  mark_trx_read_write();

  return drop_partitions(path);
}


/**
  Rename partitions: public interface.

  @sa handler::rename_partitions()
*/

int
handler::ha_rename_partitions(const char *path)
{
  mark_trx_read_write();

  return rename_partitions(path);
}


/**
  Tell the storage engine that it is allowed to "disable transaction" in the
  handler. It is a hint that ACID is not required - it is used in NDB for
  ALTER TABLE, for example, when data are copied to temporary table.
  A storage engine may treat this hint any way it likes. NDB for example
  starts to commit every now and then automatically.
  This hint can be safely ignored.
*/
int ha_enable_transaction(THD *thd, bool on)
{
  int error=0;
  DBUG_ENTER("ha_enable_transaction");
  DBUG_PRINT("enter", ("on: %d", (int) on));

  if ((thd->transaction.on= on))
  {
    /*
      Now all storage engines should have transaction handling enabled.
      But some may have it enabled all the time - "disabling" transactions
      is an optimization hint that storage engine is free to ignore.
      So, let's commit an open transaction (if any) now.
    */
    if (!(error= ha_commit_trans(thd, 0)))
      error= trans_commit_implicit(thd);
  }
  DBUG_RETURN(error);
}

int handler::index_next_same(uchar *buf, const uchar *key, uint keylen)
{
  int error;
  DBUG_ENTER("index_next_same");
  if (!(error=index_next(buf)))
  {
    my_ptrdiff_t ptrdiff= buf - table->record[0];
    uchar *UNINIT_VAR(save_record_0);
    KEY *UNINIT_VAR(key_info);
    KEY_PART_INFO *UNINIT_VAR(key_part);
    KEY_PART_INFO *UNINIT_VAR(key_part_end);

    /*
      key_cmp_if_same() compares table->record[0] against 'key'.
      In parts it uses table->record[0] directly, in parts it uses
      field objects with their local pointers into table->record[0].
      If 'buf' is distinct from table->record[0], we need to move
      all record references. This is table->record[0] itself and
      the field pointers of the fields used in this key.
    */
    if (ptrdiff)
    {
      save_record_0= table->record[0];
      table->record[0]= buf;
      key_info= table->key_info + active_index;
      key_part= key_info->key_part;
      key_part_end= key_part + key_info->key_parts;
      for (; key_part < key_part_end; key_part++)
      {
        DBUG_ASSERT(key_part->field);
        key_part->field->move_field_offset(ptrdiff);
      }
    }

    if (key_cmp_if_same(table, key, active_index, keylen))
    {
      table->status=STATUS_NOT_FOUND;
      error=HA_ERR_END_OF_FILE;
    }

    /* Move back if necessary. */
    if (ptrdiff)
    {
      table->record[0]= save_record_0;
      for (key_part= key_info->key_part; key_part < key_part_end; key_part++)
        key_part->field->move_field_offset(-ptrdiff);
    }
  }
  DBUG_RETURN(error);
}


void handler::get_dynamic_partition_info(PARTITION_STATS *stat_info,
                                         uint part_id)
{
  info(HA_STATUS_CONST | HA_STATUS_TIME | HA_STATUS_VARIABLE |
       HA_STATUS_NO_LOCK);
  stat_info->records=              stats.records;
  stat_info->mean_rec_length=      stats.mean_rec_length;
  stat_info->data_file_length=     stats.data_file_length;
  stat_info->max_data_file_length= stats.max_data_file_length;
  stat_info->index_file_length=    stats.index_file_length;
  stat_info->delete_length=        stats.delete_length;
  stat_info->create_time=          stats.create_time;
  stat_info->update_time=          stats.update_time;
  stat_info->check_time=           stats.check_time;
  stat_info->check_sum=            0;
  if (table_flags() & (ulong) HA_HAS_CHECKSUM)
    stat_info->check_sum= checksum();
  return;
}


char* handler::get_tablespace_name(THD *thd, char *buff, uint buff_len)
{
  char *ts= table->s->tablespace;
  if (!ts)
    return NULL;

  if (!buff)
  {
    buff= my_strdup(ts, MYF(0));
    return buff;
  }

  strnmov(buff, ts, buff_len);
  return buff;
}

/****************************************************************************
** Some general functions that isn't in the handler class
****************************************************************************/

/**
  Initiates table-file and calls appropriate database-creator.

  @retval
   0  ok
  @retval
   1  error
*/
int ha_create_table(THD *thd, const char *path,
                    const char *db, const char *table_name,
                    HA_CREATE_INFO *create_info,
		    bool update_create_info)
{
  int error= 1;
  TABLE table;
  char name_buff[FN_REFLEN];
  const char *name;
  TABLE_SHARE share;
  DBUG_ENTER("ha_create_table");
  
  init_tmp_table_share(thd, &share, db, 0, table_name, path);
  if (open_table_def(thd, &share, 0) ||
      open_table_from_share(thd, &share, "", 0, (uint) READ_ALL, 0, &table,
                            TRUE))
    goto err;

  if (update_create_info)
    update_create_info_from_table(create_info, &table);

  name= get_canonical_filename(table.file, share.path.str, name_buff);

  error= table.file->ha_create(name, &table, create_info);
  (void) closefrm(&table, 0);
  if (error)
  {
    strxmov(name_buff, db, ".", table_name, NullS);
    my_error(ER_CANT_CREATE_TABLE, MYF(ME_BELL+ME_WAITTANG), name_buff, error);
  }
err:
  free_table_share(&share);
  DBUG_RETURN(error != 0);
}

/**
  Try to discover table from engine.

  @note
    If found, write the frm file to disk.

  @retval
  -1    Table did not exists
  @retval
   0    Table created ok
  @retval
   > 0  Error, table existed but could not be created
*/
int ha_create_table_from_engine(THD* thd, const char *db, const char *name)
{
  int error;
  uchar *frmblob;
  size_t frmlen;
  char path[FN_REFLEN + 1];
  HA_CREATE_INFO create_info;
  TABLE table;
  TABLE_SHARE share;
  DBUG_ENTER("ha_create_table_from_engine");
  DBUG_PRINT("enter", ("name '%s'.'%s'", db, name));

  bzero((uchar*) &create_info,sizeof(create_info));
  if ((error= ha_discover(thd, db, name, &frmblob, &frmlen)))
  {
    /* Table could not be discovered and thus not created */
    DBUG_RETURN(error);
  }

  /*
    Table exists in handler and could be discovered
    frmblob and frmlen are set, write the frm to disk
  */

  build_table_filename(path, sizeof(path) - 1, db, name, "", 0);
  // Save the frm file
  error= writefrm(path, frmblob, frmlen);
  my_free(frmblob);
  if (error)
    DBUG_RETURN(2);

  init_tmp_table_share(thd, &share, db, 0, name, path);
  if (open_table_def(thd, &share, 0))
  {
    DBUG_RETURN(3);
  }
  if (open_table_from_share(thd, &share, "" ,0, 0, 0, &table, FALSE))
  {
    free_table_share(&share);
    DBUG_RETURN(3);
  }

  update_create_info_from_table(&create_info, &table);
  create_info.table_options|= HA_OPTION_CREATE_FROM_ENGINE;

  get_canonical_filename(table.file, path, path);
  error=table.file->ha_create(path, &table, &create_info);
  (void) closefrm(&table, 1);

  DBUG_RETURN(error != 0);
}


/**
  Try to find a table in a storage engine. 

  @param db   Normalized table schema name
  @param name Normalized table name.
  @param[out] exists Only valid if the function succeeded.

  @retval TRUE   An error is found
  @retval FALSE  Success, check *exists
*/

bool
ha_check_if_table_exists(THD* thd, const char *db, const char *name,
                         bool *exists)
{
  uchar *frmblob= NULL;
  size_t frmlen;
  DBUG_ENTER("ha_check_if_table_exists");

  *exists= ! ha_discover(thd, db, name, &frmblob, &frmlen);
  if (*exists)
    my_free(frmblob);

  DBUG_RETURN(FALSE);
}


void st_ha_check_opt::init()
{
  flags= sql_flags= 0;
}


/*****************************************************************************
  Key cache handling.

  This code is only relevant for ISAM/MyISAM tables

  key_cache->cache may be 0 only in the case where a key cache is not
  initialized or when we where not able to init the key cache in a previous
  call to ha_init_key_cache() (probably out of memory)
*****************************************************************************/

/**
  Init a key cache if it has not been initied before.
*/
int ha_init_key_cache(const char *name, KEY_CACHE *key_cache)
{
  DBUG_ENTER("ha_init_key_cache");

  if (!key_cache->key_cache_inited)
  {
    mysql_mutex_lock(&LOCK_global_system_variables);
    size_t tmp_buff_size= (size_t) key_cache->param_buff_size;
    uint tmp_block_size= (uint) key_cache->param_block_size;
    uint division_limit= key_cache->param_division_limit;
    uint age_threshold=  key_cache->param_age_threshold;
    mysql_mutex_unlock(&LOCK_global_system_variables);
    DBUG_RETURN(!init_key_cache(key_cache,
				tmp_block_size,
				tmp_buff_size,
				division_limit, age_threshold));
  }
  DBUG_RETURN(0);
}


/**
  Resize key cache.
*/
int ha_resize_key_cache(KEY_CACHE *key_cache)
{
  DBUG_ENTER("ha_resize_key_cache");

  if (key_cache->key_cache_inited)
  {
    mysql_mutex_lock(&LOCK_global_system_variables);
    size_t tmp_buff_size= (size_t) key_cache->param_buff_size;
    long tmp_block_size= (long) key_cache->param_block_size;
    uint division_limit= key_cache->param_division_limit;
    uint age_threshold=  key_cache->param_age_threshold;
    mysql_mutex_unlock(&LOCK_global_system_variables);
    DBUG_RETURN(!resize_key_cache(key_cache, tmp_block_size,
				  tmp_buff_size,
				  division_limit, age_threshold));
  }
  DBUG_RETURN(0);
}


/**
  Change parameters for key cache (like size)
*/
int ha_change_key_cache_param(KEY_CACHE *key_cache)
{
  if (key_cache->key_cache_inited)
  {
    mysql_mutex_lock(&LOCK_global_system_variables);
    uint division_limit= key_cache->param_division_limit;
    uint age_threshold=  key_cache->param_age_threshold;
    mysql_mutex_unlock(&LOCK_global_system_variables);
    change_key_cache_param(key_cache, division_limit, age_threshold);
  }
  return 0;
}

/**
  Move all tables from one key cache to another one.
*/
int ha_change_key_cache(KEY_CACHE *old_key_cache,
			KEY_CACHE *new_key_cache)
{
  mi_change_key_cache(old_key_cache, new_key_cache);
  return 0;
}


/**
  Try to discover one table from handler(s).

  @retval
    -1   Table did not exists
  @retval
    0   OK. In this case *frmblob and *frmlen are set
  @retval
    >0   error.  frmblob and frmlen may not be set
*/
struct st_discover_args
{
  const char *db;
  const char *name;
  uchar **frmblob; 
  size_t *frmlen;
};

static my_bool discover_handlerton(THD *thd, plugin_ref plugin,
                                   void *arg)
{
  st_discover_args *vargs= (st_discover_args *)arg;
  handlerton *hton= plugin_data(plugin, handlerton *);
  if (hton->state == SHOW_OPTION_YES && hton->discover &&
      (!(hton->discover(hton, thd, vargs->db, vargs->name, 
                        vargs->frmblob, 
                        vargs->frmlen))))
    return TRUE;

  return FALSE;
}

int ha_discover(THD *thd, const char *db, const char *name,
		uchar **frmblob, size_t *frmlen)
{
  int error= -1; // Table does not exist in any handler
  DBUG_ENTER("ha_discover");
  DBUG_PRINT("enter", ("db: %s, name: %s", db, name));
  st_discover_args args= {db, name, frmblob, frmlen};

  if (is_prefix(name,tmp_file_prefix)) /* skip temporary tables */
    DBUG_RETURN(error);

  if (plugin_foreach(thd, discover_handlerton,
                 MYSQL_STORAGE_ENGINE_PLUGIN, &args))
    error= 0;

  if (!error)
    status_var_increment(thd->status_var.ha_discover_count);
  DBUG_RETURN(error);
}


/**
  Call this function in order to give the handler the possiblity
  to ask engine if there are any new tables that should be written to disk
  or any dropped tables that need to be removed from disk
*/
struct st_find_files_args
{
  const char *db;
  const char *path;
  const char *wild;
  bool dir;
  List<LEX_STRING> *files;
};

static my_bool find_files_handlerton(THD *thd, plugin_ref plugin,
                                   void *arg)
{
  st_find_files_args *vargs= (st_find_files_args *)arg;
  handlerton *hton= plugin_data(plugin, handlerton *);


  if (hton->state == SHOW_OPTION_YES && hton->find_files)
      if (hton->find_files(hton, thd, vargs->db, vargs->path, vargs->wild, 
                          vargs->dir, vargs->files))
        return TRUE;

  return FALSE;
}

int
ha_find_files(THD *thd,const char *db,const char *path,
	      const char *wild, bool dir, List<LEX_STRING> *files)
{
  int error= 0;
  DBUG_ENTER("ha_find_files");
  DBUG_PRINT("enter", ("db: '%s'  path: '%s'  wild: '%s'  dir: %d", 
		       db, path, wild ? wild : "NULL", dir));
  st_find_files_args args= {db, path, wild, dir, files};

  plugin_foreach(thd, find_files_handlerton,
                 MYSQL_STORAGE_ENGINE_PLUGIN, &args);
  /* The return value is not currently used */
  DBUG_RETURN(error);
}

/**
  Ask handler if the table exists in engine.
  @retval
    HA_ERR_NO_SUCH_TABLE     Table does not exist
  @retval
    HA_ERR_TABLE_EXIST       Table exists
  @retval
    \#                  Error code
*/
struct st_table_exists_in_engine_args
{
  const char *db;
  const char *name;
  int err;
};

static my_bool table_exists_in_engine_handlerton(THD *thd, plugin_ref plugin,
                                   void *arg)
{
  st_table_exists_in_engine_args *vargs= (st_table_exists_in_engine_args *)arg;
  handlerton *hton= plugin_data(plugin, handlerton *);

  int err= HA_ERR_NO_SUCH_TABLE;

  if (hton->state == SHOW_OPTION_YES && hton->table_exists_in_engine)
    err = hton->table_exists_in_engine(hton, thd, vargs->db, vargs->name);

  vargs->err = err;
  if (vargs->err == HA_ERR_TABLE_EXIST)
    return TRUE;

  return FALSE;
}

int ha_table_exists_in_engine(THD* thd, const char* db, const char* name)
{
  DBUG_ENTER("ha_table_exists_in_engine");
  DBUG_PRINT("enter", ("db: %s, name: %s", db, name));
  st_table_exists_in_engine_args args= {db, name, HA_ERR_NO_SUCH_TABLE};
  plugin_foreach(thd, table_exists_in_engine_handlerton,
                 MYSQL_STORAGE_ENGINE_PLUGIN, &args);
  DBUG_PRINT("exit", ("error: %d", args.err));
  DBUG_RETURN(args.err);
}

<<<<<<< HEAD
#ifdef HAVE_NDB_BINLOG
=======
/**
  Prepare (sub-) sequences of joins in this statement 
  which may be pushed to each storage engine for execution.
*/
int ha_make_pushed_joins(THD *thd, AQP::Join_plan* plan)
{
  Ha_trx_info *info;

  for (info= thd->transaction.stmt.ha_list; info; info= info->next())
  {
    handlerton *hton= info->ht();
    if (hton && hton->make_pushed_join)
    {
      const int error= hton->make_pushed_join(hton, thd, plan);
      if (unlikely(error))
        return error;
    }
  }
  return 0;
}


#ifdef WITH_NDBCLUSTER_STORAGE_ENGINE
>>>>>>> 267ad570
/*
  TODO: change this into a dynamic struct
  List<handlerton> does not work as
  1. binlog_end is called when MEM_ROOT is gone
  2. cannot work with thd MEM_ROOT as memory should be freed
*/
#define MAX_HTON_LIST_ST 63
struct hton_list_st
{
  handlerton *hton[MAX_HTON_LIST_ST];
  uint sz;
};

struct binlog_func_st
{
  enum_binlog_func fn;
  void *arg;
};

/** @brief
  Listing handlertons first to avoid recursive calls and deadlock
*/
static my_bool binlog_func_list(THD *thd, plugin_ref plugin, void *arg)
{
  hton_list_st *hton_list= (hton_list_st *)arg;
  handlerton *hton= plugin_data(plugin, handlerton *);
  if (hton->state == SHOW_OPTION_YES && hton->binlog_func)
  {
    uint sz= hton_list->sz;
    if (sz == MAX_HTON_LIST_ST-1)
    {
      /* list full */
      return FALSE;
    }
    hton_list->hton[sz]= hton;
    hton_list->sz= sz+1;
  }
  return FALSE;
}

static my_bool binlog_func_foreach(THD *thd, binlog_func_st *bfn)
{
  hton_list_st hton_list;
  uint i, sz;

  hton_list.sz= 0;
  plugin_foreach(thd, binlog_func_list,
                 MYSQL_STORAGE_ENGINE_PLUGIN, &hton_list);

  for (i= 0, sz= hton_list.sz; i < sz ; i++)
    hton_list.hton[i]->binlog_func(hton_list.hton[i], thd, bfn->fn, bfn->arg);
  return FALSE;
}

int ha_reset_logs(THD *thd)
{
  binlog_func_st bfn= {BFN_RESET_LOGS, 0};
  binlog_func_foreach(thd, &bfn);
  return 0;
}

void ha_reset_slave(THD* thd)
{
  binlog_func_st bfn= {BFN_RESET_SLAVE, 0};
  binlog_func_foreach(thd, &bfn);
}

void ha_binlog_wait(THD* thd)
{
  binlog_func_st bfn= {BFN_BINLOG_WAIT, 0};
  binlog_func_foreach(thd, &bfn);
}

int ha_binlog_end(THD* thd)
{
  binlog_func_st bfn= {BFN_BINLOG_END, 0};
  binlog_func_foreach(thd, &bfn);
  return 0;
}

int ha_binlog_index_purge_file(THD *thd, const char *file)
{
  binlog_func_st bfn= {BFN_BINLOG_PURGE_FILE, (void *)file};
  binlog_func_foreach(thd, &bfn);
  return 0;
}

struct binlog_log_query_st
{
  enum_binlog_command binlog_command;
  const char *query;
  uint query_length;
  const char *db;
  const char *table_name;
};

static my_bool binlog_log_query_handlerton2(THD *thd,
                                            handlerton *hton,
                                            void *args)
{
  struct binlog_log_query_st *b= (struct binlog_log_query_st*)args;
  if (hton->state == SHOW_OPTION_YES && hton->binlog_log_query)
    hton->binlog_log_query(hton, thd,
                           b->binlog_command,
                           b->query,
                           b->query_length,
                           b->db,
                           b->table_name);
  return FALSE;
}

static my_bool binlog_log_query_handlerton(THD *thd,
                                           plugin_ref plugin,
                                           void *args)
{
  return binlog_log_query_handlerton2(thd, plugin_data(plugin, handlerton *), args);
}

void ha_binlog_log_query(THD *thd, handlerton *hton,
                         enum_binlog_command binlog_command,
                         const char *query, uint query_length,
                         const char *db, const char *table_name)
{
  struct binlog_log_query_st b;
  b.binlog_command= binlog_command;
  b.query= query;
  b.query_length= query_length;
  b.db= db;
  b.table_name= table_name;
  if (hton == 0)
    plugin_foreach(thd, binlog_log_query_handlerton,
                   MYSQL_STORAGE_ENGINE_PLUGIN, &b);
  else
    binlog_log_query_handlerton2(thd, hton, &b);
}
#endif

/**
  Read the first row of a multi-range set.

  @param found_range_p       Returns a pointer to the element in 'ranges' that
                             corresponds to the returned row.
  @param ranges              An array of KEY_MULTI_RANGE range descriptions.
  @param range_count         Number of ranges in 'ranges'.
  @param sorted	      If result should be sorted per key.
  @param buffer              A HANDLER_BUFFER for internal handler usage.

  @note
    - Record is read into table->record[0].
    - *found_range_p returns a valid value only if read_multi_range_first()
    returns 0.
    - Sorting is done within each range. If you want an overall sort, enter
    'ranges' with sorted ranges.

  @retval
    0			OK, found a row
  @retval
    HA_ERR_END_OF_FILE	No rows in range
  @retval
    \#			Error code
*/
int handler::read_multi_range_first(KEY_MULTI_RANGE **found_range_p,
                                    KEY_MULTI_RANGE *ranges, uint range_count,
                                    bool sorted, HANDLER_BUFFER *buffer)
{
  int result= HA_ERR_END_OF_FILE;
  DBUG_ENTER("handler::read_multi_range_first");
  multi_range_sorted= sorted;
  multi_range_buffer= buffer;

  table->mark_columns_used_by_index_no_reset(active_index, table->read_set);
  table->column_bitmaps_set(table->read_set, table->write_set);

  for (multi_range_curr= ranges, multi_range_end= ranges + range_count;
       multi_range_curr < multi_range_end;
       multi_range_curr++)
  {
    result= read_range_first(multi_range_curr->start_key.keypart_map ?
                             &multi_range_curr->start_key : 0,
                             multi_range_curr->end_key.keypart_map ?
                             &multi_range_curr->end_key : 0,
                             test(multi_range_curr->range_flag & EQ_RANGE),
                             multi_range_sorted);
    if (result != HA_ERR_END_OF_FILE)
      break;
  }

  *found_range_p= multi_range_curr;
  DBUG_PRINT("exit",("result %d", result));
  DBUG_RETURN(result);
}


/**
  Read the next row of a multi-range set.

  @param found_range_p       Returns a pointer to the element in 'ranges' that
                             corresponds to the returned row.

  @note
    - Record is read into table->record[0].
    - *found_range_p returns a valid value only if read_multi_range_next()
    returns 0.

  @retval
    0			OK, found a row
  @retval
    HA_ERR_END_OF_FILE	No (more) rows in range
  @retval
    \#			Error code
*/
int handler::read_multi_range_next(KEY_MULTI_RANGE **found_range_p)
{
  int UNINIT_VAR(result);
  DBUG_ENTER("handler::read_multi_range_next");

  /* We should not be called after the last call returned EOF. */
  DBUG_ASSERT(multi_range_curr < multi_range_end);

  do
  {
    /* Save a call if there can be only one row in range. */
    if (multi_range_curr->range_flag != (UNIQUE_RANGE | EQ_RANGE))
    {
      result= read_range_next();

      /* On success or non-EOF errors jump to the end. */
      if (result != HA_ERR_END_OF_FILE)
        break;
    }
    else
    {
      if (was_semi_consistent_read())
        goto scan_it_again;
      /*
        We need to set this for the last range only, but checking this
        condition is more expensive than just setting the result code.
      */
      result= HA_ERR_END_OF_FILE;
    }

    multi_range_curr++;
scan_it_again:
    /* Try the next range(s) until one matches a record. */
    for (; multi_range_curr < multi_range_end; multi_range_curr++)
    {
      result= read_range_first(multi_range_curr->start_key.keypart_map ?
                               &multi_range_curr->start_key : 0,
                               multi_range_curr->end_key.keypart_map ?
                               &multi_range_curr->end_key : 0,
                               test(multi_range_curr->range_flag & EQ_RANGE),
                               multi_range_sorted);
      if (result != HA_ERR_END_OF_FILE)
        break;
    }
  }
  while ((result == HA_ERR_END_OF_FILE) &&
         (multi_range_curr < multi_range_end));

  *found_range_p= multi_range_curr;
  DBUG_PRINT("exit",("handler::read_multi_range_next: result %d", result));
  DBUG_RETURN(result);
}


/**
  Read first row between two ranges.
  Store ranges for future calls to read_range_next.

  @param start_key		Start key. Is 0 if no min range
  @param end_key		End key.  Is 0 if no max range
  @param eq_range_arg	        Set to 1 if start_key == end_key
  @param sorted		Set to 1 if result should be sorted per key

  @note
    Record is read into table->record[0]

  @retval
    0			Found row
  @retval
    HA_ERR_END_OF_FILE	No rows in range
  @retval
    \#			Error code
*/
int handler::read_range_first(const key_range *start_key,
			      const key_range *end_key,
			      bool eq_range_arg, bool sorted)
{
  int result;
  DBUG_ENTER("handler::read_range_first");

  eq_range= eq_range_arg;
  end_range= 0;
  if (end_key)
  {
    end_range= &save_end_range;
    save_end_range= *end_key;
    key_compare_result_on_equal= ((end_key->flag == HA_READ_BEFORE_KEY) ? 1 :
				  (end_key->flag == HA_READ_AFTER_KEY) ? -1 : 0);
  }
  range_key_part= table->key_info[active_index].key_part;

  if (!start_key)			// Read first record
    result= index_first(table->record[0]);
  else
    result= index_read_map(table->record[0],
                           start_key->key,
                           start_key->keypart_map,
                           start_key->flag);
  if (result)
    DBUG_RETURN((result == HA_ERR_KEY_NOT_FOUND) 
		? HA_ERR_END_OF_FILE
		: result);

  DBUG_RETURN (compare_key(end_range) <= 0 ? 0 : HA_ERR_END_OF_FILE);
}


/**
  Read next row between two ranges.

  @note
    Record is read into table->record[0]

  @retval
    0			Found row
  @retval
    HA_ERR_END_OF_FILE	No rows in range
  @retval
    \#			Error code
*/
int handler::read_range_next()
{
  int result;
  DBUG_ENTER("handler::read_range_next");

  if (eq_range)
  {
    /* We trust that index_next_same always gives a row in range */
    DBUG_RETURN(index_next_same(table->record[0],
                                end_range->key,
                                end_range->length));
  }
  result= index_next(table->record[0]);
  if (result)
    DBUG_RETURN(result);
  DBUG_RETURN(compare_key(end_range) <= 0 ? 0 : HA_ERR_END_OF_FILE);
}


/**
  Compare if found key (in row) is over max-value.

  @param range		range to compare to row. May be 0 for no range

  @seealso
    key.cc::key_cmp()

  @return
    The return value is SIGN(key_in_row - range_key):

    - 0   : Key is equal to range or 'range' == 0 (no range)
    - -1  : Key is less than range
    - 1   : Key is larger than range
*/
int handler::compare_key(key_range *range)
{
  int cmp;
  if (!range)
    return 0;					// No max range
  cmp= key_cmp(range_key_part, range->key, range->length);
  if (!cmp)
    cmp= key_compare_result_on_equal;
  return cmp;
}


int handler::index_read_idx_map(uchar * buf, uint index, const uchar * key,
                                key_part_map keypart_map,
                                enum ha_rkey_function find_flag)
{
  int error, error1;
  error= index_init(index, 0);
  if (!error)
  {
    error= index_read_map(buf, key, keypart_map, find_flag);
    error1= index_end();
  }
  return error ?  error : error1;
}


/**
  Returns a list of all known extensions.

    No mutexes, worst case race is a minor surplus memory allocation
    We have to recreate the extension map if mysqld is restarted (for example
    within libmysqld)

  @retval
    pointer		pointer to TYPELIB structure
*/
static my_bool exts_handlerton(THD *unused, plugin_ref plugin,
                               void *arg)
{
  List<char> *found_exts= (List<char> *) arg;
  handlerton *hton= plugin_data(plugin, handlerton *);
  handler *file;
  if (hton->state == SHOW_OPTION_YES && hton->create &&
      (file= hton->create(hton, (TABLE_SHARE*) 0, current_thd->mem_root)))
  {
    List_iterator_fast<char> it(*found_exts);
    const char **ext, *old_ext;

    for (ext= file->bas_ext(); *ext; ext++)
    {
      while ((old_ext= it++))
      {
        if (!strcmp(old_ext, *ext))
	  break;
      }
      if (!old_ext)
        found_exts->push_back((char *) *ext);

      it.rewind();
    }
    delete file;
  }
  return FALSE;
}

TYPELIB *ha_known_exts(void)
{
  if (!known_extensions.type_names || mysys_usage_id != known_extensions_id)
  {
    List<char> found_exts;
    const char **ext, *old_ext;

    known_extensions_id= mysys_usage_id;
    found_exts.push_back((char*) TRG_EXT);
    found_exts.push_back((char*) TRN_EXT);

    plugin_foreach(NULL, exts_handlerton,
                   MYSQL_STORAGE_ENGINE_PLUGIN, &found_exts);

    ext= (const char **) my_once_alloc(sizeof(char *)*
                                       (found_exts.elements+1),
                                       MYF(MY_WME | MY_FAE));

    DBUG_ASSERT(ext != 0);
    known_extensions.count= found_exts.elements;
    known_extensions.type_names= ext;

    List_iterator_fast<char> it(found_exts);
    while ((old_ext= it++))
      *ext++= old_ext;
    *ext= 0;
  }
  return &known_extensions;
}


static bool stat_print(THD *thd, const char *type, uint type_len,
                       const char *file, uint file_len,
                       const char *status, uint status_len)
{
  Protocol *protocol= thd->protocol;
  protocol->prepare_for_resend();
  protocol->store(type, type_len, system_charset_info);
  protocol->store(file, file_len, system_charset_info);
  protocol->store(status, status_len, system_charset_info);
  if (protocol->write())
    return TRUE;
  return FALSE;
}


static my_bool showstat_handlerton(THD *thd, plugin_ref plugin,
                                   void *arg)
{
  enum ha_stat_type stat= *(enum ha_stat_type *) arg;
  handlerton *hton= plugin_data(plugin, handlerton *);
  if (hton->state == SHOW_OPTION_YES && hton->show_status &&
      hton->show_status(hton, thd, stat_print, stat))
    return TRUE;
  return FALSE;
}

bool ha_show_status(THD *thd, handlerton *db_type, enum ha_stat_type stat)
{
  List<Item> field_list;
  Protocol *protocol= thd->protocol;
  bool result;

  field_list.push_back(new Item_empty_string("Type",10));
  field_list.push_back(new Item_empty_string("Name",FN_REFLEN));
  field_list.push_back(new Item_empty_string("Status",10));

  if (protocol->send_result_set_metadata(&field_list,
                            Protocol::SEND_NUM_ROWS | Protocol::SEND_EOF))
    return TRUE;

  if (db_type == NULL)
  {
    result= plugin_foreach(thd, showstat_handlerton,
                           MYSQL_STORAGE_ENGINE_PLUGIN, &stat);
  }
  else
  {
    if (db_type->state != SHOW_OPTION_YES)
    {
      const LEX_STRING *name=&hton2plugin[db_type->slot]->name;
      result= stat_print(thd, name->str, name->length,
                         "", 0, "DISABLED", 8) ? 1 : 0;
    }
    else
      result= db_type->show_status &&
              db_type->show_status(db_type, thd, stat_print, stat) ? 1 : 0;
  }

  if (!result)
    my_eof(thd);
  return result;
}

/*
  Function to check if the conditions for row-based binlogging is
  correct for the table.

  A row in the given table should be replicated if:
  - Row-based replication is enabled in the current thread
  - The binlog is enabled
  - It is not a temporary table
  - The binary log is open
  - The database the table resides in shall be binlogged (binlog_*_db rules)
  - table is not mysql.event
*/

static bool check_table_binlog_row_based(THD *thd, TABLE *table)
{
  if (table->s->cached_row_logging_check == -1)
  {
    int const check(table->s->tmp_table == NO_TMP_TABLE &&
                    binlog_filter->db_ok(table->s->db.str));
    table->s->cached_row_logging_check= check;
  }

  DBUG_ASSERT(table->s->cached_row_logging_check == 0 ||
              table->s->cached_row_logging_check == 1);

  return (thd->is_current_stmt_binlog_format_row() &&
          table->s->cached_row_logging_check &&
          (thd->variables.option_bits & OPTION_BIN_LOG) &&
          mysql_bin_log.is_open());
}


/** @brief
   Write table maps for all (manually or automatically) locked tables
   to the binary log.

   SYNOPSIS
     write_locked_table_maps()
       thd     Pointer to THD structure

   DESCRIPTION
       This function will generate and write table maps for all tables
       that are locked by the thread 'thd'.

   RETURN VALUE
       0   All OK
       1   Failed to write all table maps

   SEE ALSO
       THD::lock
*/

static int write_locked_table_maps(THD *thd)
{
  DBUG_ENTER("write_locked_table_maps");
  DBUG_PRINT("enter", ("thd: 0x%lx  thd->lock: 0x%lx "
                       "thd->extra_lock: 0x%lx",
                       (long) thd, (long) thd->lock, (long) thd->extra_lock));

  DBUG_PRINT("debug", ("get_binlog_table_maps(): %d", thd->get_binlog_table_maps()));

  if (thd->get_binlog_table_maps() == 0)
  {
    MYSQL_LOCK *locks[2];
    locks[0]= thd->extra_lock;
    locks[1]= thd->lock;
    for (uint i= 0 ; i < sizeof(locks)/sizeof(*locks) ; ++i )
    {
      MYSQL_LOCK const *const lock= locks[i];
      if (lock == NULL)
        continue;

      TABLE **const end_ptr= lock->table + lock->table_count;
      for (TABLE **table_ptr= lock->table ; 
           table_ptr != end_ptr ;
           ++table_ptr)
      {
        TABLE *const table= *table_ptr;
        DBUG_PRINT("info", ("Checking table %s", table->s->table_name.str));
        if (table->current_lock == F_WRLCK &&
            check_table_binlog_row_based(thd, table))
        {
          /*
            We need to have a transactional behavior for SQLCOM_CREATE_TABLE
            (e.g. CREATE TABLE... SELECT * FROM TABLE) in order to keep a
            compatible behavior with the STMT based replication even when
            the table is not transactional. In other words, if the operation
            fails while executing the insert phase nothing is written to the
            binlog.

            Note that at this point, we check the type of a set of tables to
            create the table map events. In the function binlog_log_row(),
            which calls the current function, we check the type of the table
            of the current row.
          */
          bool const has_trans= thd->lex->sql_command == SQLCOM_CREATE_TABLE ||
                                table->file->has_transactions();
          int const error= thd->binlog_write_table_map(table, has_trans);
          /*
            If an error occurs, it is the responsibility of the caller to
            roll back the transaction.
          */
          if (unlikely(error))
            DBUG_RETURN(1);
        }
      }
    }
  }
  DBUG_RETURN(0);
}


typedef bool Log_func(THD*, TABLE*, bool, MY_BITMAP*,
                      uint, const uchar*, const uchar*);

static int binlog_log_row(TABLE* table,
                          const uchar *before_record,
                          const uchar *after_record,
                          Log_func *log_func)
{
  if (table->no_replicate)
    return 0;
  bool error= 0;
  THD *const thd= table->in_use;

  if (check_table_binlog_row_based(thd, table))
  {
    MY_BITMAP cols;
    /* Potential buffer on the stack for the bitmap */
    uint32 bitbuf[BITMAP_STACKBUF_SIZE/sizeof(uint32)];
    uint n_fields= table->s->fields;
    my_bool use_bitbuf= n_fields <= sizeof(bitbuf)*8;

    /*
      If there are no table maps written to the binary log, this is
      the first row handled in this statement. In that case, we need
      to write table maps for all locked tables to the binary log.
    */
    if (likely(!(error= bitmap_init(&cols,
                                    use_bitbuf ? bitbuf : NULL,
                                    (n_fields + 7) & ~7UL,
                                    FALSE))))
    {
      bitmap_set_all(&cols);
      if (likely(!(error= write_locked_table_maps(thd))))
      {
        /*
          We need to have a transactional behavior for SQLCOM_CREATE_TABLE
          (i.e. CREATE TABLE... SELECT * FROM TABLE) in order to keep a
          compatible behavior with the STMT based replication even when
          the table is not transactional. In other words, if the operation
          fails while executing the insert phase nothing is written to the
          binlog.
        */
        bool const has_trans= thd->lex->sql_command == SQLCOM_CREATE_TABLE ||
                             table->file->has_transactions();
        error= (*log_func)(thd, table, has_trans, &cols, table->s->fields,
                           before_record, after_record);
      }
      if (!use_bitbuf)
        bitmap_free(&cols);
    }
  }
  return error ? HA_ERR_RBR_LOGGING_FAILED : 0;
}

int handler::ha_external_lock(THD *thd, int lock_type)
{
  DBUG_ENTER("handler::ha_external_lock");
  /*
    Whether this is lock or unlock, this should be true, and is to verify that
    if get_auto_increment() was called (thus may have reserved intervals or
    taken a table lock), ha_release_auto_increment() was too.
  */
  DBUG_ASSERT(next_insert_id == 0);

  if (MYSQL_HANDLER_RDLOCK_START_ENABLED() ||
      MYSQL_HANDLER_WRLOCK_START_ENABLED() ||
      MYSQL_HANDLER_UNLOCK_START_ENABLED())
  {
    if (lock_type == F_RDLCK)
    {
      MYSQL_HANDLER_RDLOCK_START(table_share->db.str,
                                 table_share->table_name.str);
    }
    else if (lock_type == F_WRLCK)
    {
      MYSQL_HANDLER_WRLOCK_START(table_share->db.str,
                                 table_share->table_name.str);
    }
    else if (lock_type == F_UNLCK)
    {
      MYSQL_HANDLER_UNLOCK_START(table_share->db.str,
                                 table_share->table_name.str);
    }
  }

  /*
    We cache the table flags if the locking succeeded. Otherwise, we
    keep them as they were when they were fetched in ha_open().
  */
  int error= external_lock(thd, lock_type);

  if (error == 0)
    cached_table_flags= table_flags();

  if (MYSQL_HANDLER_RDLOCK_DONE_ENABLED() ||
      MYSQL_HANDLER_WRLOCK_DONE_ENABLED() ||
      MYSQL_HANDLER_UNLOCK_DONE_ENABLED())
  {
    if (lock_type == F_RDLCK)
    {
      MYSQL_HANDLER_RDLOCK_DONE(error);
    }
    else if (lock_type == F_WRLCK)
    {
      MYSQL_HANDLER_WRLOCK_DONE(error);
    }
    else if (lock_type == F_UNLCK)
    {
      MYSQL_HANDLER_UNLOCK_DONE(error);
    }
  }
  DBUG_RETURN(error);
}


/** @brief
  Check handler usage and reset state of file to after 'open'
*/
int handler::ha_reset()
{
  DBUG_ENTER("ha_reset");
  /* Check that we have called all proper deallocation functions */
  DBUG_ASSERT((uchar*) table->def_read_set.bitmap +
              table->s->column_bitmap_size ==
              (uchar*) table->def_write_set.bitmap);
  DBUG_ASSERT(bitmap_is_set_all(&table->s->all_set));
  DBUG_ASSERT(table->key_read == 0);
  /* ensure that ha_index_end / ha_rnd_end has been called */
  DBUG_ASSERT(inited == NONE);
  /* Free cache used by filesort */
  free_io_cache(table);
  /* reset the bitmaps to point to defaults */
  table->default_column_bitmaps();
  pushed_cond= NULL;
  DBUG_RETURN(reset());
}


int handler::ha_write_row(uchar *buf)
{
  int error;
  Log_func *log_func= Write_rows_log_event::binlog_row_logging_function;
  DBUG_ENTER("handler::ha_write_row");

  MYSQL_INSERT_ROW_START(table_share->db.str, table_share->table_name.str);
  mark_trx_read_write();

  error= write_row(buf);
  MYSQL_INSERT_ROW_DONE(error);
  if (unlikely(error))
    DBUG_RETURN(error);

  if (unlikely(error= binlog_log_row(table, 0, buf, log_func)))
    DBUG_RETURN(error); /* purecov: inspected */
  DBUG_RETURN(0);
}


int handler::ha_update_row(const uchar *old_data, uchar *new_data)
{
  int error;
  Log_func *log_func= Update_rows_log_event::binlog_row_logging_function;

  /*
    Some storage engines require that the new record is in record[0]
    (and the old record is in record[1]).
   */
  DBUG_ASSERT(new_data == table->record[0]);

  MYSQL_UPDATE_ROW_START(table_share->db.str, table_share->table_name.str);
  mark_trx_read_write();

  error= update_row(old_data, new_data);
  MYSQL_UPDATE_ROW_DONE(error);
  if (unlikely(error))
    return error;
  if (unlikely(error= binlog_log_row(table, old_data, new_data, log_func)))
    return error;
  return 0;
}

int handler::ha_delete_row(const uchar *buf)
{
  int error;
  Log_func *log_func= Delete_rows_log_event::binlog_row_logging_function;

  MYSQL_DELETE_ROW_START(table_share->db.str, table_share->table_name.str);
  mark_trx_read_write();

  error= delete_row(buf);
  MYSQL_DELETE_ROW_DONE(error);
  if (unlikely(error))
    return error;
  if (unlikely(error= binlog_log_row(table, buf, 0, log_func)))
    return error;
  return 0;
}



/** @brief
  use_hidden_primary_key() is called in case of an update/delete when
  (table_flags() and HA_PRIMARY_KEY_REQUIRED_FOR_DELETE) is defined
  but we don't have a primary key
*/
void handler::use_hidden_primary_key()
{
  /* fallback to use all columns in the table to identify row */
  table->use_all_columns();
}


/** @brief
  Dummy function which accept information about log files which is not need
  by handlers
*/
void signal_log_not_needed(struct handlerton, char *log_file)
{
  DBUG_ENTER("signal_log_not_needed");
  DBUG_PRINT("enter", ("logfile '%s'", log_file));
  DBUG_VOID_RETURN;
}


#ifdef TRANS_LOG_MGM_EXAMPLE_CODE
/*
  Example of transaction log management functions based on assumption that logs
  placed into a directory
*/
#include <my_dir.h>
#include <my_sys.h>
int example_of_iterator_using_for_logs_cleanup(handlerton *hton)
{
  void *buffer;
  int res= 1;
  struct handler_iterator iterator;
  struct handler_log_file_data data;

  if (!hton->create_iterator)
    return 1; /* iterator creator is not supported */

  if ((*hton->create_iterator)(hton, HA_TRANSACTLOG_ITERATOR, &iterator) !=
      HA_ITERATOR_OK)
  {
    /* error during creation of log iterator or iterator is not supported */
    return 1;
  }
  while((*iterator.next)(&iterator, (void*)&data) == 0)
  {
    printf("%s\n", data.filename.str);
    if (data.status == HA_LOG_STATUS_FREE &&
        mysql_file_delete(INSTRUMENT_ME,
                          data.filename.str, MYF(MY_WME)))
      goto err;
  }
  res= 0;
err:
  (*iterator.destroy)(&iterator);
  return res;
}


/*
  Here we should get info from handler where it save logs but here is
  just example, so we use constant.
  IMHO FN_ROOTDIR ("/") is safe enough for example, because nobody has
  rights on it except root and it consist of directories only at lest for
  *nix (sorry, can't find windows-safe solution here, but it is only example).
*/
#define fl_dir FN_ROOTDIR


/** @brief
  Dummy function to return log status should be replaced by function which
  really detect the log status and check that the file is a log of this
  handler.
*/
enum log_status fl_get_log_status(char *log)
{
  MY_STAT stat_buff;
  if (mysql_file_stat(INSTRUMENT_ME, log, &stat_buff, MYF(0)))
    return HA_LOG_STATUS_INUSE;
  return HA_LOG_STATUS_NOSUCHLOG;
}


struct fl_buff
{
  LEX_STRING *names;
  enum log_status *statuses;
  uint32 entries;
  uint32 current;
};


int fl_log_iterator_next(struct handler_iterator *iterator,
                          void *iterator_object)
{
  struct fl_buff *buff= (struct fl_buff *)iterator->buffer;
  struct handler_log_file_data *data=
    (struct handler_log_file_data *) iterator_object;
  if (buff->current >= buff->entries)
    return 1;
  data->filename= buff->names[buff->current];
  data->status= buff->statuses[buff->current];
  buff->current++;
  return 0;
}


void fl_log_iterator_destroy(struct handler_iterator *iterator)
{
  my_free(iterator->buffer);
}


/** @brief
  returns buffer, to be assigned in handler_iterator struct
*/
enum handler_create_iterator_result
fl_log_iterator_buffer_init(struct handler_iterator *iterator)
{
  MY_DIR *dirp;
  struct fl_buff *buff;
  char *name_ptr;
  uchar *ptr;
  FILEINFO *file;
  uint32 i;

  /* to be able to make my_free without crash in case of error */
  iterator->buffer= 0;

  if (!(dirp = my_dir(fl_dir, MYF(0))))
  {
    return HA_ITERATOR_ERROR;
  }
  if ((ptr= (uchar*)my_malloc(ALIGN_SIZE(sizeof(fl_buff)) +
                             ((ALIGN_SIZE(sizeof(LEX_STRING)) +
                               sizeof(enum log_status) +
                               + FN_REFLEN + 1) *
                              (uint) dirp->number_off_files),
                             MYF(0))) == 0)
  {
    return HA_ITERATOR_ERROR;
  }
  buff= (struct fl_buff *)ptr;
  buff->entries= buff->current= 0;
  ptr= ptr + (ALIGN_SIZE(sizeof(fl_buff)));
  buff->names= (LEX_STRING*) (ptr);
  ptr= ptr + ((ALIGN_SIZE(sizeof(LEX_STRING)) *
               (uint) dirp->number_off_files));
  buff->statuses= (enum log_status *)(ptr);
  name_ptr= (char *)(ptr + (sizeof(enum log_status) *
                            (uint) dirp->number_off_files));
  for (i=0 ; i < (uint) dirp->number_off_files  ; i++)
  {
    enum log_status st;
    file= dirp->dir_entry + i;
    if ((file->name[0] == '.' &&
         ((file->name[1] == '.' && file->name[2] == '\0') ||
            file->name[1] == '\0')))
      continue;
    if ((st= fl_get_log_status(file->name)) == HA_LOG_STATUS_NOSUCHLOG)
      continue;
    name_ptr= strxnmov(buff->names[buff->entries].str= name_ptr,
                       FN_REFLEN, fl_dir, file->name, NullS);
    buff->names[buff->entries].length= (name_ptr -
                                        buff->names[buff->entries].str);
    buff->statuses[buff->entries]= st;
    buff->entries++;
  }

  iterator->buffer= buff;
  iterator->next= &fl_log_iterator_next;
  iterator->destroy= &fl_log_iterator_destroy;
  return HA_ITERATOR_OK;
}


/* An example of a iterator creator */
enum handler_create_iterator_result
fl_create_iterator(enum handler_iterator_type type,
                   struct handler_iterator *iterator)
{
  switch(type) {
  case HA_TRANSACTLOG_ITERATOR:
    return fl_log_iterator_buffer_init(iterator);
  default:
    return HA_ITERATOR_UNSUPPORTED;
  }
}
#endif /*TRANS_LOG_MGM_EXAMPLE_CODE*/<|MERGE_RESOLUTION|>--- conflicted
+++ resolved
@@ -4022,9 +4022,6 @@
   DBUG_RETURN(args.err);
 }
 
-<<<<<<< HEAD
-#ifdef HAVE_NDB_BINLOG
-=======
 /**
   Prepare (sub-) sequences of joins in this statement 
   which may be pushed to each storage engine for execution.
@@ -4047,8 +4044,7 @@
 }
 
 
-#ifdef WITH_NDBCLUSTER_STORAGE_ENGINE
->>>>>>> 267ad570
+#ifdef HAVE_NDB_BINLOG
 /*
   TODO: change this into a dynamic struct
   List<handlerton> does not work as
