--- conflicted
+++ resolved
@@ -24,16 +24,10 @@
 
 #include "my_config.h"
 
-<<<<<<< HEAD
 #include <string.h>
 #ifdef HAVE_SYS_TIME_H
 #include <sys/time.h>
 #endif
-=======
-#include "log.h"                            // sql_print_error
-#include "rpl_slave_commit_order_manager.h" // Commit_order_manager
-#include "rpl_msr.h"                        // for channel_map
->>>>>>> 21712df6
 
 #include <stdio.h>
 #include <algorithm>
@@ -68,6 +62,7 @@
 #include "sql/mysqld.h"  // key_mutex_slave_parallel_worker
 #include "sql/psi_memory_key.h"
 #include "sql/rpl_info_handler.h"
+#include "sql/rpl_msr.h"  // For channel_map
 #include "sql/rpl_reporting.h"
 #include "sql/rpl_slave_commit_order_manager.h"  // Commit_order_manager
 #include "sql/sql_error.h"
@@ -1514,20 +1509,13 @@
                              va_list args) const {
   char buff_coord[MAX_SLAVE_ERRMSG];
   char buff_gtid[Gtid::MAX_TEXT_LENGTH + 1];
-<<<<<<< HEAD
   const char *log_name =
       const_cast<Slave_worker *>(this)->get_master_log_name();
   ulonglong log_pos = const_cast<Slave_worker *>(this)->get_master_log_pos();
+  bool is_group_replication_applier_channel =
+      channel_map.is_group_replication_channel_name(c_rli->get_channel(), true);
   const Gtid_specification *gtid_next = &info_thd->variables.gtid_next;
   THD *thd = info_thd;
-=======
-  const char* log_name= const_cast<Slave_worker*>(this)->get_master_log_name();
-  ulonglong log_pos= const_cast<Slave_worker*>(this)->get_master_log_pos();
-  bool is_group_replication_applier_channel=
-    channel_map.is_group_replication_channel_name(c_rli->get_channel(), true);
-  const Gtid_specification *gtid_next= &info_thd->variables.gtid_next;
-  THD *thd= info_thd;
->>>>>>> 21712df6
 
   gtid_next->to_string(global_sid_map, buff_gtid, true);
 
@@ -1535,45 +1523,29 @@
                                thd->get_transaction()->cannot_safely_rollback(
                                    Transaction_ctx::SESSION))) {
     char coordinator_errmsg[MAX_SLAVE_ERRMSG];
-<<<<<<< HEAD
-
-    snprintf(coordinator_errmsg, MAX_SLAVE_ERRMSG,
-             "Coordinator stopped because there were error(s) in the "
-             "worker(s). "
-             "The most recent failure being: Worker %u failed executing "
-             "transaction '%s' at master log %s, end_log_pos %llu. "
-             "See error log and/or "
-             "performance_schema.replication_applier_status_by_worker "
-             "table for "
-             "more details about this failure or others, if any.",
-             internal_id, buff_gtid, log_name, log_pos);
-=======
-    if (is_group_replication_applier_channel)
-    {
-      my_snprintf(coordinator_errmsg, MAX_SLAVE_ERRMSG,
-                  "Coordinator stopped because there were error(s) in the "
-                  "worker(s). "
-                  "The most recent failure being: Worker %u failed executing "
-                  "transaction '%s'. See error log and/or "
-                  "performance_schema.replication_applier_status_by_worker "
-                  "table for "
-                  "more details about this failure or others, if any.",
-                  internal_id, buff_gtid);
-    }
-    else
-    {
-      my_snprintf(coordinator_errmsg, MAX_SLAVE_ERRMSG,
-                  "Coordinator stopped because there were error(s) in the "
-                  "worker(s). "
-                  "The most recent failure being: Worker %u failed executing "
-                  "transaction '%s' at master log %s, end_log_pos %llu. "
-                  "See error log and/or "
-                  "performance_schema.replication_applier_status_by_worker "
-                  "table for "
-                  "more details about this failure or others, if any.",
-                  internal_id, buff_gtid, log_name, log_pos);
-    }
->>>>>>> 21712df6
+
+    if (is_group_replication_applier_channel) {
+      snprintf(coordinator_errmsg, MAX_SLAVE_ERRMSG,
+               "Coordinator stopped because there were error(s) in the "
+               "worker(s). "
+               "The most recent failure being: Worker %u failed executing "
+               "transaction '%s'. See error log and/or "
+               "performance_schema.replication_applier_status_by_worker "
+               "table for "
+               "more details about this failure or others, if any.",
+               internal_id, buff_gtid);
+    } else {
+      snprintf(coordinator_errmsg, MAX_SLAVE_ERRMSG,
+               "Coordinator stopped because there were error(s) in the "
+               "worker(s). "
+               "The most recent failure being: Worker %u failed executing "
+               "transaction '%s' at master log %s, end_log_pos %llu. "
+               "See error log and/or "
+               "performance_schema.replication_applier_status_by_worker "
+               "table for "
+               "more details about this failure or others, if any.",
+               internal_id, buff_gtid, log_name, log_pos);
+    }
 
     /*
       We want to update the errors in coordinator as well as worker.
@@ -1586,26 +1558,16 @@
     c_rli->fill_coord_err_buf(level, err_code, coordinator_errmsg);
   }
 
-<<<<<<< HEAD
-  snprintf(buff_coord, sizeof(buff_coord),
-           "Worker %u failed executing transaction '%s' at "
-           "master log %s, end_log_pos %llu",
-           internal_id, buff_gtid, log_name, log_pos);
-=======
-  if (is_group_replication_applier_channel)
-  {
-    my_snprintf(buff_coord, sizeof(buff_coord),
-                "Worker %u failed executing transaction '%s'",
-                internal_id, buff_gtid);
-  }
-  else
-  {
-    my_snprintf(buff_coord, sizeof(buff_coord),
-                "Worker %u failed executing transaction '%s' at "
-                "master log %s, end_log_pos %llu",
-                internal_id, buff_gtid, log_name, log_pos);
-  }
->>>>>>> 21712df6
+  if (is_group_replication_applier_channel) {
+    snprintf(buff_coord, sizeof(buff_coord),
+             "Worker %u failed executing transaction '%s'", internal_id,
+             buff_gtid);
+  } else {
+    snprintf(buff_coord, sizeof(buff_coord),
+             "Worker %u failed executing transaction '%s' at "
+             "master log %s, end_log_pos %llu",
+             internal_id, buff_gtid, log_name, log_pos);
+  }
 
   /*
     Error reporting by the worker. The worker updates its error fields as well
