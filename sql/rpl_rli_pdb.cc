--- conflicted
+++ resolved
@@ -1532,7 +1532,6 @@
     buff_gtid[0]= 0;
   }
 
-<<<<<<< HEAD
   sprintf(coordinator_errmsg,
           "Coordinator stopped because there were error(s) in the worker(s). "
           "The most recent failure being: Worker %lu failed executing "
@@ -1541,39 +1540,6 @@
           "performance_schema.replication_execute_status_by_worker table for "
           "more details about this failure or others, if any.",
           id, buff_gtid, log_name, log_pos);
-=======
-  my_snprintf(buff_coord, sizeof(buff_coord),
-           "Worker %lu failed executing transaction '%s' at "
-           "master log %s, end_log_pos %llu",
-           id, buff_gtid, log_name, log_pos);
-  c_rli->va_report(level, err_code, buff_coord, msg, args);
-}
-
-/**
-   Function is called by Coordinator when it identified an event
-   requiring sequential execution.
-   Creating sequential context for the event includes waiting
-   for the assigned to Workers tasks to be completed and their
-   resources such as temporary tables be returned to Coordinator's
-   repository.
-   In case all workers are waited Coordinator changes its group status.
-
-   @param  rli     Relay_log_info instance of Coordinator
-   @param  ignore  Optional Worker instance pointer if the sequential context
-                   is established due for the ignore Worker. Its resources
-                   are to be retained.
-
-   @note   Resources that are not occupied by Workers such as
-           a list of temporary tables held in unused (zero-usage) records
-           of APH are relocated to the Coordinator placeholder.
-
-   @return non-negative number of released by Workers partitions
-           (one partition by one Worker can count multiple times)
-
-           or -1 to indicate there has been a failure on a not-ignored Worker
-           as indicated by its running_status so synchronization can't succeed.
-*/
->>>>>>> 78fb896a
 
   /*
     We want to update the errors in coordinator as well as worker.
@@ -1585,7 +1551,7 @@
   */
   c_rli->fill_coord_err_buf(level, err_code, coordinator_errmsg);
 
-  snprintf(buff_coord, sizeof(buff_coord),
+  my_snprintf(buff_coord, sizeof(buff_coord),
           "Worker %lu failed executing transaction '%s' at "
           "master log %s, end_log_pos %llu",
           id, buff_gtid, log_name, log_pos);
