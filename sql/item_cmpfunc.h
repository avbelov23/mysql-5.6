--- conflicted
+++ resolved
@@ -332,12 +332,8 @@
   bool is_null() { return test(args[0]->is_null() || args[1]->is_null()); }
   bool is_bool_func() { return 1; }
   CHARSET_INFO *compare_collation() { return cmp.cmp_collation.collation; }
-<<<<<<< HEAD
   uint decimal_precision() const { return 1; }
-  void top_level_item() { abort_on_null=1; }
-=======
   void top_level_item() { abort_on_null= TRUE; }
->>>>>>> f5a229b3
 
   friend class  Arg_comparator;
 };
