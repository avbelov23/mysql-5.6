/* Copyright (c) 2000, 2019, Oracle and/or its affiliates. All rights reserved.

   This program is free software; you can redistribute it and/or modify
   it under the terms of the GNU General Public License, version 2.0,
   as published by the Free Software Foundation.

   This program is also distributed with certain software (including
   but not limited to OpenSSL) that is licensed under separate terms,
   as designated in a particular file or component or in included license
   documentation.  The authors of MySQL hereby grant you an additional
   permission to link the program and your derivative works with the
   separately licensed software that they have included with MySQL.

   This program is distributed in the hope that it will be useful,
   but WITHOUT ANY WARRANTY; without even the implied warranty of
   MERCHANTABILITY or FITNESS FOR A PARTICULAR PURPOSE.  See the
   GNU General Public License, version 2.0, for more details.

   You should have received a copy of the GNU General Public License
   along with this program; if not, write to the Free Software
   Foundation, Inc., 51 Franklin St, Fifth Floor, Boston, MA 02110-1301  USA */

/* Basic functions needed by many modules */

#include "sql/sql_base.h"

#include <fcntl.h>
#include <limits.h>
#include <stdio.h>
#include <string.h>
#include <time.h>
#include <atomic>
#include <functional>
#include <memory>
#include <unordered_map>
#include <utility>

#include "m_ctype.h"
#include "m_string.h"
#include "map_helpers.h"
#include "mf_wcomp.h"  // wild_one, wild_many
#include "mutex_lock.h"
#include "my_alloc.h"
#include "my_bitmap.h"
#include "my_byteorder.h"
#include "my_compiler.h"
#include "my_dbug.h"
#include "my_dir.h"
#include "my_io.h"
#include "my_loglevel.h"
#include "my_macros.h"
#include "my_psi_config.h"
#include "my_sqlcommand.h"
#include "my_sys.h"
#include "my_systime.h"
#include "my_table_map.h"
#include "my_thread_local.h"
#include "mysql/components/services/log_builtins.h"
#include "mysql/components/services/mysql_cond_bits.h"
#include "mysql/components/services/psi_cond_bits.h"
#include "mysql/components/services/psi_mutex_bits.h"
#include "mysql/plugin.h"
#include "mysql/psi/mysql_cond.h"
#include "mysql/psi/mysql_file.h"
#include "mysql/psi/mysql_mutex.h"
#include "mysql/psi/mysql_table.h"
#include "mysql/psi/psi_base.h"
#include "mysql/psi/psi_table.h"
#include "mysql/service_mysql_alloc.h"
#include "mysql/thread_type.h"
#include "mysql_com.h"
#include "mysqld_error.h"
#include "sql/auth/auth_acls.h"
#include "sql/auth/auth_common.h"  // check_table_access
#include "sql/auth/sql_security_ctx.h"
#include "sql/binlog.h"  // mysql_bin_log
#include "sql/check_stack.h"
#include "sql/dd/cache/dictionary_client.h"
#include "sql/dd/dd_schema.h"
#include "sql/dd/dd_table.h"       // dd::table_exists
#include "sql/dd/dd_tablespace.h"  // dd::fill_table_and_parts_tablespace_name
#include "sql/dd/string_type.h"
#include "sql/dd/types/abstract_table.h"
#include "sql/dd/types/column.h"
#include "sql/dd/types/column_statistics.h"
#include "sql/dd/types/foreign_key.h"  // dd::Foreign_key
#include "sql/dd/types/function.h"
#include "sql/dd/types/procedure.h"
#include "sql/dd/types/schema.h"
#include "sql/dd/types/table.h"  // dd::Table
#include "sql/dd/types/view.h"
#include "sql/dd_table_share.h"  // open_table_def
#include "sql/debug_sync.h"      // DEBUG_SYNC
#include "sql/derror.h"          // ER_THD
#include "sql/error_handler.h"   // Internal_error_handler
#include "sql/field.h"
#include "sql/handler.h"
#include "sql/histograms/histogram.h"
#include "sql/item.h"
#include "sql/item_cmpfunc.h"  // Item_func_eq
#include "sql/item_func.h"
#include "sql/item_subselect.h"
#include "sql/lock.h"  // mysql_lock_remove
#include "sql/log.h"
#include "sql/log_event.h"  // Query_log_event
#include "sql/mysqld.h"     // slave_open_temp_tables
#include "sql/nested_join.h"
#include "sql/partition_info.h"  // partition_info
#include "sql/psi_memory_key.h"  // key_memory_TABLE
#include "sql/query_options.h"
#include "sql/rpl_gtid.h"
#include "sql/rpl_handler.h"  // RUN_HOOK
#include "sql/rpl_rli.h"      //Relay_log_information
#include "sql/session_tracker.h"
#include "sql/sp.h"               // Sroutine_hash_entry
#include "sql/sp_cache.h"         // sp_cache_version
#include "sql/sp_head.h"          // sp_head
#include "sql/sql_audit.h"        // mysql_audit_table_access_notify
#include "sql/sql_backup_lock.h"  // acquire_shared_backup_lock
#include "sql/sql_class.h"        // THD
#include "sql/sql_const.h"
#include "sql/sql_data_change.h"
#include "sql/sql_error.h"    // Sql_condition
#include "sql/sql_handler.h"  // mysql_ha_flush_tables
#include "sql/sql_lex.h"
#include "sql/sql_list.h"
#include "sql/sql_parse.h"    // is_update_query
#include "sql/sql_prepare.h"  // Reprepare_observer
#include "sql/sql_select.h"   // reset_statement_timer
#include "sql/sql_show.h"     // append_identifier
#include "sql/sql_sort.h"
#include "sql/sql_table.h"   // build_table_filename
#include "sql/sql_update.h"  // records_are_comparable
#include "sql/sql_view.h"    // mysql_make_view
#include "sql/strfunc.h"
#include "sql/system_variables.h"
#include "sql/table.h"                     // TABLE_LIST
#include "sql/table_cache.h"               // table_cache_manager
#include "sql/table_trigger_dispatcher.h"  // Table_trigger_dispatcher
#include "sql/thd_raii.h"
#include "sql/thr_malloc.h"
#include "sql/transaction.h"  // trans_rollback_stmt
#include "sql/transaction_info.h"
#include "sql/xa.h"
#include "sql_string.h"
#include "table_id.h"
#include "template_utils.h"
#include "thr_mutex.h"

using std::equal_to;
using std::hash;
using std::pair;
using std::string;
using std::unique_ptr;
using std::unordered_map;

/**
  This internal handler is used to trap ER_NO_SUCH_TABLE and
  ER_WRONG_MRG_TABLE errors during CHECK/REPAIR TABLE for MERGE
  tables.
*/

class Repair_mrg_table_error_handler : public Internal_error_handler {
 public:
  Repair_mrg_table_error_handler()
      : m_handled_errors(false), m_unhandled_errors(false) {}

  virtual bool handle_condition(THD *, uint sql_errno, const char *,
                                Sql_condition::enum_severity_level *,
                                const char *) {
    if (sql_errno == ER_NO_SUCH_TABLE || sql_errno == ER_WRONG_MRG_TABLE) {
      m_handled_errors = true;
      return true;
    }

    m_unhandled_errors = true;
    return false;
  }

  /**
    Returns true if there were ER_NO_SUCH_/WRONG_MRG_TABLE and there
    were no unhandled errors. false otherwise.
  */
  bool safely_trapped_errors() {
    /*
      Check for m_handled_errors is here for extra safety.
      It can be useful in situation when call to open_table()
      fails because some error which was suppressed by another
      error handler (e.g. in case of MDL deadlock which we
      decided to solve by back-off and retry).
    */
    return (m_handled_errors && (!m_unhandled_errors));
  }

 private:
  bool m_handled_errors;
  bool m_unhandled_errors;
};

/**
  @defgroup Data_Dictionary Data Dictionary
  @{
*/

/**
  LOCK_open protects the following variables/objects:

  1) The table_def_cache
     This is the hash table mapping table name to a table
     share object. The hash table can only be manipulated
     while holding LOCK_open.
  2) last_table_id
     Generation of a new unique table_map_id for a table
     share is done through incrementing last_table_id, a
     global variable used for this purpose.
  3) LOCK_open protects the initialisation of the table share
     object and all its members, however, it does not protect
     reading the .frm file from where the table share is
     initialised. In get_table_share, the lock is temporarily
     released while opening the table definition in order to
     allow a higher degree of concurrency. Concurrent access
     to the same share is controlled by introducing a condition
     variable for signaling when opening the share is completed.
  4) In particular the share->ref_count is updated each time
     a new table object is created that refers to a table share.
     This update is protected by LOCK_open.
  5) oldest_unused_share, end_of_unused_share and share->next
     and share->prev are variables to handle the lists of table
     share objects, these can only be read and manipulated while
     holding the LOCK_open mutex.
  6) table_def_shutdown_in_progress can be updated only while
     holding LOCK_open and ALL table cache mutexes.
  7) refresh_version
     This variable can only be updated while holding LOCK_open AND
     all table cache mutexes.
  8) share->version
     This variable is initialised while holding LOCK_open. It can only
     be updated while holding LOCK_open AND all table cache mutexes.
     So if a table share is found through a reference its version won't
     change if any of those mutexes are held.
  9) share->m_flush_tickets
*/

mysql_mutex_t LOCK_open;

/**
  COND_open synchronizes concurrent opening of the same share:

  If a thread calls get_table_share, it releases the LOCK_open
  mutex while reading the definition from file. If a different
  thread calls get_table_share for the same share at this point
  in time, it will find the share in the TDC, but with the
  m_open_in_progress flag set to true. This will make the
  (second) thread wait for the COND_open condition, while the
  first thread completes opening the table definition.

  When the first thread is done reading the table definition,
  it will set m_open_in_progress to false and broadcast the
  COND_open condition. Then, all threads waiting for COND_open
  will wake up and, re-search the TDC for the share, and:

  1) If the share is gone, the thread will continue to allocate
     and open the table definition. This happens, e.g., if the
     first thread failed when opening the table defintion and
     had to destroy the share.
  2) If the share is still in the cache, and m_open_in_progress
     is still true, the thread will wait for the condition again.
     This happens if a different thread finished opening a
     different share.
  3) If the share is still in the cache, and m_open_in_progress
     has become false, the thread will check if the share is ok
     (no error), increment the ref counter, and return the share.
*/

mysql_cond_t COND_open;

#ifdef HAVE_PSI_INTERFACE
static PSI_mutex_key key_LOCK_open;
static PSI_cond_key key_COND_open;
static PSI_mutex_info all_tdc_mutexes[] = {
    {&key_LOCK_open, "LOCK_open", PSI_FLAG_SINGLETON, 0, PSI_DOCUMENT_ME}};
static PSI_cond_info all_tdc_conds[] = {
    {&key_COND_open, "COND_open", 0, 0, PSI_DOCUMENT_ME}};

/**
  Initialize performance schema instrumentation points
  used by the table cache.
*/

static void init_tdc_psi_keys(void) {
  const char *category = "sql";
  int count;

  count = static_cast<int>(array_elements(all_tdc_mutexes));
  mysql_mutex_register(category, all_tdc_mutexes, count);

  count = static_cast<int>(array_elements(all_tdc_conds));
  mysql_cond_register(category, all_tdc_conds, count);
}
#endif /* HAVE_PSI_INTERFACE */

using Table_definition_cache =
    malloc_unordered_map<std::string,
                         std::unique_ptr<TABLE_SHARE, Table_share_deleter>>;
Table_definition_cache *table_def_cache;
static TABLE_SHARE *oldest_unused_share, end_of_unused_share;
static bool table_def_shutdown_in_progress = false;

static bool check_and_update_table_version(THD *thd, TABLE_LIST *tables,
                                           TABLE_SHARE *table_share);
static bool open_table_entry_fini(THD *thd, TABLE_SHARE *share,
                                  const dd::Table *table, TABLE *entry);
static bool auto_repair_table(THD *thd, TABLE_LIST *table_list);
static TABLE *find_temporary_table(THD *thd, const char *table_key,
                                   size_t table_key_length);
static bool tdc_open_view(THD *thd, TABLE_LIST *table_list,
                          const char *cache_key, size_t cache_key_length);

/**
  Create a table cache/table definition cache key for a table. The
  table is neither a temporary table nor a table in a secondary
  storage engine.

  @note
    The table cache_key is created from:

        db_name + \0
        table_name + \0

  @param[in]  db_name     the database name
  @param[in]  table_name  the table name
  @param[out] key         buffer for the key to be created (must be of
                          size MAX_DBKEY_LENGTH)
  @return the length of the key
*/
static size_t create_table_def_key(const char *db_name, const char *table_name,
                                   char *key) {
  /*
    In theory caller should ensure that both db and table_name are
    not longer than NAME_LEN bytes. In practice we play safe to avoid
    buffer overruns.
  */
  DBUG_ASSERT(strlen(db_name) <= NAME_LEN && strlen(table_name) <= NAME_LEN);
  return strmake(strmake(key, db_name, NAME_LEN) + 1, table_name, NAME_LEN) -
         key + 1;
}

/**
  Create a table cache/table definition cache key for a temporary table.

  The key is constructed by appending the following to the key
  generated by #create_table_def_key():

  - 4 bytes for master thread id
  - 4 bytes pseudo thread id

  @param[in]  thd         thread context
  @param[in]  db_name     the database name
  @param[in]  table_name  the table name
  @param[out] key         buffer for the key to be created (must be of
                          size MAX_DBKEY_LENGTH)
  @return the length of the key
*/
static size_t create_table_def_key_tmp(const THD *thd, const char *db_name,
                                       const char *table_name, char *key) {
  size_t key_length = create_table_def_key(db_name, table_name, key);
  int4store(key + key_length, thd->server_id);
  int4store(key + key_length + 4, thd->variables.pseudo_thread_id);
  return key_length + TMP_TABLE_KEY_EXTRA;
}

/**
  Create a table cache/table definition cache key for a table in a
  secondary storage engine.

  The key is constructed by appending a single byte with the value 1
  to the key generated by #create_table_def_key().

  @param db_name     the database name
  @param table_name  the table name
  @return the key
*/
static std::string create_table_def_key_secondary(const char *db_name,
                                                  const char *table_name) {
  char key[MAX_DBKEY_LENGTH];
  size_t key_length = create_table_def_key(db_name, table_name, key);
  // Add a single byte to distinguish the secondary table from the
  // primary table. Their db name and table name are identical.
  key[key_length++] = 1;
  return {key, key_length};
}

/**
  Get table cache key for a table list element.

  @param [in] table_list Table list element.
  @param [out] key       On return points to table cache key for the table.

  @note Unlike create_table_def_key() call this function doesn't construct
        key in a buffer provider by caller. Instead it relies on the fact
        that table list element for which key is requested has properly
        initialized MDL_request object and the fact that table definition
        cache key is suffix of key used in MDL subsystem. So to get table
        definition key it simply needs to return pointer to appropriate
        part of MDL_key object nested in this table list element.
        Indeed, this means that lifetime of key produced by this call is
        limited by the lifetime of table list element which it got as
        parameter.

  @return Length of key.
*/

size_t get_table_def_key(const TABLE_LIST *table_list, const char **key) {
  /*
    This call relies on the fact that TABLE_LIST::mdl_request::key object
    is properly initialized, so table definition cache can be produced
    from key used by MDL subsystem.
    strcase is converted to strcasecmp because information_schema tables
    can be accessed with lower case and upper case table names.
  */
  DBUG_ASSERT(!my_strcasecmp(system_charset_info, table_list->get_db_name(),
                             table_list->mdl_request.key.db_name()) &&
              !my_strcasecmp(system_charset_info, table_list->get_table_name(),
                             table_list->mdl_request.key.name()));

  *key = (const char *)table_list->mdl_request.key.ptr() + 1;
  return table_list->mdl_request.key.length() - 1;
}

/*****************************************************************************
  Functions to handle table definition cach (TABLE_SHARE)
*****************************************************************************/

void Table_share_deleter::operator()(TABLE_SHARE *share) const {
  DBUG_ENTER("Table_share_deleter::operator()");
  mysql_mutex_assert_owner(&LOCK_open);
  if (share->prev) {
    /* remove from old_unused_share list */
    *share->prev = share->next;
    share->next->prev = share->prev;
  }
  free_table_share(share);
  DBUG_VOID_RETURN;
}

bool table_def_init(void) {
#ifdef HAVE_PSI_INTERFACE
  init_tdc_psi_keys();
#endif
  mysql_mutex_init(key_LOCK_open, &LOCK_open, MY_MUTEX_INIT_FAST);
  mysql_cond_init(key_COND_open, &COND_open);
  oldest_unused_share = &end_of_unused_share;
  end_of_unused_share.prev = &oldest_unused_share;

  if (table_cache_manager.init()) {
    mysql_cond_destroy(&COND_open);
    mysql_mutex_destroy(&LOCK_open);
    return true;
  }

  table_def_cache = new Table_definition_cache(key_memory_table_share);
  return false;
}

/**
  Notify table definition cache that process of shutting down server
  has started so it has to keep number of TABLE and TABLE_SHARE objects
  minimal in order to reduce number of references to pluggable engines.
*/

void table_def_start_shutdown(void) {
  if (table_def_cache != nullptr) {
    table_cache_manager.lock_all_and_tdc();
    /*
      Ensure that TABLE and TABLE_SHARE objects which are created for
      tables that are open during process of plugins' shutdown are
      immediately released. This keeps number of references to engine
      plugins minimal and allows shutdown to proceed smoothly.
    */
    table_def_shutdown_in_progress = true;
    table_cache_manager.unlock_all_and_tdc();
    /* Free all cached but unused TABLEs and TABLE_SHAREs. */
    close_cached_tables(NULL, NULL, false, LONG_TIMEOUT);
  }
}

void table_def_free(void) {
  DBUG_ENTER("table_def_free");
  if (table_def_cache != nullptr) {
    /* Free table definitions. */
    delete table_def_cache;
    table_def_cache = nullptr;
    table_cache_manager.destroy();
    mysql_cond_destroy(&COND_open);
    mysql_mutex_destroy(&LOCK_open);
  }
  DBUG_VOID_RETURN;
}

uint cached_table_definitions(void) { return table_def_cache->size(); }

static TABLE_SHARE *process_found_table_share(THD *thd MY_ATTRIBUTE((unused)),
                                              TABLE_SHARE *share,
                                              bool open_view) {
  DBUG_ENTER("process_found_table_share");
  mysql_mutex_assert_owner(&LOCK_open);
#if defined(ENABLED_DEBUG_SYNC)
  if (!thd->is_attachable_ro_transaction_active())
    DEBUG_SYNC(thd, "get_share_found_share");
#endif
  /*
     We found an existing table definition. Return it if we didn't get
     an error when reading the table definition from file.
  */
  if (share->error) {
    /*
      Table definition contained an error.
      Note that we report ER_NO_SUCH_TABLE regardless of which error occured
      when the other thread tried to open the table definition (e.g. OOM).
    */
    my_error(ER_NO_SUCH_TABLE, MYF(0), share->db.str, share->table_name.str);
    DBUG_RETURN(NULL);
  }
  if (share->is_view && !open_view) {
    my_error(ER_NO_SUCH_TABLE, MYF(0), share->db.str, share->table_name.str);
    DBUG_RETURN(NULL);
  }

  share->increment_ref_count();

  if (share->ref_count() == 1 && share->prev) {
    /*
      Share was not used before and it was in the old_unused_share list
      Unlink share from this list
    */
    DBUG_PRINT("info", ("Unlinking from not used list"));
    *share->prev = share->next;
    share->next->prev = share->prev;
    share->next = 0;
    share->prev = 0;
  }

  /* Free cache if too big */
  while (table_def_cache->size() > table_def_size && oldest_unused_share->next)
    table_def_cache->erase(to_string(oldest_unused_share->table_cache_key));

  DBUG_PRINT("exit", ("share: %p ref_count: %u", share, share->ref_count()));
  DBUG_RETURN(share);
}

/**
  Read any existing histogram statistics from the data dictionary and
  store a copy of them in the TABLE_SHARE.

  @param thd Thread handler
  @param share The table share where to store the histograms
  @param schema Schema definition
  @param table_def Table definition

  @retval true on error
  @retval false on success
*/
static bool read_histograms(THD *thd, TABLE_SHARE *share,
                            const dd::Schema *schema,
                            const dd::Abstract_table *table_def) {
  dd::cache::Dictionary_client::Auto_releaser releaser(thd->dd_client());
  MDL_request_list mdl_requests;
  for (const auto column : table_def->columns()) {
    if (column->is_se_hidden()) continue;

    MDL_key mdl_key;
    dd::Column_statistics::create_mdl_key(schema->name(), table_def->name(),
                                          column->name(), &mdl_key);

    MDL_request *request = new (thd->mem_root) MDL_request;
    MDL_REQUEST_INIT_BY_KEY(request, &mdl_key, MDL_SHARED_READ, MDL_STATEMENT);
    mdl_requests.push_front(request);
  }

  if (thd->mdl_context.acquire_locks(&mdl_requests,
                                     thd->variables.lock_wait_timeout))
    return true; /* purecov: deadcode */

  for (const auto column : table_def->columns()) {
    if (column->is_se_hidden()) continue;

    const histograms::Histogram *histogram = nullptr;
    if (histograms::find_histogram(thd, schema->name().c_str(),
                                   table_def->name().c_str(),
                                   column->name().c_str(), &histogram)) {
      // Any error is reported by the dictionary subsystem.
      return true; /* purecov: deadcode */
    }

    if (histogram != nullptr) {
      /*
        Make a clone of the histogram so it survives together with the
        TABLE_SHARE in case the original histogram is thrown out of the
        dictionary cache.
      */
      const histograms::Histogram *histogram_copy =
          histogram->clone(&share->mem_root);
      share->m_histograms->emplace(column->ordinal_position() - 1,
                                   histogram_copy);
    }
  }

  return false;
}

/**
  Get the TABLE_SHARE for a table.

  Get a table definition from the table definition cache. If the share
  does not exist, create a new one from the persistently stored table
  definition, and temporarily release LOCK_open while retrieving it.
  Re-lock LOCK_open when the table definition has been retrieved, and
  broadcast this to other threads waiting for the share to become opened.

  If the share exists, and is in the process of being opened, wait for
  opening to complete before continuing.

  @pre  It is a precondition that the caller must own LOCK_open before
        calling this function.

  @note Callers of this function cannot rely on LOCK_open being
        held for the duration of the call. It may be temporarily
        released while the table definition is opened, and it may be
        temporarily released while the thread is waiting for a different
        thread to finish opening it.

  @note After share->m_open_in_progress is set, there should be no wait
        for resources like row- or metadata locks, table flushes, etc.
        Otherwise, we may end up in deadlocks that will not be detected.

  @param thd                thread handle
  @param db                 schema name
  @param table_name         table name
  @param key                table cache key
  @param key_length         length of key
  @param open_view          allow open of view
  @param open_secondary     get the share for a table in a secondary
                            storage engine

  @return Pointer to the new TABLE_SHARE, or NULL if there was an error
*/

TABLE_SHARE *get_table_share(THD *thd, const char *db, const char *table_name,
                             const char *key, size_t key_length, bool open_view,
                             bool open_secondary) {
  TABLE_SHARE *share;
  bool open_table_err = false;
  DBUG_ENTER("get_table_share");

  /* Make sure we own LOCK_open */
  mysql_mutex_assert_owner(&LOCK_open);

  /*
    To be able perform any operation on table we should own
    some kind of metadata lock on it.
  */
  DBUG_ASSERT(thd->mdl_context.owns_equal_or_stronger_lock(
      MDL_key::TABLE, db, table_name, MDL_SHARED));

  /*
    Read table definition from the cache. If the share is being opened,
    wait for the appropriate condition. The share may be destroyed if
    open fails, so after cond_wait, we must repeat searching the
    hash table.
  */
  for (;;) {
    auto it = table_def_cache->find(string(key, key_length));
    if (it == table_def_cache->end()) {
      if (thd->mdl_context.owns_equal_or_stronger_lock(
              MDL_key::SCHEMA, db, "", MDL_INTENTION_EXCLUSIVE)) {
        break;
      }
      mysql_mutex_unlock(&LOCK_open);

      if (dd::mdl_lock_schema(thd, db, MDL_TRANSACTION)) {
        // Lock LOCK_open again to preserve function contract
        mysql_mutex_lock(&LOCK_open);
        DBUG_RETURN(nullptr);
      }

      mysql_mutex_lock(&LOCK_open);
      // Need to re-try the find after getting the mutex again
      continue;
    }
    share = it->second.get();
    if (!share->m_open_in_progress)
      DBUG_RETURN(process_found_table_share(thd, share, open_view));

    DEBUG_SYNC(thd, "get_share_before_COND_open_wait");
    mysql_cond_wait(&COND_open, &LOCK_open);
  }

  /*
    If alloc fails, the share object will not be present in the TDC, so no
    thread will be waiting for m_open_in_progress. Hence, a broadcast is
    not necessary.
  */
  if (!(share = alloc_table_share(db, table_name, key, key_length,
                                  open_secondary))) {
    DBUG_RETURN(NULL);
  }

  /*
    We assign a new table id under the protection of LOCK_open.
    We do this instead of creating a new mutex
    and using it for the sole purpose of serializing accesses to a
    static variable, we assign the table id here. We assign it to the
    share before inserting it into the table_def_cache to be really
    sure that it cannot be read from the cache without having a table
    id assigned.

    CAVEAT. This means that the table cannot be used for
    binlogging/replication purposes, unless get_table_share() has been
    called directly or indirectly.
  */
  assign_new_table_id(share);

  table_def_cache->emplace(to_string(share->table_cache_key),
                           unique_ptr<TABLE_SHARE, Table_share_deleter>(share));

  /*
    We must increase ref_count prior to releasing LOCK_open
    to keep the share from being deleted in tdc_remove_table()
    and TABLE_SHARE::wait_for_old_version. We must also set
    m_open_in_progress to indicate allocated but incomplete share.
  */
  share->increment_ref_count();      // Mark in use
  share->m_open_in_progress = true;  // Mark being opened

  /*
    Temporarily release LOCK_open before opening the table definition,
    which can be done without mutex protection.
  */
  mysql_mutex_unlock(&LOCK_open);

#if defined(ENABLED_DEBUG_SYNC)
  if (!thd->is_attachable_ro_transaction_active())
    DEBUG_SYNC(thd, "get_share_before_open");
#endif

  {
    // We must make sure the schema is released and unlocked in the right order.
    dd::cache::Dictionary_client::Auto_releaser releaser(thd->dd_client());
    const dd::Schema *sch = nullptr;
    const dd::Abstract_table *abstract_table = nullptr;
    open_table_err = true;  // Assume error to simplify code below.
    if (thd->dd_client()->acquire(share->db.str, &sch) ||
        thd->dd_client()->acquire(share->db.str, share->table_name.str,
                                  &abstract_table)) {
    } else if (sch == nullptr)
      my_error(ER_BAD_DB_ERROR, MYF(0), share->db.str);
    else if (abstract_table == nullptr)
      my_error(ER_NO_SUCH_TABLE, MYF(0), share->db.str, share->table_name.str);
    else if (abstract_table->type() == dd::enum_table_type::USER_VIEW ||
             abstract_table->type() == dd::enum_table_type::SYSTEM_VIEW) {
      if (!open_view)  // We found a view but were trying to open table only.
        my_error(ER_NO_SUCH_TABLE, MYF(0), share->db.str,
                 share->table_name.str);
      else {
        /*
          Clone the view reference object and hold it in
          TABLE_SHARE member view_object.
        */
        share->is_view = true;
        const dd::View *tmp_view =
            dynamic_cast<const dd::View *>(abstract_table);
        share->view_object = tmp_view->clone();

        share->table_category =
            get_table_category(share->db, share->table_name);
        thd->status_var.opened_shares++;
        open_table_err = false;
      }
    } else {
      DBUG_ASSERT(abstract_table->type() == dd::enum_table_type::BASE_TABLE);
      open_table_err = open_table_def(
          thd, share, *dynamic_cast<const dd::Table *>(abstract_table));

      /*
        Read any existing histogram statistics from the data dictionary and
        store a copy of them in the TABLE_SHARE.

        We need to do this outside the protection of LOCK_open, since the data
        dictionary might have to open tables in order to read histogram data
        (such recursion will not work).
      */
      if (!open_table_err && read_histograms(thd, share, sch, abstract_table))
        open_table_err = true; /* purecov: deadcode */
    }
  }

  /*
    Get back LOCK_open before continuing. Notify all waiters that the
    opening is finished, even if there was a failure while opening.
  */
  mysql_mutex_lock(&LOCK_open);
  share->m_open_in_progress = false;
  mysql_cond_broadcast(&COND_open);

  /*
    Fake an open_table_def error in debug build, resulting in
    ER_NO_SUCH_TABLE.
  */
  DBUG_EXECUTE_IF("set_open_table_err", {
    open_table_err = true;
    my_error(ER_NO_SUCH_TABLE, MYF(0), share->db.str, share->table_name.str);
  });

  /*
    If there was an error while opening the definition, delete the
    share from the TDC, and (implicitly) destroy the share. Waiters
    will detect that the share is gone, and repeat the attempt at
    opening the table definition. The ref counter must be stepped
    down to allow the share to be destroyed.
  */
  if (open_table_err) {
    share->error = true;  // Allow waiters to detect the error
    share->decrement_ref_count();
    table_def_cache->erase(to_string(share->table_cache_key));
#if defined(ENABLED_DEBUG_SYNC)
    if (!thd->is_attachable_ro_transaction_active())
      DEBUG_SYNC(thd, "get_share_after_destroy");
#endif
    DBUG_RETURN(NULL);
  }

#ifdef HAVE_PSI_TABLE_INTERFACE
  share->m_psi = PSI_TABLE_CALL(get_table_share)(
      (share->tmp_table != NO_TMP_TABLE), share);
#else
  share->m_psi = NULL;
#endif

  DBUG_PRINT("exit", ("share: %p  ref_count: %u", share, share->ref_count()));

  /* If debug, assert that the share is actually present in the cache */
#ifndef DBUG_OFF
  DBUG_ASSERT(table_def_cache->count(string(key, key_length)) != 0);
#endif
  DBUG_RETURN(share);
}

/**
  Get a table share. If it didn't exist, try creating it from engine

  For arguments and return values, see get_table_share()
*/

static TABLE_SHARE *get_table_share_with_discover(
    THD *thd, TABLE_LIST *table_list, const char *key, size_t key_length,
    bool open_secondary, int *error)

{
  TABLE_SHARE *share;
  bool exists;
  DBUG_ENTER("get_table_share_with_create");

  share = get_table_share(thd, table_list->db, table_list->table_name, key,
                          key_length, true, open_secondary);
  /*
    If share is not NULL, we found an existing share.

    If share is NULL, and there is no error, we're inside
    pre-locking, which silences 'ER_NO_SUCH_TABLE' errors
    with the intention to silently drop non-existing tables
    from the pre-locking list. In this case we still need to try
    auto-discover before returning a NULL share.

    Or, we're inside SHOW CREATE VIEW, which
    also installs a silencer for ER_NO_SUCH_TABLE error.

    If share is NULL and the error is ER_NO_SUCH_TABLE, this is
    the same as above, only that the error was not silenced by
    pre-locking or SHOW CREATE VIEW.

    In both these cases it won't harm to try to discover the
    table.

    Finally, if share is still NULL, it's a real error and we need
    to abort.

    @todo Rework alternative ways to deal with ER_NO_SUCH TABLE.
  */
  if (share || (thd->is_error() &&
                thd->get_stmt_da()->mysql_errno() != ER_NO_SUCH_TABLE)) {
    DBUG_RETURN(share);
  }

  *error = 0;

  /* Table didn't exist. Check if some engine can provide it */
  if (ha_check_if_table_exists(thd, table_list->db, table_list->table_name,
                               &exists)) {
    thd->clear_error();
    thd->get_stmt_da()->reset_condition_info(thd);
    /* Conventionally, the storage engine API does not report errors. */
    my_error(ER_OUT_OF_RESOURCES, MYF(0));
  } else if (!exists) {
    /*
      No such table in any engine.
      Hide "Table doesn't exist" errors if the table belongs to a view.
      The check for thd->is_error() is necessary to not push an
      unwanted error in case the error was already silenced.
      @todo Rework the alternative ways to deal with ER_NO_SUCH TABLE.
    */
    if (thd->is_error()) {
      if (table_list->parent_l) {
        thd->clear_error();
        thd->get_stmt_da()->reset_condition_info(thd);
        my_error(ER_WRONG_MRG_TABLE, MYF(0));
      } else if (table_list->belong_to_view) {
        // Mention the top view in message, to not reveal underlying views.
        TABLE_LIST *view = table_list->belong_to_view;
        thd->clear_error();
        thd->get_stmt_da()->reset_condition_info(thd);
        my_error(ER_VIEW_INVALID, MYF(0), view->view_db.str,
                 view->view_name.str);
      }
    }
  } else {
    thd->clear_error();
    thd->get_stmt_da()->reset_condition_info(thd);
    *error = 7; /* Run auto-discover. */
  }
  DBUG_RETURN(NULL);
}

/**
  Mark that we are not using table share anymore.

  @param  share   Table share

  If the share has no open tables and (we have done a refresh or
  if we have already too many open table shares) then delete the
  definition.
*/

void release_table_share(TABLE_SHARE *share) {
  DBUG_ENTER("release_table_share");
  DBUG_PRINT("enter", ("share: %p  table: %s.%s  ref_count: %u  version: %lu",
                       share, share->db.str, share->table_name.str,
                       share->ref_count(), share->version()));

  mysql_mutex_assert_owner(&LOCK_open);

  DBUG_ASSERT(share->ref_count() != 0);
  if (share->decrement_ref_count() == 0) {
    if (share->has_old_version() || table_def_shutdown_in_progress)
      table_def_cache->erase(to_string(share->table_cache_key));
    else {
      /* Link share last in used_table_share list */
      DBUG_PRINT("info", ("moving share to unused list"));

      DBUG_ASSERT(share->next == 0);
      share->prev = end_of_unused_share.prev;
      *end_of_unused_share.prev = share;
      end_of_unused_share.prev = &share->next;
      share->next = &end_of_unused_share;

      if (table_def_cache->size() > table_def_size) {
        /* Delete the least used share to preserve LRU order. */
        table_def_cache->erase(to_string(oldest_unused_share->table_cache_key));
      }
    }
  }

  DBUG_VOID_RETURN;
}

/**
  Get an existing table definition from the table definition cache.

  Search the table definition cache for a share with the given key.
  If the share exists or if it is in the process of being opened
  by another thread (m_open_in_progress flag is true) return share.
  Do not wait for share opening to finish.

  @param db         database name.
  @param table_name table name.

  @retval NULL      a share for the table does not exist in the cache
  @retval != NULL   pointer to existing share in the cache
*/

static TABLE_SHARE *get_cached_table_share(const char *db,
                                           const char *table_name) {
  char key[MAX_DBKEY_LENGTH];
  size_t key_length;
  mysql_mutex_assert_owner(&LOCK_open);

  key_length = create_table_def_key(db, table_name, key);
  return find_or_nullptr(*table_def_cache, string(key, key_length));
}

/*
  Create a list for all open tables matching SQL expression

  SYNOPSIS
    list_open_tables()
    thd			Thread THD
    wild		SQL like expression

  NOTES
    One gets only a list of tables for which one has any kind of privilege.
    db and table names are allocated in result struct, so one doesn't need
    a lock on LOCK_open when traversing the return list.

  RETURN VALUES
    NULL	Error (Probably OOM)
    #		Pointer to list of names of open tables.
*/

OPEN_TABLE_LIST *list_open_tables(THD *thd, const char *db, const char *wild) {
  OPEN_TABLE_LIST **start_list, *open_list, *start, *prev;
  TABLE_LIST table_list;
  DBUG_ENTER("list_open_tables");

  start_list = &open_list;
  open_list = 0;

  /*
    This is done in two parts:
    1. First, we will make OPEN_TABLE_LIST under LOCK_open
    2. Second, we will check permission and unlink OPEN_TABLE_LIST
       entries if permission check fails
  */

  table_cache_manager.lock_all_and_tdc();

  for (const auto &key_and_value : *table_def_cache) {
    TABLE_SHARE *share = key_and_value.second.get();

    /* Skip shares that are being opened */
    if (share->m_open_in_progress) continue;
    if (db && my_strcasecmp(system_charset_info, db, share->db.str)) continue;
    if (wild && wild_compare(share->table_name.str, share->table_name.length,
                             wild, strlen(wild), 0))
      continue;

    if (!(*start_list = (OPEN_TABLE_LIST *)sql_alloc(
              sizeof(**start_list) + share->table_cache_key.length))) {
      open_list = 0;  // Out of memory
      break;
    }
    my_stpcpy((*start_list)->table =
                  my_stpcpy(((*start_list)->db = (char *)((*start_list) + 1)),
                            share->db.str) +
                  1,
              share->table_name.str);
    (*start_list)->in_use = 0;
    Table_cache_iterator it(share);
    while (it++) ++(*start_list)->in_use;
    (*start_list)->locked = 0; /* Obsolete. */
    start_list = &(*start_list)->next;
    *start_list = 0;
  }
  table_cache_manager.unlock_all_and_tdc();

  start = open_list;
  prev = start;

  while (start) {
    /* Check if user has SELECT privilege for any column in the table */
    table_list.db = start->db;
    table_list.table_name = start->table;
    table_list.grant.privilege = 0;

    if (check_table_access(thd, SELECT_ACL, &table_list, true, 1, true)) {
      /* Unlink OPEN_TABLE_LIST */
      if (start == open_list) {
        open_list = start->next;
        prev = open_list;
      } else
        prev->next = start->next;
    } else
      prev = start;
    start = start->next;
  }

  DBUG_RETURN(open_list);
}

/*****************************************************************************
 *	 Functions to free open table cache
 ****************************************************************************/

void intern_close_table(TABLE *table) {  // Free all structures
  DBUG_ENTER("intern_close_table");
  DBUG_PRINT("tcache",
             ("table: '%s'.'%s' %p", table->s ? table->s->db.str : "?",
              table->s ? table->s->table_name.str : "?", table));

  free_io_cache(table);
  destroy(table->triggers);
  if (table->file)             // Not true if placeholder
    (void)closefrm(table, 1);  // close file
  destroy(table);
  my_free(table);
  DBUG_VOID_RETURN;
}

/* Free resources allocated by filesort() and read_record() */

void free_io_cache(TABLE *table) {
  DBUG_ENTER("free_io_cache");
  if (table->unique_result.io_cache) {
    close_cached_file(table->unique_result.io_cache);
    my_free(table->unique_result.io_cache);
    table->unique_result.io_cache = nullptr;
  }
  DBUG_VOID_RETURN;
}

/*
  Close all tables which aren't in use by any thread

  @param thd Thread context
  @param tables List of tables to remove from the cache
  @param wait_for_refresh Wait for a impending flush
  @param timeout Timeout for waiting for flush to be completed.

  @note THD can be NULL, but then wait_for_refresh must be false
        and tables must be NULL.

  @note When called as part of FLUSH TABLES WITH READ LOCK this function
        ignores metadata locks held by other threads. In order to avoid
        situation when FLUSH TABLES WITH READ LOCK sneaks in at the moment
        when some write-locked table is being reopened (by FLUSH TABLES or
        ALTER TABLE) we have to rely on additional global shared metadata
        lock taken by thread trying to obtain global read lock.
*/

bool close_cached_tables(THD *thd, TABLE_LIST *tables, bool wait_for_refresh,
                         ulong timeout) {
  bool result = false;
  bool found = true;
  struct timespec abstime;
  DBUG_ENTER("close_cached_tables");
  DBUG_ASSERT(thd || (!wait_for_refresh && !tables));

  table_cache_manager.lock_all_and_tdc();
  if (!tables) {
    /*
      Force close of all open tables.

      Note that code in TABLE_SHARE::wait_for_old_version() assumes that
      incrementing of refresh_version and removal of unused tables and
      shares from TDC happens atomically under protection of LOCK_open,
      or putting it another way that TDC does not contain old shares
      which don't have any tables used.
    */
    refresh_version++;
    DBUG_PRINT("tcache",
               ("incremented global refresh_version to: %lu", refresh_version));

    /*
      Get rid of all unused TABLE and TABLE_SHARE instances. By doing
      this we automatically close all tables which were marked as "old".
    */
    table_cache_manager.free_all_unused_tables();
    /* Free table shares which were not freed implicitly by loop above. */
    while (oldest_unused_share->next)
      table_def_cache->erase(to_string(oldest_unused_share->table_cache_key));
  } else {
    bool found = 0;
    for (TABLE_LIST *table = tables; table; table = table->next_local) {
      TABLE_SHARE *share = get_cached_table_share(table->db, table->table_name);

      if (share) {
        /*
          tdc_remove_table() also sets TABLE_SHARE::version to 0. Note that
          it will work correctly even if m_open_in_progress flag is true.
        */
        tdc_remove_table(thd, TDC_RT_REMOVE_UNUSED, table->db,
                         table->table_name, true);
        found = 1;
      }
    }
    if (!found) wait_for_refresh = 0;  // Nothing to wait for
  }

  table_cache_manager.unlock_all_and_tdc();

  if (!wait_for_refresh) DBUG_RETURN(result);

  set_timespec(&abstime, timeout);

  if (thd->locked_tables_mode) {
    /*
      If we are under LOCK TABLES, we need to reopen the tables without
      opening a door for any concurrent threads to sneak in and get
      lock on our tables. To achieve this we use exclusive metadata
      locks.
    */
    TABLE_LIST *tables_to_reopen =
        (tables ? tables : thd->locked_tables_list.locked_tables());

    /* Close open HANLER instances to avoid self-deadlock. */
    mysql_ha_flush_tables(thd, tables_to_reopen);

    for (TABLE_LIST *table_list = tables_to_reopen; table_list;
         table_list = table_list->next_global) {
      /* A check that the table was locked for write is done by the caller. */
      TABLE *table = find_table_for_mdl_upgrade(thd, table_list->db,
                                                table_list->table_name, true);

      /* May return NULL if this table has already been closed via an alias. */
      if (!table) continue;

      if (wait_while_table_is_used(thd, table, HA_EXTRA_FORCE_REOPEN)) {
        result = true;
        goto err_with_reopen;
      }
      close_all_tables_for_name(thd, table->s, false, NULL);
    }
  }

  /* Wait until all threads have closed all the tables we are flushing. */
  DBUG_PRINT("info", ("Waiting for other threads to close their open tables"));

  while (found && !thd->killed) {
    TABLE_SHARE *share = NULL;
    found = false;
    /*
      To a self-deadlock or deadlocks with other FLUSH threads
      waiting on our open HANDLERs, we have to flush them.
    */
    mysql_ha_flush(thd);
    DEBUG_SYNC(thd, "after_flush_unlock");

    mysql_mutex_lock(&LOCK_open);

    if (!tables) {
      for (const auto &key_and_value : *table_def_cache) {
        share = key_and_value.second.get();
        if (share->has_old_version()) {
          found = true;
          break;
        }
      }
    } else {
      for (TABLE_LIST *table = tables; table; table = table->next_local) {
        share = get_cached_table_share(table->db, table->table_name);
        if (share && share->has_old_version()) {
          found = true;
          break;
        }
      }
    }

    if (found) {
      /*
        The method below temporarily unlocks LOCK_open and frees
        share's memory. Note that it works correctly even for
        shares with m_open_in_progress flag set.
      */
      if (share->wait_for_old_version(
              thd, &abstime, MDL_wait_for_subgraph::DEADLOCK_WEIGHT_DDL)) {
        mysql_mutex_unlock(&LOCK_open);
        result = true;
        goto err_with_reopen;
      }
    }

    mysql_mutex_unlock(&LOCK_open);
  }

err_with_reopen:
  if (thd->locked_tables_mode) {
    /*
      No other thread has the locked tables open; reopen them and get the
      old locks. This should succeed unless any dictionary operations fail
      (e.g. when opening a dictionary table on cache miss).
    */
    result |= thd->locked_tables_list.reopen_tables(thd);
    /*
      Since downgrade_lock() won't do anything with shared
      metadata lock it is much simpler to go through all open tables rather
      than picking only those tables that were flushed.
    */
    for (TABLE *tab = thd->open_tables; tab; tab = tab->next)
      tab->mdl_ticket->downgrade_lock(MDL_SHARED_NO_READ_WRITE);
  }
  DBUG_RETURN(result || thd->killed);
}

/**
  Mark all temporary tables which were used by the current statement or
  substatement as free for reuse, but only if the query_id can be cleared.

  @param thd thread context

  @remark For temp tables associated with a open SQL HANDLER the query_id
          is not reset until the HANDLER is closed.
*/

static void mark_temp_tables_as_free_for_reuse(THD *thd) {
  for (TABLE *table = thd->temporary_tables; table; table = table->next) {
    if ((table->query_id == thd->query_id) && !table->open_by_handler) {
      mark_tmp_table_for_reuse(table);
      table->cleanup_value_generator_items();
      table->cleanup_partial_update();
    }
  }
}

/**
  Reset a single temporary table.
  Effectively this "closes" one temporary table,
  in a session.

  @param table     Temporary table.
*/

void mark_tmp_table_for_reuse(TABLE *table) {
  DBUG_ASSERT(table->s->tmp_table);

  table->query_id = 0;
  table->file->ha_reset();

  /* Detach temporary MERGE children from temporary parent. */
  DBUG_ASSERT(table->file);
  table->file->extra(HA_EXTRA_DETACH_CHILDREN);

  /*
    Reset temporary table lock type to it's default value (TL_WRITE).

    Statements such as INSERT INTO .. SELECT FROM tmp, CREATE TABLE
    .. SELECT FROM tmp and UPDATE may under some circumstances modify
    the lock type of the tables participating in the statement. This
    isn't a problem for non-temporary tables since their lock type is
    reset at every open, but the same does not occur for temporary
    tables for historical reasons.

    Furthermore, the lock type of temporary tables is not really that
    important because they can only be used by one query at a time and
    not even twice in a query -- a temporary table is represented by
    only one TABLE object. Nonetheless, it's safer from a maintenance
    point of view to reset the lock type of this singleton TABLE object
    as to not cause problems when the table is reused.

    Even under LOCK TABLES mode its okay to reset the lock type as
    LOCK TABLES is allowed (but ignored) for a temporary table.
  */
  table->reginfo.lock_type = TL_WRITE;
}

/*
  Mark all tables in the list which were used by current substatement
  as free for reuse.

  SYNOPSIS
    mark_used_tables_as_free_for_reuse()
      thd   - thread context
      table - head of the list of tables

  DESCRIPTION
    Marks all tables in the list which were used by current substatement
    (they are marked by its query_id) as free for reuse.

  NOTE
    The reason we reset query_id is that it's not enough to just test
    if table->query_id != thd->query_id to know if a table is in use.

    For example
    SELECT f1_that_uses_t1() FROM t1;
    In f1_that_uses_t1() we will see one instance of t1 where query_id is
    set to query_id of original query.
*/

static void mark_used_tables_as_free_for_reuse(THD *thd, TABLE *table) {
  for (; table; table = table->next) {
    DBUG_ASSERT(table->pos_in_locked_tables == NULL ||
                table->pos_in_locked_tables->table == table);
    if (table->query_id == thd->query_id) {
      table->query_id = 0;
      table->file->ha_reset();
    }
  }
}

/**
  Auxiliary function to close all tables in the open_tables list.

  @param thd Thread context.

  @remark It should not ordinarily be called directly.
*/

static void close_open_tables(THD *thd) {
  mysql_mutex_assert_not_owner(&LOCK_open);

  DBUG_PRINT("info", ("thd->open_tables: %p", thd->open_tables));

  while (thd->open_tables) close_thread_table(thd, &thd->open_tables);
}

/**
  Close all open instances of the table but keep the MDL lock.

  Works both under LOCK TABLES and in the normal mode.
  Removes all closed instances of the table from the table cache.

  @param  thd         Thread context.
  @param  key         TC/TDC key identifying the table.
  @param  key_length  Length of TC/TDC key identifying the table.
  @param  db          Database name.
  @param  table_name  Table name.
  @param  remove_from_locked_tables
                      True if the table is being dropped.
                      In that case the documented behaviour is to
                      implicitly remove the table from LOCK TABLES list.
  @param  skip_table  TABLE instance that should be kept open.

  @pre Must be called with an X MDL lock on the table.
*/
static void close_all_tables_for_name(THD *thd, const char *key,
                                      size_t key_length, const char *db,
                                      const char *table_name,
                                      bool remove_from_locked_tables,
                                      TABLE *skip_table) {
  mysql_mutex_assert_not_owner(&LOCK_open);
  for (TABLE **prev = &thd->open_tables; *prev;) {
    TABLE *table = *prev;

    if (table->s->table_cache_key.length == key_length &&
        !memcmp(table->s->table_cache_key.str, key, key_length) &&
        table != skip_table) {
      thd->locked_tables_list.unlink_from_list(thd, table->pos_in_locked_tables,
                                               remove_from_locked_tables);
      /*
        Does nothing if the table is not locked.
        This allows one to use this function after a table
        has been unlocked, e.g. in partition management.
      */
      mysql_lock_remove(thd, thd->lock, table);

      /* Inform handler that table will be dropped after close */
      if (table->db_stat && /* Not true for partitioned tables. */
          skip_table == NULL)
        table->file->extra(HA_EXTRA_PREPARE_FOR_DROP);
      close_thread_table(thd, prev);
    } else {
      /* Step to next entry in open_tables list. */
      prev = &table->next;
    }
  }
  if (skip_table == NULL) {
    /* Remove the table share from the cache. */
    tdc_remove_table(thd, TDC_RT_REMOVE_ALL, db, table_name, false);
  }
}

void close_all_tables_for_name(THD *thd, TABLE_SHARE *share,
                               bool remove_from_locked_tables,
                               TABLE *skip_table) {
  char key[MAX_DBKEY_LENGTH];
  size_t key_length = share->table_cache_key.length;

  memcpy(key, share->table_cache_key.str, key_length);

  close_all_tables_for_name(thd, key, key_length,
                            key,                         // db
                            key + share->db.length + 1,  // table_name
                            remove_from_locked_tables, skip_table);
}

void close_all_tables_for_name(THD *thd, const char *db, const char *table_name,
                               bool remove_from_locked_tables) {
  char key[MAX_DBKEY_LENGTH];
  size_t key_length = create_table_def_key(db, table_name, key);

  close_all_tables_for_name(thd, key, key_length, db, table_name,
                            remove_from_locked_tables, nullptr);
}

// Check if we are under LOCK TABLE mode, and not prelocking.
static inline bool in_LTM(THD *thd) {
  return (thd->locked_tables_mode == LTM_LOCK_TABLES ||
          thd->locked_tables_mode == LTM_PRELOCKED_UNDER_LOCK_TABLES);
}

/**
  Check if the given TABLE_LIST belongs to a a DD table.

  The function checks whether the table is a DD table being used in the
  context of a DD transaction, or whether it is referred by a system view.
  Then, it implies that if either of these two conditions hold, then this
  is a DD table. If in case this is a DD table being used in some other
  situation, then this function does not return 'true'. We do not know if
  there is such a situation right now.

  @param    tl             TABLE_LIST point to the table.

  @retval   true           If table belongs to a DD table.
  @retval   false          If table does not.
*/
static bool belongs_to_dd_table(const TABLE_LIST *tl) {
  return (tl->is_dd_ctx_table ||
          (tl->referencing_view && tl->referencing_view->is_system_view));
}

/**
  Performance Schema tables must be accessible independently of the LOCK TABLE
  mode. These macros handle the special case of P_S tables being used under
  LOCK TABLE mode.
  Check if the table belongs to the P_S, excluding setup and threads tables.
*/
static inline bool belongs_to_p_s(TABLE_LIST *tl) {
  return (!strcmp("performance_schema", tl->db) &&
          strcmp(tl->table_name, "threads") &&
          strstr(tl->table_name, "setup_") == NULL);
}

/*
  Close all tables used by the current substatement, or all tables
  used by this thread if we are on the upper level.

  SYNOPSIS
    close_thread_tables()
    thd			Thread handler

  IMPLEMENTATION
    Unlocks tables and frees derived tables.
    Put all normal tables used by thread in free list.

    It will only close/mark as free for reuse tables opened by this
    substatement, it will also check if we are closing tables after
    execution of complete query (i.e. we are on upper level) and will
    leave prelocked mode if needed.
*/

void close_thread_tables(THD *thd) {
  TABLE *table;
  DBUG_ENTER("close_thread_tables");

#ifdef EXTRA_DEBUG
  DBUG_PRINT("tcache", ("open tables:"));
  for (table = thd->open_tables; table; table = table->next)
    DBUG_PRINT("tcache", ("table: '%s'.'%s' 0x%lx", table->s->db.str,
                          table->s->table_name.str, (long)table));
#endif

#if defined(ENABLED_DEBUG_SYNC)
  /* debug_sync may not be initialized for some slave threads */
  if (thd->debug_sync_control) DEBUG_SYNC(thd, "before_close_thread_tables");
#endif

  // TODO: dd::Transaction_impl::end() does merge DD transaction into
  // thd->transaction.stmt. Later the can be second DD transaction
  // which would call close_thread_tables(). In this case, the
  // condition thd->transaction.stmt.is_empty() does not hold good.
  // So we comment this assert for now.
  //
  // We should consider retaining this assert if we plan to commit
  // DD RW transaction just before next close_thread_tables().
  // We are not sure if this is doable and needs to be explored.
  // Alik and myself plan to comment this assert for now temporarily
  // and address this TODO asap.
  //
  // DBUG_ASSERT(thd->get_transaction()->is_empty(Transaction_ctx::STMT) ||
  //            thd->in_sub_stmt ||
  //            (thd->state_flags & Open_tables_state::BACKUPS_AVAIL));

  /* Detach MERGE children after every statement. Even under LOCK TABLES. */
  for (table = thd->open_tables; table; table = table->next) {
    /* Table might be in use by some outer statement. */
    DBUG_PRINT("tcache", ("table: '%s'  query_id: %lu",
                          table->s->table_name.str, (ulong)table->query_id));
    if (thd->locked_tables_mode <= LTM_LOCK_TABLES ||
        table->query_id == thd->query_id) {
      DBUG_ASSERT(table->file);
      if (table->db_stat) table->file->extra(HA_EXTRA_DETACH_CHILDREN);
      table->cleanup_value_generator_items();
      table->cleanup_partial_update();
    }
  }

  /*
    Mark all temporary tables used by this statement as free for reuse.
  */
  mark_temp_tables_as_free_for_reuse(thd);

  if (thd->locked_tables_mode) {
    /*
      If we have
      1) Implicitly opened some DD tables that belong to IS system
         view executed in LOCK TABLE mode, then we should close them now.
      2) Close P_S tables opened implicitly under LOCK TABLE mode.
    */
    if (in_LTM(thd)) {
      for (TABLE **prev = &thd->open_tables; *prev;) {
        TABLE *table = *prev;

        /* Ignore tables locked explicitly by LOCK TABLE. */
        if (!table->pos_in_locked_tables) {
          /*
            We close tables only when all of following conditions satisfy,
            - The table is not locked explicitly by user using LOCK TABLE
            command.
            - We are not executing a IS queries as part of SF/Trigger.
            - The table belongs to a new DD table.
            OR
            - Close P_S tables unless the query is inside of a SP/trigger.
          */
          TABLE_LIST *tbl_list = table->pos_in_table_list;
          if (!thd->in_sub_stmt && (belongs_to_dd_table(tbl_list) ||
                                    belongs_to_p_s(table->pos_in_table_list))) {
            if (!table->s->tmp_table) {
              table->file->ha_index_or_rnd_end();
              table->set_keyread(false);
              table->open_by_handler = 0;
              /*
                In case we have opened the DD table but the statement
                fails before calling ha_external_lock() requesting
                read lock in open_tables(), then we need to check
                if we have really requested lock and then unlock.
               */
              if (table->file->get_lock_type() != F_UNLCK)
                table->file->ha_external_lock(thd, F_UNLCK);
              close_thread_table(thd, prev);
              continue;
            }
          }
        }
        prev = &table->next;
      }  // End of for
    }

    /* Ensure we are calling ha_reset() for all used tables */
    mark_used_tables_as_free_for_reuse(thd, thd->open_tables);

    /*
      Mark this statement as one that has "unlocked" its tables.
      For purposes of Query_tables_list::lock_tables_state we treat
      any statement which passed through close_thread_tables() as
      such.
    */
    thd->lex->lock_tables_state = Query_tables_list::LTS_NOT_LOCKED;

    /*
      We are under simple LOCK TABLES or we're inside a sub-statement
      of a prelocked statement, so should not do anything else.

      Note that even if we are in LTM_LOCK_TABLES mode and statement
      requires prelocking (e.g. when we are closing tables after
      failing ot "open" all tables required for statement execution)
      we will exit this function a few lines below.
    */
    if (!thd->lex->requires_prelocking()) DBUG_VOID_RETURN;

    /*
      We are in the top-level statement of a prelocked statement,
      so we have to leave the prelocked mode now with doing implicit
      UNLOCK TABLES if needed.
    */
    if (thd->locked_tables_mode == LTM_PRELOCKED_UNDER_LOCK_TABLES)
      thd->locked_tables_mode = LTM_LOCK_TABLES;

    if (thd->locked_tables_mode == LTM_LOCK_TABLES) DBUG_VOID_RETURN;

    thd->leave_locked_tables_mode();

    /* Fallthrough */
  }

  if (thd->lock) {
    /*
      For RBR we flush the pending event just before we unlock all the
      tables.  This means that we are at the end of a topmost
      statement, so we ensure that the STMT_END_F flag is set on the
      pending event.  For statements that are *inside* stored
      functions, the pending event will not be flushed: that will be
      handled either before writing a query log event (inside
      binlog_query()) or when preparing a pending event.
     */
    (void)thd->binlog_flush_pending_rows_event(true);
    mysql_unlock_tables(thd, thd->lock);
    thd->lock = 0;
  }

  thd->lex->lock_tables_state = Query_tables_list::LTS_NOT_LOCKED;

  /*
    Closing a MERGE child before the parent would be fatal if the
    other thread tries to abort the MERGE lock in between.
  */
  if (thd->open_tables) close_open_tables(thd);

  DBUG_VOID_RETURN;
}

/**
  Helper function which returns TABLE to Table Cache or closes if
  table is marked as needing re-open.
*/
static void release_or_close_table(THD *thd, TABLE *table) {
  Table_cache *tc = table_cache_manager.get_cache(thd);

  tc->lock();

  if (table->s->has_old_version() || table->needs_reopen() ||
      table_def_shutdown_in_progress) {
    tc->remove_table(table);
    mysql_mutex_lock(&LOCK_open);
    intern_close_table(table);
    mysql_mutex_unlock(&LOCK_open);
  } else
    tc->release_table(thd, table);

  tc->unlock();
}

/* move one table to free list */

void close_thread_table(THD *thd, TABLE **table_ptr) {
  TABLE *table = *table_ptr;
  DBUG_ENTER("close_thread_table");
  DBUG_ASSERT(table->key_read == 0);
  DBUG_ASSERT(!table->file || table->file->inited == handler::NONE);
  mysql_mutex_assert_not_owner(&LOCK_open);
  /*
    The metadata lock must be released after giving back
    the table to the table cache.
  */
  DBUG_ASSERT(thd->mdl_context.owns_equal_or_stronger_lock(
      MDL_key::TABLE, table->s->db.str, table->s->table_name.str, MDL_SHARED));
  table->mdl_ticket = NULL;
  table->pos_in_table_list = NULL;

  mysql_mutex_lock(&thd->LOCK_thd_data);
  *table_ptr = table->next;
  mysql_mutex_unlock(&thd->LOCK_thd_data);

  if (!table->needs_reopen()) {
    /* Avoid having MERGE tables with attached children in unused_tables. */
    table->file->extra(HA_EXTRA_DETACH_CHILDREN);
    /* Free memory and reset for next loop. */
    free_blob_buffers_and_reset(table, MAX_TDC_BLOB_SIZE);
    table->file->ha_reset();
  }

  /* Do this *before* entering the LOCK_open critical section. */
  if (table->file != NULL) table->file->unbind_psi();

  release_or_close_table(thd, table);

  DBUG_VOID_RETURN;
}

/* close_temporary_tables' internal, 4 is due to uint4korr definition */
static inline uint tmpkeyval(TABLE *table) {
  return uint4korr(table->s->table_cache_key.str +
                   table->s->table_cache_key.length - 4);
}

/*
  Close all temporary tables created by 'CREATE TEMPORARY TABLE' for thread
  creates one DROP TEMPORARY TABLE binlog event for each pseudo-thread.

  TODO: In future, we should have temporary_table= 0 and
        slave_open_temp_tables.fetch_add() at one place instead of repeating
        it all across the function. An alternative would be to use
        close_temporary_table() instead of close_temporary() that maintains
        the correct invariant regarding empty list of temporary tables
        and zero slave_open_temp_tables already.
*/

bool close_temporary_tables(THD *thd) {
  DBUG_ENTER("close_temporary_tables");
  TABLE *table;
  TABLE *next = NULL;
  TABLE *prev_table;
  /* Assume thd->variables.option_bits has OPTION_QUOTE_SHOW_CREATE */
  bool was_quote_show = true;
  bool error = 0;
  int slave_closed_temp_tables = 0;

  if (!thd->temporary_tables) DBUG_RETURN(false);

  DBUG_ASSERT(!thd->slave_thread ||
              thd->system_thread != SYSTEM_THREAD_SLAVE_WORKER);

  /*
    Ensure we don't have open HANDLERs for tables we are about to close.
    This is necessary when close_temporary_tables() is called as part
    of execution of BINLOG statement (e.g. for format description event).
  */
  mysql_ha_rm_temporary_tables(thd);
  if (!mysql_bin_log.is_open()) {
    TABLE *tmp_next;
    for (TABLE *t = thd->temporary_tables; t; t = tmp_next) {
      tmp_next = t->next;
      mysql_lock_remove(thd, thd->lock, t);
      /*
        We should not meet temporary tables created by ALTER TABLE here.
        It is responsibility of ALTER statement to close them. Otherwise
        it might be necessary to remove them from DD as well.
      */
      DBUG_ASSERT(t->s->tmp_table_def);
      close_temporary(thd, t, 1, 1);
      slave_closed_temp_tables++;
    }

    thd->temporary_tables = 0;
    if (thd->slave_thread) {
      atomic_slave_open_temp_tables -= slave_closed_temp_tables;
      thd->rli_slave->get_c_rli()->atomic_channel_open_temp_tables -=
          slave_closed_temp_tables;
    }

    DBUG_RETURN(false);
  }

  /*
    We are about to generate DROP TEMPORARY TABLE statements for all
    the left out temporary tables. If GTID_NEXT is set (e.g. if user
    did SET GTID_NEXT just before disconnecting the client), we must
    ensure that it will be able to generate GTIDs for the statements
    with this server's UUID. Therefore we set gtid_next to
    AUTOMATIC_GTID.
  */
  gtid_state->update_on_rollback(thd);
  thd->variables.gtid_next.set_automatic();

  /*
    We must separate transactional temp tables and
    non-transactional temp tables in two distinct DROP statements
    to avoid the splitting if a slave server reads from this binlog.
  */

  /* Better add "if exists", in case a RESET MASTER has been done */
  const char stub[] = "DROP /*!40005 TEMPORARY */ TABLE IF EXISTS ";
  uint stub_len = sizeof(stub) - 1;
  char buf_trans[256], buf_non_trans[256];
  String s_query_trans =
      String(buf_trans, sizeof(buf_trans), system_charset_info);
  String s_query_non_trans =
      String(buf_non_trans, sizeof(buf_non_trans), system_charset_info);
  bool found_user_tables = false;
  bool found_trans_table = false;
  bool found_non_trans_table = false;

  memcpy(buf_trans, stub, stub_len);
  memcpy(buf_non_trans, stub, stub_len);

  /*
    Insertion sort of temp tables by pseudo_thread_id to build ordered list
    of sublists of equal pseudo_thread_id
  */

  for (prev_table = thd->temporary_tables, table = prev_table->next; table;
       prev_table = table, table = table->next) {
    TABLE *prev_sorted /* same as for prev_table */, *sorted;
    /*
      We should not meet temporary tables created by ALTER TABLE here.
      It is responsibility of ALTER statement to close them. Otherwise
      it might be necessary to remove them from DD as well.
    */
    DBUG_ASSERT(table->s->tmp_table_def);
    if (is_user_table(table)) {
      if (!found_user_tables) found_user_tables = true;
      for (prev_sorted = NULL, sorted = thd->temporary_tables; sorted != table;
           prev_sorted = sorted, sorted = sorted->next) {
        if (!is_user_table(sorted) || tmpkeyval(sorted) > tmpkeyval(table)) {
          /* move into the sorted part of the list from the unsorted */
          prev_table->next = table->next;
          table->next = sorted;
          if (prev_sorted) {
            prev_sorted->next = table;
          } else {
            thd->temporary_tables = table;
          }
          table = prev_table;
          break;
        }
      }
    }
  }

  /* We always quote db,table names though it is slight overkill */
  if (found_user_tables && !(was_quote_show = (thd->variables.option_bits &
                                               OPTION_QUOTE_SHOW_CREATE))) {
    thd->variables.option_bits |= OPTION_QUOTE_SHOW_CREATE;
  }

  /*
    Make LEX consistent with DROP TEMPORARY TABLES statement which we
    are going to log. This is important for the binary logging code.
  */
  LEX *lex = thd->lex;
  enum_sql_command sav_sql_command = lex->sql_command;
  bool sav_drop_temp = lex->drop_temporary;
  lex->sql_command = SQLCOM_DROP_TABLE;
  lex->drop_temporary = true;

  /* scan sorted tmps to generate sequence of DROP */
  for (table = thd->temporary_tables; table; table = next) {
    if (is_user_table(table) && table->should_binlog_drop_if_temp()) {
      bool save_thread_specific_used = thd->thread_specific_used;
      my_thread_id save_pseudo_thread_id = thd->variables.pseudo_thread_id;
      /* Set pseudo_thread_id to be that of the processed table */
      thd->variables.pseudo_thread_id = tmpkeyval(table);
      String db;
      db.append(table->s->db.str);
      /* Loop forward through all tables that belong to a common database
         within the sublist of common pseudo_thread_id to create single
         DROP query
      */
      for (s_query_trans.length(stub_len), s_query_non_trans.length(stub_len),
           found_trans_table = false, found_non_trans_table = false;
           table && is_user_table(table) &&
           tmpkeyval(table) == thd->variables.pseudo_thread_id &&
           table->s->db.length == db.length() &&
           strcmp(table->s->db.str, db.ptr()) == 0;
           table = next) {
        /* Separate transactional from non-transactional temp tables */
        if (table->should_binlog_drop_if_temp()) {
          /* Separate transactional from non-transactional temp tables */
          if (table->s->tmp_table == TRANSACTIONAL_TMP_TABLE) {
            found_trans_table = true;
            /*
              We are going to add ` around the table names and possible more
              due to special characters
            */
            append_identifier(thd, &s_query_trans, table->s->table_name.str,
                              strlen(table->s->table_name.str));
            s_query_trans.append(',');
          } else if (table->s->tmp_table == NON_TRANSACTIONAL_TMP_TABLE) {
            found_non_trans_table = true;
            /*
              We are going to add ` around the table names and possible more
              due to special characters
            */
            append_identifier(thd, &s_query_non_trans, table->s->table_name.str,
                              strlen(table->s->table_name.str));
            s_query_non_trans.append(',');
          }
        }

        next = table->next;
        mysql_lock_remove(thd, thd->lock, table);
        close_temporary(thd, table, 1, 1);
        slave_closed_temp_tables++;
      }
      thd->clear_error();
      const CHARSET_INFO *cs_save = thd->variables.character_set_client;
      thd->variables.character_set_client = system_charset_info;
      thd->thread_specific_used = true;

      if (found_trans_table) {
        Query_log_event qinfo(thd, s_query_trans.ptr(),
                              s_query_trans.length() - 1, false, true, false,
                              0);
        qinfo.db = db.ptr();
        qinfo.db_len = db.length();
        thd->variables.character_set_client = cs_save;

        thd->get_stmt_da()->set_overwrite_status(true);
        if ((error = (mysql_bin_log.write_event(&qinfo) ||
                      mysql_bin_log.commit(thd, true) || error))) {
          /*
            If we're here following THD::cleanup, thence the connection
            has been closed already. So lets print a message to the
            error log instead of pushing yet another error into the
            Diagnostics_area.

            Also, we keep the error flag so that we propagate the error
            up in the stack. This way, if we're the SQL thread we notice
            that close_temporary_tables failed. (Actually, the SQL
            thread only calls close_temporary_tables while applying old
            Start_log_event_v3 events.)
          */
          LogErr(ERROR_LEVEL, ER_BINLOG_FAILED_TO_WRITE_DROP_FOR_TEMP_TABLES);
        }
        thd->get_stmt_da()->set_overwrite_status(false);
      }

      if (found_non_trans_table) {
        Query_log_event qinfo(thd, s_query_non_trans.ptr(),
                              s_query_non_trans.length() - 1, false, true,
                              false, 0);
        qinfo.db = db.ptr();
        qinfo.db_len = db.length();
        thd->variables.character_set_client = cs_save;

        thd->get_stmt_da()->set_overwrite_status(true);
        if ((error = (mysql_bin_log.write_event(&qinfo) ||
                      mysql_bin_log.commit(thd, true) || error))) {
          /*
            If we're here following THD::cleanup, thence the connection
            has been closed already. So lets print a message to the
            error log instead of pushing yet another error into the
            Diagnostics_area.

            Also, we keep the error flag so that we propagate the error
            up in the stack. This way, if we're the SQL thread we notice
            that close_temporary_tables failed. (Actually, the SQL
            thread only calls close_temporary_tables while applying old
            Start_log_event_v3 events.)
          */
          LogErr(ERROR_LEVEL, ER_BINLOG_FAILED_TO_WRITE_DROP_FOR_TEMP_TABLES);
        }
        thd->get_stmt_da()->set_overwrite_status(false);
      }

      thd->variables.pseudo_thread_id = save_pseudo_thread_id;
      thd->thread_specific_used = save_thread_specific_used;
    } else {
      next = table->next;
      /*
        This is for those cases when we have acquired lock but drop temporary
        table will not be logged.
      */
      mysql_lock_remove(thd, thd->lock, table);
      close_temporary(thd, table, 1, 1);
      slave_closed_temp_tables++;
    }
  }
  lex->drop_temporary = sav_drop_temp;
  lex->sql_command = sav_sql_command;

  if (!was_quote_show)
    thd->variables.option_bits &=
        ~OPTION_QUOTE_SHOW_CREATE; /* restore option */

  thd->temporary_tables = 0;
  if (thd->slave_thread) {
    atomic_slave_open_temp_tables -= slave_closed_temp_tables;
    thd->rli_slave->get_c_rli()->atomic_channel_open_temp_tables -=
        slave_closed_temp_tables;
  }

  DBUG_RETURN(error);
}

/**
  Find table in global list.

  @param table          Pointer to table list
  @param db_name        Data base name
  @param table_name     Table name

  @returns Pointer to found table.
  @retval NULL  Table not found
*/

TABLE_LIST *find_table_in_global_list(TABLE_LIST *table, const char *db_name,
                                      const char *table_name) {
  for (; table; table = table->next_global) {
    if ((table->table == 0 || table->table->s->tmp_table == NO_TMP_TABLE) &&
        strcmp(table->db, db_name) == 0 &&
        strcmp(table->table_name, table_name) == 0)
      break;
  }
  return table;
}

/**
  Test that table is unique (It's only exists once in the table list)

  @param  table        table to be checked (must be updatable base table)
  @param  table_list   list of tables
  @param  check_alias  whether to check tables' aliases

  NOTE: to exclude derived tables from check we use following mechanism:
    a) during derived table processing set THD::derived_tables_processing
    b) SELECT_LEX::prepare set SELECT::exclude_from_table_unique_test if
       THD::derived_tables_processing set. (we can't use JOIN::execute
       because for PS we perform only SELECT_LEX::prepare, but we can't set
       this flag in SELECT_LEX::prepare if we are not sure that we are in
       derived table processing loop, because multi-update call fix_fields()
       for some its items (which mean SELECT_LEX::prepare for subqueries)
       before unique_table call to detect which tables should be locked for
       write).
    c) find_dup_table skip all tables which belong to SELECT with
       SELECT::exclude_from_table_unique_test set.
    Also SELECT::exclude_from_table_unique_test used to exclude from check
    tables of main SELECT of multi-delete and multi-update

    We also skip tables with TABLE_LIST::prelocking_placeholder set,
    because we want to allow SELECTs from them, and their modification
    will rise the error anyway.

    TODO: when we will have table/view change detection we can do this check
          only once for PS/SP

  @retval !=0  found duplicate
  @retval 0 if table is unique
*/

static TABLE_LIST *find_dup_table(const TABLE_LIST *table,
                                  TABLE_LIST *table_list, bool check_alias) {
  TABLE_LIST *res;
  const char *d_name, *t_name, *t_alias;
  DBUG_ENTER("find_dup_table");
  DBUG_PRINT("enter", ("table alias: %s", table->alias));

  DBUG_ASSERT(table == ((TABLE_LIST *)table)->updatable_base_table());
  /*
    If this function called for CREATE command that we have not opened table
    (table->table equal to 0) and right names is in current TABLE_LIST
    object.
  */
  if (table->table) {
    /* All MyISAMMRG children are plain MyISAM tables. */
    DBUG_ASSERT(table->table->file->ht->db_type != DB_TYPE_MRG_MYISAM);

    /* temporary table is always unique */
    if (table->table->s->tmp_table != NO_TMP_TABLE) DBUG_RETURN(NULL);
  }

  d_name = table->db;
  t_name = table->table_name;
  t_alias = table->alias;

  DBUG_PRINT("info", ("real table: %s.%s", d_name, t_name));
  for (;;) {
    /*
      Table is unique if it is present only once in the global list
      of tables and once in the list of table locks.
    */
    if (!(res = find_table_in_global_list(table_list, d_name, t_name))) break;

    /* Skip if same underlying table. */
    if (res->table && (res->table == table->table)) goto next;

    /* Skip if table alias does not match. */
    if (check_alias) {
      if (lower_case_table_names
              ? my_strcasecmp(files_charset_info, t_alias, res->alias)
              : strcmp(t_alias, res->alias))
        goto next;
    }

    /*
      Skip if marked to be excluded (could be a derived table) or if
      entry is a prelocking placeholder.
    */
    if (res->select_lex && !res->select_lex->exclude_from_table_unique_test &&
        !res->prelocking_placeholder)
      break;

    /*
      If we found entry of this table or table of SELECT which already
      processed in derived table or top select of multi-update/multi-delete
      (exclude_from_table_unique_test) or prelocking placeholder.
    */
  next:
    table_list = res->next_global;
    DBUG_PRINT("info",
               ("found same copy of table or table which we should skip"));
  }
  DBUG_RETURN(res);
}

/**
  Test that the subject table of INSERT/UPDATE/DELETE/CREATE
  or (in case of MyISAMMRG) one of its children are not used later
  in the query.

  For MyISAMMRG tables, it is assumed that all the underlying
  tables of @c table (if any) are listed right after it and that
  their @c parent_l field points at the main table.

  @param  table      table to be checked (must be updatable base table)
  @param  table_list List of tables to check against
  @param  check_alias whether to check tables' aliases

  @retval non-NULL The table list element for the table that
                   represents the duplicate.
  @retval NULL     No duplicates found.
*/

TABLE_LIST *unique_table(const TABLE_LIST *table, TABLE_LIST *table_list,
                         bool check_alias) {
  DBUG_ASSERT(table == ((TABLE_LIST *)table)->updatable_base_table());

  TABLE_LIST *dup;
  if (table->table && table->table->file->ht->db_type == DB_TYPE_MRG_MYISAM) {
    TABLE_LIST *child;
    dup = NULL;
    /* Check duplicates of all merge children. */
    for (child = table->next_global; child && child->parent_l == table;
         child = child->next_global) {
      if ((dup = find_dup_table(child, child->next_global, check_alias))) break;
    }
  } else
    dup = find_dup_table(table, table_list, check_alias);
  return dup;
}

/**
  Issue correct error message in case we found 2 duplicate tables which
  prevent some update operation

  @param update      table which we try to update
  @param operation   name of update operation
  @param duplicate   duplicate table which we found

  @note here we hide view underlying tables if we have them.
*/

void update_non_unique_table_error(TABLE_LIST *update, const char *operation,
                                   TABLE_LIST *duplicate) {
  update = update->top_table();
  duplicate = duplicate->top_table();
  if (!update->is_view() || !duplicate->is_view() ||
      update->view_query() == duplicate->view_query() ||
      update->view_name.length != duplicate->view_name.length ||
      update->view_db.length != duplicate->view_db.length ||
      my_strcasecmp(table_alias_charset, update->view_name.str,
                    duplicate->view_name.str) != 0 ||
      my_strcasecmp(table_alias_charset, update->view_db.str,
                    duplicate->view_db.str) != 0) {
    /*
      it is not the same view repeated (but it can be parts of the same copy
      of view), so we have to hide underlying tables.
    */
    if (update->is_view()) {
      // Issue the ER_NON_INSERTABLE_TABLE error for an INSERT
      if (duplicate->is_view() &&
          update->view_query() == duplicate->view_query())
        my_error(!strncmp(operation, "INSERT", 6) ? ER_NON_INSERTABLE_TABLE
                                                  : ER_NON_UPDATABLE_TABLE,
                 MYF(0), update->alias, operation);
      else
        my_error(ER_VIEW_PREVENT_UPDATE, MYF(0),
                 (duplicate->is_view() ? duplicate->alias : update->alias),
                 operation, update->alias);
      return;
    }
    if (duplicate->is_view()) {
      my_error(ER_VIEW_PREVENT_UPDATE, MYF(0), duplicate->alias, operation,
               update->alias);
      return;
    }
  }
  my_error(ER_UPDATE_TABLE_USED, MYF(0), update->alias);
}

/**
  Find temporary table specified by database and table names in the
  THD::temporary_tables list.

  @return TABLE instance if a temporary table has been found; NULL otherwise.
*/

TABLE *find_temporary_table(THD *thd, const char *db, const char *table_name) {
  char key[MAX_DBKEY_LENGTH];
  size_t key_length = create_table_def_key_tmp(thd, db, table_name, key);
  return find_temporary_table(thd, key, key_length);
}

/**
  Find a temporary table specified by TABLE_LIST instance in the
  THD::temporary_tables list.

  @return TABLE instance if a temporary table has been found; NULL otherwise.
*/

TABLE *find_temporary_table(THD *thd, const TABLE_LIST *tl) {
  const char *key;
  size_t key_length;
  char key_suffix[TMP_TABLE_KEY_EXTRA];
  TABLE *table;

  key_length = get_table_def_key(tl, &key);

  int4store(key_suffix, thd->server_id);
  int4store(key_suffix + 4, thd->variables.pseudo_thread_id);

  for (table = thd->temporary_tables; table; table = table->next) {
    if ((table->s->table_cache_key.length ==
         key_length + TMP_TABLE_KEY_EXTRA) &&
        !memcmp(table->s->table_cache_key.str, key, key_length) &&
        !memcmp(table->s->table_cache_key.str + key_length, key_suffix,
                TMP_TABLE_KEY_EXTRA))
      return table;
  }
  return NULL;
}

/**
  Find a temporary table specified by a key in the THD::temporary_tables list.

  @return TABLE instance if a temporary table has been found; NULL otherwise.
*/

static TABLE *find_temporary_table(THD *thd, const char *table_key,
                                   size_t table_key_length) {
  for (TABLE *table = thd->temporary_tables; table; table = table->next) {
    if (table->s->table_cache_key.length == table_key_length &&
        !memcmp(table->s->table_cache_key.str, table_key, table_key_length)) {
      return table;
    }
  }

  return NULL;
}

/**
  Drop a temporary table.

  - If the table is locked with LOCK TABLES or by prelocking,
    unlock it and remove it from the list of locked tables
    (THD::lock). Currently only transactional temporary tables
    are locked.
  - Close the temporary table.
  - Remove the table from the list of temporary tables.
*/

void drop_temporary_table(THD *thd, TABLE_LIST *table_list) {
  DBUG_ENTER("drop_temporary_table");
  DBUG_PRINT("tmptable", ("closing table: '%s'.'%s'", table_list->db,
                          table_list->table_name));

  DBUG_ASSERT(is_temporary_table(table_list));

  TABLE *table = table_list->table;

  DBUG_ASSERT(!table->query_id || table->query_id == thd->query_id);

  /*
    If LOCK TABLES list is not empty and contains this table,
    unlock the table and remove the table from this list.
  */
  mysql_lock_remove(thd, thd->lock, table);
  close_temporary_table(thd, table, 1, 1);
  table_list->table = NULL;

  DBUG_VOID_RETURN;
}

/*
  unlink from thd->temporary tables and close temporary table
*/

void close_temporary_table(THD *thd, TABLE *table, bool free_share,
                           bool delete_table) {
  DBUG_ENTER("close_temporary_table");
  DBUG_PRINT("tmptable",
             ("closing table: '%s'.'%s' %p  alias: '%s'", table->s->db.str,
              table->s->table_name.str, table, table->alias));

  if (table->prev) {
    table->prev->next = table->next;
    if (table->prev->next) table->next->prev = table->prev;
  } else {
    /* removing the item from the list */
    DBUG_ASSERT(table == thd->temporary_tables);
    /*
      slave must reset its temporary list pointer to zero to exclude
      passing non-zero value to end_slave via rli->save_temporary_tables
      when no temp tables opened, see an invariant below.
    */
    thd->temporary_tables = table->next;
    if (thd->temporary_tables) table->next->prev = 0;
  }
  if (thd->slave_thread) {
    /* natural invariant of temporary_tables */
    DBUG_ASSERT(thd->rli_slave->get_c_rli()->atomic_channel_open_temp_tables ||
                !thd->temporary_tables);
    --atomic_slave_open_temp_tables;
    --thd->rli_slave->get_c_rli()->atomic_channel_open_temp_tables;
  }
  close_temporary(thd, table, free_share, delete_table);
  DBUG_VOID_RETURN;
}

/*
  Close and delete a temporary table

  NOTE
    This dosn't unlink table from thd->temporary
    If this is needed, use close_temporary_table()
*/

void close_temporary(THD *thd, TABLE *table, bool free_share,
                     bool delete_table) {
  handlerton *table_type = table->s->db_type();
  DBUG_ENTER("close_temporary");
  DBUG_PRINT("tmptable", ("closing table: '%s'.'%s'", table->s->db.str,
                          table->s->table_name.str));

  free_io_cache(table);
  closefrm(table, 0);
  if (delete_table) {
    DBUG_ASSERT(thd);
    rm_temporary_table(thd, table_type, table->s->path.str,
                       table->s->tmp_table_def);
  }

  if (free_share) {
    free_table_share(table->s);
    destroy(table);
    my_free(table);
  }
  DBUG_VOID_RETURN;
}

/*
  Used by ALTER TABLE when the table is a temporary one. It changes something
  only if the ALTER contained a RENAME clause (otherwise, table_name is the old
  name).
  Prepares a table cache key, which is the concatenation of db, table_name and
  thd->slave_proxy_id, separated by '\0'.
*/

bool rename_temporary_table(THD *thd, TABLE *table, const char *db,
                            const char *table_name) {
  char *key;
  size_t key_length;
  TABLE_SHARE *share = table->s;
  DBUG_ENTER("rename_temporary_table");

  if (!(key = (char *)alloc_root(&share->mem_root, MAX_DBKEY_LENGTH)))
    DBUG_RETURN(1); /* purecov: inspected */

  key_length = create_table_def_key_tmp(thd, db, table_name, key);
  share->set_table_cache_key(key, key_length);
  /* Also update table name in DD object. Database name is kept reset. */
  share->tmp_table_def->set_name(table_name);
  DBUG_RETURN(0);
}

/**
   Force all other threads to stop using the table by upgrading
   metadata lock on it and remove unused TABLE instances from cache.

   @param thd      Thread handler
   @param table    Table to remove from cache
   @param function HA_EXTRA_PREPARE_FOR_DROP if table is to be deleted
                   HA_EXTRA_FORCE_REOPEN if table is not be used
                   HA_EXTRA_PREPARE_FOR_RENAME if table is to be renamed

   @note When returning, the table will be unusable for other threads
         until metadata lock is downgraded.

   @retval false Success.
   @retval true  Failure (e.g. because thread was killed).
*/

bool wait_while_table_is_used(THD *thd, TABLE *table,
                              enum ha_extra_function function) {
  DBUG_ENTER("wait_while_table_is_used");
  DBUG_PRINT("enter", ("table: '%s'  share: %p  db_stat: %u  version: %lu",
                       table->s->table_name.str, table->s, table->db_stat,
                       table->s->version()));

  if (thd->mdl_context.upgrade_shared_lock(table->mdl_ticket, MDL_EXCLUSIVE,
                                           thd->variables.lock_wait_timeout))
    DBUG_RETURN(true);

  tdc_remove_table(thd, TDC_RT_REMOVE_NOT_OWN, table->s->db.str,
                   table->s->table_name.str, false);
  /* extra() call must come only after all instances above are closed */
  (void)table->file->extra(function);
  DBUG_RETURN(false);
}

/**
    Check that table exists in data-dictionary or in some storage engine.

    @param       thd     Thread context
    @param       table   Table list element
    @param[out]  exists  Out parameter which is set to true if table
                         exists and to false otherwise.

    @note If there is no table in data-dictionary but it exists in one
          of engines (e.g. it was created on another node of NDB cluster)
          this function will fetch and add proper table description to
          the data-dictionary.

    @retval  true   Some error occurred
    @retval  false  No error. 'exists' out parameter set accordingly.
*/

static bool check_if_table_exists(THD *thd, TABLE_LIST *table, bool *exists) {
  DBUG_ENTER("check_if_table_exists");

  *exists = true;

  DBUG_ASSERT(thd->mdl_context.owns_equal_or_stronger_lock(
      MDL_key::TABLE, table->db, table->table_name, MDL_SHARED));

  if (dd::table_exists(thd->dd_client(), table->db, table->table_name, exists))
    DBUG_RETURN(true);  // Error is already reported.

  if (*exists) goto end;

  /* Table doesn't exist. Check if some engine can provide it. */
  if (ha_check_if_table_exists(thd, table->db, table->table_name, exists)) {
    my_printf_error(ER_OUT_OF_RESOURCES,
                    "Failed to open '%-.64s', error while "
                    "unpacking from engine",
                    MYF(0), table->table_name);
    DBUG_RETURN(true);
  }
end:
  DBUG_RETURN(false);
}

/**
  An error handler which converts, if possible, ER_LOCK_DEADLOCK error
  that can occur when we are trying to acquire a metadata lock to
  a request for back-off and re-start of open_tables() process.
*/

class MDL_deadlock_handler : public Internal_error_handler {
 public:
  MDL_deadlock_handler(Open_table_context *ot_ctx_arg)
      : m_ot_ctx(ot_ctx_arg), m_is_active(false) {}

  virtual bool handle_condition(THD *, uint sql_errno, const char *,
                                Sql_condition::enum_severity_level *,
                                const char *) {
    if (!m_is_active && sql_errno == ER_LOCK_DEADLOCK) {
      /* Disable the handler to avoid infinite recursion. */
      m_is_active = true;
      (void)m_ot_ctx->request_backoff_action(
          Open_table_context::OT_BACKOFF_AND_RETRY, NULL);
      m_is_active = false;
      /*
        If the above back-off request failed, a new instance of
        ER_LOCK_DEADLOCK error was emitted. Thus the current
        instance of error condition can be treated as handled.
      */
      return true;
    }
    return false;
  }

 private:
  /** Open table context to be used for back-off request. */
  Open_table_context *m_ot_ctx;
  /**
    Indicates that we are already in the process of handling
    ER_LOCK_DEADLOCK error. Allows to re-emit the error from
    the error handler without falling into infinite recursion.
  */
  bool m_is_active;
};

/**
  Try to acquire an MDL lock for a table being opened.

  @param[in,out] thd      Session context, to report errors.
  @param[out]    ot_ctx   Open table context, to hold the back off
                          state. If we failed to acquire a lock
                          due to a lock conflict, we add the
                          failed request to the open table context.
  @param[in,out] table_list Table list element for the table being opened.
                            Its "mdl_request" member specifies the MDL lock
                            to be requested. If we managed to acquire a
                            ticket (no errors or lock conflicts occurred),
                            TABLE_LIST::mdl_request contains a reference
                            to it on return. However, is not modified if
                            MDL lock type- modifying flags were provided.
                            We also use TABLE_LIST::lock_type member to
                            detect cases when MDL_SHARED_WRITE_LOW_PRIO
                            lock should be acquired instead of the normal
                            MDL_SHARED_WRITE lock.
  @param[in]    flags flags MYSQL_OPEN_FORCE_SHARED_MDL,
                          MYSQL_OPEN_FORCE_SHARED_HIGH_PRIO_MDL or
                          MYSQL_OPEN_FAIL_ON_MDL_CONFLICT
                          @sa open_table().
  @param[out]   mdl_ticket Only modified if there was no error.
                          If we managed to acquire an MDL
                          lock, contains a reference to the
                          ticket, otherwise is set to NULL.

  @retval true  An error occurred.
  @retval false No error, but perhaps a lock conflict, check mdl_ticket.
*/

static bool open_table_get_mdl_lock(THD *thd, Open_table_context *ot_ctx,
                                    TABLE_LIST *table_list, uint flags,
                                    MDL_ticket **mdl_ticket) {
  MDL_request *mdl_request = &table_list->mdl_request;
  MDL_request new_mdl_request;

  if (flags &
      (MYSQL_OPEN_FORCE_SHARED_MDL | MYSQL_OPEN_FORCE_SHARED_HIGH_PRIO_MDL)) {
    /*
      MYSQL_OPEN_FORCE_SHARED_MDL flag means that we are executing
      PREPARE for a prepared statement and want to override
      the type-of-operation aware metadata lock which was set
      in the parser/during view opening with a simple shared
      metadata lock.
      This is necessary to allow concurrent execution of PREPARE
      and LOCK TABLES WRITE statement against the same table.

      MYSQL_OPEN_FORCE_SHARED_HIGH_PRIO_MDL flag means that we open
      the table in order to get information about it for one of I_S
      queries and also want to override the type-of-operation aware
      shared metadata lock which was set earlier (e.g. during view
      opening) with a high-priority shared metadata lock.
      This is necessary to avoid unnecessary waiting and extra
      ER_WARN_I_S_SKIPPED_TABLE warnings when accessing I_S tables.

      These two flags are mutually exclusive.
    */
    DBUG_ASSERT(!(flags & MYSQL_OPEN_FORCE_SHARED_MDL) ||
                !(flags & MYSQL_OPEN_FORCE_SHARED_HIGH_PRIO_MDL));

    MDL_REQUEST_INIT_BY_KEY(&new_mdl_request, &mdl_request->key,
                            (flags & MYSQL_OPEN_FORCE_SHARED_MDL)
                                ? MDL_SHARED
                                : MDL_SHARED_HIGH_PRIO,
                            MDL_TRANSACTION);
    mdl_request = &new_mdl_request;
  } else if (thd->variables.low_priority_updates &&
             mdl_request->type == MDL_SHARED_WRITE &&
             (table_list->lock_descriptor().type == TL_WRITE_DEFAULT ||
              table_list->lock_descriptor().type ==
                  TL_WRITE_CONCURRENT_DEFAULT)) {
    /*
      We are in @@low_priority_updates=1 mode and are going to acquire
      SW metadata lock on a table which for which neither LOW_PRIORITY nor
      HIGH_PRIORITY clauses were used explicitly.
      To keep compatibility with THR_LOCK locks and to avoid starving out
      concurrent LOCK TABLES READ statements, we need to acquire the low-prio
      version of SW lock instead of a normal SW lock in this case.
    */
    MDL_REQUEST_INIT_BY_KEY(&new_mdl_request, &mdl_request->key,
                            MDL_SHARED_WRITE_LOW_PRIO, MDL_TRANSACTION);
    mdl_request = &new_mdl_request;
  }

  if (flags & MYSQL_OPEN_FAIL_ON_MDL_CONFLICT) {
    /*
      When table is being open in order to get data for I_S table,
      we might have some tables not only open but also locked (e.g. when
      this happens under LOCK TABLES or in a stored function).
      As a result by waiting on a conflicting metadata lock to go away
      we may create a deadlock which won't entirely belong to the
      MDL subsystem and thus won't be detectable by this subsystem's
      deadlock detector.
      To avoid such situation we skip the trouble-making table if
      there is a conflicting lock.
    */
    if (thd->mdl_context.try_acquire_lock(mdl_request)) return true;
    if (mdl_request->ticket == NULL) {
      my_error(ER_WARN_I_S_SKIPPED_TABLE, MYF(0), mdl_request->key.db_name(),
               mdl_request->key.name());
      return true;
    }
  } else {
    /*
      We are doing a normal table open. Let us try to acquire a metadata
      lock on the table. If there is a conflicting lock, acquire_lock()
      will wait for it to go away. Sometimes this waiting may lead to a
      deadlock, with the following results:
      1) If a deadlock is entirely within MDL subsystem, it is
         detected by the deadlock detector of this subsystem.
         ER_LOCK_DEADLOCK error is produced. Then, the error handler
         that is installed prior to the call to acquire_lock() attempts
         to request a back-off and retry. Upon success, ER_LOCK_DEADLOCK
         error is suppressed, otherwise propagated up the calling stack.
      2) Otherwise, a deadlock may occur when the wait-for graph
         includes edges not visible to the MDL deadlock detector.
         One such example is a wait on an InnoDB row lock, e.g. when:
         conn C1 gets SR MDL lock on t1 with SELECT * FROM t1
         conn C2 gets a row lock on t2 with  SELECT * FROM t2 FOR UPDATE
         conn C3 gets in and waits on C1 with DROP TABLE t0, t1
         conn C2 continues and blocks on C3 with SELECT * FROM t0
         conn C1 deadlocks by waiting on C2 by issuing SELECT * FROM
         t2 LOCK IN SHARE MODE.
         Such circular waits are currently only resolved by timeouts,
         e.g. @@innodb_lock_wait_timeout or @@lock_wait_timeout.

      Note that we want to force DML deadlock weight for our context
      when acquiring locks in this place. This is done to avoid situation
      when LOCK TABLES statement, which acquires strong SNRW and SRO locks
      on implicitly used tables, deadlocks with a concurrent DDL statement
      and the DDL statement is aborted since it is chosen as a deadlock
      victim. It is better to choose LOCK TABLES as a victim in this case
      as a deadlock can be easily caught here and handled by back-off and retry,
      without reporting any error to the user.
      We still have a few weird cases, like FLUSH TABLES <table-list> WITH
      READ LOCK, where we use "strong" metadata locks and open_tables() is
      called with some metadata locks pre-acquired. In these cases we still
      want to use DDL deadlock weight as back-off is not possible.
    */
    MDL_deadlock_handler mdl_deadlock_handler(ot_ctx);

    thd->push_internal_handler(&mdl_deadlock_handler);
    thd->mdl_context.set_force_dml_deadlock_weight(ot_ctx->can_back_off());

    bool result =
        thd->mdl_context.acquire_lock(mdl_request, ot_ctx->get_timeout());

    thd->mdl_context.set_force_dml_deadlock_weight(false);
    thd->pop_internal_handler();

    if (result && !ot_ctx->can_recover_from_failed_open()) return true;
  }
  *mdl_ticket = mdl_request->ticket;
  return false;
}

/**
  Check if table's share is being removed from the table definition
  cache and, if yes, wait until the flush is complete.

  @param thd             Thread context.
  @param db              Database name.
  @param table_name      Table name.
  @param wait_timeout    Timeout for waiting.
  @param deadlock_weight Weight of this wait for deadlock detector.

  @retval false   Success. Share is up to date or has been flushed.
  @retval true    Error (OOM, our was killed, the wait resulted
                  in a deadlock or timeout). Reported.
*/

static bool tdc_wait_for_old_version(THD *thd, const char *db,
                                     const char *table_name, ulong wait_timeout,
                                     uint deadlock_weight) {
  TABLE_SHARE *share;
  bool res = false;

  mysql_mutex_lock(&LOCK_open);
  if ((share = get_cached_table_share(db, table_name)) &&
      share->has_old_version()) {
    struct timespec abstime;
    set_timespec(&abstime, wait_timeout);
    res = share->wait_for_old_version(thd, &abstime, deadlock_weight);
  }
  mysql_mutex_unlock(&LOCK_open);
  return res;
}

/**
  Open a base table.

  @param thd            Thread context.
  @param table_list     Open first table in list.
  @param ot_ctx         Context with flags which modify how open works
                        and which is used to recover from a failed
                        open_table() attempt.
                        Some examples of flags:
                        MYSQL_OPEN_IGNORE_FLUSH - Open table even if
                        someone has done a flush. No version number
                        checking is done.
                        MYSQL_OPEN_HAS_MDL_LOCK - instead of acquiring
                        metadata locks rely on that caller already has
                        appropriate ones.

  Uses a cache of open tables to find a TABLE instance not in use.

  If TABLE_LIST::open_strategy is set to OPEN_IF_EXISTS, the table is
  opened only if it exists. If the open strategy is OPEN_STUB, the
  underlying table is never opened. In both cases, metadata locks are
  always taken according to the lock strategy.

  The function used to open temporary tables, but now it opens base tables
  only.

  @retval true  Open failed. "action" parameter may contain type of action
                needed to remedy problem before retrying again.
  @retval false Success. Members of TABLE_LIST structure are filled properly
                (e.g.  TABLE_LIST::table is set for real tables and
                TABLE_LIST::view is set for views).
*/

bool open_table(THD *thd, TABLE_LIST *table_list, Open_table_context *ot_ctx) {
  TABLE *table;
  const char *key;
  size_t key_length;
  const char *alias = table_list->alias;
  uint flags = ot_ctx->get_flags();
  MDL_ticket *mdl_ticket = nullptr;
  int error = 0;
  TABLE_SHARE *share;

  DBUG_ENTER("open_table");

  /*
    The table must not be opened already. The table can be pre-opened for
    some statements if it is a temporary table.

    open_temporary_table() must be used to open temporary tables.
    A derived table cannot be opened with this.
  */
  DBUG_ASSERT(!table_list->table && !table_list->is_derived());

  /* an open table operation needs a lot of the stack space */
  if (check_stack_overrun(thd, STACK_MIN_SIZE_FOR_OPEN, (uchar *)&alias))
    DBUG_RETURN(true);

  // New DD- In current_thd->is_strict_mode() mode we call open_table
  // on new DD tables like mysql.tables/* when CREATE fails and we
  // try to abort the operation and invoke quick_rm_table().
  // Currently, we ignore deleting table in strict mode. Need to fix this.
  // TODO.

  DBUG_EXECUTE_IF("kill_query_on_open_table_from_tz_find", {
    /*
      When on calling my_tz_find the following
      tables are opened in specified order: time_zone_name,
      time_zone, time_zone_transition_type,
      time_zone_transition. Emulate killing a query
      on opening the second table in the list.
    */
    if (!strcmp("time_zone", table_list->table_name))
      thd->killed = THD::KILL_QUERY;
  });

  if (!(flags & MYSQL_OPEN_IGNORE_KILLED) && thd->killed) DBUG_RETURN(true);

  /*
    Check if we're trying to take a write lock in a read only transaction.

    Note that we allow write locks on log tables as otherwise logging
    to general/slow log would be disabled in read only transactions.
  */
  if (table_list->mdl_request.is_write_lock_request() && thd->tx_read_only &&
      !(flags & (MYSQL_LOCK_LOG_TABLE | MYSQL_OPEN_HAS_MDL_LOCK))) {
    my_error(ER_CANT_EXECUTE_IN_READ_ONLY_TRANSACTION, MYF(0));
    DBUG_RETURN(true);
  }

  /*
    FLUSH TABLES is ignored for DD, I_S and P_S tables/views.
    Hence setting MYSQL_OPEN_IGNORE_FLUSH flag.
  */
  if (table_list->is_system_view || belongs_to_dd_table(table_list) ||
      belongs_to_p_s(table_list))
    flags |= MYSQL_OPEN_IGNORE_FLUSH;

  key_length = get_table_def_key(table_list, &key);

  // If a table in a secondary storage engine has been requested,
  // adjust the key to refer to the secondary table.
  std::string secondary_key;
  if ((flags & MYSQL_OPEN_SECONDARY_ENGINE) != 0) {
    secondary_key = create_table_def_key_secondary(
        table_list->get_db_name(), table_list->get_table_name());
    key = secondary_key.data();
    key_length = secondary_key.length();
  }

  /*
    If we're in pre-locked or LOCK TABLES mode, let's try to find the
    requested table in the list of pre-opened and locked tables. If the
    table is not there, return an error - we can't open not pre-opened
    tables in pre-locked/LOCK TABLES mode.

    There is a special case where we allow opening not pre-opened tables
    in LOCK TABLES mode for new DD tables. The reason is as following.
    With new DD, IS system views need to be accessible in LOCK TABLE
    mode without user explicitly calling LOCK TABLE on IS view or its
    underlying DD tables. This is required to keep the old behavior the
    MySQL server had without new DD.

    In case user executes IS system view under LOCK TABLE mode
    (LTM and not prelocking), then MySQL server implicitly opens system
    view and related DD tables. Such DD tables are then implicitly closed
    upon end of statement execution.

    Our goal is to hide DD tables from users, so there is no possibility of
    explicit locking DD table using LOCK TABLE. In case user does LOCK TABLE
    on IS system view explicitly, MySQL server throws a error.

    TODO: move this block into a separate function.
  */
  if (thd->locked_tables_mode && !(flags & MYSQL_OPEN_GET_NEW_TABLE) &&
      !(in_LTM(thd) &&
        (table_list->is_system_view || belongs_to_dd_table(table_list) ||
         belongs_to_p_s(table_list)))) {  // Using table locks
    TABLE *best_table = 0;
    int best_distance = INT_MIN;
    for (table = thd->open_tables; table; table = table->next) {
      if (table->s->table_cache_key.length == key_length &&
          !memcmp(table->s->table_cache_key.str, key, key_length)) {
        if (!my_strcasecmp(system_charset_info, table->alias, alias) &&
            table->query_id != thd->query_id && /* skip tables already used */
            (thd->locked_tables_mode == LTM_LOCK_TABLES ||
             table->query_id == 0)) {
          int distance = ((int)table->reginfo.lock_type -
                          (int)table_list->lock_descriptor().type);

          /*
            Find a table that either has the exact lock type requested,
            or has the best suitable lock. In case there is no locked
            table that has an equal or higher lock than requested,
            we us the closest matching lock to be able to produce an error
            message about wrong lock mode on the table. The best_table
            is changed if bd < 0 <= d or bd < d < 0 or 0 <= d < bd.

            distance <  0 - No suitable lock found
            distance >  0 - we have lock mode higher then we require
            distance == 0 - we have lock mode exactly which we need
          */
          if ((best_distance < 0 && distance > best_distance) ||
              (distance >= 0 && distance < best_distance)) {
            best_distance = distance;
            best_table = table;
            if (best_distance == 0) {
              /*
                We have found a perfect match and can finish iterating
                through open tables list. Check for table use conflict
                between calling statement and SP/trigger is done in
                lock_tables().
              */
              break;
            }
          }
        }
      }
    }
    if (best_table) {
      table = best_table;
      table->query_id = thd->query_id;
      DBUG_PRINT("info", ("Using locked table"));
      goto reset;
    }
    /*
      Is this table a view and not a base table?
      (it is work around to allow to open view with locked tables,
      real fix will be made after definition cache will be made)

      Since opening of view which was not explicitly locked by LOCK
      TABLES breaks metadata locking protocol (potentially can lead
      to deadlocks) it should be disallowed.
    */
    if (thd->mdl_context.owns_equal_or_stronger_lock(
            MDL_key::TABLE, table_list->db, table_list->table_name,
            MDL_SHARED)) {
      /*
        Note that we can't be 100% sure that it is a view since it's
        possible that we either simply have not found unused TABLE
        instance in THD::open_tables list or were unable to open table
        during prelocking process (in this case in theory we still
        should hold shared metadata lock on it).
      */
      dd::cache::Dictionary_client::Auto_releaser releaser(thd->dd_client());
      const dd::View *view = nullptr;
      if (!thd->dd_client()->acquire(table_list->db, table_list->table_name,
                                     &view) &&
          view != nullptr) {
        /*
          If parent_l of the table_list is non null then a merge table
          has this view as child table, which is not supported.
        */
        if (table_list->parent_l) {
          my_error(ER_WRONG_MRG_TABLE, MYF(0));
          DBUG_RETURN(true);
        }

        if (!tdc_open_view(thd, table_list, key, key_length)) {
          DBUG_ASSERT(table_list->is_view());
          DBUG_RETURN(false);  // VIEW
        }
      }
    }
    /*
      No table in the locked tables list. In case of explicit LOCK TABLES
      this can happen if a user did not include the table into the list.
      In case of pre-locked mode locked tables list is generated automatically,
      so we may only end up here if the table did not exist when
      locked tables list was created.
    */
    if (thd->locked_tables_mode == LTM_PRELOCKED)
      my_error(ER_NO_SUCH_TABLE, MYF(0), table_list->db, table_list->alias);
    else
      my_error(ER_TABLE_NOT_LOCKED, MYF(0), alias);
    DBUG_RETURN(true);
  }

  // Non pre-locked/LOCK TABLES mode, and not using secondary storage engine.
  // This is the normal use case.

  if ((flags & (MYSQL_OPEN_HAS_MDL_LOCK | MYSQL_OPEN_SECONDARY_ENGINE)) == 0) {
    /*
      We are not under LOCK TABLES and going to acquire write-lock/
      modify the base table. We need to acquire protection against
      global read lock until end of this statement in order to have
      this statement blocked by active FLUSH TABLES WITH READ LOCK.

      We don't block acquire this protection under LOCK TABLES as
      such protection already acquired at LOCK TABLES time and
      not released until UNLOCK TABLES.

      We don't block statements which modify only temporary tables
      as these tables are not preserved by backup by any form of
      backup which uses FLUSH TABLES WITH READ LOCK.

      TODO: The fact that we sometimes acquire protection against
            GRL only when we encounter table to be write-locked
            slightly increases probability of deadlock.
            This problem will be solved once Alik pushes his
            temporary table refactoring patch and we can start
            pre-acquiring metadata locks at the beggining of
            open_tables() call.
    */
    if (table_list->mdl_request.is_write_lock_request() &&
        !(flags &
          (MYSQL_OPEN_IGNORE_GLOBAL_READ_LOCK | MYSQL_OPEN_FORCE_SHARED_MDL |
           MYSQL_OPEN_FORCE_SHARED_HIGH_PRIO_MDL |
           MYSQL_OPEN_SKIP_SCOPED_MDL_LOCK)) &&
        !ot_ctx->has_protection_against_grl()) {
      MDL_request protection_request;
      MDL_deadlock_handler mdl_deadlock_handler(ot_ctx);

      if (thd->global_read_lock.can_acquire_protection()) DBUG_RETURN(true);

      MDL_REQUEST_INIT(&protection_request, MDL_key::GLOBAL, "", "",
                       MDL_INTENTION_EXCLUSIVE, MDL_STATEMENT);

      /*
        Install error handler which if possible will convert deadlock error
        into request to back-off and restart process of opening tables.

        Prefer this context as a victim in a deadlock when such a deadlock
        can be easily handled by back-off and retry.
      */
      thd->push_internal_handler(&mdl_deadlock_handler);
      thd->mdl_context.set_force_dml_deadlock_weight(ot_ctx->can_back_off());

      bool result = thd->mdl_context.acquire_lock(&protection_request,
                                                  ot_ctx->get_timeout());

      thd->mdl_context.set_force_dml_deadlock_weight(false);
      thd->pop_internal_handler();

      if (result) DBUG_RETURN(true);

      ot_ctx->set_has_protection_against_grl();
    }

    if (open_table_get_mdl_lock(thd, ot_ctx, table_list, flags, &mdl_ticket) ||
        mdl_ticket == NULL) {
      DEBUG_SYNC(thd, "before_open_table_wait_refresh");
      DBUG_RETURN(true);
    }
    DEBUG_SYNC(thd, "after_open_table_mdl_shared");
  } else {
    /*
      Grab reference to the MDL lock ticket that was acquired
      by the caller.
    */
    mdl_ticket = table_list->mdl_request.ticket;
  }

  if (table_list->open_strategy == TABLE_LIST::OPEN_IF_EXISTS ||
      table_list->open_strategy == TABLE_LIST::OPEN_FOR_CREATE) {
    bool exists;

    if (check_if_table_exists(thd, table_list, &exists)) DBUG_RETURN(true);

    /*
      If the table does not exist then upgrade the lock to the EXCLUSIVE MDL
      lock.
    */
    if (!exists) {
      if (table_list->open_strategy == TABLE_LIST::OPEN_FOR_CREATE &&
          !(flags & (MYSQL_OPEN_FORCE_SHARED_MDL |
                     MYSQL_OPEN_FORCE_SHARED_HIGH_PRIO_MDL))) {
        MDL_deadlock_handler mdl_deadlock_handler(ot_ctx);

        thd->push_internal_handler(&mdl_deadlock_handler);

        DEBUG_SYNC(thd, "before_upgrading_lock_from_S_to_X_for_create_table");
        bool wait_result = thd->mdl_context.upgrade_shared_lock(
            table_list->mdl_request.ticket, MDL_EXCLUSIVE,
            thd->variables.lock_wait_timeout);

        thd->pop_internal_handler();
        DEBUG_SYNC(thd, "after_upgrading_lock_from_S_to_X_for_create_table");

        /* Deadlock or timeout occurred while upgrading the lock. */
        if (wait_result) DBUG_RETURN(true);
      }

      DBUG_RETURN(false);
    }

    /* Table exists. Let us try to open it. */
  } else if (table_list->open_strategy == TABLE_LIST::OPEN_STUB)
    DBUG_RETURN(false);

retry_share : {
  Table_cache *tc = table_cache_manager.get_cache(thd);

  tc->lock();

  /*
    Try to get unused TABLE object or at least pointer to
    TABLE_SHARE from the table cache.
  */
  table = tc->get_table(thd, key, key_length, &share);

  if (table) {
    /* We have found an unused TABLE object. */

    if (!(flags & MYSQL_OPEN_IGNORE_FLUSH)) {
      /*
        TABLE_SHARE::version can only be initialised while holding the
        LOCK_open and in this case no one has a reference to the share
        object, if a reference exists to the share object it is necessary
        to lock both LOCK_open AND all table caches in order to update
        TABLE_SHARE::version. The same locks are required to increment
        refresh_version global variable.

        As result it is safe to compare TABLE_SHARE::version and
        refresh_version values while having only lock on the table
        cache for this thread.

        Table cache should not contain any unused TABLE objects with
        old versions.
      */
      DBUG_ASSERT(!share->has_old_version());

      /*
        Still some of already opened might become outdated (e.g. due to
        concurrent table flush). So we need to compare version of opened
        tables with version of TABLE object we just have got.
      */
      if (thd->open_tables &&
          thd->open_tables->s->version() != share->version()) {
        tc->release_table(thd, table);
        tc->unlock();
        (void)ot_ctx->request_backoff_action(
            Open_table_context::OT_REOPEN_TABLES, NULL);
        DBUG_RETURN(true);
      }
    }
    tc->unlock();

    /* Call rebind_psi outside of the critical section. */
    DBUG_ASSERT(table->file != NULL);
    table->file->rebind_psi();

    thd->status_var.table_open_cache_hits++;
    goto table_found;
  } else if (share) {
    /*
      We weren't able to get an unused TABLE object. Still we have
      found TABLE_SHARE for it. So let us try to create new TABLE
      for it. We start by incrementing share's reference count and
      checking its version.
    */
    mysql_mutex_lock(&LOCK_open);
    tc->unlock();
    share->increment_ref_count();
    goto share_found;
  } else {
    /*
      We have not found neither TABLE nor TABLE_SHARE object in
      table cache (this means that there are no TABLE objects for
      it in it).
      Let us try to get TABLE_SHARE from table definition cache or
      from disk and then to create TABLE object for it.
    */
    tc->unlock();
  }
}

  mysql_mutex_lock(&LOCK_open);

  if (!(share = get_table_share_with_discover(
            thd, table_list, key, key_length,
            flags & MYSQL_OPEN_SECONDARY_ENGINE, &error))) {
    mysql_mutex_unlock(&LOCK_open);
    /*
      If thd->is_error() is not set, we either need discover
      (error == 7), or the error was silenced by the prelocking
      handler (error == 0), in which case we should skip this
      table.
    */
    if (error == 7 && !thd->is_error()) {
      (void)ot_ctx->request_backoff_action(Open_table_context::OT_DISCOVER,
                                           table_list);
    }
    DBUG_RETURN(true);
  }

  /*
    Check if this TABLE_SHARE-object corresponds to a view. Note, that there is
    no need to call TABLE_SHARE::has_old_version() as we do for regular tables,
    because view shares are always up to date.
  */
  if (share->is_view) {
    bool view_open_result = true;
    /*
      If parent_l of the table_list is non null then a merge table
      has this view as child table, which is not supported.
    */
    if (table_list->parent_l) my_error(ER_WRONG_MRG_TABLE, MYF(0));
    /*
      This table is a view. Validate its metadata version: in particular,
      that it was a view when the statement was prepared.
    */
    else if (check_and_update_table_version(thd, table_list, share))
      ;
    else if (table_list->i_s_requested_object & OPEN_TABLE_ONLY)
      my_error(ER_NO_SUCH_TABLE, MYF(0), table_list->db,
               table_list->table_name);
    else if (table_list->open_strategy == TABLE_LIST::OPEN_FOR_CREATE) {
      /*
        Skip reading the view definition if the open is for a table to be
        created. This scenario will happen only when there exists a view and
        the current CREATE TABLE request is with the same name.
      */
      release_table_share(share);
      mysql_mutex_unlock(&LOCK_open);

      /*
        For SP and PS, LEX objects are created at the time of statement prepare.
        And open_table() is called for every execute after that. Skip creation
        of LEX objects if it is already present.
      */
      if (!table_list->is_view()) {
        Prepared_stmt_arena_holder ps_arena_holder(thd);

        /*
          Since we are skipping parse_view_definition(), which creates view LEX
          object used by the executor and other parts of the code to detect the
          presence of a view, a dummy LEX object needs to be created.
        */
        table_list->set_view_query((LEX *)new (thd->mem_root) st_lex_local);
        if (!table_list->is_view()) DBUG_RETURN(true);

<<<<<<< HEAD
        table_list->view_db.str = table_list->db;
        table_list->view_db.length = table_list->db_length;
        table_list->view_name.str = table_list->table_name;
        table_list->view_name.length = table_list->table_name_length;
=======
        // Create empty list of view_tables.
        table_list->view_tables = new (thd->mem_root) List<TABLE_LIST>;
        if (table_list->view_tables == NULL)
          DBUG_RETURN(true);

        table_list->view_db.str= table_list->db;
        table_list->view_db.length= table_list->db_length;
        table_list->view_name.str= table_list->table_name;
        table_list->view_name.length= table_list->table_name_length;
>>>>>>> 2e860935
      }

      DBUG_RETURN(false);
    } else {
      /*
        Read definition of existing view.
      */
      view_open_result = open_and_read_view(thd, share, table_list);
    }

    /* TODO: Don't free this */
    release_table_share(share);
    mysql_mutex_unlock(&LOCK_open);

    if (view_open_result) DBUG_RETURN(true);

    if (parse_view_definition(thd, table_list)) DBUG_RETURN(true);

    DBUG_ASSERT(table_list->is_view());

    DBUG_RETURN(false);
  }

share_found:
  if (!(flags & MYSQL_OPEN_IGNORE_FLUSH)) {
    if (share->has_old_version()) {
      /*
        We already have an MDL lock. But we have encountered an old
        version of table in the table definition cache which is possible
        when someone changes the table version directly in the cache
        without acquiring a metadata lock (e.g. this can happen during
        "rolling" FLUSH TABLE(S)).
        Release our reference to share, wait until old version of
        share goes away and then try to get new version of table share.
      */
      release_table_share(share);
      mysql_mutex_unlock(&LOCK_open);

      MDL_deadlock_handler mdl_deadlock_handler(ot_ctx);
      bool wait_result;

      thd->push_internal_handler(&mdl_deadlock_handler);

      /*
        In case of deadlock we would like this thread to be preferred as
        a deadlock victim when this deadlock can be nicely handled by
        back-off and retry. We still have a few weird cases, like
        FLUSH TABLES <table-list> WITH READ LOCK, where we use strong
        metadata locks and open_tables() is called with some metadata
        locks pre-acquired. In these cases we still want to use DDL
        deadlock weight.
      */
      uint deadlock_weight = ot_ctx->can_back_off()
                                 ? MDL_wait_for_subgraph::DEADLOCK_WEIGHT_DML
                                 : mdl_ticket->get_deadlock_weight();

      wait_result =
          tdc_wait_for_old_version(thd, table_list->db, table_list->table_name,
                                   ot_ctx->get_timeout(), deadlock_weight);

      thd->pop_internal_handler();

      if (wait_result) DBUG_RETURN(true);

      DEBUG_SYNC(thd, "open_table_before_retry");
      goto retry_share;
    }

    if (thd->open_tables &&
        thd->open_tables->s->version() != share->version()) {
      /*
        If the version changes while we're opening the tables,
        we have to back off, close all the tables opened-so-far,
        and try to reopen them. Note: refresh_version is currently
        changed only during FLUSH TABLES.
      */
      release_table_share(share);
      mysql_mutex_unlock(&LOCK_open);
      (void)ot_ctx->request_backoff_action(Open_table_context::OT_REOPEN_TABLES,
                                           NULL);
      DBUG_RETURN(true);
    }
  }

  mysql_mutex_unlock(&LOCK_open);

  DEBUG_SYNC(thd, "open_table_found_share");

  {
    dd::cache::Dictionary_client::Auto_releaser releaser(thd->dd_client());
    const dd::Table *table_def = nullptr;
    if (!(flags & MYSQL_OPEN_NO_NEW_TABLE_IN_SE) &&
        thd->dd_client()->acquire(share->db.str, share->table_name.str,
                                  &table_def)) {
      // Error is reported by the dictionary subsystem.
      goto err_lock;
    }

    if (table_def && table_def->hidden() == dd::Abstract_table::HT_HIDDEN_SE) {
      my_error(ER_NO_SUCH_TABLE, MYF(0), table_list->db,
               table_list->table_name);
      goto err_lock;
    }

    /* make a new table */
    if (!(table = (TABLE *)my_malloc(key_memory_TABLE, sizeof(*table),
                                     MYF(MY_WME))))
      goto err_lock;

    error = open_table_from_share(
        thd, share, alias,
        ((flags & MYSQL_OPEN_NO_NEW_TABLE_IN_SE)
             ? 0
             : ((uint)(HA_OPEN_KEYFILE | HA_OPEN_RNDFILE | HA_GET_INDEX |
                       HA_TRY_READ_ONLY))),
        EXTRA_RECORD, thd->open_options, table, false, table_def);

    if (error) {
      destroy(table);
      my_free(table);

      if (error == 7)
        (void)ot_ctx->request_backoff_action(Open_table_context::OT_DISCOVER,
                                             table_list);
      else if (error == 8)
        (void)ot_ctx->request_backoff_action(
            Open_table_context::OT_FIX_ROW_TYPE, table_list);
      else if (share->crashed)
        (void)ot_ctx->request_backoff_action(Open_table_context::OT_REPAIR,
                                             table_list);
      goto err_lock;
    } else if (share->crashed) {
      switch (thd->lex->sql_command) {
        case SQLCOM_ALTER_TABLE:
        case SQLCOM_REPAIR:
        case SQLCOM_CHECK:
        case SQLCOM_SHOW_CREATE:
          break;
        default:
          closefrm(table, 0);
          destroy(table);
          my_free(table);
          my_error(ER_CRASHED_ON_USAGE, MYF(0), share->table_name.str);
          goto err_lock;
      }
    }

    if (open_table_entry_fini(thd, share, table_def, table)) {
      closefrm(table, 0);
      destroy(table);
      my_free(table);
      goto err_lock;
    }
  }
  {
    /* Add new TABLE object to table cache for this connection. */
    Table_cache *tc = table_cache_manager.get_cache(thd);

    tc->lock();

    if (tc->add_used_table(thd, table)) {
      tc->unlock();
      goto err_lock;
    }
    tc->unlock();
  }
  thd->status_var.table_open_cache_misses++;

table_found:
  table->mdl_ticket = mdl_ticket;

  table->next = thd->open_tables; /* Link into simple list */
  thd->set_open_tables(table);

  table->reginfo.lock_type = TL_READ; /* Assume read */

reset:
  table->set_created();
  /*
    Check that there is no reference to a condition from an earlier query
    (cf. Bug#58553).
  */
  DBUG_ASSERT(table->file->pushed_cond == NULL);
  table_list
      ->set_updatable();  // It is not derived table nor non-updatable VIEW
  table_list->set_insertable();

  table_list->table = table;

  /*
    Position for each partition in the bitmap is read from the Handler_share
    instance of the table. In MYSQL_OPEN_NO_NEW_TABLE_IN_SE mode, table is not
    opened in the SE and Handler_share instance for it is not created. Hence
    skipping partitions bitmap setting in the MYSQL_OPEN_NO_NEW_TABLE_IN_SE
    mode.
  */
  if (!(flags & MYSQL_OPEN_NO_NEW_TABLE_IN_SE)) {
    if (table->part_info) {
      /* Set all [named] partitions as used. */
      if (table->part_info->set_partition_bitmaps(table_list))
        DBUG_RETURN(true);
    } else if (table_list->partition_names) {
      /* Don't allow PARTITION () clause on a nonpartitioned table */
      my_error(ER_PARTITION_CLAUSE_ON_NONPARTITIONED, MYF(0));
      DBUG_RETURN(true);
    }
  }

  table->init(thd, table_list);

  /* Request a read lock for implicitly opened P_S tables. */
  if (in_LTM(thd) && table_list->table->file->get_lock_type() == F_UNLCK &&
      belongs_to_p_s(table_list)) {
    table_list->table->file->ha_external_lock(thd, F_RDLCK);
  }

  DBUG_RETURN(false);

err_lock:
  mysql_mutex_lock(&LOCK_open);
  release_table_share(share);
  mysql_mutex_unlock(&LOCK_open);

  DBUG_RETURN(true);
}

/**
   Find table in the list of open tables.

   @param list       List of TABLE objects to be inspected.
   @param db         Database name
   @param table_name Table name

   @return Pointer to the TABLE object found, 0 if no table found.
*/

TABLE *find_locked_table(TABLE *list, const char *db, const char *table_name) {
  char key[MAX_DBKEY_LENGTH];
  size_t key_length = create_table_def_key(db, table_name, key);

  for (TABLE *table = list; table; table = table->next) {
    if (table->s->table_cache_key.length == key_length &&
        !memcmp(table->s->table_cache_key.str, key, key_length))
      return table;
  }
  return (0);
}

/**
   Find instance of TABLE with upgradable or exclusive metadata
   lock from the list of open tables, emit error if no such table
   found.

   @param thd        Thread context
   @param db         Database name.
   @param table_name Name of table.
   @param no_error   Don't emit error if no suitable TABLE
                     instance were found.

   @note This function checks if the connection holds a global IX
         metadata lock. If no such lock is found, it is not safe to
         upgrade the lock and ER_TABLE_NOT_LOCKED_FOR_WRITE will be
         reported.

   @return Pointer to TABLE instance with MDL_SHARED_UPGRADABLE
           MDL_SHARED_NO_WRITE, MDL_SHARED_NO_READ_WRITE, or
           MDL_EXCLUSIVE metadata lock, NULL otherwise.
*/

TABLE *find_table_for_mdl_upgrade(THD *thd, const char *db,
                                  const char *table_name, bool no_error) {
  TABLE *tab = find_locked_table(thd->open_tables, db, table_name);

  if (!tab) {
    if (!no_error) my_error(ER_TABLE_NOT_LOCKED, MYF(0), table_name);
    return NULL;
  }

  /*
    It is not safe to upgrade the metadata lock without a global IX lock.
    This can happen with FLUSH TABLES <list> WITH READ LOCK as we in these
    cases don't take a global IX lock in order to be compatible with
    global read lock.
  */
  if (!thd->mdl_context.owns_equal_or_stronger_lock(MDL_key::GLOBAL, "", "",
                                                    MDL_INTENTION_EXCLUSIVE)) {
    if (!no_error) my_error(ER_TABLE_NOT_LOCKED_FOR_WRITE, MYF(0), table_name);
    return NULL;
  }

  while (tab->mdl_ticket != NULL &&
         !tab->mdl_ticket->is_upgradable_or_exclusive() &&
         (tab = find_locked_table(tab->next, db, table_name)))
    continue;

  if (!tab && !no_error)
    my_error(ER_TABLE_NOT_LOCKED_FOR_WRITE, MYF(0), table_name);

  return tab;
}

/*
  Function to assign a new table map id to a table share.

  PARAMETERS

    share - Pointer to table share structure

  DESCRIPTION

    We are intentionally not checking that share->mutex is locked
    since this function should only be called when opening a table
    share and before it is entered into the table_def_cache (meaning
    that it cannot be fetched by another thread, even accidentally).

  PRE-CONDITION(S)

    share is non-NULL
    The LOCK_open mutex is locked.

  POST-CONDITION(S)

    share->table_map_id is given a value that with a high certainty is
    not used by any other table (the only case where a table id can be
    reused is on wrap-around, which means more than 2^48 table
    share opens have been executed while one table was open all the
    time).

*/
static Table_id last_table_id;

void assign_new_table_id(TABLE_SHARE *share) {
  DBUG_ENTER("assign_new_table_id");

  /* Preconditions */
  DBUG_ASSERT(share != NULL);
  mysql_mutex_assert_owner(&LOCK_open);

  DBUG_EXECUTE_IF("dbug_table_map_id_500", last_table_id = 500;);
  DBUG_EXECUTE_IF("dbug_table_map_id_4B_UINT_MAX+501",
                  last_table_id = 501ULL + UINT_MAX;);
  DBUG_EXECUTE_IF("dbug_table_map_id_6B_UINT_MAX",
                  last_table_id = (~0ULL >> 16););

  share->table_map_id = last_table_id++;
  DBUG_PRINT("info", ("table_id=%llu", share->table_map_id.id()));

  DBUG_VOID_RETURN;
}

/**
  Compare metadata versions of an element obtained from the table
  definition cache and its corresponding node in the parse tree.

  @details If the new and the old values mismatch, invoke
  Metadata_version_observer.
  At prepared statement prepare, all TABLE_LIST version values are
  NULL and we always have a mismatch. But there is no observer set
  in THD, and therefore no error is reported. Instead, we update
  the value in the parse tree, effectively recording the original
  version.
  At prepared statement execute, an observer may be installed.  If
  there is a version mismatch, we push an error and return true.

  For conventional execution (no prepared statements), the
  observer is never installed.

  @sa Execute_observer
  @sa check_prepared_statement() to see cases when an observer is installed
  @sa TABLE_LIST::is_table_ref_id_equal()
  @sa TABLE_SHARE::get_table_ref_id()

  @param[in]      thd         used to report errors
  @param[in,out]  tables      TABLE_LIST instance created by the parser
                              Metadata version information in this object
                              is updated upon success.
  @param[in]      table_share an element from the table definition cache

  @retval  true  an error, which has been reported
  @retval  false success, version in TABLE_LIST has been updated
*/

static bool check_and_update_table_version(THD *thd, TABLE_LIST *tables,
                                           TABLE_SHARE *table_share) {
  if (!tables->is_table_ref_id_equal(table_share)) {
    Reprepare_observer *reprepare_observer = thd->get_reprepare_observer();

    if (reprepare_observer && reprepare_observer->report_error(thd)) {
      /*
        Version of the table share is different from the
        previous execution of the prepared statement, and it is
        unacceptable for this SQLCOM. Error has been reported.
      */
      DBUG_ASSERT(thd->is_error());
      return true;
    }
    /* Always maintain the latest version and type */
    tables->set_table_ref_id(table_share);
  }
  return false;
}

/**
  Compares versions of a stored routine obtained from the sp cache
  and the version used at prepare.

  @details If the new and the old values mismatch, invoke
  Metadata_version_observer.
  At prepared statement prepare, all Sroutine_hash_entry version values
  are NULL and we always have a mismatch. But there is no observer set
  in THD, and therefore no error is reported. Instead, we update
  the value in Sroutine_hash_entry, effectively recording the original
  version.
  At prepared statement execute, an observer may be installed.  If
  there is a version mismatch, we push an error and return true.

  For conventional execution (no prepared statements), the
  observer is never installed.

  @param[in]      thd         used to report errors
  @param[in,out]  rt          pointer to stored routine entry in the
                              parse tree
  @param[in]      sp          pointer to stored routine cache entry.
                              Can be NULL if there is no such routine.
  @retval  true  an error, which has been reported
  @retval  false success, version in Sroutine_hash_entry has been updated
*/

static bool check_and_update_routine_version(THD *thd, Sroutine_hash_entry *rt,
                                             sp_head *sp) {
  int64 spc_version = sp_cache_version();
  /* sp is NULL if there is no such routine. */
  int64 version = sp ? sp->sp_cache_version() : spc_version;
  /*
    If the version in the parse tree is stale,
    or the version in the cache is stale and sp is not used,
    we need to reprepare.
    Sic: version != spc_version <--> sp is not NULL.
  */
  if (rt->m_cache_version != version ||
      (version != spc_version && !sp->is_invoked())) {
    Reprepare_observer *reprepare_observer = thd->get_reprepare_observer();

    if (reprepare_observer && reprepare_observer->report_error(thd)) {
      /*
        Version of the sp cache is different from the
        previous execution of the prepared statement, and it is
        unacceptable for this SQLCOM. Error has been reported.
      */
      DBUG_ASSERT(thd->is_error());
      return true;
    }
    /* Always maintain the latest cache version. */
    rt->m_cache_version = version;
  }
  return false;
}

/**
   Open view by getting its definition from disk (and table cache in future).

   @param thd               Thread handle
   @param table_list        TABLE_LIST with db, table_name & belong_to_view
   @param cache_key         Key for table definition cache
   @param cache_key_length  Length of cache_key

   @todo This function is needed for special handling of views under
         LOCK TABLES. We probably should get rid of it in long term.

   @return false if success, true - otherwise.
*/

static bool tdc_open_view(THD *thd, TABLE_LIST *table_list,
                          const char *cache_key, size_t cache_key_length) {
  TABLE_SHARE *share;

  mysql_mutex_lock(&LOCK_open);

  if (!(share = get_table_share(thd, table_list->db, table_list->table_name,
                                cache_key, cache_key_length, true))) {
    mysql_mutex_unlock(&LOCK_open);
    return true;
  }

  /*
    Check TABLE_SHARE-version of view only if we have been instructed to do
    so. We do not need to check the version if we're executing CREATE VIEW or
    ALTER VIEW statements.

    In the future, this functionality should be moved out from
    tdc_open_view(), and  tdc_open_view() should became a part of a clean
    table-definition-cache interface.
  */
  if (check_and_update_table_version(thd, table_list, share)) {
    release_table_share(share);
    mysql_mutex_unlock(&LOCK_open);
    return true;
  }

  if (share->is_view) {
    bool view_open_result = open_and_read_view(thd, share, table_list);

    release_table_share(share);
    mysql_mutex_unlock(&LOCK_open);

    if (view_open_result) return true;

    return parse_view_definition(thd, table_list);
  }

  my_error(ER_WRONG_OBJECT, MYF(0), share->db.str, share->table_name.str,
           "VIEW");
  release_table_share(share);
  mysql_mutex_unlock(&LOCK_open);
  return true;
}

/**
   Finalize the process of TABLE creation by loading table triggers
   and taking action if a HEAP table content was emptied implicitly.
*/

static bool open_table_entry_fini(THD *thd, TABLE_SHARE *share,
                                  const dd::Table *table, TABLE *entry) {
  if (table != nullptr && table->has_trigger()) {
    Table_trigger_dispatcher *d = Table_trigger_dispatcher::create(entry);

    if (!d || d->check_n_load(thd, *table)) {
      destroy(d);
      return true;
    }

    entry->triggers = d;
  }

  /*
    If we are here, there was no fatal error (but error may be still
    uninitialized).

    Ignore handling implicit_emptied property (which is only for heap
    tables) when I_S query is opening this table to read table statistics.
    The reason for avoiding this is that the
    mysql_bin_log.write_dml_directly() invokes a commit(). And this commit
    is not expected to be invoked when fetching I_S table statistics.
  */
  if (unlikely(entry->file->implicit_emptied) &&
      (!thd->lex || !thd->lex->m_IS_table_stats.is_reading_stats_by_open())) {
    entry->file->implicit_emptied = 0;
    if (mysql_bin_log.is_open()) {
      bool error = false;
      String temp_buf;
      error = temp_buf.append("DELETE FROM ");
      append_identifier(thd, &temp_buf, share->db.str, strlen(share->db.str));
      error = temp_buf.append(".");
      append_identifier(thd, &temp_buf, share->table_name.str,
                        strlen(share->table_name.str));
      if (mysql_bin_log.write_dml_directly(thd, temp_buf.c_ptr_safe(),
                                           temp_buf.length()))
        return true;
      if (error) {
        /*
          As replication is maybe going to be corrupted, we need to warn the
          DBA on top of warning the client (which will automatically be done
          because of MYF(MY_WME) in my_malloc() above).
        */
        LogErr(ERROR_LEVEL,
               ER_BINLOG_OOM_WRITING_DELETE_WHILE_OPENING_HEAP_TABLE,
               share->db.str, share->table_name.str);
        destroy(entry->triggers);
        return true;
      }
    }
  }
  return false;
}

/**
   Auxiliary routine which is used for performing automatical table repair.
*/

static bool auto_repair_table(THD *thd, TABLE_LIST *table_list) {
  const char *cache_key;
  size_t cache_key_length;
  TABLE_SHARE *share;
  TABLE *entry;
  bool result = true;

  cache_key_length = get_table_def_key(table_list, &cache_key);

  thd->clear_error();

  mysql_mutex_lock(&LOCK_open);

  if (!(share = get_table_share(thd, table_list->db, table_list->table_name,
                                cache_key, cache_key_length, true)))
    goto end_unlock;

  if (share->is_view) {
    release_table_share(share);
    goto end_unlock;
  }

  if (!(entry =
            (TABLE *)my_malloc(key_memory_TABLE, sizeof(TABLE), MYF(MY_WME)))) {
    release_table_share(share);
    goto end_unlock;
  }
  mysql_mutex_unlock(&LOCK_open);

  if (open_table_from_share(thd, share, table_list->alias,
                            (uint)(HA_OPEN_KEYFILE | HA_OPEN_RNDFILE |
                                   HA_GET_INDEX | HA_TRY_READ_ONLY),
                            EXTRA_RECORD, ha_open_options | HA_OPEN_FOR_REPAIR,
                            entry, false, NULL) ||
      !entry->file ||
      (entry->file->is_crashed() && entry->file->ha_check_and_repair(thd))) {
    /* Give right error message */
    thd->clear_error();
    my_error(ER_NOT_KEYFILE, MYF(0), share->table_name.str);
    LogErr(ERROR_LEVEL, ER_FAILED_TO_REPAIR_TABLE, share->db.str,
           share->table_name.str);
    if (entry->file) closefrm(entry, 0);
  } else {
    thd->clear_error();  // Clear error message
    closefrm(entry, 0);
    result = false;
  }
  my_free(entry);

  table_cache_manager.lock_all_and_tdc();
  release_table_share(share);
  /* Remove the repaired share from the table cache. */
  tdc_remove_table(thd, TDC_RT_REMOVE_ALL, table_list->db,
                   table_list->table_name, true);
  table_cache_manager.unlock_all_and_tdc();
  return result;
end_unlock:
  mysql_mutex_unlock(&LOCK_open);
  return result;
}

/**
  Error handler class for supressing HA_ERR_ROW_FORMAT_CHANGED errors from SE.
*/

class Fix_row_type_error_handler : public Internal_error_handler {
 public:
  virtual bool handle_condition(THD *, uint sql_errno, const char *,
                                Sql_condition::enum_severity_level *,
                                const char *) {
    return sql_errno == ER_GET_ERRNO && my_errno() == HA_ERR_ROW_FORMAT_CHANGED;
  }
};

/**
  Auxiliary routine for automatically updating row format for the table.
*/

static bool fix_row_type(THD *thd, TABLE_LIST *table_list) {
  const char *cache_key;
  size_t cache_key_length = get_table_def_key(table_list, &cache_key);

  thd->clear_error();

  TABLE_SHARE *share;

  {
    /*
      Hold LOCK_open until we can keep it and are likely to
      release TABLE_SHARE on return.
    */
    MUTEX_LOCK(lock_open_guard, &LOCK_open);

    No_such_table_error_handler no_such_table_handler;
    thd->push_internal_handler(&no_such_table_handler);

    share = get_table_share(thd, table_list->db, table_list->table_name,
                            cache_key, cache_key_length, true);

    thd->pop_internal_handler();

    if (!share) {
      /*
        Somebody managed to drop table after we have performed back-off
        before trying to fix row format for the table. Such situation is
        quite unlikely but theoretically possible. Do not report error
        (silence it using error handler), let the caller try to reopen
        tables and handle missing table in appropriate way (e.g. ignore
        this fact it if the table comes from prelocking list).
      */
      if (no_such_table_handler.safely_trapped_errors()) return false;

      return true;
    }

    if (share->is_view) {
      /*
        Somebody managed to replace our table with a view after we
        have performed back-off before trying to fix row format for
        the table. Such situation is quite unlikely but is OK.
        Do not report error, let the caller try to reopen tables.
      */
      release_table_share(share);
      return false;
    }
  }

  int error = 0;
  dd::cache::Dictionary_client::Auto_releaser releaser(thd->dd_client());
  dd::Table *table_def = nullptr;
  if (thd->dd_client()->acquire_for_modification(
          share->db.str, share->table_name.str, &table_def))
    error = 1;

  DBUG_ASSERT(table_def != nullptr);

  /*
    Silence expected HA_ERR_ROW_FORMAT_CHANGED errors.
  */
  Fix_row_type_error_handler err_handler;
  thd->push_internal_handler(&err_handler);

  TABLE tmp_table;
  if (error == 0)
    error = open_table_from_share(thd, share, table_list->alias,
                                  (uint)(HA_OPEN_KEYFILE | HA_OPEN_RNDFILE |
                                         HA_GET_INDEX | HA_TRY_READ_ONLY),
                                  EXTRA_RECORD, ha_open_options, &tmp_table,
                                  false, table_def);

  thd->pop_internal_handler();

  if (error == 8) {
    Disable_autocommit_guard autocommit_guard(thd);
    HA_CREATE_INFO create_info;
    create_info.row_type = share->row_type;
    create_info.table_options = share->db_options_in_use;

    handler *file = get_new_handler(share, share->m_part_info != NULL,
                                    thd->mem_root, share->db_type());
    if (file != nullptr) {
      row_type correct_row_type = file->get_real_row_type(&create_info);
      bool result = dd::fix_row_type(thd, table_def, correct_row_type);
      destroy(file);

      if (result) {
        trans_rollback_stmt(thd);
        trans_rollback(thd);
      } else {
        result = trans_commit_stmt(thd) || trans_commit(thd);
        if (!result) error = 0;
      }
    }
  } else if (error == 0)
    closefrm(&tmp_table, 0);

  table_cache_manager.lock_all_and_tdc();
  release_table_share(share);
  /*
    Remove the share from the table cache. So attempt to reopen table
    will construct its new version with correct real_row_type value.
  */
  tdc_remove_table(thd, TDC_RT_REMOVE_ALL, table_list->db,
                   table_list->table_name, true);
  table_cache_manager.unlock_all_and_tdc();
  return error != 0;
}

/** Open_table_context */

Open_table_context::Open_table_context(THD *thd, uint flags)
    : m_thd(thd),
      m_failed_table(NULL),
      m_start_of_statement_svp(thd->mdl_context.mdl_savepoint()),
      m_timeout(flags & MYSQL_LOCK_IGNORE_TIMEOUT
                    ? LONG_TIMEOUT
                    : thd->variables.lock_wait_timeout),
      m_flags(flags),
      m_action(OT_NO_ACTION),
      m_has_locks(thd->mdl_context.has_locks()),
      m_has_protection_against_grl(false) {}

/**
  Check if we can back-off and set back off action if we can.
  Otherwise report and return error.

  @retval  true if back-off is impossible.
  @retval  false if we can back off. Back off action has been set.
*/

bool Open_table_context::request_backoff_action(
    enum_open_table_action action_arg, TABLE_LIST *table) {
  /*
    A back off action may be one of four kinds:

    * We met a broken table that needs repair, or a table that
      is not present on this MySQL server and needs re-discovery.
      To perform the action, we need an exclusive metadata lock on
      the table. Acquiring X lock while holding other shared
      locks can easily lead to deadlocks. We rely on MDL deadlock
      detector to discover them. If this is a multi-statement
      transaction that holds metadata locks for completed statements,
      we should keep these locks after discovery/repair.
      The action type in this case is OT_DISCOVER or OT_REPAIR.
    * We met a table that has outdated value in ROW_FORMAT column
      in the data-dictionary/value of TABLE_SHARE::real_row_type
      attribute, which need to be updated. To update the
      data-dictionary we not only need to acquire X lock on the
      table, but also need to commit the transaction. If there
      is an ongoing transaction (and some metadata locks acquired)
      we cannot proceed and report an error. The action type for
      this case is OT_FIX_ROW_TYPE.
    * Our attempt to acquire an MDL lock lead to a deadlock,
      detected by the MDL deadlock detector. The current
      session was chosen a victim. If this is a multi-statement
      transaction that holds metadata locks taken by completed
      statements, restarting locking for the current statement
      may lead to a livelock. Releasing locks of completed
      statements can not be done as will lead to violation
      of ACID. Thus, again, if m_has_locks is set,
      we report an error. Otherwise, when there are no metadata
      locks other than which belong to this statement, we can
      try to recover from error by releasing all locks and
      restarting the pre-locking.
      Similarly, a deadlock error can occur when the
      pre-locking process met a TABLE_SHARE that is being
      flushed, and unsuccessfully waited for the flush to
      complete. A deadlock in this case can happen, e.g.,
      when our session is holding a metadata lock that
      is being waited on by a session which is using
      the table which is being flushed. The only way
      to recover from this error is, again, to close all
      open tables, release all locks, and retry pre-locking.
      Action type name is OT_REOPEN_TABLES. Re-trying
      while holding some locks may lead to a livelock,
      and thus we don't do it.
    * Finally, this session has open TABLEs from different
      "generations" of the table cache. This can happen, e.g.,
      when, after this session has successfully opened one
      table used for a statement, FLUSH TABLES interfered and
      expelled another table used in it. FLUSH TABLES then
      blocks and waits on the table already opened by this
      statement.
      We detect this situation by ensuring that table cache
      version of all tables used in a statement is the same.
      If it isn't, all tables needs to be reopened.
      Note, that we can always perform a reopen in this case,
      even if we already have metadata locks, since we don't
      keep tables open between statements and a livelock
      is not possible.
  */
  if ((action_arg == OT_BACKOFF_AND_RETRY || action_arg == OT_FIX_ROW_TYPE) &&
      m_has_locks) {
    my_error(ER_LOCK_DEADLOCK, MYF(0));
    m_thd->mark_transaction_to_rollback(true);
    return true;
  }
  /*
    If auto-repair or discovery are requested, a pointer to table
    list element must be provided.
  */
  if (table) {
    DBUG_ASSERT(action_arg == OT_DISCOVER || action_arg == OT_REPAIR ||
                action_arg == OT_FIX_ROW_TYPE);
    m_failed_table = new (m_thd->mem_root)
        TABLE_LIST(table->db, table->db_length, table->table_name,
                   table->table_name_length, table->alias, TL_WRITE);
    if (m_failed_table == nullptr) return true;
    m_failed_table->mdl_request.set_type(MDL_EXCLUSIVE);
  }
  m_action = action_arg;
  return false;
}

/**
  An error handler to mark transaction to rollback on DEADLOCK error
  during DISCOVER / REPAIR.
*/
class MDL_deadlock_discovery_repair_handler : public Internal_error_handler {
 public:
  virtual bool handle_condition(THD *thd, uint sql_errno, const char *,
                                Sql_condition::enum_severity_level *,
                                const char *) {
    if (sql_errno == ER_LOCK_DEADLOCK) {
      thd->mark_transaction_to_rollback(true);
    }
    /*
      We have marked this transaction to rollback. Return false to allow
      error to be reported or handled by other handlers.
    */
    return false;
  }
};

/**
   Recover from failed attempt of open table by performing requested action.

   @pre This function should be called only with "action" != OT_NO_ACTION
        and after having called @sa close_tables_for_reopen().

   @retval false - Success. One should try to open tables once again.
   @retval true  - Error
*/

bool Open_table_context::recover_from_failed_open() {
  if (m_action == OT_REPAIR) {
    DEBUG_SYNC(m_thd, "recover_ot_repair");
  }

  /*
    Skip repair and discovery in IS-queries as they require X lock
    which could lead to delays or deadlock. Instead set
    ER_WARN_I_S_SKIPPED_TABLE which will be converted to a warning
    later.
   */
  if ((m_action == OT_REPAIR || m_action == OT_DISCOVER ||
       m_action == OT_FIX_ROW_TYPE) &&
      (m_flags & MYSQL_OPEN_FAIL_ON_MDL_CONFLICT)) {
    my_error(ER_WARN_I_S_SKIPPED_TABLE, MYF(0),
             m_failed_table->mdl_request.key.db_name(),
             m_failed_table->mdl_request.key.name());
    return true;
  }

  bool result = false;
  MDL_deadlock_discovery_repair_handler handler;
  /*
    Install error handler to mark transaction to rollback on DEADLOCK error.
  */
  m_thd->push_internal_handler(&handler);

  /* Execute the action. */
  switch (m_action) {
    case OT_BACKOFF_AND_RETRY:
      break;
    case OT_REOPEN_TABLES:
      break;
    case OT_DISCOVER: {
      if ((result =
               lock_table_names(m_thd, m_failed_table, NULL, get_timeout(), 0)))
        break;

      tdc_remove_table(m_thd, TDC_RT_REMOVE_ALL, m_failed_table->db,
                       m_failed_table->table_name, false);
      ha_create_table_from_engine(m_thd, m_failed_table->db,
                                  m_failed_table->table_name);

      m_thd->get_stmt_da()->reset_condition_info(m_thd);
      m_thd->clear_error();  // Clear error message
      /*
        Rollback to start of the current statement to release exclusive lock
        on table which was discovered but preserve locks from previous
        statements in current transaction.
      */
      m_thd->mdl_context.rollback_to_savepoint(start_of_statement_svp());
      break;
    }
    case OT_REPAIR: {
      if ((result =
               lock_table_names(m_thd, m_failed_table, NULL, get_timeout(), 0)))
        break;

      tdc_remove_table(m_thd, TDC_RT_REMOVE_ALL, m_failed_table->db,
                       m_failed_table->table_name, false);

      result = auto_repair_table(m_thd, m_failed_table);
      /*
        Rollback to start of the current statement to release exclusive lock
        on table which was discovered but preserve locks from previous
        statements in current transaction.
      */
      m_thd->mdl_context.rollback_to_savepoint(start_of_statement_svp());
      break;
    }
    case OT_FIX_ROW_TYPE: {
      /*
        Since we are going to commit changes to the data-dictionary there
        should not be any ongoing transaction.
        We already have checked that the connection holds no metadata locks
        earlier.
        Still there can be transaction started by START TRANSACTION, which
        we don't have right to implicitly finish (even more interesting case
        is START TRANSACTION WITH CONSISTENT SNAPSHOT). Hence explicit check
        for active transaction.
      */
      DBUG_ASSERT(!m_thd->mdl_context.has_locks());

      if (m_thd->in_active_multi_stmt_transaction()) {
        my_error(ER_LOCK_OR_ACTIVE_TRANSACTION, MYF(0));
        result = true;
        break;
      }

      if ((result =
               lock_table_names(m_thd, m_failed_table, NULL, get_timeout(), 0)))
        break;

      result = fix_row_type(m_thd, m_failed_table);

      m_thd->mdl_context.release_transactional_locks();
      break;
    }
    default:
      DBUG_ASSERT(0);
  }
  m_thd->pop_internal_handler();
  /*
    Reset the pointers to conflicting MDL request and the
    TABLE_LIST element, set when we need auto-discovery or repair,
    for safety.
  */
  m_failed_table = NULL;
  /*
    Reset flag indicating that we have already acquired protection
    against GRL. It is no longer valid as the corresponding lock was
    released by close_tables_for_reopen().
  */
  m_has_protection_against_grl = false;
  /* Prepare for possible another back-off. */
  m_action = OT_NO_ACTION;
  return result;
}

/*
  Return a appropriate read lock type given a table object.

  @param thd              Thread context
  @param prelocking_ctx   Prelocking context.
  @param table_list       Table list element for table to be locked.
  @param routine_modifies_data
                          Some routine that is invoked by statement
                          modifies data.

  @remark Due to a statement-based replication limitation, statements such as
          INSERT INTO .. SELECT FROM .. and CREATE TABLE .. SELECT FROM need
          to grab a TL_READ_NO_INSERT lock on the source table in order to
          prevent the replication of a concurrent statement that modifies the
          source table. If such a statement gets applied on the slave before
          the INSERT .. SELECT statement finishes, data on the master could
          differ from data on the slave and end-up with a discrepancy between
          the binary log and table state.
          This also applies to SELECT/SET/DO statements which use stored
          functions. Calls to such functions are going to be logged as a
          whole and thus should be serialized against concurrent changes
          to tables used by those functions. This is avoided when functions
          do not modify data but only read it, since in this case nothing is
          written to the binary log. Argument routine_modifies_data
          denotes the same. So effectively, if the statement is not a
          LOCK TABLE, not a update query and routine_modifies_data is false
          then prelocking_placeholder does not take importance.

          Furthermore, this does not apply to I_S and log tables as it's
          always unsafe to replicate such tables under statement-based
          replication as the table on the slave might contain other data
          (ie: general_log is enabled on the slave). The statement will
          be marked as unsafe for SBR in decide_logging_format().
  @remark Note that even in prelocked mode it is important to correctly
          determine lock type value. In this mode lock type is passed to
          handler::start_stmt() method and can be used by storage engine,
          for example, to determine what kind of row locks it should acquire
          when reading data from the table.
*/

thr_lock_type read_lock_type_for_table(THD *thd,
                                       Query_tables_list *prelocking_ctx,
                                       TABLE_LIST *table_list,
                                       bool routine_modifies_data) {
  /*
    In cases when this function is called for a sub-statement executed in
    prelocked mode we can't rely on OPTION_BIN_LOG flag in THD::options
    bitmap to determine that binary logging is turned on as this bit can
    be cleared before executing sub-statement. So instead we have to look
    at THD::variables::sql_log_bin member.
  */
  bool log_on = mysql_bin_log.is_open() && thd->variables.sql_log_bin;

  /*
    When we do not write to binlog or when we use row based replication,
    it is safe to use a weaker lock.
  */
  if (log_on == false || thd->variables.binlog_format == BINLOG_FORMAT_ROW)
    return TL_READ;

  if ((table_list->table->s->table_category == TABLE_CATEGORY_LOG) ||
      (table_list->table->s->table_category == TABLE_CATEGORY_RPL_INFO) ||
      (table_list->table->s->table_category == TABLE_CATEGORY_GTID) ||
      (table_list->table->s->table_category == TABLE_CATEGORY_PERFORMANCE))
    return TL_READ;

  // SQL queries which updates data need a stronger lock.
  if (is_update_query(prelocking_ctx->sql_command)) return TL_READ_NO_INSERT;

  /*
    table_list is placeholder for prelocking.
    Ignore prelocking_placeholder status for non "LOCK TABLE" statement's
    table_list objects when routine_modifies_data is false.
  */
  if (table_list->prelocking_placeholder &&
      (routine_modifies_data || thd->in_lock_tables))
    return TL_READ_NO_INSERT;

  if (thd->locked_tables_mode > LTM_LOCK_TABLES) return TL_READ_NO_INSERT;

  return TL_READ;
}

/**
  Process table's foreign keys (if any) by prelocking algorithm.

  @param  thd                   Thread context.
  @param  prelocking_ctx        Prelocking context of the statement.
  @param  share                 Table's share.
  @param  is_insert             Indicates whether statement is going to INSERT
                                into the table.
  @param  is_update             Indicates whether statement is going to UPDATE
                                the table.
  @param  is_delete             Indicates whether statement is going to DELETE
                                from the table.
  @param  belong_to_view        Uppermost view which uses this table element
                                (nullptr - if it is not used by a view).
  @param[out] need_prelocking   Set to true if method detects that prelocking
                                required, not changed otherwise.
*/
static void process_table_fks(THD *thd, Query_tables_list *prelocking_ctx,
                              TABLE_SHARE *share, bool is_insert,
                              bool is_update, bool is_delete,
                              TABLE_LIST *belong_to_view,
                              bool *need_prelocking) {
  if (!share->foreign_keys && !share->foreign_key_parents) {
    /*
      This table doesn't participate in any foreign keys, so nothing to
      process.
    */
    return;
  }

  *need_prelocking = true;

  /*
    In lower-case-table-names == 2 mode we store original versions of db
    and table names for tables participating in FK relationship, even
    though their comparison is performed in case insensitive fashion.
    Therefore we need to normalize/lowercase these names while prelocking
    set key is constructing from them.
  */
  bool normalize_db_names = (lower_case_table_names == 2);
  Sp_name_normalize_type name_normalize_type =
      (lower_case_table_names == 2) ? Sp_name_normalize_type::LOWERCASE_NAME
                                    : Sp_name_normalize_type::LEAVE_AS_IS;

  if (is_insert || is_update) {
    for (TABLE_SHARE_FOREIGN_KEY_INFO *fk = share->foreign_key;
         fk < share->foreign_key + share->foreign_keys; ++fk) {
      (void)sp_add_used_routine(
          prelocking_ctx, thd->stmt_arena,
          Sroutine_hash_entry::FK_TABLE_ROLE_PARENT_CHECK,
          fk->referenced_table_db.str, fk->referenced_table_db.length,
          fk->referenced_table_name.str, fk->referenced_table_name.length,
          normalize_db_names, name_normalize_type, false, belong_to_view);
    }
  }

  if (is_update || is_delete) {
    for (TABLE_SHARE_FOREIGN_KEY_PARENT_INFO *fk_p = share->foreign_key_parent;
         fk_p < share->foreign_key_parent + share->foreign_key_parents;
         ++fk_p) {
      if ((is_update &&
           (fk_p->update_rule == dd::Foreign_key::RULE_NO_ACTION ||
            fk_p->update_rule == dd::Foreign_key::RULE_RESTRICT)) ||
          (is_delete &&
           (fk_p->delete_rule == dd::Foreign_key::RULE_NO_ACTION ||
            fk_p->delete_rule == dd::Foreign_key::RULE_RESTRICT))) {
        (void)sp_add_used_routine(
            prelocking_ctx, thd->stmt_arena,
            Sroutine_hash_entry::FK_TABLE_ROLE_CHILD_CHECK,
            fk_p->referencing_table_db.str, fk_p->referencing_table_db.length,
            fk_p->referencing_table_name.str,
            fk_p->referencing_table_name.length, normalize_db_names,
            name_normalize_type, false, belong_to_view);
      }

      if ((is_update &&
           (fk_p->update_rule == dd::Foreign_key::RULE_CASCADE ||
            fk_p->update_rule == dd::Foreign_key::RULE_SET_NULL ||
            fk_p->update_rule == dd::Foreign_key::RULE_SET_DEFAULT)) ||
          (is_delete &&
           (fk_p->delete_rule == dd::Foreign_key::RULE_SET_NULL ||
            fk_p->delete_rule == dd::Foreign_key::RULE_SET_DEFAULT))) {
        (void)sp_add_used_routine(
            prelocking_ctx, thd->stmt_arena,
            Sroutine_hash_entry::FK_TABLE_ROLE_CHILD_UPDATE,
            fk_p->referencing_table_db.str, fk_p->referencing_table_db.length,
            fk_p->referencing_table_name.str,
            fk_p->referencing_table_name.length, normalize_db_names,
            name_normalize_type, false, belong_to_view);
      }

      if (is_delete && fk_p->delete_rule == dd::Foreign_key::RULE_CASCADE) {
        (void)sp_add_used_routine(
            prelocking_ctx, thd->stmt_arena,
            Sroutine_hash_entry::FK_TABLE_ROLE_CHILD_DELETE,
            fk_p->referencing_table_db.str, fk_p->referencing_table_db.length,
            fk_p->referencing_table_name.str,
            fk_p->referencing_table_name.length, normalize_db_names,
            name_normalize_type, false, belong_to_view);
      }
    }
  }
}

/**
  Handle element of prelocking set other than table. E.g. cache routine
  and, if prelocking strategy prescribes so, extend the prelocking set
  with tables and routines used by it.

  @param[in]  thd                   Thread context.
  @param[in]  prelocking_ctx        Prelocking context.
  @param[in]  rt                    Element of prelocking set to be processed.
  @param[in]  prelocking_strategy   Strategy which specifies how the
                                    prelocking set should be extended when
                                    one of its elements is processed.
  @param[in]  has_prelocking_list   Indicates that prelocking set/list for
                                    this statement has already been built.
  @param[in]  ot_ctx                Context of open_table used to recover from
                                    locking failures.
  @param[out] need_prelocking       Set to true if it was detected that this
                                    statement will require prelocked mode for
                                    its execution, not touched otherwise.
  @param[out] routine_modifies_data Set to true if it was detected that this
                                    routine does modify table data.

  @retval false  Success.
  @retval true   Failure (Conflicting metadata lock, OOM, other errors).
*/

static bool open_and_process_routine(
    THD *thd, Query_tables_list *prelocking_ctx, Sroutine_hash_entry *rt,
    Prelocking_strategy *prelocking_strategy, bool has_prelocking_list,
    Open_table_context *ot_ctx, bool *need_prelocking,
    bool *routine_modifies_data) {
  *routine_modifies_data = false;
  DBUG_ENTER("open_and_process_routine");

  switch (rt->type()) {
    case Sroutine_hash_entry::FUNCTION:
    case Sroutine_hash_entry::PROCEDURE: {
      sp_head *sp;
      /*
        Try to get MDL lock on the routine.
        Note that we do not take locks on top-level CALLs as this can
        lead to a deadlock. Not locking top-level CALLs does not break
        the binlog as only the statements in the called procedure show
        up there, not the CALL itself.
      */
      if (rt != prelocking_ctx->sroutines_list.first ||
          rt->type() != Sroutine_hash_entry::PROCEDURE) {
        MDL_request mdl_request;
        MDL_key mdl_key;

        if (rt->type() == Sroutine_hash_entry::FUNCTION)
          dd::Function::create_mdl_key(rt->db(), rt->name(), &mdl_key);
        else
          dd::Procedure::create_mdl_key(rt->db(), rt->name(), &mdl_key);

        MDL_REQUEST_INIT_BY_KEY(&mdl_request, &mdl_key, MDL_SHARED,
                                MDL_TRANSACTION);

        /*
          Waiting for a conflicting metadata lock to go away may
          lead to a deadlock, detected by MDL subsystem.
          If possible, we try to resolve such deadlocks by releasing all
          metadata locks and restarting the pre-locking process.
          To prevent the error from polluting the Diagnostics Area
          in case of successful resolution, install a special error
          handler for ER_LOCK_DEADLOCK error.
        */
        MDL_deadlock_handler mdl_deadlock_handler(ot_ctx);

        thd->push_internal_handler(&mdl_deadlock_handler);
        bool result =
            thd->mdl_context.acquire_lock(&mdl_request, ot_ctx->get_timeout());
        thd->pop_internal_handler();

        if (result) DBUG_RETURN(true);

        DEBUG_SYNC(thd, "after_shared_lock_pname");

        /* Ensures the routine is up-to-date and cached, if exists. */
        if (sp_cache_routine(thd, rt, has_prelocking_list, &sp))
          DBUG_RETURN(true);

        /* Remember the version of the routine in the parse tree. */
        if (check_and_update_routine_version(thd, rt, sp)) DBUG_RETURN(true);

        /* 'sp' is NULL when there is no such routine. */
        if (sp) {
          *routine_modifies_data = sp->modifies_data();

          if (!has_prelocking_list)
            prelocking_strategy->handle_routine(thd, prelocking_ctx, rt, sp,
                                                need_prelocking);
        }
      } else {
        /*
          If it's a top level call, just make sure we have a recent
          version of the routine, if it exists.
          Validating routine version is unnecessary, since CALL
          does not affect the prepared statement prelocked list.
        */
        if (sp_cache_routine(thd, rt, false, &sp)) DBUG_RETURN(true);
      }
    } break;
    case Sroutine_hash_entry::TRIGGER:
      /**
        We add trigger entries to lex->sroutines_list, but we don't
        load them here. The trigger entry is only used when building
        a transitive closure of objects used in a statement, to avoid
        adding to this closure objects that are used in the trigger more
        than once.
        E.g. if a trigger trg refers to table t2, and the trigger table t1
        is used multiple times in the statement (say, because it's used in
        function f1() twice), we will only add t2 once to the list of
        tables to prelock.

        We don't take metadata locks on triggers either: they are protected
        by a respective lock on the table, on which the trigger is defined.

        The only two cases which give "trouble" are SHOW CREATE TRIGGER
        and DROP TRIGGER statements. For these, statement syntax doesn't
        specify the table on which this trigger is defined, so we have
        to make a "dirty" read in the data dictionary to find out the
        table name. Once we discover the table name, we take a metadata
        lock on it, and this protects all trigger operations.
        Of course the table, in theory, may disappear between the dirty
        read and metadata lock acquisition, but in that case we just return
        a run-time error.

        Grammar of other trigger DDL statements (CREATE, DROP) requires
        the table to be specified explicitly, so we use the table metadata
        lock to protect trigger metadata in these statements. Similarly, in
        DML we always use triggers together with their tables, and thus don't
        need to take separate metadata locks on them.
      */
      break;
    case Sroutine_hash_entry::FK_TABLE_ROLE_PARENT_CHECK:
    case Sroutine_hash_entry::FK_TABLE_ROLE_CHILD_CHECK:
    case Sroutine_hash_entry::FK_TABLE_ROLE_CHILD_UPDATE:
    case Sroutine_hash_entry::FK_TABLE_ROLE_CHILD_DELETE: {
      if (thd->locked_tables_mode == LTM_NONE) {
        MDL_request mdl_request;

        /*
          Adjust metadata lock type according to the table's role in the
          FK relationship. Also acquire stronger locks when we are locking
          on behalf of LOCK TABLES.
        */
        enum_mdl_type mdl_lock_type;
        bool executing_LT = (prelocking_ctx->sql_command == SQLCOM_LOCK_TABLES);

        if (rt->type() == Sroutine_hash_entry::FK_TABLE_ROLE_PARENT_CHECK ||
            rt->type() == Sroutine_hash_entry::FK_TABLE_ROLE_CHILD_CHECK) {
          mdl_lock_type =
              (executing_LT ? MDL_SHARED_READ_ONLY : MDL_SHARED_READ);
        } else {
          mdl_lock_type =
              (executing_LT ? MDL_SHARED_NO_READ_WRITE : MDL_SHARED_WRITE);
        }

        MDL_REQUEST_INIT_BY_PART_KEY(&mdl_request, MDL_key::TABLE,
                                     rt->part_mdl_key(),
                                     rt->part_mdl_key_length(), rt->db_length(),
                                     mdl_lock_type, MDL_TRANSACTION);

        MDL_deadlock_handler mdl_deadlock_handler(ot_ctx);

        thd->push_internal_handler(&mdl_deadlock_handler);
        bool result =
            thd->mdl_context.acquire_lock(&mdl_request, ot_ctx->get_timeout());
        thd->pop_internal_handler();

        if (result) DBUG_RETURN(true);
      } else {
        /*
          This function is called only if we are not in prelocked mode
          already. So we must be handling statement executed under
          LOCK TABLES in this case.
        */
        DBUG_ASSERT(thd->locked_tables_mode == LTM_LOCK_TABLES);

        /*
          Even though LOCK TABLES tries to automatically lock parent and child
          tables which might be necessary for foreign key checks/actions, there
          are some cases when we might miss them. So it is better to check that
          we have appropriate metadata lock explicitly and error out if not.

          Some examples of problematic cases are:

          *) We are executing DELETE FROM t1 under LOCK TABLES t1 READ
             and table t1 is a parent in a foreign key.
             In this case error about inappropriate lock on t1 will be
             reported at later stage than prelocking set is built.
             So we can't assume/assert that we have proper lock on the
             corresponding child table here.

         *)  Table t1 has a trigger, which contains DELETE FROM t2 and
             t2 is participating in FK as parent. In such situation
             LOCK TABLE t1 WRITE will lock t2 for write implicitly
             so both updates and delete on t2 will be allowed. However,
             t3 will be locked only in a way as if only deletes from
             t2 were allowed.

          *) Prelocking list has been built earlier. Both child and parent
             definitions might have changed since this time so at LOCK TABLES
             time FK which corresponds to this element of prelocked set
             might be no longer around. In theory, we might be processing
         statement which is not marked as requiring prelocked set invalidation
         (and thus ignoring table version mismatches) or tables might be missing
         and this error can be suppressed. In such case we might not have
         appropriate metadata lock on our child/parent table.
        */
        if (rt->type() == Sroutine_hash_entry::FK_TABLE_ROLE_PARENT_CHECK ||
            rt->type() == Sroutine_hash_entry::FK_TABLE_ROLE_CHILD_CHECK) {
          if (!thd->mdl_context.owns_equal_or_stronger_lock(
                  MDL_key::TABLE, rt->db(), rt->name(), MDL_SHARED_READ_ONLY)) {
            my_error(ER_TABLE_NOT_LOCKED, MYF(0), rt->name());
            DBUG_RETURN(true);
          }
        } else {
          if (!thd->mdl_context.owns_equal_or_stronger_lock(
                  MDL_key::TABLE, rt->db(), rt->name(),
                  MDL_SHARED_NO_READ_WRITE)) {
            my_error(ER_TABLE_NOT_LOCKED_FOR_WRITE, MYF(0), rt->name());
            DBUG_RETURN(true);
          }
        }
      }

      if (rt->type() == Sroutine_hash_entry::FK_TABLE_ROLE_CHILD_UPDATE ||
          rt->type() == Sroutine_hash_entry::FK_TABLE_ROLE_CHILD_DELETE) {
        /*
          In order to continue building prelocked set or validating
          prelocked set which already has been built we need to get
          access to table's TABLE_SHARE.

          Getting unused TABLE object is more scalable that going
          directly for the TABLE_SHARE. If there are no unused TABLE
          object we might get at least pointer to the TABLE_SHARE
          from the table cache.

          Note that under LOCK TABLES we can't rely on that table is
          going to be in THD::open_tables list, as LOCK TABLES only
          pre-acquires metadata locks on FK tables but doesn't
          pre-open them.

          TODO: Perhaps we should give it a try as it can be more
                scalability friendly.
        */
        Table_cache *tc = table_cache_manager.get_cache(thd);
        TABLE *table;
        TABLE_SHARE *share;

        tc->lock();

        table = tc->get_table(thd, rt->part_mdl_key(),
                              rt->part_mdl_key_length(), &share);

        if (table) {
          DBUG_ASSERT(table->s == share);
          /*
            Don't check if TABLE_SHARE::version matches version of tables
            previously opened by this statement. It might be problematic
            under LOCK TABLES and possible version difference can't affect
            FK-related part of prelocking set.
          */
          tc->unlock();
        } else if (share) {
          /*
            TODO: If we constantly hit this case it would harm scalability...
                  Perhaps we need to create new unused TABLE instance in this
                  case.
          */
          mysql_mutex_lock(&LOCK_open);
          tc->unlock();
          share->increment_ref_count();
          mysql_mutex_unlock(&LOCK_open);

          /*
            Again, when building part of prelocking set related to foreign keys
            we can ignore fact that TABLE_SHARE::version is old.
          */
        } else {
          tc->unlock();

          /*
            If we are validating existing prelocking set then the table
            might have been dropped. We suppress this error in this case.
            Prelocking set will be either invalidated, or error will be
            reported the parent table is accessed.

            TODO: Perhaps we need to use get_table_share_with_discover()
                  here but it gets complicated under LOCK TABLES.
          */
          No_such_table_error_handler no_such_table_handler;
          thd->push_internal_handler(&no_such_table_handler);

          mysql_mutex_lock(&LOCK_open);
          share = get_table_share(thd, rt->db(), rt->name(), rt->part_mdl_key(),
                                  rt->part_mdl_key_length(), true);
          mysql_mutex_unlock(&LOCK_open);

          thd->pop_internal_handler();

          if (!share && no_such_table_handler.safely_trapped_errors()) {
            break;  // Jump out switch without error.
          }

          if (!share) {
            DBUG_RETURN(true);
          }

          if (share->is_view) {
            /*
              Eeek! Somebody replaced the child table with a view. This can
              happen only when we are validating existing prelocked set.
              Parent either have been dropped or its definition has been
              changed. In either case our child table won't be accessed
              through the foreign key.
            */
            DBUG_ASSERT(has_prelocking_list);

            mysql_mutex_lock(&LOCK_open);
            release_table_share(share);
            mysql_mutex_unlock(&LOCK_open);

            Reprepare_observer *reprepare_observer =
                thd->get_reprepare_observer();
            if (reprepare_observer && reprepare_observer->report_error(thd)) {
              DBUG_ASSERT(thd->is_error());
              DBUG_RETURN(true);
            }

            break;  // Jump out switch without error.
          }
        }

        auto release_table_lambda = [thd](TABLE *table) {
          release_or_close_table(thd, table);
        };
        std::unique_ptr<TABLE, decltype(release_table_lambda)>
            release_table_guard(table, release_table_lambda);

        /*
          We need to explicitly release TABLE_SHARE only if we don't
          have TABLE object.
        */
        auto release_share_lambda = [](TABLE_SHARE *share) {
          mysql_mutex_lock(&LOCK_open);
          release_table_share(share);
          mysql_mutex_unlock(&LOCK_open);
        };
        std::unique_ptr<TABLE_SHARE, decltype(release_share_lambda)>
            release_share_guard((table ? nullptr : share),
                                release_share_lambda);

        /*
          We need to maintain versioning of the prelocked tables since this
          is needed for correct handling of prepared statements to catch
          situations where a prelocked table (which is added to the prelocked
          set during PREPARE) is changed between repeated executions of the
          prepared statement.
         */
        int64 share_version = share->get_table_ref_version();

        if (rt->m_cache_version != share_version) {
          Reprepare_observer *reprepare_observer =
              thd->get_reprepare_observer();

          if (reprepare_observer && reprepare_observer->report_error(thd)) {
            /*
              Version of the cached table share is different from the
              previous execution of the prepared statement, and it is
              unacceptable for this SQLCOM. Error has been reported.
            */
            DBUG_ASSERT(thd->is_error());
            DBUG_RETURN(true);
          }
          /* Always maintain the latest cache version. */
          rt->m_cache_version = share_version;
        }

        if (!has_prelocking_list) {
          bool is_update =
              (rt->type() == Sroutine_hash_entry::FK_TABLE_ROLE_CHILD_UPDATE);
          bool is_delete =
              (rt->type() == Sroutine_hash_entry::FK_TABLE_ROLE_CHILD_DELETE);

          process_table_fks(thd, prelocking_ctx, share, false, is_update,
                            is_delete, rt->belong_to_view, need_prelocking);
        }
      }
    } break;
    default:
      /* Impossible type value. */
      DBUG_ASSERT(0);
  }
  DBUG_RETURN(false);
}

/**
  Handle table list element by obtaining metadata lock, opening table or view
  and, if prelocking strategy prescribes so, extending the prelocking set with
  tables and routines used by it.

  @param[in]     thd                  Thread context.
  @param[in]     lex                  LEX structure for statement.
  @param[in]     tables               Table list element to be processed.
  @param[in,out] counter              Number of tables which are open.
  @param[in]     prelocking_strategy  Strategy which specifies how the
                                      prelocking set should be extended
                                      when table or view is processed.
  @param[in]     has_prelocking_list  Indicates that prelocking set/list for
                                      this statement has already been built.
  @param[in]     ot_ctx               Context used to recover from a failed
                                      open_table() attempt.

  @retval  false  Success.
  @retval  true   Error, reported unless there is a chance to recover from it.
*/

static bool open_and_process_table(THD *thd, LEX *lex, TABLE_LIST *const tables,
                                   uint *counter,
                                   Prelocking_strategy *prelocking_strategy,
                                   bool has_prelocking_list,
                                   Open_table_context *ot_ctx) {
  bool error = false;
  bool safe_to_ignore_table = false;
  DBUG_ENTER("open_and_process_table");
  DEBUG_SYNC(thd, "open_and_process_table");

  /*
    Ignore placeholders for derived tables. After derived tables
    processing, link to created temporary table will be put here.
    If this is derived table for view then we still want to process
    routines used by this view; for a non-view derived table, those routines
    are already part of the containing query's structures.
  */
  if (tables->is_derived() || tables->is_table_function()) goto end;

  DBUG_ASSERT(!tables->common_table_expr());

  /*
    If this TABLE_LIST object is a placeholder for an information_schema
    table, create a temporary table to represent the information_schema
    table in the query. Do not fill it yet - will be filled during
    execution.
  */
  if (tables->schema_table) {
    /*
      Since we no longer set TABLE_LIST::schema_table/table for table
      list elements representing mergeable view, we can't meet a table
      list element which represent information_schema table and a view
      at the same time. Otherwise, acquiring metadata lock om the view
      would have been necessary.
    */
    DBUG_ASSERT(!tables->is_view());

    if (!mysql_schema_table(thd, lex, tables) &&
        !check_and_update_table_version(thd, tables, tables->table->s)) {
      goto end;
    }
    error = true;
    goto end;
  }
  DBUG_PRINT("tcache", ("opening table: '%s'.'%s'  item: %p", tables->db,
                        tables->table_name,
                        tables));  // psergey: invalid read of size 1 here
  (*counter)++;

  /* Not a placeholder: must be a base/temporary table or a view. Let us open
   * it. */

  if (tables->table) {
    /*
      If this TABLE_LIST object has an associated open TABLE object
      (TABLE_LIST::table is not NULL), that TABLE object must be a pre-opened
      temporary table.
    */
    DBUG_ASSERT(is_temporary_table(tables));
  } else if (tables->open_type == OT_TEMPORARY_ONLY) {
    /*
      OT_TEMPORARY_ONLY means that we are in CREATE TEMPORARY TABLE statement.
      Also such table list element can't correspond to prelocking placeholder
      or to underlying table of merge table.
      So existing temporary table should have been preopened by this moment
      and we can simply continue without trying to open temporary or base
      table.
    */
    DBUG_ASSERT(tables->open_strategy);
    DBUG_ASSERT(!tables->prelocking_placeholder);
    DBUG_ASSERT(!tables->parent_l);
  } else if (tables->prelocking_placeholder) {
    /*
      For the tables added by the pre-locking code, attempt to open
      the table but fail silently if the table does not exist.
      The real failure will occur when/if a statement attempts to use
      that table.
    */
    No_such_table_error_handler no_such_table_handler;
    thd->push_internal_handler(&no_such_table_handler);

    /*
      We're opening a table from the prelocking list.

      Since this table list element might have been added after pre-opening
      of temporary tables we have to try to open temporary table for it.

      We can't simply skip this table list element and postpone opening of
      temporary tabletill the execution of substatement for several reasons:
      - Temporary table can be a MERGE table with base underlying tables,
        so its underlying tables has to be properly open and locked at
        prelocking stage.
      - Temporary table can be a MERGE table and we might be in PREPARE
        phase for a prepared statement. In this case it is important to call
        HA_ATTACH_CHILDREN for all merge children.
        This is necessary because merge children remember "TABLE_SHARE ref type"
        and "TABLE_SHARE def version" in the HA_ATTACH_CHILDREN operation.
        If HA_ATTACH_CHILDREN is not called, these attributes are not set.
        Then, during the first EXECUTE, those attributes need to be updated.
        That would cause statement re-preparing (because changing those
        attributes during EXECUTE is caught by THD::m_reprepare_observers).
        The problem is that since those attributes are not set in merge
        children, another round of PREPARE will not help.
    */
    error = open_temporary_table(thd, tables);

    if (!error && !tables->table) error = open_table(thd, tables, ot_ctx);

    thd->pop_internal_handler();
    safe_to_ignore_table = no_such_table_handler.safely_trapped_errors();
  } else if (tables->parent_l && (thd->open_options & HA_OPEN_FOR_REPAIR)) {
    /*
      Also fail silently for underlying tables of a MERGE table if this
      table is opened for CHECK/REPAIR TABLE statement. This is needed
      to provide complete list of problematic underlying tables in
      CHECK/REPAIR TABLE output.
    */
    Repair_mrg_table_error_handler repair_mrg_table_handler;
    thd->push_internal_handler(&repair_mrg_table_handler);

    error = open_temporary_table(thd, tables);
    if (!error && !tables->table) error = open_table(thd, tables, ot_ctx);

    thd->pop_internal_handler();
    safe_to_ignore_table = repair_mrg_table_handler.safely_trapped_errors();
  } else {
    if (tables->parent_l) {
      /*
        Even if we are opening table not from the prelocking list we
        still might need to look for a temporary table if this table
        list element corresponds to underlying table of a merge table.
      */
      error = open_temporary_table(thd, tables);
    }

    if (!error && !tables->table) error = open_table(thd, tables, ot_ctx);
  }

  if (error) {
    if (!ot_ctx->can_recover_from_failed_open() && safe_to_ignore_table) {
      DBUG_PRINT("info", ("open_table: ignoring table '%s'.'%s'", tables->db,
                          tables->alias));
      error = false;
    }
    goto end;
  }

  /*
    We can't rely on simple check for TABLE_LIST::is_view() to determine
    that this is a view since during re-execution we might reopen
    ordinary table in place of view and thus have TABLE_LIST::view
    set from repvious execution and TABLE_LIST::table set from
    current.
  */
  if (!tables->table && tables->is_view()) {
    /* VIEW placeholder */
    (*counter)--;

    /*
      tables->next_global list consists of two parts:
      1) Query tables and underlying tables of views.
      2) Tables used by all stored routines that this statement invokes on
         execution.
      We need to know where the bound between these two parts is. If we've
      just opened a view, which was the last table in part #1, and it
      has added its base tables after itself, adjust the boundary pointer
      accordingly.
    */
    if (lex->query_tables_own_last == &(tables->next_global) &&
        tables->view_query()->query_tables)
      lex->query_tables_own_last = tables->view_query()->query_tables_last;
    /*
      Let us free memory used by 'sroutines' hash here since we never
      call destructor for this LEX.
    */
    tables->view_query()->sroutines.reset();
    goto process_view_routines;
  }

  /*
    Special types of open can succeed but still don't set
    TABLE_LIST::table to anything.
  */
  if (tables->open_strategy && !tables->table) goto end;

  /*
    If we are not already in prelocked mode and extended table list is not
    yet built we might have to build the prelocking set for this statement.

    Since currently no prelocking strategy prescribes doing anything for
    tables which are only read, we do below checks only if table is going
    to be changed.
  */
  if (thd->locked_tables_mode <= LTM_LOCK_TABLES && !has_prelocking_list &&
      tables->lock_descriptor().type >= TL_WRITE_ALLOW_WRITE) {
    bool need_prelocking = false;
    TABLE_LIST **save_query_tables_last = lex->query_tables_last;
    /*
      Extend statement's table list and the prelocking set with
      tables and routines according to the current prelocking
      strategy.

      For example, for DML statements we need to add tables and routines
      used by triggers which are going to be invoked for this element of
      table list and also add tables required for handling of foreign keys.
    */
    error =
        prelocking_strategy->handle_table(thd, lex, tables, &need_prelocking);

    if (need_prelocking && !lex->requires_prelocking())
      lex->mark_as_requiring_prelocking(save_query_tables_last);

    if (error) goto end;
  }

  /* Check and update metadata version of a base table. */
  error = check_and_update_table_version(thd, tables, tables->table->s);

  if (error) goto end;
  /*
    After opening a MERGE table add the children to the query list of
    tables, so that they are opened too.
    Note that placeholders don't have the handler open.
  */
  /* MERGE tables need to access parent and child TABLE_LISTs. */
  DBUG_ASSERT(tables->table->pos_in_table_list == tables);
  /* Non-MERGE tables ignore this call. */
  if (tables->table->db_stat &&
      tables->table->file->extra(HA_EXTRA_ADD_CHILDREN_LIST)) {
    error = true;
    goto end;
  }

process_view_routines:
  /*
    Again we may need cache all routines used by this view and add
    tables used by them to table list.
  */
  if (tables->is_view() && thd->locked_tables_mode <= LTM_LOCK_TABLES &&
      !has_prelocking_list) {
    bool need_prelocking = false;
    TABLE_LIST **save_query_tables_last = lex->query_tables_last;

    error =
        prelocking_strategy->handle_view(thd, lex, tables, &need_prelocking);

    if (need_prelocking && !lex->requires_prelocking())
      lex->mark_as_requiring_prelocking(save_query_tables_last);

    if (error) goto end;
  }

end:
  DBUG_RETURN(error);
}

namespace {

struct schema_hash {
  size_t operator()(const TABLE_LIST *table) const {
    return std::hash<std::string>()(std::string(table->db, table->db_length));
  }
};

struct schema_key_equal {
  bool operator()(const TABLE_LIST *a, const TABLE_LIST *b) const {
    return a->db_length == b->db_length &&
           memcmp(a->db, b->db, a->db_length) == 0;
  }
};

}  // namespace

/**
  Run the server hook called "before_dml". This is a hook originated from
  replication that allow server plugins to execute code before any DML
  instruction is executed.
  In case of negative outcome, it will set my_error to
  ER_BEFORE_DML_VALIDATION_ERROR

  @param thd Thread context

  @return hook outcome
    @retval 0    Everything is fine
    @retval !=0  Error in the outcome of the hook.
 */
int run_before_dml_hook(THD *thd) {
  int out_value = 0;
  (void)RUN_HOOK(transaction, before_dml, (thd, out_value));

  if (out_value) my_error(ER_BEFORE_DML_VALIDATION_ERROR, MYF(0));

  return out_value;
}

/**
  Check whether a table being opened is a temporary table.

  @param table  table being opened

  @return true if a table is temporary table, else false
*/

static inline bool is_temporary_table_being_opened(TABLE_LIST *table) {
  return table->open_type == OT_TEMPORARY_ONLY ||
         (table->open_type == OT_TEMPORARY_OR_BASE &&
          is_temporary_table(table));
}

/**
  Acquire IX metadata locks on tablespace names used by LOCK
  TABLES or by a DDL statement.

  @note That the tablespace MDL locks are taken only after locks
  on tables are acquired. So it is recommended to maintain this
  same lock order across the server. It is very easy to break the
  this lock order if we invoke acquire_locks() with list of MDL
  requests which contain both MDL_key::TABLE and
  MDL_key::TABLESPACE. We would end-up in deadlock then.

  @param thd               Thread context.
  @param tables_start      Start of list of tables on which locks
                           should be acquired.
  @param tables_end        End of list of tables.
  @param lock_wait_timeout Seconds to wait before timeout.
  @param flags             Bitmap of flags to modify how the
                           tables will be open, see open_table()
                           description for details.

  @retval true   Failure (e.g. connection was killed)
  @retval false  Success.
*/
bool get_and_lock_tablespace_names(THD *thd, TABLE_LIST *tables_start,
                                   TABLE_LIST *tables_end,
                                   ulong lock_wait_timeout, uint flags) {
  // If this is a DISCARD or IMPORT TABLESPACE command (indicated by
  // the THD:: tablespace_op flag), we skip this phase, because these
  // commands are only used for file-per-table tablespaces, which we
  // do not lock.  We also skip this phase if we are within the
  // context of a FLUSH TABLE WITH READ LOCK or FLUSH TABLE FOR EXPORT
  // statement, indicated by the MYSQL_OPEN_SKIP_SCOPED_MDL_LOCK flag.
  if (flags & MYSQL_OPEN_SKIP_SCOPED_MDL_LOCK || thd_tablespace_op(thd))
    return false;

  // Add tablespace names used under partition/subpartition definitions.
  Tablespace_hash_set tablespace_set(PSI_INSTRUMENT_ME);
  if ((thd->lex->sql_command == SQLCOM_CREATE_TABLE ||
       thd->lex->sql_command == SQLCOM_ALTER_TABLE) &&
      fill_partition_tablespace_names(thd->work_part_info, &tablespace_set))
    return true;

  // The first step is to loop over the tables, make sure we have
  // locked the names, and then get hold of the tablespace names from
  // the data dictionary.
  TABLE_LIST *table;
  for (table = tables_start; table && table != tables_end;
       table = table->next_global) {
    // Consider only non-temporary tables. The if clauses below have the
    // following meaning:
    //
    // !MDL_SHARED_READ_ONLY                   Not a LOCK TABLE ... READ.
    //                                         In that case, tables will not
    //                                         be altered, created or dropped,
    //                                         so no need to IX lock the
    //                                         tablespace.
    // is_ddl_or...request() || ...FOR_CREATE  Request for a strong DDL or
    //                                         LOCK TABLES type lock, or a
    //                                         table to be created.
    // !OT_TEMPORARY_ONLY                      Not a user defined tmp table.
    // !(OT_TEMPORARY_OR_BASE && is_temp...()) Not a pre-opened tmp table.
    if (table->mdl_request.type != MDL_SHARED_READ_ONLY &&
        (table->mdl_request.is_ddl_or_lock_tables_lock_request() ||
         table->open_strategy == TABLE_LIST::OPEN_FOR_CREATE) &&
        !is_temporary_table_being_opened(table) && !table->is_system_view) {
      // We have basically three situations here:
      //
      // 1. Lock only the target tablespace name and tablespace
      //    names that are used by partitions (e.g. CREATE TABLE
      //    explicitly specifying the tablespace names).
      // 2. Lock only the existing tablespace name and tablespace
      //    names that are used by partitions (e.g. ALTER TABLE t
      //    ADD COLUMN ... where t is defined in some tablespace s.
      // 3. Lock both the target and the existing tablespace names
      //    along with tablespace names used by partitions. (e.g.
      //    ALTER TABLE t TABLESPACE s2, where t is defined in
      //    some tablespace s)
      if (table->target_tablespace_name.length > 0) {
        tablespace_set.insert(table->target_tablespace_name.str);
      }

      // No need to try this for tables to be created since they are not
      // yet present in the dictionary.
      if (table->open_strategy != TABLE_LIST::OPEN_FOR_CREATE) {
        // Assert that we have an MDL lock on the table name. Needed to read
        // the dictionary safely.
        DBUG_ASSERT(thd->mdl_context.owns_equal_or_stronger_lock(
            MDL_key::TABLE, table->db, table->table_name, MDL_SHARED));

        /*
          Add names of tablespaces used by table or by its
          partitions/subpartitions. Lookup data dictionary to get
          the information.
        */
        if (dd::fill_table_and_parts_tablespace_names(
                thd, table->db, table->table_name, &tablespace_set))
          return true;
      }
    }
  }  // End of for(;;)

  /*
    After we have identified the tablespace names, we iterate
    over the names and acquire IX locks on each of them.
  */
  if (lock_tablespace_names(thd, &tablespace_set, lock_wait_timeout))
    return true;

  return false;
}

/**
  Acquire "strong" (SRO, SNW, SNRW) metadata locks on tables used by
  LOCK TABLES or by a DDL statement.

  Acquire lock "S" on table being created in CREATE TABLE statement.

  @note  Under LOCK TABLES, we can't take new locks, so use
         open_tables_check_upgradable_mdl() instead.

  @param thd               Thread context.
  @param tables_start      Start of list of tables on which locks
                           should be acquired.
  @param tables_end        End of list of tables.
  @param lock_wait_timeout Seconds to wait before timeout.
  @param flags             Bitmap of flags to modify how the tables will be
                           open, see open_table() description for details.
  @param schema_reqs       When non-nullptr, pointer to array in which
                           pointers to MDL requests for acquired schema
                           locks to be stored. It is guaranteed that
                           each schema will be present in this array
                           only once.

  @retval false  Success.
  @retval true   Failure (e.g. connection was killed)
*/

bool lock_table_names(THD *thd, TABLE_LIST *tables_start,
                      TABLE_LIST *tables_end, ulong lock_wait_timeout,
                      uint flags,
                      Prealloced_array<MDL_request *, 1> *schema_reqs) {
  MDL_request_list mdl_requests;
  TABLE_LIST *table;
  MDL_request global_request;
  MDL_request backup_lock_request;
  malloc_unordered_set<TABLE_LIST *, schema_hash, schema_key_equal> schema_set(
      PSI_INSTRUMENT_ME);
  bool need_global_read_lock_protection = false;
  bool acquire_backup_lock = false;

  /*
    This function is not supposed to be used under LOCK TABLES normally.
    Instead open_tables_check_upgradable_mdl() or some other function
    checking if we have tables locked in proper mode should be used.

    The exception to this rule is RENAME TABLES code which uses this call
    to "upgrade" metadata lock on tables renamed along with acquiring
    exclusive locks on target table names, after checking that tables
    renamed are properly locked.
  */
  DBUG_ASSERT(!thd->locked_tables_mode ||
              thd->lex->sql_command == SQLCOM_RENAME_TABLE);

  // Phase 1: Iterate over tables, collect set of unique schema names, and
  //          construct a list of requests for table MDL locks.
  for (table = tables_start; table && table != tables_end;
       table = table->next_global) {
    if (is_temporary_table_being_opened(table)) {
      continue;
    }

    if (!table->mdl_request.is_ddl_or_lock_tables_lock_request() &&
        table->open_strategy != TABLE_LIST::OPEN_FOR_CREATE) {
      continue;
    } else {
      /*
        MDL_request::is_ddl_or_lock_tables_lock_request() returns true for
        DDL and LOCK TABLES statements. Since there isn't a way on MDL API level
        to determine whether a lock being acquired is requested as part of
        handling the statement LOCK TABLES, such check will be done by comparing
        a value of lex->sql_command against the constant SQLCOM_LOCK_TABLES.
        Also we shouldn't acquire IX backup lock in case a table being opened
        with requested MDL_SHARED_READ_ONLY lock. For example, such use case
        takes place when FLUSH PRIVILEGES executed.
      */
      if (thd->lex->sql_command != SQLCOM_LOCK_TABLES &&
          table->mdl_request.type != MDL_SHARED_READ_ONLY)
        acquire_backup_lock = true;
    }

    if (table->mdl_request.type != MDL_SHARED_READ_ONLY) {
      /* Write lock on normal tables is not allowed in a read only transaction.
       */
      if (thd->tx_read_only) {
        my_error(ER_CANT_EXECUTE_IN_READ_ONLY_TRANSACTION, MYF(0));
        return true;
      }

      if (!(flags & MYSQL_OPEN_SKIP_SCOPED_MDL_LOCK)) {
        schema_set.insert(table);
      }
      need_global_read_lock_protection = true;
    }

    mdl_requests.push_front(&table->mdl_request);
  }

  // Phase 2: Iterate over the schema set, add an IX lock for each
  //          schema name.
  if (!(flags & MYSQL_OPEN_SKIP_SCOPED_MDL_LOCK) && !mdl_requests.is_empty()) {
    /*
      Scoped locks: Take intention exclusive locks on all involved
      schemas.
    */
    for (const TABLE_LIST *table : schema_set) {
      MDL_request *schema_request = new (thd->mem_root) MDL_request;
      if (schema_request == NULL) return true;
      MDL_REQUEST_INIT(schema_request, MDL_key::SCHEMA, table->db, "",
                       MDL_INTENTION_EXCLUSIVE, MDL_TRANSACTION);
      mdl_requests.push_front(schema_request);
      if (schema_reqs) schema_reqs->push_back(schema_request);
    }

    if (need_global_read_lock_protection) {
      /*
        Protect this statement against concurrent global read lock
        by acquiring global intention exclusive lock with statement
        duration.
      */
      if (thd->global_read_lock.can_acquire_protection()) return true;
      MDL_REQUEST_INIT(&global_request, MDL_key::GLOBAL, "", "",
                       MDL_INTENTION_EXCLUSIVE, MDL_STATEMENT);
      mdl_requests.push_front(&global_request);
    }
  }

  if (acquire_backup_lock) {
    MDL_REQUEST_INIT(&backup_lock_request, MDL_key::BACKUP_LOCK, "", "",
                     MDL_INTENTION_EXCLUSIVE, MDL_TRANSACTION);
    mdl_requests.push_front(&backup_lock_request);
  }

  // Phase 3: Acquire the locks which have been requested so far.
  if (thd->mdl_context.acquire_locks(&mdl_requests, lock_wait_timeout))
    return true;

  /*
    Phase 4: Lock tablespace names. This cannot be done as part
    of the previous phases, because we need to read the
    dictionary to get hold of the tablespace name, and in order
    to do this, we must have acquired a lock on the table.
  */
  return get_and_lock_tablespace_names(thd, tables_start, tables_end,
                                       lock_wait_timeout, flags);
}

/**
  Check for upgradable (SNW, SNRW) metadata locks on tables to be opened
  for a DDL statement. Under LOCK TABLES, we can't take new locks, so we
  must check if appropriate locks were pre-acquired.

  @param thd           Thread context.
  @param tables_start  Start of list of tables on which upgradable locks
                       should be searched for.
  @param tables_end    End of list of tables.

  @retval false  Success.
  @retval true   Failure (e.g. connection was killed)
*/

static bool open_tables_check_upgradable_mdl(THD *thd, TABLE_LIST *tables_start,
                                             TABLE_LIST *tables_end) {
  TABLE_LIST *table;

  DBUG_ASSERT(thd->locked_tables_mode);

  for (table = tables_start; table && table != tables_end;
       table = table->next_global) {
    if (!table->mdl_request.is_ddl_or_lock_tables_lock_request() ||
        is_temporary_table_being_opened(table)) {
      continue;
    }

    if (table->mdl_request.type == MDL_SHARED_READ_ONLY) {
      if (!thd->mdl_context.owns_equal_or_stronger_lock(
              MDL_key::TABLE, table->db, table->table_name,
              MDL_SHARED_READ_ONLY)) {
        my_error(ER_TABLE_NOT_LOCKED, MYF(0), table->table_name);
        return true;
      }
    } else {
      /*
        We don't need to do anything about the found TABLE instance as it
        will be handled later in open_tables(), we only need to check that
        an upgradable lock is already acquired. When we enter LOCK TABLES
        mode, SNRW locks are acquired before all other locks. So if under
        LOCK TABLES we find that there is TABLE instance with upgradeable
        lock, all other instances of TABLE for the same table will have the
        same ticket.

        Note that this works OK even for CREATE TABLE statements which
        request X type of metadata lock. This is because under LOCK TABLES
        such statements don't create the table but only check if it exists
        or, in most complex case, only insert into it.
        Thus SNRW lock should be enough.

        Note that find_table_for_mdl_upgrade() will report an error if
        no suitable ticket is found.
      */
      if (!find_table_for_mdl_upgrade(thd, table->db, table->table_name, false))
        return true;
    }
  }

  return false;
}

/**
  Iterate along a list of tables and acquire BACKUP LOCK in shared mode
  in case a strong MDL request (DDL/LOCK TABLES-type) was specified
  for a table.

  @param[in]  thd      Thread context.
  @param[in]  tables_start  Pointer to a start of a list of tables to iterate
  @param[in]  tables_end    Pointer to a end of a list of tables where to stop

  @return  false on success, true on error.
*/

static bool acquire_backup_lock_in_lock_tables_mode(THD *thd,
                                                    TABLE_LIST *tables_start,
                                                    TABLE_LIST *tables_end) {
  TABLE_LIST *table;
  DBUG_ASSERT(thd->locked_tables_mode);

  for (table = tables_start; table && table != tables_end;
       table = table->next_global) {
    if (is_temporary_table_being_opened(table)) continue;

    if (table->mdl_request.is_ddl_or_lock_tables_lock_request() &&
        table->mdl_request.type != MDL_SHARED_READ_ONLY)
      return acquire_shared_backup_lock(thd, thd->variables.lock_wait_timeout);
  }

  return false;
}

/**
  Open all tables in list

  @param[in]     thd      Thread context.
  @param[in,out] start    List of tables to be open (it can be adjusted for
                          statement that uses tables only implicitly, e.g.
                          for "SELECT f1()").
  @param[out]    counter  Number of tables which were open.
  @param[in]     flags    Bitmap of flags to modify how the tables will be
                          open, see open_table() description for details.
  @param[in]     prelocking_strategy  Strategy which specifies how prelocking
                                      algorithm should work for this statement.

  @note
    Unless we are already in prelocked mode and prelocking strategy prescribes
    so this function will also precache all SP/SFs explicitly or implicitly
    (via views and triggers) used by the query and add tables needed for their
    execution to table list. Statement that uses SFs, invokes triggers or
    requires foreign key checks will be marked as requiring prelocking.
    Prelocked mode will be enabled for such query during lock_tables() call.

    If query for which we are opening tables is already marked as requiring
    prelocking it won't do such precaching and will simply reuse table list
    which is already built.

  @retval  false  Success.
  @retval  true   Error, reported.
*/

bool open_tables(THD *thd, TABLE_LIST **start, uint *counter, uint flags,
                 Prelocking_strategy *prelocking_strategy) {
  /*
    We use pointers to "next_global" member in the last processed TABLE_LIST
    element and to the "next" member in the last processed Sroutine_hash_entry
    element as iterators over, correspondingly, the table list and stored
    routines list which stay valid and allow to continue iteration when new
    elements are added to the tail of the lists.
  */
  TABLE_LIST **table_to_open;
  Sroutine_hash_entry **sroutine_to_open;
  TABLE_LIST *tables;
  Open_table_context ot_ctx(thd, flags);
  bool error = false;
  bool some_routine_modifies_data = false;
  bool has_prelocking_list;
  DBUG_ENTER("open_tables");
  bool audit_notified = false;

restart:
  /*
    Close HANDLER tables which are marked for flush or against which there
    are pending exclusive metadata locks. This is needed both in order to
    avoid deadlocks and to have a point during statement execution at
    which such HANDLERs are closed even if they don't create problems for
    the current session (i.e. to avoid having a DDL blocked by HANDLERs
    opened for a long time).
  */
  if (!thd->handler_tables_hash.empty()) mysql_ha_flush(thd);

  has_prelocking_list = thd->lex->requires_prelocking();
  table_to_open = start;
  sroutine_to_open = &thd->lex->sroutines_list.first;
  *counter = 0;

  if (!(thd->state_flags & Open_tables_state::SYSTEM_TABLES))
    THD_STAGE_INFO(thd, stage_opening_tables);

  /*
    If we are executing LOCK TABLES statement or a DDL statement
    (in non-LOCK TABLES mode) we might have to acquire upgradable
    semi-exclusive metadata locks (SNW or SNRW) on some of the
    tables to be opened.
    When executing CREATE TABLE .. If NOT EXISTS .. SELECT, the
    table may not yet exist, in which case we acquire an exclusive
    lock.
    We acquire all such locks at once here as doing this in one
    by one fashion may lead to deadlocks or starvation. Later when
    we will be opening corresponding table pre-acquired metadata
    lock will be reused (thanks to the fact that in recursive case
    metadata locks are acquired without waiting).
  */
  if (!(flags & (MYSQL_OPEN_HAS_MDL_LOCK | MYSQL_OPEN_FORCE_SHARED_MDL |
                 MYSQL_OPEN_FORCE_SHARED_HIGH_PRIO_MDL))) {
    if (thd->locked_tables_mode) {
      /*
        Under LOCK TABLES, we can't acquire new locks, so we instead
        need to check if appropriate locks were pre-acquired.
      */
      TABLE_LIST *end_table = thd->lex->first_not_own_table();
      if (open_tables_check_upgradable_mdl(thd, *start, end_table) ||
          acquire_backup_lock_in_lock_tables_mode(thd, *start, end_table)) {
        error = true;
        goto err;
      }
    } else {
      TABLE_LIST *table;
      if (lock_table_names(thd, *start, thd->lex->first_not_own_table(),
                           ot_ctx.get_timeout(), flags)) {
        error = true;
        goto err;
      }
      for (table = *start; table && table != thd->lex->first_not_own_table();
           table = table->next_global) {
        if (table->mdl_request.is_ddl_or_lock_tables_lock_request() ||
            table->open_strategy == TABLE_LIST::OPEN_FOR_CREATE)
          table->mdl_request.ticket = NULL;
      }
    }
  }

  /*
    Perform steps of prelocking algorithm until there are unprocessed
    elements in prelocking list/set.
  */
  while (*table_to_open ||
         (thd->locked_tables_mode <= LTM_LOCK_TABLES && *sroutine_to_open)) {
    /*
      For every table in the list of tables to open, try to find or open
      a table.
    */
    for (tables = *table_to_open; tables;
         table_to_open = &tables->next_global, tables = tables->next_global) {
      error = open_and_process_table(thd, thd->lex, tables, counter,
                                     prelocking_strategy, has_prelocking_list,
                                     &ot_ctx);

      if (error) {
        if (ot_ctx.can_recover_from_failed_open()) {
          /*
            We have met exclusive metadata lock or old version of table.
            Now we have to close all tables and release metadata locks.
            We also have to throw away set of prelocked tables (and thus
            close tables from this set that were open by now) since it
            is possible that one of tables which determined its content
            was changed.

            Instead of implementing complex/non-robust logic mentioned
            above we simply close and then reopen all tables.

            We have to save pointer to table list element for table which we
            have failed to open since closing tables can trigger removal of
            elements from the table list (if MERGE tables are involved),
          */
          close_tables_for_reopen(thd, start, ot_ctx.start_of_statement_svp());

          /*
            Here we rely on the fact that 'tables' still points to the valid
            TABLE_LIST element. Altough currently this assumption is valid
            it may change in future.
          */
          if (ot_ctx.recover_from_failed_open()) goto err;

          /* Re-open temporary tables after close_tables_for_reopen(). */
          if (open_temporary_tables(thd, *start)) goto err;

          error = false;
          goto restart;
        }
        goto err;
      }

      DEBUG_SYNC(thd, "open_tables_after_open_and_process_table");
    }

    /*
      Iterate through set of tables and generate table access audit events.
    */
    if (!audit_notified && mysql_audit_table_access_notify(thd, *start)) {
      error = true;
      goto err;
    }

    /*
      Event is not generated in the next loop. It may contain duplicated
      table entries as well as new tables discovered for stored procedures.
      Events for these tables will be generated during the queries of these
      stored procedures.
    */
    audit_notified = true;

    /*
      If we are not already in prelocked mode and extended table list is
      not yet built for our statement we need to cache routines it uses
      and build the prelocking list for it.
      If we are not in prelocked mode but have built the extended table
      list, we still need to call open_and_process_routine() to take
      MDL locks on the routines.
    */
    if (thd->locked_tables_mode <= LTM_LOCK_TABLES) {
      bool routine_modifies_data;
      /*
        Process elements of the prelocking set which are present there
        since parsing stage or were added to it by invocations of
        Prelocking_strategy methods in the above loop over tables.

        For example, if element is a routine, cache it and then,
        if prelocking strategy prescribes so, add tables it uses to the
        table list and routines it might invoke to the prelocking set.
      */
      for (Sroutine_hash_entry *rt = *sroutine_to_open; rt;
           sroutine_to_open = &rt->next, rt = rt->next) {
        bool need_prelocking = false;
        TABLE_LIST **save_query_tables_last = thd->lex->query_tables_last;

        error = open_and_process_routine(
            thd, thd->lex, rt, prelocking_strategy, has_prelocking_list,
            &ot_ctx, &need_prelocking, &routine_modifies_data);

        if (need_prelocking && !thd->lex->requires_prelocking())
          thd->lex->mark_as_requiring_prelocking(save_query_tables_last);

        if (need_prelocking && !*start) *start = thd->lex->query_tables;

        if (error) {
          if (ot_ctx.can_recover_from_failed_open()) {
            close_tables_for_reopen(thd, start,
                                    ot_ctx.start_of_statement_svp());
            if (ot_ctx.recover_from_failed_open()) goto err;

            /* Re-open temporary tables after close_tables_for_reopen(). */
            if (open_temporary_tables(thd, *start)) goto err;

            error = false;
            goto restart;
          }
          /*
            Serious error during reading stored routines from mysql.proc table.
            Something is wrong with the table or its contents, and an error has
            been emitted; we must abort.
          */
          goto err;
        }

        // Remember if any of SF modifies data.
        some_routine_modifies_data |= routine_modifies_data;
      }
    }
  }

  /* Accessing data in XA_IDLE or XA_PREPARED is not allowed. */
  if (*start &&
      thd->get_transaction()->xid_state()->check_xa_idle_or_prepared(true))
    DBUG_RETURN(true);

  /*
   If some routine is modifying the table then the statement is not read only.
   If timer is enabled then resetting the timer in this case.
  */
  if (thd->timer && some_routine_modifies_data) {
    reset_statement_timer(thd);
    push_warning(thd, Sql_condition::SL_NOTE, ER_NON_RO_SELECT_DISABLE_TIMER,
                 ER_THD(thd, ER_NON_RO_SELECT_DISABLE_TIMER));
  }

  /*
    After successful open of all tables, including MERGE parents and
    children, attach the children to their parents. At end of statement,
    the children are detached. Attaching and detaching are always done,
    even under LOCK TABLES.

    We also convert all TL_WRITE_DEFAULT and TL_READ_DEFAULT locks to
    appropriate "real" lock types to be used for locking and to be passed
    to storage engine.
  */
  for (tables = *start; tables; tables = tables->next_global) {
    TABLE *tbl = tables->table;

    /*
      NOTE: temporary merge tables should be processed here too, because
      a temporary merge table can be based on non-temporary tables.
    */

    /* Schema tables may not have a TABLE object here. */
    if (tbl && tbl->file->ht->db_type == DB_TYPE_MRG_MYISAM) {
      /* MERGE tables need to access parent and child TABLE_LISTs. */
      DBUG_ASSERT(tbl->pos_in_table_list == tables);
      if (tbl->db_stat && tbl->file->extra(HA_EXTRA_ATTACH_CHILDREN)) {
        error = true;
        goto err;
      }
    }

    /* Set appropriate TABLE::lock_type. */
    if (tbl && tables->lock_descriptor().type != TL_UNLOCK &&
        !thd->locked_tables_mode) {
      if (tables->lock_descriptor().type == TL_WRITE_DEFAULT)
        tbl->reginfo.lock_type = thd->update_lock_default;
      else if (tables->lock_descriptor().type == TL_WRITE_CONCURRENT_DEFAULT)
        tables->table->reginfo.lock_type = thd->insert_lock_default;
      else if (tables->lock_descriptor().type == TL_READ_DEFAULT)
        tbl->reginfo.lock_type = read_lock_type_for_table(
            thd, thd->lex, tables, some_routine_modifies_data);
      else
        tbl->reginfo.lock_type = tables->lock_descriptor().type;
    }

    /*
      Check if this is a DD table used under a I_S view
      then tell innodb to do non-locking reads on the table.
    */
    if (tbl && tables->referencing_view &&
        tables->referencing_view->is_system_view) {
      /*
        SELECT using a I_S system view with 'FOR UPDATE' and
        'LOCK IN SHARED MODE' clause is not allowed.
      */
      if (tables->lock_descriptor().type == TL_READ_WITH_SHARED_LOCKS) {
        my_error(ER_IS_QUERY_INVALID_CLAUSE, MYF(0), "LOCK IN SHARE MODE");
        error = true;
        goto err;
      }
      // Allow I_S system views to be locked by LOCK TABLE command.
      if (thd->lex->sql_command != SQLCOM_LOCK_TABLES &&
          tables->lock_descriptor().type >= TL_READ_NO_INSERT) {
        my_error(ER_IS_QUERY_INVALID_CLAUSE, MYF(0), "FOR UPDATE");
        error = true;
        goto err;
      }

      /* Convey to InnoDB (the DD table's engine) to do non-locking reads.

         It is assumed that all the tables used by I_S views are
         always a DD table. If this is not true, then we might
         need to invoke dd::Dictionary::is_dd_tablename() to make sure.
       */
      if (tbl->db_stat &&
          tbl->file->extra(HA_EXTRA_SKIP_SERIALIZABLE_DD_VIEW)) {
        // Handler->extra() for innodb does not fail ever as of now.
        // In case it is made to fail sometime later, we need to think
        // about the kind of error to be report to user.
        DBUG_ASSERT(0);

        error = true;
        goto err;
      }
    }

    /*
      When we implicitly open DD tables used by a IS query in LOCK TABLE mode,
      we do not go through mysql_lock_tables(), which sets lock type to use
      by SE. Here, we request SE to use read lock for these implicitly opened
      DD tables using ha_external_lock().
    */
    if (tbl && in_LTM(thd) && belongs_to_dd_table(tables)) {
      DBUG_ASSERT(tbl->file->get_lock_type() == F_UNLCK);
      tbl->file->init_table_handle_for_HANDLER();
      tbl->file->ha_external_lock(thd, F_RDLCK);
    }

  }  // End of for(;;)

err:
  if (error && *table_to_open) {
    (*table_to_open)->table = NULL;
  }
  DBUG_PRINT("open_tables", ("returning: %d", (int)error));
  DBUG_RETURN(error);
}

/**
  Defines how prelocking algorithm for DML statements should handle routines:
  - For CALL statements we do unrolling (i.e. open and lock tables for each
    sub-statement individually). So for such statements prelocking is enabled
    only if stored functions are used in parameter list and only for period
    during which we calculate values of parameters. Thus in this strategy we
    ignore procedure which is directly called by such statement and extend
    the prelocking set only with tables/functions used by SF called from the
    parameter list.
  - For any other statement any routine which is directly or indirectly called
    by statement is going to be executed in prelocked mode. So in this case we
    simply add all tables and routines used by it to the prelocking set.

  @param[in]  thd              Thread context.
  @param[in]  prelocking_ctx   Prelocking context of the statement.
  @param[in]  rt               Prelocking set element describing routine.
  @param[in]  sp               Routine body.
  @param[out] need_prelocking  Set to true if method detects that prelocking
                               required, not changed otherwise.

  @retval false  Success.
  @retval true   Failure (OOM).
*/

bool DML_prelocking_strategy::handle_routine(THD *thd,
                                             Query_tables_list *prelocking_ctx,
                                             Sroutine_hash_entry *rt,
                                             sp_head *sp,
                                             bool *need_prelocking) {
  /*
    We assume that for any "CALL proc(...)" statement sroutines_list will
    have 'proc' as first element (it may have several, consider e.g.
    "proc(sp_func(...)))". This property is currently guaranted by the
    parser.
  */

  if (rt != prelocking_ctx->sroutines_list.first ||
      rt->type() != Sroutine_hash_entry::PROCEDURE) {
    *need_prelocking = true;
    sp_update_stmt_used_routines(thd, prelocking_ctx, &sp->m_sroutines,
                                 rt->belong_to_view);
    sp->add_used_tables_to_table_list(thd, &prelocking_ctx->query_tables_last,
                                      prelocking_ctx->sql_command,
                                      rt->belong_to_view);
  }
  sp->propagate_attributes(prelocking_ctx);
  return false;
}

/**
  Defines how prelocking algorithm for DML statements should handle table list
  elements:
  - If table has triggers we should add all tables and routines
    used by them to the prelocking set.
  - If table participates in a foreign key we should add another
    table from it to the prelocking set with an appropriate metadata
    lock.

  We do not need to acquire metadata locks on trigger names
  in DML statements, since all DDL statements
  that change trigger metadata always lock their
  subject tables.

  @param[in]  thd              Thread context.
  @param[in]  prelocking_ctx   Prelocking context of the statement.
  @param[in]  table_list       Table list element for table.
  @param[out] need_prelocking  Set to true if method detects that prelocking
                               required, not changed otherwise.

  @retval false  Success.
  @retval true   Failure (OOM).
*/

bool DML_prelocking_strategy::handle_table(THD *thd,
                                           Query_tables_list *prelocking_ctx,
                                           TABLE_LIST *table_list,
                                           bool *need_prelocking) {
  /* We rely on a caller to check that table is going to be changed. */
  DBUG_ASSERT(table_list->lock_descriptor().type >= TL_WRITE_ALLOW_WRITE);

  if (table_list->trg_event_map) {
    if (table_list->table->triggers) {
      *need_prelocking = true;

      if (table_list->table->triggers->add_tables_and_routines_for_triggers(
              thd, prelocking_ctx, table_list))
        return true;
    }

    /*
      When FOREIGN_KEY_CHECKS is 0 we are not going to do any foreign key checks
      so we don't need to add child and parent tables to the prelocking list.

      However, since trigger or stored function might change this variable for
      their duration (it is, actually, advisable to do so in some scenarios),
      we can apply this optimization only to tables which are directly used by
      the top-level statement.

      While processing LOCK TABLES, we must disregard F_K_C too, since the
      prelocking set will be used while in LTM mode, and F_K_C may be turned
      on later, after the set has been established.
    */
    if ((!(thd->variables.option_bits & OPTION_NO_FOREIGN_KEY_CHECKS) ||
         prelocking_ctx->sql_command == SQLCOM_LOCK_TABLES ||
         table_list->prelocking_placeholder) &&
        !(table_list->table->s->tmp_table)) {
      bool is_insert =
          (table_list->trg_event_map &
           static_cast<uint8>(1 << static_cast<int>(TRG_EVENT_INSERT)));
      bool is_update =
          (table_list->trg_event_map &
           static_cast<uint8>(1 << static_cast<int>(TRG_EVENT_UPDATE)));
      bool is_delete =
          (table_list->trg_event_map &
           static_cast<uint8>(1 << static_cast<int>(TRG_EVENT_DELETE)));

      process_table_fks(thd, prelocking_ctx, table_list->table->s, is_insert,
                        is_update, is_delete, table_list->belong_to_view,
                        need_prelocking);
    }
  }
  return false;
}

/**
  Defines how prelocking algorithm for DML statements should handle view -
  all view routines should be added to the prelocking set.

  @param[in]  thd              Thread context.
  @param[in]  prelocking_ctx   Prelocking context of the statement.
  @param[in]  table_list       Table list element for view.
  @param[out] need_prelocking  Set to true if method detects that prelocking
                               required, not changed otherwise.

  @retval false  Success.
  @retval true   Failure (OOM).
*/

bool DML_prelocking_strategy::handle_view(THD *thd,
                                          Query_tables_list *prelocking_ctx,
                                          TABLE_LIST *table_list,
                                          bool *need_prelocking) {
  if (table_list->view_query()->uses_stored_routines()) {
    *need_prelocking = true;

    sp_update_stmt_used_routines(thd, prelocking_ctx,
                                 &table_list->view_query()->sroutines_list,
                                 table_list->top_table());
  }

  /*
    If a trigger was defined on one of the associated tables then assign the
    'trg_event_map' value of the view to the next table in table_list. When a
    Stored function is invoked, all the associated tables including the tables
    associated with the trigger are prelocked.
  */
  if (table_list->trg_event_map && table_list->next_global)
    table_list->next_global->trg_event_map = table_list->trg_event_map;
  return false;
}

/**
  Defines how prelocking algorithm for LOCK TABLES statement should handle
  table list elements.

  @param[in]  thd              Thread context.
  @param[in]  prelocking_ctx   Prelocking context of the statement.
  @param[in]  table_list       Table list element for table.
  @param[out] need_prelocking  Set to true if method detects that prelocking
                               required, not changed otherwise.

  @retval false  Success.
  @retval true   Failure (OOM).
*/

bool Lock_tables_prelocking_strategy::handle_table(
    THD *thd, Query_tables_list *prelocking_ctx, TABLE_LIST *table_list,
    bool *need_prelocking) {
  if (DML_prelocking_strategy::handle_table(thd, prelocking_ctx, table_list,
                                            need_prelocking))
    return true;

  /* We rely on a caller to check that table is going to be changed. */
  DBUG_ASSERT(table_list->lock_descriptor().type >= TL_WRITE_ALLOW_WRITE);

  return false;
}

/**
  Defines how prelocking algorithm for ALTER TABLE statement should handle
  routines - do nothing as this statement is not supposed to call routines.

  We still can end up in this method when someone tries
  to define a foreign key referencing a view, and not just
  a simple view, but one that uses stored routines.
*/

bool Alter_table_prelocking_strategy::handle_routine(THD *, Query_tables_list *,
                                                     Sroutine_hash_entry *,
                                                     sp_head *, bool *) {
  return false;
}

/**
  Defines how prelocking algorithm for ALTER TABLE statement should handle
  table list elements.

  Unlike in DML, we do not process triggers here.
*/

bool Alter_table_prelocking_strategy::handle_table(THD *, Query_tables_list *,
                                                   TABLE_LIST *, bool *) {
  return false;
}

/**
  Defines how prelocking algorithm for ALTER TABLE statement
  should handle view - do nothing. We don't need to add view
  routines to the prelocking set in this case as view is not going
  to be materialized.
*/

bool Alter_table_prelocking_strategy::handle_view(THD *, Query_tables_list *,
                                                  TABLE_LIST *, bool *) {
  return false;
}

/**
  Check that lock is ok for tables; Call start stmt if ok

  @param thd             Thread handle.
  @param prelocking_ctx  Prelocking context.
  @param table_list      Table list element for table to be checked.

  @retval false - Ok.
  @retval true  - Error.
*/

static bool check_lock_and_start_stmt(THD *thd,
                                      Query_tables_list *prelocking_ctx,
                                      TABLE_LIST *table_list) {
  int error;
  thr_lock_type lock_type;
  DBUG_ENTER("check_lock_and_start_stmt");

  /*
    Prelocking placeholder is not set for TABLE_LIST that
    are directly used by TOP level statement.
  */
  DBUG_ASSERT(table_list->prelocking_placeholder == false);

  /*
    TL_WRITE_DEFAULT, TL_READ_DEFAULT and TL_WRITE_CONCURRENT_DEFAULT
    are supposed to be parser only types of locks so they should be
    converted to appropriate other types to be passed to storage engine.
    The exact lock type passed to the engine is important as, for example,
    InnoDB uses it to determine what kind of row locks should be acquired
    when executing statement in prelocked mode or under LOCK TABLES with
    @@innodb_table_locks = 0.

    Last argument routine_modifies_data for read_lock_type_for_table()
    is ignored, as prelocking placeholder will never be set here.
  */
  if (table_list->lock_descriptor().type == TL_WRITE_DEFAULT)
    lock_type = thd->update_lock_default;
  else if (table_list->lock_descriptor().type == TL_WRITE_CONCURRENT_DEFAULT)
    lock_type = thd->insert_lock_default;
  else if (table_list->lock_descriptor().type == TL_READ_DEFAULT)
    lock_type = read_lock_type_for_table(thd, prelocking_ctx, table_list, true);
  else
    lock_type = table_list->lock_descriptor().type;

  if ((int)lock_type > (int)TL_WRITE_ALLOW_WRITE &&
      (int)table_list->table->reginfo.lock_type <= (int)TL_WRITE_ALLOW_WRITE) {
    my_error(ER_TABLE_NOT_LOCKED_FOR_WRITE, MYF(0), table_list->alias);
    DBUG_RETURN(1);
  }
  if ((error = table_list->table->file->start_stmt(thd, lock_type))) {
    table_list->table->file->print_error(error, MYF(0));
    DBUG_RETURN(1);
  }

  /*
    Record in transaction state tracking
  */
  if (thd->variables.session_track_transaction_info > TX_TRACK_NONE) {
    Transaction_state_tracker *tst =
        (Transaction_state_tracker *)thd->session_tracker.get_tracker(
            TRANSACTION_INFO_TRACKER);
    enum enum_tx_state s;

    s = tst->calc_trx_state(lock_type,
                            table_list->table->file->has_transactions());
    tst->add_trx_state(thd, s);
  }

  DBUG_RETURN(0);
}

/**
  @brief Open and lock one table

  @param[in]    thd             thread handle
  @param[in]    table_l         table to open is first table in this list
  @param[in]    lock_type       lock to use for table
  @param[in]    flags           options to be used while opening and locking
                                table (see open_table(), mysql_lock_tables())
  @param[in]    prelocking_strategy  Strategy which specifies how prelocking
                                     algorithm should work for this statement.

  @return       table
    @retval     != NULL         OK, opened table returned
    @retval     NULL            Error

  @note
    If ok, the following are also set:
      table_list->lock_type 	lock_type
      table_list->table		table

  @note
    If table_l is a list, not a single table, the list is temporarily
    broken.

  @details
    This function is meant as a replacement for open_ltable() when
    MERGE tables can be opened. open_ltable() cannot open MERGE tables.

    There may be more differences between open_n_lock_single_table() and
    open_ltable(). One known difference is that open_ltable() does
    neither call thd->decide_logging_format() nor handle some other logging
    and locking issues because it does not call lock_tables().
*/

TABLE *open_n_lock_single_table(THD *thd, TABLE_LIST *table_l,
                                thr_lock_type lock_type, uint flags,
                                Prelocking_strategy *prelocking_strategy) {
  TABLE_LIST *save_next_global;
  DBUG_ENTER("open_n_lock_single_table");

  /* Remember old 'next' pointer. */
  save_next_global = table_l->next_global;
  /* Break list. */
  table_l->next_global = NULL;

  /* Set requested lock type. */
  table_l->set_lock({lock_type, THR_DEFAULT});
  /* Allow to open real tables only. */
  table_l->required_type = dd::enum_table_type::BASE_TABLE;

  /* Open the table. */
  if (open_and_lock_tables(thd, table_l, flags, prelocking_strategy))
    table_l->table = NULL; /* Just to be sure. */

  /* Restore list. */
  table_l->next_global = save_next_global;

  DBUG_RETURN(table_l->table);
}

/*
  Open and lock one table

  SYNOPSIS
    open_ltable()
    thd			Thread handler
    table_list		Table to open is first table in this list
    lock_type		Lock to use for open
    lock_flags          Flags passed to mysql_lock_table

  NOTE
    This function doesn't do anything like SP/SF/views/triggers analysis done
    in open_table()/lock_tables(). It is intended for opening of only one
    concrete table. And used only in special contexts.

  RETURN VALUES
    table		Opened table
    0			Error

    If ok, the following are also set:
      table_list->lock_type 	lock_type
      table_list->table		table
*/

TABLE *open_ltable(THD *thd, TABLE_LIST *table_list, thr_lock_type lock_type,
                   uint lock_flags) {
  TABLE *table;
  Open_table_context ot_ctx(thd, lock_flags);
  bool error;
  DBUG_ENTER("open_ltable");

  /* should not be used in a prelocked_mode context, see NOTE above */
  DBUG_ASSERT(thd->locked_tables_mode < LTM_PRELOCKED);

  if (!(thd->state_flags & Open_tables_state::SYSTEM_TABLES))
    THD_STAGE_INFO(thd, stage_opening_tables);

  /* open_ltable can be used only for BASIC TABLEs */
  table_list->required_type = dd::enum_table_type::BASE_TABLE;

  /* This function can't properly handle requests for such metadata locks. */
  DBUG_ASSERT(!table_list->mdl_request.is_ddl_or_lock_tables_lock_request());

  while ((error = open_table(thd, table_list, &ot_ctx)) &&
         ot_ctx.can_recover_from_failed_open()) {
    /*
      Even though we have failed to open table we still need to
      call release_transactional_locks() to release metadata locks which
      might have been acquired successfully.
    */
    thd->mdl_context.rollback_to_savepoint(ot_ctx.start_of_statement_svp());
    table_list->mdl_request.ticket = 0;
    if (ot_ctx.recover_from_failed_open()) break;
  }

  if (!error) {
    /*
      We can't have a view or some special "open_strategy" in this function
      so there should be a TABLE instance.
    */
    DBUG_ASSERT(table_list->table);
    table = table_list->table;
    if (table->file->ht->db_type == DB_TYPE_MRG_MYISAM) {
      /* A MERGE table must not come here. */
      /* purecov: begin tested */
      my_error(ER_WRONG_OBJECT, MYF(0), table->s->db.str,
               table->s->table_name.str, "BASE TABLE");
      table = 0;
      goto end;
      /* purecov: end */
    }

    table_list->set_lock({lock_type, THR_DEFAULT});
    if (thd->locked_tables_mode) {
      if (check_lock_and_start_stmt(thd, thd->lex, table_list)) table = 0;
    } else {
      DBUG_ASSERT(thd->lock == 0);  // You must lock everything at once
      if ((table->reginfo.lock_type = lock_type) != TL_UNLOCK)
        if (!(thd->lock =
                  mysql_lock_tables(thd, &table_list->table, 1, lock_flags))) {
          table = 0;
        }
    }
  } else
    table = 0;

end:
  if (table == NULL) {
    if (!thd->in_sub_stmt) trans_rollback_stmt(thd);
    close_thread_tables(thd);
  }
  DBUG_RETURN(table);
}

/**
  Open all tables in list, locks them and optionally process derived tables.

  @param thd		      Thread context.
  @param tables	              List of tables for open and locking.
  @param flags                Bitmap of options to be used to open and lock
                              tables (see open_tables() and mysql_lock_tables()
                              for details).
  @param prelocking_strategy  Strategy which specifies how prelocking algorithm
                              should work for this statement.

  @note
    The thr_lock locks will automatically be freed by close_thread_tables().

  @note
    open_and_lock_tables() is not intended for open-and-locking system tables
    in those cases when execution of statement has started already and other
    tables have been opened. Use open_trans_system_tables_for_read() instead.

  @retval false  OK.
  @retval true   Error
*/

bool open_and_lock_tables(THD *thd, TABLE_LIST *tables, uint flags,
                          Prelocking_strategy *prelocking_strategy) {
  uint counter;
  MDL_savepoint mdl_savepoint = thd->mdl_context.mdl_savepoint();
  DBUG_ENTER("open_and_lock_tables");

  /*
    open_and_lock_tables() must not be used to open system tables. There must
    be no active attachable transaction when open_and_lock_tables() is called.
    Exception is made to the read-write attachables with explicitly specified
    in the assert table.
    Callers in the read-write case must make sure no side effect to
    the global transaction state is inflicted when the attachable one
    will commmit.
  */
  DBUG_ASSERT(!thd->is_attachable_ro_transaction_active() &&
              (!thd->is_attachable_rw_transaction_active() ||
               !strcmp(tables->table_name, "gtid_executed")));

  if (open_tables(thd, &tables, &counter, flags, prelocking_strategy)) goto err;

  DBUG_EXECUTE_IF("sleep_open_and_lock_after_open", {
    const char *old_proc_info = thd->proc_info;
    thd->proc_info = "DBUG sleep";
    my_sleep(6000000);
    thd->proc_info = old_proc_info;
  });

  if (lock_tables(thd, tables, counter, flags)) goto err;

  DBUG_RETURN(false);
err:
  // Rollback the statement execution done so far
  if (!thd->in_sub_stmt) trans_rollback_stmt(thd);
  close_thread_tables(thd);
  /* Don't keep locks for a failed statement. */
  thd->mdl_context.rollback_to_savepoint(mdl_savepoint);
  DBUG_RETURN(true);
}

/**
  Check if a secondary engine can be used to execute the current
  statement, and if so, replace the opened tables with their secondary
  counterparts.

  @param thd       thread handler
  @param tables    the tables used by the query
  @param flags     bitmap of flags to pass to open_table
  @return true if an error is raised, false otherwise
*/
static bool open_secondary_engine_tables(THD *thd, TABLE_LIST *tables,
                                         uint flags) {
  if (thd->variables.use_secondary_engine == SECONDARY_ENGINE_OFF) return false;

  LEX *const lex = thd->lex;
  Sql_cmd *const sql_cmd = lex->m_sql_cmd;

  // Only attempt to use a secondary engine if all of these conditions
  // are satisfied:
  //
  // 1) It is a SELECT statement
  // 2) Use of secondary engine has not been disabled for this statement
  // 3) LOCK TABLES mode is not active
  // 4) Multi-statement transaction mode is not active
  // 5) It is a not sub-statement inside a stored procedure
  // 6) It does not call stored routines
  if (sql_cmd == nullptr || lex->sql_command != SQLCOM_SELECT ||  // 1
      sql_cmd->secondary_storage_engine_disabled() ||             // 2
      thd->locked_tables_mode != LTM_NONE ||                      // 3
      thd->in_multi_stmt_transaction_mode() ||                    // 4
      thd->sp_runtime_ctx != nullptr ||                           // 5
      lex->uses_stored_routines())                                // 6
    return false;

  // Now check if the opened tables are available in a secondary
  // storage engine. Only use the secondary tables if all the tables
  // have a secondary tables, and they are all in the same secondary
  // storage engine.
  const LEX_STRING *secondary_engine = nullptr;
  for (const TABLE_LIST *tl = tables; tl != nullptr; tl = tl->next_global) {
    // We're only interested in base tables.
    if (tl->is_placeholder()) continue;

    DBUG_ASSERT(!tl->table->s->is_secondary());

    if (!tl->table->s->has_secondary()) {
      // Not in a secondary engine.
      secondary_engine = nullptr;
      break;
    }

    // Compare two engine names.
    auto equal = [](const LEX_STRING &s1, const LEX_STRING &s2) {
      return system_charset_info->coll->strnncollsp(
                 system_charset_info, pointer_cast<unsigned char *>(s1.str),
                 s1.length, pointer_cast<unsigned char *>(s2.str),
                 s2.length) == 0;
    };

    if (secondary_engine != nullptr &&
        !equal(*secondary_engine, tl->table->s->secondary_engine)) {
      // In a different secondary engine than one of the other tables.
      secondary_engine = nullptr;
      break;
    }

    secondary_engine = &tl->table->s->secondary_engine;
  }

  if (secondary_engine == nullptr ||
      ha_resolve_by_name(thd, secondary_engine, false) == nullptr) {
    // Didn't find a secondary storage engine to use for the query.
    sql_cmd->disable_secondary_storage_engine();
    return false;
  }

  lex->m_sql_cmd->use_secondary_storage_engine();
  lex->add_statement_options(OPTION_NO_CONST_TABLES);

  // Replace the TABLE objects in the TABLE_LIST with secondary tables.
  Open_table_context ot_ctx(thd, flags | MYSQL_OPEN_SECONDARY_ENGINE);
  for (TABLE_LIST *tl = tables; tl != nullptr; tl = tl->next_global) {
    if (tl->is_placeholder()) continue;
    TABLE *primary_table = tl->table;
    tl->table = nullptr;
    if (open_table(thd, tl, &ot_ctx)) return true;
    DBUG_ASSERT(tl->table->s->is_secondary());
    tl->table->file->ha_set_primary_handler(primary_table->file);
  }

  // Debug code that injects an error when opening secondary tables.
  DBUG_EXECUTE_IF("open_secondary_engine_tables_error", {
    my_error(ER_NO_SUCH_TABLE, MYF(0), "db", "table");
    return true;
  });

  return false;
}

/**
  Open all tables for a query or statement, in list started by "tables"

  @param       thd      thread handler
  @param       tables   list of tables for open
  @param       flags    bitmap of flags to modify how the tables will be open:
                        MYSQL_LOCK_IGNORE_FLUSH - open table even if someone has
                        done a flush on it.

  @retval false - ok
  @retval true  - error

  @note
    This is to be used on prepare stage when you don't read any
    data from the tables.

  @note
    Updates Query_tables_list::table_count as side-effect.
*/

bool open_tables_for_query(THD *thd, TABLE_LIST *tables, uint flags) {
  DML_prelocking_strategy prelocking_strategy;
  MDL_savepoint mdl_savepoint = thd->mdl_context.mdl_savepoint();
  DBUG_ENTER("open_tables_for_query");

  DBUG_ASSERT(tables == thd->lex->query_tables);

  if (open_tables(thd, &tables, &thd->lex->table_count, flags,
                  &prelocking_strategy))
    goto end;

  if (open_secondary_engine_tables(thd, tables, flags)) goto end;

  DBUG_RETURN(0);
end:
  /*
    No need to commit/rollback the statement transaction: it's
    either not started or we're filling in an INFORMATION_SCHEMA
    table on the fly, and thus mustn't manipulate with the
    transaction of the enclosing statement.
  */
  DBUG_ASSERT(thd->get_transaction()->is_empty(Transaction_ctx::STMT) ||
              (thd->state_flags & Open_tables_state::BACKUPS_AVAIL) ||
              thd->in_sub_stmt);
  close_thread_tables(thd);
  /* Don't keep locks for a failed statement. */
  thd->mdl_context.rollback_to_savepoint(mdl_savepoint);

  DBUG_RETURN(true); /* purecov: inspected */
}

/*
  Mark all real tables in the list as free for reuse.

  SYNOPSIS
    mark_real_tables_as_free_for_reuse()
      thd   - thread context
      table - head of the list of tables

  DESCRIPTION
    Marks all real tables in the list (i.e. not views, derived
    or schema tables) as free for reuse.
*/

static void mark_real_tables_as_free_for_reuse(TABLE_LIST *table_list) {
  TABLE_LIST *table;
  for (table = table_list; table; table = table->next_global)
    if (!table->is_placeholder()) {
      table->table->query_id = 0;
    }
  for (table = table_list; table; table = table->next_global)
    if (!table->is_placeholder() && table->table->db_stat) {
      /*
        Detach children of MyISAMMRG tables used in
        sub-statements, they will be reattached at open.
        This has to be done in a separate loop to make sure
        that children have had their query_id cleared.
      */
      table->table->file->extra(HA_EXTRA_DETACH_CHILDREN);
    }
}

/**
  Lock all tables in a list.

  @param  thd           Thread handler
  @param  tables        Tables to lock
  @param  count         Number of opened tables
  @param  flags         Options (see mysql_lock_tables() for details)

  You can't call lock_tables() while holding thr_lock locks, as
  this would break the dead-lock-free handling thr_lock gives us.
  You must always get all needed locks at once.

  If the query for which we are calling this function is marked as
  requiring prelocking, this function will change
  locked_tables_mode to LTM_PRELOCKED.

  @retval false         Success.
  @retval true          A lock wait timeout, deadlock or out of memory.
*/

bool lock_tables(THD *thd, TABLE_LIST *tables, uint count, uint flags) {
  TABLE_LIST *table;

  DBUG_ENTER("lock_tables");
  /*
    We can't meet statement requiring prelocking if we already
    in prelocked mode.
  */
  DBUG_ASSERT(thd->locked_tables_mode <= LTM_LOCK_TABLES ||
              !thd->lex->requires_prelocking());

  /*
    lock_tables() should not be called if this statement has
    already locked its tables.
  */
  DBUG_ASSERT(thd->lex->lock_tables_state == Query_tables_list::LTS_NOT_LOCKED);

  if (!tables && !thd->lex->requires_prelocking()) {
    /*
      Even though we are not really locking any tables mark this
      statement as one that has locked its tables, so we won't
      call this function second time for the same execution of
      the same statement.
    */
    thd->lex->lock_tables_state = Query_tables_list::LTS_LOCKED;
    int ret = thd->decide_logging_format(tables);
    DBUG_RETURN(ret);
  }

  /*
    Check for thd->locked_tables_mode to avoid a redundant
    and harmful attempt to lock the already locked tables again.
    Checking for thd->lock is not enough in some situations. For example,
    if a stored function contains
    "drop table t3; create temporary t3 ..; insert into t3 ...;"
    thd->lock may be 0 after drop tables, whereas locked_tables_mode
    is still on. In this situation an attempt to lock temporary
    table t3 will lead to a memory leak.
  */
  if (!thd->locked_tables_mode) {
    DBUG_ASSERT(thd->lock == 0);  // You must lock everything at once
    TABLE **start, **ptr;

    if (!(ptr = start = (TABLE **)thd->alloc(sizeof(TABLE *) * count)))
      DBUG_RETURN(true);
    for (table = tables; table; table = table->next_global) {
      if (!table->is_placeholder()) *(ptr++) = table->table;
    }

    DEBUG_SYNC(thd, "before_lock_tables_takes_lock");

    if (!(thd->lock =
              mysql_lock_tables(thd, start, (uint)(ptr - start), flags)))
      DBUG_RETURN(true);

    DEBUG_SYNC(thd, "after_lock_tables_takes_lock");

    if (thd->lex->requires_prelocking() &&
        thd->lex->sql_command != SQLCOM_LOCK_TABLES) {
      TABLE_LIST *first_not_own = thd->lex->first_not_own_table();
      /*
        We just have done implicit LOCK TABLES, and now we have
        to emulate first open_and_lock_tables() after it.

        When open_and_lock_tables() is called for a single table out of
        a table list, the 'next_global' chain is temporarily broken. We
        may not find 'first_not_own' before the end of the "list".
        Look for example at those places where open_n_lock_single_table()
        is called. That function implements the temporary breaking of
        a table list for opening a single table.
      */
      for (table = tables; table && table != first_not_own;
           table = table->next_global) {
        if (!table->is_placeholder()) {
          table->table->query_id = thd->query_id;
          if (check_lock_and_start_stmt(thd, thd->lex, table)) {
            mysql_unlock_tables(thd, thd->lock);
            thd->lock = 0;
            DBUG_RETURN(true);
          }
        }
      }
      /*
        Let us mark all tables which don't belong to the statement itself,
        and was marked as occupied during open_tables() as free for reuse.
      */
      mark_real_tables_as_free_for_reuse(first_not_own);
      DBUG_PRINT("info", ("locked_tables_mode= LTM_PRELOCKED"));
      thd->enter_locked_tables_mode(LTM_PRELOCKED);
    }
  } else {
    TABLE_LIST *first_not_own = thd->lex->first_not_own_table();
    /*
      When open_and_lock_tables() is called for a single table out of
      a table list, the 'next_global' chain is temporarily broken. We
      may not find 'first_not_own' before the end of the "list".
      Look for example at those places where open_n_lock_single_table()
      is called. That function implements the temporary breaking of
      a table list for opening a single table.
    */
    for (table = tables; table && table != first_not_own;
         table = table->next_global) {
      if (table->is_placeholder()) continue;

      /*
        In a stored function or trigger we should ensure that we won't change
        a table that is already used by the calling statement.
      */
      if (thd->locked_tables_mode >= LTM_PRELOCKED &&
          table->lock_descriptor().type >= TL_WRITE_ALLOW_WRITE) {
        for (TABLE *opentab = thd->open_tables; opentab;
             opentab = opentab->next) {
          if (table->table->s == opentab->s && opentab->query_id &&
              table->table->query_id != opentab->query_id) {
            my_error(ER_CANT_UPDATE_USED_TABLE_IN_SF_OR_TRG, MYF(0),
                     table->table->s->table_name.str);
            DBUG_RETURN(true);
          }
        }
      }

      if (check_lock_and_start_stmt(thd, thd->lex, table)) {
        DBUG_RETURN(true);
      }
    }
    /*
      If we are under explicit LOCK TABLES and our statement requires
      prelocking, we should mark all "additional" tables as free for use
      and enter prelocked mode.
    */
    if (thd->lex->requires_prelocking()) {
      mark_real_tables_as_free_for_reuse(first_not_own);
      DBUG_PRINT("info",
                 ("thd->locked_tables_mode= LTM_PRELOCKED_UNDER_LOCK_TABLES"));
      thd->locked_tables_mode = LTM_PRELOCKED_UNDER_LOCK_TABLES;
    }
  }

  /*
    Mark the statement as having tables locked. For purposes
    of Query_tables_list::lock_tables_state we treat any
    statement which passes through lock_tables() as such.
  */
  thd->lex->lock_tables_state = Query_tables_list::LTS_LOCKED;

  int ret = thd->decide_logging_format(tables);
  DBUG_RETURN(ret);
}

/**
  Prepare statement for reopening of tables and recalculation of set of
  prelocked tables.

  @param[in] thd         Thread context.
  @param[in,out] tables  List of tables which we were trying to open
                         and lock.
  @param[in] start_of_statement_svp MDL savepoint which represents the set
                         of metadata locks which the current transaction
                         managed to acquire before execution of the current
                         statement and to which we should revert before
                         trying to reopen tables. NULL if no metadata locks
                         were held and thus all metadata locks should be
                         released.
*/

void close_tables_for_reopen(THD *thd, TABLE_LIST **tables,
                             const MDL_savepoint &start_of_statement_svp) {
  TABLE_LIST *first_not_own_table = thd->lex->first_not_own_table();
  TABLE_LIST *tmp;

  /*
    If table list consists only from tables from prelocking set, table list
    for new attempt should be empty, so we have to update list's root pointer.
  */
  if (first_not_own_table == *tables) *tables = 0;
  thd->lex->chop_off_not_own_tables();
  sp_remove_not_own_routines(thd->lex);
  for (tmp = *tables; tmp; tmp = tmp->next_global) {
    tmp->table = 0;
    tmp->mdl_request.ticket = NULL;
    /* We have to cleanup translation tables of views. */
    tmp->cleanup_items();
  }
  /*
    No need to commit/rollback the statement transaction: it's
    either not started or we're filling in an INFORMATION_SCHEMA
    table on the fly, and thus mustn't manipulate with the
    transaction of the enclosing statement.
  */
  DBUG_ASSERT(thd->get_transaction()->is_empty(Transaction_ctx::STMT) ||
              (thd->state_flags & Open_tables_state::BACKUPS_AVAIL));
  close_thread_tables(thd);
  thd->mdl_context.rollback_to_savepoint(start_of_statement_svp);
}

/**
  Open a single table without table caching and don't add it to
  THD::open_tables. Depending on the 'add_to_temporary_tables_list' value,
  the opened TABLE instance will be addded to THD::temporary_tables list.

  @param thd                          Thread context.
  @param path                         Path (without .frm)
  @param db                           Database name.
  @param table_name                   Table name.
  @param add_to_temporary_tables_list Specifies if the opened TABLE
                                      instance should be linked into
                                      THD::temporary_tables list.
  @param open_in_engine               Indicates that we need to open table
                                      in storage engine in addition to
                                      constructing TABLE object for it.
  @param table_def                    A data-dictionary Table-object describing
                                      table to be used for opening.

  @note This function is used:
    - by alter_table() to open a temporary table;
    - when creating a temporary table with CREATE TEMPORARY TABLE.

  @return TABLE instance for opened table.
  @retval NULL on error.
*/

TABLE *open_table_uncached(THD *thd, const char *path, const char *db,
                           const char *table_name,
                           bool add_to_temporary_tables_list,
                           bool open_in_engine, const dd::Table &table_def) {
  TABLE *tmp_table;
  TABLE_SHARE *share;
  char cache_key[MAX_DBKEY_LENGTH], *saved_cache_key, *tmp_path;
  size_t key_length;
  DBUG_ENTER("open_table_uncached");
  DBUG_PRINT("enter", ("table: '%s'.'%s'  path: '%s'  server_id: %u  "
                       "pseudo_thread_id: %lu",
                       db, table_name, path, (uint)thd->server_id,
                       (ulong)thd->variables.pseudo_thread_id));

  /* Create the cache_key for temporary tables */
  key_length = create_table_def_key_tmp(thd, db, table_name, cache_key);

  if (!(tmp_table = (TABLE *)my_malloc(
            key_memory_TABLE,
            sizeof(*tmp_table) + sizeof(*share) + strlen(path) + 1 + key_length,
            MYF(MY_WME))))
    DBUG_RETURN(0); /* purecov: inspected */

#ifndef DBUG_OFF
  // In order to let purge thread callback call open_table_uncached()
  // we cannot grab LOCK_open here, as that will cause a deadlock.

  // The assert below safeguards against opening a table which is
  // already found in the table definition cache. Iff the table will
  // be opened in the SE below, we may get two conflicting copies of
  // SE private data in the two table_shares.

  // By only grabbing LOCK_open and check the assert only when
  // open_in_engine is true, we safeguard the engine private data while
  // also allowing the purge threads callbacks since they always call
  // with open_in_engine=false.
  if (open_in_engine) {
    mysql_mutex_lock(&LOCK_open);
    DBUG_ASSERT(table_def_cache->count(string(cache_key, key_length)) == 0);
    mysql_mutex_unlock(&LOCK_open);
  }
#endif

  share = (TABLE_SHARE *)(tmp_table + 1);
  tmp_path = (char *)(share + 1);
  saved_cache_key = my_stpcpy(tmp_path, path) + 1;
  memcpy(saved_cache_key, cache_key, key_length);

  init_tmp_table_share(thd, share, saved_cache_key, key_length,
                       strend(saved_cache_key) + 1, tmp_path, nullptr);

  if (open_table_def(thd, share, table_def)) {
    /* No need to lock share->mutex as this is not needed for tmp tables */
    free_table_share(share);
    destroy(tmp_table);
    my_free(tmp_table);
    DBUG_RETURN(0);
  }

#ifdef HAVE_PSI_TABLE_INTERFACE
  share->m_psi = PSI_TABLE_CALL(get_table_share)(true, share);
#else
  share->m_psi = NULL;
#endif

  if (open_table_from_share(
          thd, share, table_name,
          open_in_engine
              ? (uint)(HA_OPEN_KEYFILE | HA_OPEN_RNDFILE | HA_GET_INDEX)
              : 0,
          EXTRA_RECORD, ha_open_options, tmp_table,
          /*
            Set "is_create_table" if the table does not
            exist in SE
          */
          (open_in_engine ? false : true), &table_def)) {
    /* No need to lock share->mutex as this is not needed for tmp tables */
    free_table_share(share);
    destroy(tmp_table);
    my_free(tmp_table);
    DBUG_RETURN(0);
  }

  tmp_table->reginfo.lock_type = TL_WRITE;  // Simulate locked
  share->tmp_table =
      (tmp_table->file->has_transactions() ? TRANSACTIONAL_TMP_TABLE
                                           : NON_TRANSACTIONAL_TMP_TABLE);

  if (add_to_temporary_tables_list) {
    tmp_table->set_binlog_drop_if_temp(
        !thd->is_current_stmt_binlog_disabled() &&
        !thd->is_current_stmt_binlog_format_row());
    /* growing temp list at the head */
    tmp_table->next = thd->temporary_tables;
    if (tmp_table->next) tmp_table->next->prev = tmp_table;
    thd->temporary_tables = tmp_table;
    thd->temporary_tables->prev = 0;
    if (thd->slave_thread) {
      ++atomic_slave_open_temp_tables;
      ++thd->rli_slave->get_c_rli()->atomic_channel_open_temp_tables;
    }
  }
  tmp_table->pos_in_table_list = NULL;

  tmp_table->set_created();

  DBUG_PRINT("tmptable", ("opened table: '%s'.'%s' %p", tmp_table->s->db.str,
                          tmp_table->s->table_name.str, tmp_table));
  DBUG_RETURN(tmp_table);
}

/**
  Delete a temporary table.

  @param thd        Thread handle
  @param base       Handlerton for table to be deleted.
  @param path       Path to the table to be deleted (without
                    an extension).
  @param table_def  dd::Table object describing temporary table
                    to be deleted.

  @retval false - success.
  @retval true  - failure.
*/

bool rm_temporary_table(THD *thd, handlerton *base, const char *path,
                        const dd::Table *table_def) {
  bool error = 0;
  handler *file;
  DBUG_ENTER("rm_temporary_table");

  file = get_new_handler((TABLE_SHARE *)0,
                         table_def->partition_type() != dd::Table::PT_NONE,
                         thd->mem_root, base);
  if (file && file->ha_delete_table(path, table_def)) {
    error = 1;
    LogErr(WARNING_LEVEL, ER_FAILED_TO_REMOVE_TEMP_TABLE, path, my_errno());
  }
  destroy(file);
  DBUG_RETURN(error);
}

/*****************************************************************************
 * The following find_field_in_XXX procedures implement the core of the
 * name resolution functionality. The entry point to resolve a column name in a
 * list of tables is 'find_field_in_tables'. It calls 'find_field_in_table_ref'
 * for each table reference. In turn, depending on the type of table reference,
 * 'find_field_in_table_ref' calls one of the 'find_field_in_XXX' procedures
 * below specific for the type of table reference.
 *
 * @todo: Refactor the error handling system used by these functions, so that
 *        it is clear when an error is reported and when an empty reference
 *        is returned.
 *
 ******************************************************************************/

/* Special Field pointers as return values of find_field_in_XXX functions. */
Field *not_found_field = (Field *)0x1;
Field *view_ref_found = (Field *)0x2;

#define WRONG_GRANT (Field *)-1

/**
  Find a temporary table specified by TABLE_LIST instance in the cache and
  prepare its TABLE instance for use.

  This function tries to resolve this table in the list of temporary tables
  of this thread. Temporary tables are thread-local and "shadow" base
  tables with the same name.

  @note In most cases one should use open_temporary_tables() instead
        of this call.

  @note One should finalize process of opening temporary table for table
        list element by calling open_and_process_table(). This function
        is responsible for table version checking and handling of merge
        tables.

  @note We used to check global_read_lock before opening temporary tables.
        However, that limitation was artificial and is removed now.

  @return Error status.
    @retval false On success. If a temporary table exists for the given
                  key, tl->table is set.
    @retval true  On error. my_error() has been called.
*/

bool open_temporary_table(THD *thd, TABLE_LIST *tl) {
  DBUG_ENTER("open_temporary_table");
  DBUG_PRINT("enter", ("table: '%s'.'%s'", tl->db, tl->table_name));

  /*
    Code in open_table() assumes that TABLE_LIST::table can
    be non-zero only for pre-opened temporary tables.
  */
  DBUG_ASSERT(tl->table == NULL);

  /*
    This function should not be called for cases when derived or I_S
    tables can be met since table list elements for such tables can
    have invalid db or table name.
    Instead open_temporary_tables() should be used.
  */
  DBUG_ASSERT(!tl->is_view_or_derived() && !tl->schema_table);

  if (tl->open_type == OT_BASE_ONLY) {
    DBUG_PRINT("info", ("skip_temporary is set"));
    DBUG_RETURN(false);
  }

  TABLE *table = find_temporary_table(thd, tl);

  if (!table) {
    if (tl->open_type == OT_TEMPORARY_ONLY &&
        tl->open_strategy == TABLE_LIST::OPEN_NORMAL) {
      my_error(ER_NO_SUCH_TABLE, MYF(0), tl->db, tl->table_name);
      DBUG_RETURN(true);
    }
    DBUG_RETURN(false);
  }

  if (tl->partition_names) {
    /* Partitioned temporary tables is not supported. */
    DBUG_ASSERT(!table->part_info);
    my_error(ER_PARTITION_CLAUSE_ON_NONPARTITIONED, MYF(0));
    DBUG_RETURN(true);
  }

  if (table->query_id) {
    /*
      We're trying to use the same temporary table twice in a query.
      Right now we don't support this because a temporary table is always
      represented by only one TABLE object in THD, and it can not be
      cloned. Emit an error for an unsupported behaviour.
    */

    DBUG_PRINT("error", ("query_id: %lu  server_id: %u  pseudo_thread_id: %lu",
                         (ulong)table->query_id, (uint)thd->server_id,
                         (ulong)thd->variables.pseudo_thread_id));
    my_error(ER_CANT_REOPEN_TABLE, MYF(0), table->alias);
    DBUG_RETURN(true);
  }

  table->query_id = thd->query_id;
  thd->thread_specific_used = true;

  tl->set_updatable();  // It is not derived table nor non-updatable VIEW.
  tl->set_insertable();

  tl->table = table;

  table->init(thd, tl);

  DBUG_PRINT("info", ("Using temporary table"));
  DBUG_RETURN(false);
}

/**
  Pre-open temporary tables corresponding to table list elements.

  @note One should finalize process of opening temporary tables
        by calling open_tables(). This function is responsible
        for table version checking and handling of merge tables.

  @return Error status.
    @retval false On success. If a temporary tables exists for the
                  given element, tl->table is set.
    @retval true  On error. my_error() has been called.
*/

bool open_temporary_tables(THD *thd, TABLE_LIST *tl_list) {
  TABLE_LIST *first_not_own = thd->lex->first_not_own_table();
  DBUG_ENTER("open_temporary_tables");

  for (TABLE_LIST *tl = tl_list; tl && tl != first_not_own;
       tl = tl->next_global) {
    if (tl->is_view_or_derived() || tl->schema_table) {
      /*
        Derived and I_S tables will be handled by a later call to open_tables().
      */
      continue;
    }

    if (open_temporary_table(thd, tl)) DBUG_RETURN(true);
  }

  DBUG_RETURN(false);
}

/*
  Find a field by name in a view that uses merge algorithm.

  SYNOPSIS
    find_field_in_view()
    thd				thread handler
    table_list			view to search for 'name'
    name			name of field
    ref				expression substituted in VIEW should be passed
                                using this reference (return view_ref_found)
    register_tree_change        true if ref is not stack variable and we
                                need register changes in item tree

  RETURN
    0			field is not found
    view_ref_found	found value in VIEW (real result is in *ref)
    #			pointer to field - only for schema table fields
*/

static Field *find_field_in_view(THD *thd, TABLE_LIST *table_list,
                                 const char *name, Item **ref,
                                 bool register_tree_change) {
  DBUG_ENTER("find_field_in_view");
  DBUG_PRINT("enter", ("view: '%s', field name: '%s', ref %p",
                       table_list->alias, name, ref));
  Field_iterator_view field_it;
  field_it.set(table_list);

  DBUG_ASSERT(table_list->schema_table_reformed ||
              (ref != 0 && table_list->is_merged()));
  for (; !field_it.end_of_fields(); field_it.next()) {
    if (!my_strcasecmp(system_charset_info, field_it.name(), name)) {
      Item *item;

      {
        /*
          Use own arena for Prepared Statements or data will be freed after
          PREPARE.
        */
        Prepared_stmt_arena_holder ps_arena_holder(
            thd, register_tree_change &&
                     thd->stmt_arena->is_stmt_prepare_or_first_stmt_execute());

        /*
          create_item() may, or may not create a new Item, depending on
          the column reference. See create_view_field() for details.
        */
        item = field_it.create_item(thd);

        if (!item) DBUG_RETURN(0);
      }

      /*
       *ref != NULL means that *ref contains the item that we need to
       replace. If the item was aliased by the user, set the alias to
       the replacing item.
       We need to set alias on both ref itself and on ref real item.
      */
      if (*ref && !(*ref)->item_name.is_autogenerated()) {
        item->item_name = (*ref)->item_name;
        item->real_item()->item_name = (*ref)->item_name;
      }
      if (register_tree_change)
        thd->change_item_tree(ref, item);
      else
        *ref = item;
      DBUG_RETURN(view_ref_found);
    }
  }
  DBUG_RETURN(0);
}

/**
  Find field by name in a NATURAL/USING join table reference.

  @param thd thread handler
  @param table_ref table reference to search
  @param name name of field
  @param [in,out] ref if 'name' is resolved to a view field, ref is
                               set to point to the found view field
  @param register_tree_change true if ref is not stack variable and we
                               need register changes in item tree
  @param [out] actual_table    The original table reference where the field
                               belongs - differs from 'table_list' only for
                               NATURAL/USING joins

  DESCRIPTION
    Search for a field among the result fields of a NATURAL/USING join.
    Notice that this procedure is called only for non-qualified field
    names. In the case of qualified fields, we search directly the base
    tables of a natural join.

    Sometimes when a field is found, it is checked for privileges according to
    THD::want_privilege and marked according to THD::mark_used_columns.
    But it is unclear when, so caller generally has to do the same.

  RETURN
    NULL        if the field was not found
    WRONG_GRANT if no access rights to the found field
    #           Pointer to the found Field
*/

static Field *find_field_in_natural_join(THD *thd, TABLE_LIST *table_ref,
                                         const char *name, Item **ref,
                                         bool register_tree_change,
                                         TABLE_LIST **actual_table) {
  List_iterator_fast<Natural_join_column> field_it(*(table_ref->join_columns));
  Natural_join_column *nj_col, *curr_nj_col;
  Field *found_field = NULL;
  DBUG_ENTER("find_field_in_natural_join");
  DBUG_PRINT("enter", ("field name: '%s', ref %p", name, ref));
  DBUG_ASSERT(table_ref->is_natural_join && table_ref->join_columns);
  DBUG_ASSERT(*actual_table == NULL);

  for (nj_col = NULL, curr_nj_col = field_it++; curr_nj_col;
       curr_nj_col = field_it++) {
    if (!my_strcasecmp(system_charset_info, curr_nj_col->name(), name)) {
      if (nj_col) {
        my_error(ER_NON_UNIQ_ERROR, MYF(0), name, thd->where);
        DBUG_RETURN(NULL);
      }
      nj_col = curr_nj_col;
    }
  }
  if (!nj_col) DBUG_RETURN(NULL);

  if (nj_col->view_field) {
    Item *item;

    {
      Prepared_stmt_arena_holder ps_arena_holder(thd, register_tree_change);

      /*
        create_item() may, or may not create a new Item, depending on the
        column reference. See create_view_field() for details.
      */
      item = nj_col->create_item(thd);

      if (!item) DBUG_RETURN(NULL);
    }

    /*
     *ref != NULL means that *ref contains the item that we need to
     replace. If the item was aliased by the user, set the alias to
     the replacing item.
     We need to set alias on both ref itself and on ref real item.
     */
    if (*ref && !(*ref)->item_name.is_autogenerated()) {
      item->item_name = (*ref)->item_name;
      item->real_item()->item_name = (*ref)->item_name;
    }

    DBUG_ASSERT(nj_col->table_field == NULL);
    if (nj_col->table_ref->schema_table_reformed) {
      /*
        Translation table items are always Item_fields and fixed
        already('mysql_schema_table' function). So we can return
        ->field. It is used only for 'show & where' commands.
      */
      DBUG_RETURN(((Item_field *)(nj_col->view_field->item))->field);
    }
    if (register_tree_change)
      thd->change_item_tree(ref, item);
    else
      *ref = item;
    found_field = view_ref_found;
  } else {
    /* This is a base table. */
    DBUG_ASSERT(nj_col->view_field == NULL);
    /*
      This fix_fields is not necessary (initially this item is fixed by
      the Item_field constructor; after reopen_tables the Item_func_eq
      calls fix_fields on that item), it's just a check during table
      reopening for columns that was dropped by the concurrent connection.
    */
    if (!nj_col->table_field->fixed &&
        nj_col->table_field->fix_fields(thd, (Item **)&nj_col->table_field)) {
      DBUG_PRINT("info",
                 ("column '%s' was dropped by the concurrent connection",
                  nj_col->table_field->item_name.ptr()));
      DBUG_RETURN(NULL);
    }
    DBUG_ASSERT(nj_col->table_ref->table == nj_col->table_field->field->table);
    found_field = nj_col->table_field->field;
  }

  *actual_table = nj_col->table_ref;

  DBUG_RETURN(found_field);
}

/*
  Find field by name in a base table.

  No privileges are checked, and the column is not marked in read_set/write_set.

  SYNOPSIS
    find_field_in_table()
    table			table where to search for the field
    name			name of field
    length			length of name
    allow_rowid			do allow finding of "_rowid" field?
    cached_field_index_ptr	cached position in field list (used to speedup
                                lookup for fields in prepared tables)

  RETURN
    0	field is not found
    #	pointer to field
*/

Field *find_field_in_table(TABLE *table, const char *name, size_t length,
                           bool allow_rowid, uint *cached_field_index_ptr) {
  Field **field_ptr = nullptr, *field;
  uint cached_field_index = *cached_field_index_ptr;
  DBUG_ENTER("find_field_in_table");
  DBUG_PRINT("enter", ("table: '%s', field name: '%s'", table->alias, name));

  /* We assume here that table->field < NO_CACHED_FIELD_INDEX = UINT_MAX */
  if (cached_field_index < table->s->fields &&
      !my_strcasecmp(system_charset_info,
                     table->field[cached_field_index]->field_name, name))
    field_ptr = table->field + cached_field_index;
  else if (table->s->name_hash != nullptr) {
    const auto it = table->s->name_hash->find(std::string(name, length));
    if (it != table->s->name_hash->end()) {
      /*
        field_ptr points to field in TABLE_SHARE. Convert it to the matching
        field in table
      */
      field_ptr = (table->field + (it->second - table->s->field));
    }
  } else {
    if (!(field_ptr = table->field)) DBUG_RETURN((Field *)0);
    for (; *field_ptr; ++field_ptr)
      if (!my_strcasecmp(system_charset_info, (*field_ptr)->field_name, name))
        break;
  }

  if (field_ptr && *field_ptr) {
    *cached_field_index_ptr = field_ptr - table->field;
    field = *field_ptr;
  } else {
    if (!allow_rowid || my_strcasecmp(system_charset_info, name, "_rowid") ||
        table->s->rowid_field_offset == 0)
      DBUG_RETURN((Field *)0);
    field = table->field[table->s->rowid_field_offset - 1];
  }

  DBUG_RETURN(field);
}

/*
  Find field in a table reference.

  SYNOPSIS
    find_field_in_table_ref()
    thd			   [in]  thread handler
    table_list		   [in]  table reference to search
    name		   [in]  name of field
    length		   [in]  field length of name
    item_name              [in]  name of item if it will be created (VIEW)
    db_name                [in]  optional database name that qualifies the
    table_name             [in]  optional table name that qualifies the field
    ref		       [in/out] if 'name' is resolved to a view field, ref
                                 is set to point to the found view field
    want_privilege         [in]  privileges to check for column
                                 = 0: no privilege checking is needed
    allow_rowid		   [in]  do allow finding of "_rowid" field?
    cached_field_index_ptr [in]  cached position in field list (used to
                                 speedup lookup for fields in prepared tables)
    register_tree_change   [in]  true if ref is not stack variable and we
                                 need register changes in item tree
    actual_table           [out] the original table reference where the field
                                 belongs - differs from 'table_list' only for
                                 NATURAL_USING joins.

  DESCRIPTION
    Find a field in a table reference depending on the type of table
    reference. There are three types of table references with respect
    to the representation of their result columns:
    - an array of Field_translator objects for MERGE views and some
      information_schema tables,
    - an array of Field objects (and possibly a name hash) for stored
      tables,
    - a list of Natural_join_column objects for NATURAL/USING joins.
    This procedure detects the type of the table reference 'table_list'
    and calls the corresponding search routine.

    The function checks column-level privileges for the found field
    according to argument want_privilege.

    The function marks the column in corresponding table's read set or
    write set according to THD::mark_used_columns.

  RETURN
    0			field is not found
    view_ref_found	found value in VIEW (real result is in *ref)
    #			pointer to field
*/

Field *find_field_in_table_ref(THD *thd, TABLE_LIST *table_list,
                               const char *name, size_t length,
                               const char *item_name, const char *db_name,
                               const char *table_name, Item **ref,
                               ulong want_privilege, bool allow_rowid,
                               uint *cached_field_index_ptr,
                               bool register_tree_change,
                               TABLE_LIST **actual_table) {
  Field *fld;
  DBUG_ENTER("find_field_in_table_ref");
  DBUG_ASSERT(table_list->alias);
  DBUG_ASSERT(name);
  DBUG_ASSERT(item_name);
  DBUG_PRINT("enter", ("table: '%s'  field name: '%s'  item name: '%s'  ref %p",
                       table_list->alias, name, item_name, ref));

  /*
    Check that the table and database that qualify the current field name
    are the same as the table reference we are going to search for the field.

    Exclude from the test below nested joins because the columns in a
    nested join generally originate from different tables. Nested joins
    also have no table name, except when a nested join is a merge view
    or an information schema table.

    We include explicitly table references with a 'field_translation' table,
    because if there are views over natural joins we don't want to search
    inside the view, but we want to search directly in the view columns
    which are represented as a 'field_translation'.

    TODO: Ensure that table_name, db_name and tables->db always points to
          something !
  */
  if (/* Exclude nested joins. */
      (!table_list->nested_join ||
       /* Include merge views and information schema tables. */
       table_list->field_translation) &&
      /*
        Test if the field qualifiers match the table reference we plan
        to search.
      */
      table_name && table_name[0] &&
      (my_strcasecmp(table_alias_charset, table_list->alias, table_name) ||
       (db_name && db_name[0] && table_list->db && table_list->db[0] &&
        (table_list->schema_table
             ? my_strcasecmp(system_charset_info, db_name, table_list->db)
             : strcmp(db_name, table_list->db)))))
    DBUG_RETURN(0);

  *actual_table = NULL;

  if (table_list->field_translation) {
    /* 'table_list' is a view or an information schema table. */
    if ((fld = find_field_in_view(thd, table_list, name, ref,
                                  register_tree_change)))
      *actual_table = table_list;
  } else if (!table_list->nested_join) {
    /* 'table_list' is a stored table. */
    DBUG_ASSERT(table_list->table);
    if ((fld = find_field_in_table(table_list->table, name, length, allow_rowid,
                                   cached_field_index_ptr)))
      *actual_table = table_list;
  } else {
    /*
      'table_list' is a NATURAL/USING join, or an operand of such join that
      is a nested join itself.

      If the field name we search for is qualified, then search for the field
      in the table references used by NATURAL/USING the join.
    */
    if (table_name && table_name[0]) {
      List_iterator<TABLE_LIST> it(table_list->nested_join->join_list);
      TABLE_LIST *table;
      while ((table = it++)) {
        if ((fld = find_field_in_table_ref(
                 thd, table, name, length, item_name, db_name, table_name, ref,
                 want_privilege, allow_rowid, cached_field_index_ptr,
                 register_tree_change, actual_table)))
          DBUG_RETURN(fld);
      }
      DBUG_RETURN(0);
    }
    /*
      Non-qualified field, search directly in the result columns of the
      natural join. The condition of the outer IF is true for the top-most
      natural join, thus if the field is not qualified, we will search
      directly the top-most NATURAL/USING join.
    */
    fld = find_field_in_natural_join(thd, table_list, name, ref,
                                     register_tree_change, actual_table);
  }

  if (fld) {
    // Check if there are sufficient privileges to the found field.
    if (want_privilege) {
      if (fld != view_ref_found) {
        if (check_column_grant_in_table_ref(thd, *actual_table, name, length,
                                            want_privilege))
          DBUG_RETURN(WRONG_GRANT);
      } else {
        DBUG_ASSERT(ref && *ref && (*ref)->fixed);
        DBUG_ASSERT(*actual_table ==
                    (down_cast<Item_ident *>(*ref))->cached_table);

        Column_privilege_tracker tracker(thd, want_privilege);
        if ((*ref)->walk(&Item::check_column_privileges, Item::WALK_PREFIX,
                         (uchar *)thd))
          DBUG_RETURN(WRONG_GRANT);
      }
    }

    /*
      Get read_set correct for this field so that the handler knows that
      this field is involved in the query and gets retrieved.
    */
    if (fld == view_ref_found) {
      Mark_field mf(thd->mark_used_columns);
      (*ref)->walk(&Item::mark_field_in_map,
                   Item::enum_walk(Item::WALK_POSTFIX | Item::WALK_SUBQUERY),
                   (uchar *)&mf);
    } else  // surely fld != NULL (see outer if())
      fld->table->mark_column_used(thd, fld, thd->mark_used_columns);
  }
  DBUG_RETURN(fld);
}

/*
  Find field in table, no side effects, only purpose is to check for field
  in table object and get reference to the field if found.

  SYNOPSIS
  find_field_in_table_sef()

  table                         table where to find
  name                          Name of field searched for

  RETURN
    0                   field is not found
    #                   pointer to field
*/

Field *find_field_in_table_sef(TABLE *table, const char *name) {
  Field **field_ptr = nullptr;
  if (table->s->name_hash != nullptr) {
    const auto it = table->s->name_hash->find(name);
    if (it != table->s->name_hash->end()) {
      /*
        field_ptr points to field in TABLE_SHARE. Convert it to the matching
        field in table
      */
      field_ptr = (table->field + (it->second - table->s->field));
    }
  } else {
    if (!(field_ptr = table->field)) return (Field *)0;
    for (; *field_ptr; ++field_ptr)
      if (!my_strcasecmp(system_charset_info, (*field_ptr)->field_name, name))
        break;
  }
  if (field_ptr)
    return *field_ptr;
  else
    return (Field *)0;
}

/*
  Find field in table list.

  SYNOPSIS
    find_field_in_tables()
    thd			  pointer to current thread structure
    item		  field item that should be found
    first_table           list of tables to be searched for item
    last_table            end of the list of tables to search for item. If NULL
                          then search to the end of the list 'first_table'.
    ref			  if 'item' is resolved to a view field, ref is set to
                          point to the found view field
    report_error	  Degree of error reporting:
                          - IGNORE_ERRORS then do not report any error
                          - IGNORE_EXCEPT_NON_UNIQUE report only non-unique
                            fields, suppress all other errors
                          - REPORT_EXCEPT_NON_UNIQUE report all other errors
                            except when non-unique fields were found
                          - REPORT_ALL_ERRORS
    want_privilege        column privileges to check
                          = 0: no need to check privileges
    register_tree_change  true if ref is not a stack variable and we
                          to need register changes in item tree

  RETURN VALUES
    0			If error: the found field is not unique, or there are
                        no sufficient access priviliges for the found field,
                        or the field is qualified with non-existing table.
    not_found_field	The function was called with report_error ==
                        (IGNORE_ERRORS || IGNORE_EXCEPT_NON_UNIQUE) and a
                        field was not found.
    view_ref_found	View field is found, item passed through ref parameter
    found field         If a item was resolved to some field
*/

Field *find_field_in_tables(THD *thd, Item_ident *item, TABLE_LIST *first_table,
                            TABLE_LIST *last_table, Item **ref,
                            find_item_error_report_type report_error,
                            ulong want_privilege, bool register_tree_change) {
  Field *found = 0;
  const char *db = item->db_name;
  const char *table_name = item->table_name;
  const char *name = item->field_name;
  size_t length = strlen(name);
  char name_buff[NAME_LEN + 1];
  TABLE_LIST *actual_table;
  bool allow_rowid;

  if (!table_name || !table_name[0]) {
    table_name = 0;  // For easier test
    db = 0;
  }

  allow_rowid = table_name || (first_table && !first_table->next_local);

  if (item->cached_table) {
    /*
      This shortcut is used by prepared statements. We assume that
      TABLE_LIST *first_table is not changed during query execution (which
      is true for all queries except RENAME but luckily RENAME doesn't
      use fields...) so we can rely on reusing pointer to its member.
      With this optimization we also miss case when addition of one more
      field makes some prepared query ambiguous and so erroneous, but we
      accept this trade off.
    */
    TABLE_LIST *table_ref = item->cached_table;
    /*
      The condition (table_ref->view == NULL) ensures that we will call
      find_field_in_table even in the case of information schema tables
      when table_ref->field_translation != NULL.
      */
    if (table_ref->table && !table_ref->is_view()) {
      found = find_field_in_table(table_ref->table, name, length, true,
                                  &(item->cached_field_index));
      // Check if there are sufficient privileges to the found field.
      if (found && want_privilege &&
          check_column_grant_in_table_ref(thd, table_ref, name, length,
                                          want_privilege))
        found = WRONG_GRANT;
      if (found && found != WRONG_GRANT)
        table_ref->table->mark_column_used(thd, found, thd->mark_used_columns);
    } else
      found = find_field_in_table_ref(
          thd, table_ref, name, length, item->item_name.ptr(), NULL, NULL, ref,
          want_privilege, true, &(item->cached_field_index),
          register_tree_change, &actual_table);
    if (found) {
      if (found == WRONG_GRANT) return NULL;

      return found;
    }
  }

  if (db && lower_case_table_names) {
    /*
      convert database to lower case for comparison.
      We can't do this in Item_field as this would change the
      'name' of the item which may be used in the select list
    */
    strmake(name_buff, db, sizeof(name_buff) - 1);
    my_casedn_str(files_charset_info, name_buff);
    db = name_buff;
  }

  /*
    @todo after WL#6570 which doesn't re-resolve, remove comment and simplify
    code (probably back to how it was before WL#8652).
    It can happen that end_lateral_table is NOT somewhere in the list between
    first_table and last_table. Indeed, consider:
    SELECT COUNT(*) FROM t1 GROUP BY t1.a
    HAVING t1.a IN (SELECT t3.a FROM t1 AS t3
    WHERE t3.b IN (SELECT b FROM t2, lateral (select t1.a) dt));
    We resolve the body of 'dt' then we do semijoin transformation:
    ... HAVING t1.a IN (SELECT FROM t3 SEMIJOIN (t2, dt) ON ...)
    We save that as prepared statement.
    Then we execute the statement: when we resolve the body of 'dt' again, we
    look up the outer reference (t1.a of dt's body) into the FROM clause of
    the immediate outer query block, which starts at t3. As semijoin
    transformation doesn't update TABLE_LIST::next_name_resolution_context
    (see comment in convert_subquery_to_semijoin()), the name resolution
    context of this FROM is {t3} only.
    When loop starts, 'last_table' is supposed to mean "stop loop when you
    meet this table". But the loop will not meet end_lateral_table (dt) so
    will go wrong.
    So we refined the condition to "stop loop when you meet this or that
    table". And added testcase to derived_correlated.test in -ps mode.
  */
  TABLE_LIST *last_table2 = nullptr;
  if (first_table && first_table->select_lex &&
      first_table->select_lex->end_lateral_table)
    last_table2 = first_table->select_lex->end_lateral_table;
  if (last_table) last_table = last_table->next_name_resolution_table;

  auto cur_table = first_table;
  for (; cur_table != last_table && cur_table != last_table2;
       cur_table = cur_table->next_name_resolution_table) {
    Field *cur_field = find_field_in_table_ref(
        thd, cur_table, name, length, item->item_name.ptr(), db, table_name,
        ref, want_privilege, allow_rowid, &(item->cached_field_index),
        register_tree_change, &actual_table);
    if ((cur_field == NULL && thd->is_error()) || cur_field == WRONG_GRANT)
      return nullptr;

    if (cur_field) {
      /*
        Store the original table of the field, which may be different from
        cur_table in the case of NATURAL/USING join.
      */
      item->cached_table =
          (!actual_table->cacheable_table || found) ? 0 : actual_table;

      DBUG_ASSERT(thd->where);
      /*
        If we found a fully qualified field we return it directly as it can't
        have duplicates.
       */
      if (db) return cur_field;

      if (found) {
        if (report_error == REPORT_ALL_ERRORS ||
            report_error == IGNORE_EXCEPT_NON_UNIQUE)
          my_error(ER_NON_UNIQ_ERROR, MYF(0),
                   table_name ? item->full_name() : name, thd->where);
        return (Field *)0;
      }
      found = cur_field;
    }
  }

  if (found) return found;

  /*
    If the field was qualified and there were no tables to search, issue
    an error that an unknown table was given. The situation is detected
    as follows: if there were no tables we wouldn't go through the loop
    and cur_table wouldn't be updated by the loop increment part, so it
    will be equal to the first table.
  */
  if (table_name && (cur_table == first_table) &&
      (report_error == REPORT_ALL_ERRORS ||
       report_error == REPORT_EXCEPT_NON_UNIQUE)) {
    char buff[NAME_LEN * 2 + 2];
    if (db && db[0]) {
      strxnmov(buff, sizeof(buff) - 1, db, ".", table_name, NullS);
      table_name = buff;
    }
    my_error(ER_UNKNOWN_TABLE, MYF(0), table_name, thd->where);
  } else {
    if (report_error == REPORT_ALL_ERRORS ||
        report_error == REPORT_EXCEPT_NON_UNIQUE) {
      /* We now know that this column does not exist in any table_list
         of the query. If user does not have grant, then we should throw
         error stating 'access denied'. If user does have right then we can
         give proper error like column does not exist. Following is check
         to see if column has wrong grants and avoids error like 'bad field'
         and throw column access error.
      */
      if (!first_table || (want_privilege == 0) ||
          !check_column_grant_in_table_ref(thd, first_table, name, length,
                                           want_privilege))
        my_error(ER_BAD_FIELD_ERROR, MYF(0), item->full_name(), thd->where);
    } else
      found = not_found_field;
  }
  return found;
}

/*
  Find Item in list of items (find_field_in_tables analog)

  TODO
    is it better return only counter?

  SYNOPSIS
    find_item_in_list()
    find			Item to find
    items			List of items
    counter			To return number of found item
    report_error
      REPORT_ALL_ERRORS		report errors, return 0 if error
      REPORT_EXCEPT_NOT_FOUND	Do not report 'not found' error and
                                return not_found_item, report other errors,
                                return 0
      IGNORE_ERRORS		Do not report errors, return 0 if error
    resolution                  Set to the resolution type if the item is found
                                (it says whether the item is resolved
                                 against an alias name,
                                 or as a field name without alias,
                                 or as a field hidden by alias,
                                 or ignoring alias)

  RETURN VALUES
    0			Item is not found or item is not unique,
                        error message is reported
    not_found_item	Function was called with
                        report_error == REPORT_EXCEPT_NOT_FOUND and
                        item was not found. No error message was reported
                        found field
*/

/* Special Item pointer to serve as a return value from find_item_in_list(). */
Item **not_found_item = (Item **)0x1;

Item **find_item_in_list(THD *thd, Item *find, List<Item> &items, uint *counter,
                         find_item_error_report_type report_error,
                         enum_resolution_type *resolution) {
  List_iterator<Item> li(items);
  Item **found = 0, **found_unaliased = 0, *item;
  const char *db_name = 0;
  const char *field_name = 0;
  const char *table_name = 0;
  bool found_unaliased_non_uniq = 0;
  /*
    true if the item that we search for is a valid name reference
    (and not an item that happens to have a name).
  */
  bool is_ref_by_name = 0;
  uint unaliased_counter = 0;

  *resolution = NOT_RESOLVED;

  is_ref_by_name =
      (find->type() == Item::FIELD_ITEM || find->type() == Item::REF_ITEM);
  if (is_ref_by_name) {
    field_name = ((Item_ident *)find)->field_name;
    table_name = ((Item_ident *)find)->table_name;
    db_name = ((Item_ident *)find)->db_name;
  }

  for (uint i = 0; (item = li++); i++) {
    if (field_name && item->real_item()->type() == Item::FIELD_ITEM) {
      Item_ident *item_field = (Item_ident *)item;

      /*
        In case of group_concat() with ORDER BY condition in the QUERY
        item_field can be field of temporary table without item name
        (if this field created from expression argument of group_concat()),
        => we have to check presence of name before compare
      */
      if (!item_field->item_name.is_set()) continue;

      if (table_name) {
        /*
          If table name is specified we should find field 'field_name' in
          table 'table_name'. According to SQL-standard we should ignore
          aliases in this case.

          Since we should NOT prefer fields from the select list over
          other fields from the tables participating in this select in
          case of ambiguity we have to do extra check outside this function.

          We use strcmp for table names and database names as these may be
          case sensitive. In cases where they are not case sensitive, they
          are always in lower case.

          item_field->field_name and item_field->table_name can be 0x0 if
          item is not fix_field()'ed yet.
        */
        if (item_field->field_name && item_field->table_name &&
            !my_strcasecmp(system_charset_info, item_field->field_name,
                           field_name) &&
            !my_strcasecmp(table_alias_charset, item_field->table_name,
                           table_name) &&
            (!db_name ||
             (item_field->db_name && !strcmp(item_field->db_name, db_name)))) {
          if (found_unaliased) {
            if ((*found_unaliased)->eq(item, 0)) continue;
            /*
              Two matching fields in select list.
              We already can bail out because we are searching through
              unaliased names only and will have duplicate error anyway.
            */
            if (report_error != IGNORE_ERRORS)
              my_error(ER_NON_UNIQ_ERROR, MYF(0), find->full_name(),
                       thd->where);
            return (Item **)0;
          }
          found_unaliased = li.ref();
          unaliased_counter = i;
          *resolution = RESOLVED_IGNORING_ALIAS;
          if (db_name) break;  // Perfect match
        }
      } else {
        int fname_cmp = my_strcasecmp(system_charset_info,
                                      item_field->field_name, field_name);
        if (item_field->item_name.eq_safe(field_name)) {
          /*
            If table name was not given we should scan through aliases
            and non-aliased fields first. We are also checking unaliased
            name of the field in then next  else-if, to be able to find
            instantly field (hidden by alias) if no suitable alias or
            non-aliased field was found.
          */
          if (found) {
            if ((*found)->eq(item, 0)) continue;  // Same field twice
            if (report_error != IGNORE_ERRORS)
              my_error(ER_NON_UNIQ_ERROR, MYF(0), find->full_name(),
                       thd->where);
            return (Item **)0;
          }
          found = li.ref();
          *counter = i;
          *resolution =
              fname_cmp ? RESOLVED_AGAINST_ALIAS : RESOLVED_WITH_NO_ALIAS;
        } else if (!fname_cmp) {
          /*
            We will use non-aliased field or react on such ambiguities only if
            we won't be able to find aliased field.
            Again if we have ambiguity with field outside of select list
            we should prefer fields from select list.
          */
          if (found_unaliased) {
            if ((*found_unaliased)->eq(item, 0)) continue;  // Same field twice
            found_unaliased_non_uniq = 1;
          }
          found_unaliased = li.ref();
          unaliased_counter = i;
        }
      }
    } else if (!table_name) {
      if (is_ref_by_name && item->item_name.eq_safe(find->item_name)) {
        found = li.ref();
        *counter = i;
        *resolution = RESOLVED_AGAINST_ALIAS;
        break;
      } else if (find->eq(item, 0)) {
        found = li.ref();
        *counter = i;
        *resolution = RESOLVED_IGNORING_ALIAS;
        break;
      }
    } else if (table_name && item->type() == Item::REF_ITEM &&
               ((Item_ref *)item)->ref_type() == Item_ref::VIEW_REF) {
      /*
        TODO:Here we process prefixed view references only. What we should
        really do is process all types of Item_refs. But this will currently
        lead to a clash with the way references to outer SELECTs (from the
        HAVING clause) are handled in e.g. :
        SELECT 1 FROM t1 AS t1_o GROUP BY a
          HAVING (SELECT t1_o.a FROM t1 AS t1_i GROUP BY t1_i.a LIMIT 1).
        Processing all Item_refs here will cause t1_o.a to resolve to itself.
        We still need to process the special case of Item_view_ref
        because in the context of views they have the same meaning as
        Item_field for tables.
      */
      Item_ident *item_ref = (Item_ident *)item;
      if (item_ref->item_name.eq_safe(field_name) && item_ref->table_name &&
          !my_strcasecmp(table_alias_charset, item_ref->table_name,
                         table_name) &&
          (!db_name ||
           (item_ref->db_name && !strcmp(item_ref->db_name, db_name)))) {
        found = li.ref();
        *counter = i;
        *resolution = RESOLVED_IGNORING_ALIAS;
        break;
      }
    }
  }
  if (!found) {
    if (found_unaliased_non_uniq) {
      if (report_error != IGNORE_ERRORS)
        my_error(ER_NON_UNIQ_ERROR, MYF(0), find->full_name(), thd->where);
      return (Item **)0;
    }
    if (found_unaliased) {
      found = found_unaliased;
      *counter = unaliased_counter;
      *resolution = RESOLVED_BEHIND_ALIAS;
    }
  }
  if (found) return found;
  if (report_error != REPORT_EXCEPT_NOT_FOUND) {
    if (report_error == REPORT_ALL_ERRORS)
      my_error(ER_BAD_FIELD_ERROR, MYF(0), find->full_name(), thd->where);
    return (Item **)0;
  } else
    return not_found_item;
}

/*
  Test if a string is a member of a list of strings.

  SYNOPSIS
    test_if_string_in_list()
    find      the string to look for
    str_list  a list of strings to be searched

  DESCRIPTION
    Sequentially search a list of strings for a string, and test whether
    the list contains the same string.

  RETURN
    true  if find is in str_list
    false otherwise
*/

static bool test_if_string_in_list(const char *find, List<String> *str_list) {
  List_iterator<String> str_list_it(*str_list);
  String *curr_str;
  size_t find_length = strlen(find);
  while ((curr_str = str_list_it++)) {
    if (find_length != curr_str->length()) continue;
    if (!my_strcasecmp(system_charset_info, find, curr_str->ptr())) return true;
  }
  return false;
}

/*
  Create a new name resolution context for an item so that it is
  being resolved in a specific table reference.

  SYNOPSIS
    set_new_item_local_context()
    thd        pointer to current thread
    item       item for which new context is created and set
    table_ref  table ref where an item showld be resolved

  DESCRIPTION
    Create a new name resolution context for an item, so that the item
    is resolved only the supplied 'table_ref'.

  RETURN
    false  if all OK
    true   otherwise
*/

static bool set_new_item_local_context(THD *thd, Item_ident *item,
                                       TABLE_LIST *table_ref) {
  Name_resolution_context *context;
  if (!(context = new (thd->mem_root) Name_resolution_context))
    return true; /* purecov: inspected */
  context->init();
  context->first_name_resolution_table = context->last_name_resolution_table =
      table_ref;
  context->select_lex = table_ref->select_lex;
  context->next_context = table_ref->select_lex->first_context;
  table_ref->select_lex->first_context = context;
  item->context = context;
  return false;
}

/*
  Find and mark the common columns of two table references.

  SYNOPSIS
    mark_common_columns()
    thd                [in] current thread
    table_ref_1        [in] the first (left) join operand
    table_ref_2        [in] the second (right) join operand
    using_fields       [in] if the join is JOIN...USING - the join columns,
                            if NATURAL join, then NULL
    found_using_fields [out] number of fields from the USING clause that were
                             found among the common fields

  DESCRIPTION
    The procedure finds the common columns of two relations (either
    tables or intermediate join results), and adds an equi-join condition
    to the ON clause of 'table_ref_2' for each pair of matching columns.
    If some of table_ref_XXX represents a base table or view, then we
    create new 'Natural_join_column' instances for each column
    reference and store them in the 'join_columns' of the table
    reference.

  IMPLEMENTATION
    The procedure assumes that store_natural_using_join_columns() was
    called for the previous level of NATURAL/USING joins.

  RETURN
    true   error when some common column is non-unique, or out of memory
    false  OK
*/

static bool mark_common_columns(THD *thd, TABLE_LIST *table_ref_1,
                                TABLE_LIST *table_ref_2,
                                List<String> *using_fields,
                                uint *found_using_fields) {
  Field_iterator_table_ref it_1, it_2;
  Natural_join_column *nj_col_1, *nj_col_2;
  bool first_outer_loop = true;
  List<Field> fields;
  /*
    Leaf table references to which new natural join columns are added
    if the leaves are != NULL.
  */
  TABLE_LIST *leaf_1 =
      (table_ref_1->nested_join && !table_ref_1->is_natural_join) ? NULL
                                                                  : table_ref_1;
  TABLE_LIST *leaf_2 =
      (table_ref_2->nested_join && !table_ref_2->is_natural_join) ? NULL
                                                                  : table_ref_2;

  DBUG_ENTER("mark_common_columns");
  DBUG_PRINT("info", ("operand_1: %s  operand_2: %s", table_ref_1->alias,
                      table_ref_2->alias));

  Prepared_stmt_arena_holder ps_arena_holder(thd);

  *found_using_fields = 0;

  for (it_1.set(table_ref_1); !it_1.end_of_fields(); it_1.next()) {
    bool found = false;
    const char *field_name_1;
    /* true if field_name_1 is a member of using_fields */
    bool is_using_column_1;
    if (!(nj_col_1 = it_1.get_or_create_column_ref(thd, leaf_1)))
      DBUG_RETURN(true);
    field_name_1 = nj_col_1->name();
    is_using_column_1 =
        using_fields && test_if_string_in_list(field_name_1, using_fields);
    DBUG_PRINT("info", ("field_name_1=%s.%s",
                        nj_col_1->table_name() ? nj_col_1->table_name() : "",
                        field_name_1));

    /*
      Find a field with the same name in table_ref_2.

      Note that for the second loop, it_2.set() will iterate over
      table_ref_2->join_columns and not generate any new elements or
      lists.
    */
    nj_col_2 = NULL;
    for (it_2.set(table_ref_2); !it_2.end_of_fields(); it_2.next()) {
      Natural_join_column *cur_nj_col_2;
      const char *cur_field_name_2;
      if (!(cur_nj_col_2 = it_2.get_or_create_column_ref(thd, leaf_2)))
        DBUG_RETURN(true);
      cur_field_name_2 = cur_nj_col_2->name();
      DBUG_PRINT("info",
                 ("cur_field_name_2=%s.%s",
                  cur_nj_col_2->table_name() ? cur_nj_col_2->table_name() : "",
                  cur_field_name_2));

      /*
        Compare the two columns and check for duplicate common fields.
        A common field is duplicate either if it was already found in
        table_ref_2 (then found == true), or if a field in table_ref_2
        was already matched by some previous field in table_ref_1
        (then cur_nj_col_2->is_common == true).
        Note that it is too early to check the columns outside of the
        USING list for ambiguity because they are not actually "referenced"
        here. These columns must be checked only on unqualified reference
        by name (e.g. in SELECT list).
      */
      if (!my_strcasecmp(system_charset_info, field_name_1, cur_field_name_2)) {
        DBUG_PRINT("info", ("match c1.is_common=%d", nj_col_1->is_common));
        if (cur_nj_col_2->is_common ||
            (found && (!using_fields || is_using_column_1))) {
          my_error(ER_NON_UNIQ_ERROR, MYF(0), field_name_1, thd->where);
          DBUG_RETURN(true);
        }
        nj_col_2 = cur_nj_col_2;
        found = true;
      }
    }
    if (first_outer_loop && leaf_2) {
      /*
        Make sure that the next inner loop "knows" that all columns
        are materialized already.
      */
      leaf_2->is_join_columns_complete = true;
      first_outer_loop = false;
    }
    if (!found) continue;  // No matching field

    /*
      field_1 and field_2 have the same names. Check if they are in the USING
      clause (if present), mark them as common fields, and add a new
      equi-join condition to the ON clause.
    */
    if (nj_col_2 && (!using_fields || is_using_column_1)) {
      Item *item_1 = nj_col_1->create_item(thd);
      if (!item_1) DBUG_RETURN(true);
      Item *item_2 = nj_col_2->create_item(thd);
      if (!item_2) DBUG_RETURN(true);

      Field *field_1 = nj_col_1->field();
      Field *field_2 = nj_col_2->field();
      Item_ident *item_ident_1, *item_ident_2;
      Item_func_eq *eq_cond;
      fields.push_back(field_1);
      fields.push_back(field_2);

      /*
        The created items must be of sub-classes of Item_ident.
      */
      DBUG_ASSERT(item_1->type() == Item::FIELD_ITEM ||
                  item_1->type() == Item::REF_ITEM);
      DBUG_ASSERT(item_2->type() == Item::FIELD_ITEM ||
                  item_2->type() == Item::REF_ITEM);

      /*
        We need to cast item_1,2 to Item_ident, because we need to hook name
        resolution contexts specific to each item.
      */
      item_ident_1 = (Item_ident *)item_1;
      item_ident_2 = (Item_ident *)item_2;
      /*
        Create and hook special name resolution contexts to each item in the
        new join condition . We need this to both speed-up subsequent name
        resolution of these items, and to enable proper name resolution of
        the items during the execute phase of PS.
      */
      if (set_new_item_local_context(thd, item_ident_1, nj_col_1->table_ref) ||
          set_new_item_local_context(thd, item_ident_2, nj_col_2->table_ref))
        DBUG_RETURN(true);

      if (!(eq_cond = new Item_func_eq(item_ident_1, item_ident_2)))
        DBUG_RETURN(true);  // Out of memory.

      /*
        Add the new equi-join condition to the ON clause. Notice that
        fix_fields() is applied to all ON conditions in setup_conds()
        so we don't do it here.
       */
      add_join_on((table_ref_1->outer_join & JOIN_TYPE_RIGHT ? table_ref_1
                                                             : table_ref_2),
                  eq_cond);

      nj_col_1->is_common = nj_col_2->is_common = true;
      DBUG_PRINT("info", ("%s.%s and %s.%s are common",
                          nj_col_1->table_name() ? nj_col_1->table_name() : "",
                          nj_col_1->name(),
                          nj_col_2->table_name() ? nj_col_2->table_name() : "",
                          nj_col_2->name()));

      // Mark fields in the read set
      if (field_1) {
        nj_col_1->table_ref->table->mark_column_used(thd, field_1,
                                                     MARK_COLUMNS_READ);
      } else {
        Mark_field mf(MARK_COLUMNS_READ);
        item_1->walk(&Item::mark_field_in_map,
                     Item::enum_walk(Item::WALK_POSTFIX | Item::WALK_SUBQUERY),
                     (uchar *)&mf);
      }

      if (field_2) {
        nj_col_2->table_ref->table->mark_column_used(thd, field_2,
                                                     MARK_COLUMNS_READ);
      } else {
        Mark_field mf(MARK_COLUMNS_READ);
        item_2->walk(&Item::mark_field_in_map,
                     Item::enum_walk(Item::WALK_POSTFIX | Item::WALK_SUBQUERY),
                     (uchar *)&mf);
      }

      if (using_fields != NULL) ++(*found_using_fields);
    }
  }

  if (leaf_1) leaf_1->is_join_columns_complete = true;

  /*
    Everything is OK.
    Notice that at this point there may be some column names in the USING
    clause that are not among the common columns. This is an SQL error and
    we check for this error in store_natural_using_join_columns() when
    (found_using_fields < length(join_using_fields)).
  */
  DBUG_RETURN(false);
}

/*
  Materialize and store the row type of NATURAL/USING join.

  SYNOPSIS
    store_natural_using_join_columns()
    thd                current thread
    natural_using_join the table reference of the NATURAL/USING join
    table_ref_1        the first (left) operand (of a NATURAL/USING join).
    table_ref_2        the second (right) operand (of a NATURAL/USING join).
    using_fields       if the join is JOIN...USING - the join columns,
                       if NATURAL join, then NULL
    found_using_fields number of fields from the USING clause that were
                       found among the common fields

  DESCRIPTION
    Iterate over the columns of both join operands and sort and store
    all columns into the 'join_columns' list of natural_using_join
    where the list is formed by three parts:
      part1: The coalesced columns of table_ref_1 and table_ref_2,
             sorted according to the column order of the first table.
      part2: The other columns of the first table, in the order in
             which they were defined in CREATE TABLE.
      part3: The other columns of the second table, in the order in
             which they were defined in CREATE TABLE.
    Time complexity - O(N1+N2), where Ni = length(table_ref_i).

  IMPLEMENTATION
    The procedure assumes that mark_common_columns() has been called
    for the join that is being processed.

  RETURN
    true    error: Some common column is ambiguous
    false   OK
*/

static bool store_natural_using_join_columns(THD *thd,
                                             TABLE_LIST *natural_using_join,
                                             TABLE_LIST *table_ref_1,
                                             TABLE_LIST *table_ref_2,
                                             List<String> *using_fields,
                                             uint found_using_fields) {
  Field_iterator_table_ref it_1, it_2;
  Natural_join_column *nj_col_1, *nj_col_2;
  List<Natural_join_column> *non_join_columns;
  DBUG_ENTER("store_natural_using_join_columns");

  DBUG_ASSERT(!natural_using_join->join_columns);

  Prepared_stmt_arena_holder ps_arena_holder(thd);

  if (!(non_join_columns = new (*THR_MALLOC) List<Natural_join_column>) ||
      !(natural_using_join->join_columns =
            new (*THR_MALLOC) List<Natural_join_column>))
    DBUG_RETURN(true);

  /* Append the columns of the first join operand. */
  for (it_1.set(table_ref_1); !it_1.end_of_fields(); it_1.next()) {
    nj_col_1 = it_1.get_natural_column_ref();
    if (nj_col_1->is_common) {
      natural_using_join->join_columns->push_back(nj_col_1);
      /* Reset the common columns for the next call to mark_common_columns. */
      nj_col_1->is_common = false;
    } else
      non_join_columns->push_back(nj_col_1);
  }

  /*
    Check that all columns in the USING clause are among the common
    columns. If this is not the case, report the first one that was
    not found in an error.
  */
  if (using_fields && found_using_fields < using_fields->elements) {
    String *using_field_name;
    List_iterator_fast<String> using_fields_it(*using_fields);
    while ((using_field_name = using_fields_it++)) {
      const char *using_field_name_ptr = using_field_name->c_ptr();
      List_iterator_fast<Natural_join_column> it(
          *(natural_using_join->join_columns));
      Natural_join_column *common_field;

      for (;;) {
        /* If reached the end of fields, and none was found, report error. */
        if (!(common_field = it++)) {
          my_error(ER_BAD_FIELD_ERROR, MYF(0), using_field_name_ptr,
                   thd->where);
          DBUG_RETURN(true);
        }
        if (!my_strcasecmp(system_charset_info, common_field->name(),
                           using_field_name_ptr))
          break;  // Found match
      }
    }
  }

  /* Append the non-equi-join columns of the second join operand. */
  for (it_2.set(table_ref_2); !it_2.end_of_fields(); it_2.next()) {
    nj_col_2 = it_2.get_natural_column_ref();
    if (!nj_col_2->is_common)
      non_join_columns->push_back(nj_col_2);
    else {
      /* Reset the common columns for the next call to mark_common_columns. */
      nj_col_2->is_common = false;
    }
  }

  if (non_join_columns->elements > 0)
    natural_using_join->join_columns->concat(non_join_columns);
  natural_using_join->is_join_columns_complete = true;

  DBUG_RETURN(false);
}

/*
  Precompute and store the row types of the top-most NATURAL/USING joins.

  SYNOPSIS
    store_top_level_join_columns()
    thd            current thread
    table_ref      nested join or table in a FROM clause
    left_neighbor  neighbor table reference to the left of table_ref at the
                   same level in the join tree
    right_neighbor neighbor table reference to the right of table_ref at the
                   same level in the join tree

  DESCRIPTION
    The procedure performs a post-order traversal of a nested join tree
    and materializes the row types of NATURAL/USING joins in a
    bottom-up manner until it reaches the TABLE_LIST elements that
    represent the top-most NATURAL/USING joins. The procedure should be
    applied to each element of SELECT_LEX::top_join_list (i.e. to each
    top-level element of the FROM clause).

  IMPLEMENTATION
    Notice that the table references in the list nested_join->join_list
    are in reverse order, thus when we iterate over it, we are moving
    from the right to the left in the FROM clause.

  RETURN
    true   Error
    false  OK
*/

static bool store_top_level_join_columns(THD *thd, TABLE_LIST *table_ref,
                                         TABLE_LIST *left_neighbor,
                                         TABLE_LIST *right_neighbor) {
  DBUG_ENTER("store_top_level_join_columns");

  DBUG_ASSERT(!table_ref->nested_join->natural_join_processed);

  Prepared_stmt_arena_holder ps_arena_holder(thd);

  /* Call the procedure recursively for each nested table reference. */
  if (table_ref->nested_join) {
    List_iterator_fast<TABLE_LIST> nested_it(table_ref->nested_join->join_list);
    TABLE_LIST *same_level_left_neighbor = nested_it++;
    TABLE_LIST *same_level_right_neighbor = NULL;
    /* Left/right-most neighbors, possibly at higher levels in the join tree. */
    TABLE_LIST *real_left_neighbor, *real_right_neighbor;

    while (same_level_left_neighbor) {
      TABLE_LIST *cur_table_ref = same_level_left_neighbor;
      same_level_left_neighbor = nested_it++;
      /*
        The order of RIGHT JOIN operands is reversed in 'join list' to
        transform it into a LEFT JOIN. However, in this procedure we need
        the join operands in their lexical order, so below we reverse the
        join operands. Notice that this happens only in the first loop,
        and not in the second one, as in the second loop
        same_level_left_neighbor == NULL.
        This is the correct behavior, because the second loop sets
        cur_table_ref reference correctly after the join operands are
        swapped in the first loop.
      */
      if (same_level_left_neighbor &&
          cur_table_ref->outer_join & JOIN_TYPE_RIGHT) {
        /* This can happen only for JOIN ... ON. */
        DBUG_ASSERT(table_ref->nested_join->join_list.elements == 2);
        std::swap(same_level_left_neighbor, cur_table_ref);
      }

      /*
        Pick the parent's left and right neighbors if there are no immediate
        neighbors at the same level.
      */
      real_left_neighbor =
          (same_level_left_neighbor) ? same_level_left_neighbor : left_neighbor;
      real_right_neighbor = (same_level_right_neighbor)
                                ? same_level_right_neighbor
                                : right_neighbor;

      if (cur_table_ref->nested_join &&
          !cur_table_ref->nested_join->natural_join_processed &&
          store_top_level_join_columns(thd, cur_table_ref, real_left_neighbor,
                                       real_right_neighbor))
        DBUG_RETURN(true);
      same_level_right_neighbor = cur_table_ref;
    }
  }

  /*
    If this is a NATURAL/USING join, materialize its result columns and
    convert to a JOIN ... ON.
  */
  if (table_ref->is_natural_join) {
    DBUG_ASSERT(table_ref->nested_join &&
                table_ref->nested_join->join_list.elements == 2);
    List_iterator_fast<TABLE_LIST> operand_it(
        table_ref->nested_join->join_list);
    /*
      Notice that the order of join operands depends on whether table_ref
      represents a LEFT or a RIGHT join. In a RIGHT join, the operands are
      in inverted order.
     */
    TABLE_LIST *table_ref_2 = operand_it++; /* Second NATURAL join operand.*/
    TABLE_LIST *table_ref_1 = operand_it++; /* First NATURAL join operand. */
    List<String> *using_fields = table_ref->join_using_fields;
    uint found_using_fields;

    /*
      The two join operands were interchanged in the parser, change the order
      back for 'mark_common_columns'.
    */
    if (table_ref_2->outer_join & JOIN_TYPE_RIGHT)
      std::swap(table_ref_1, table_ref_2);
    if (mark_common_columns(thd, table_ref_1, table_ref_2, using_fields,
                            &found_using_fields))
      DBUG_RETURN(true);

    /*
      Swap the join operands back, so that we pick the columns of the second
      one as the coalesced columns. In this way the coalesced columns are the
      same as of an equivalent LEFT JOIN.
    */
    if (table_ref_1->outer_join & JOIN_TYPE_RIGHT)
      std::swap(table_ref_1, table_ref_2);
    if (store_natural_using_join_columns(thd, table_ref, table_ref_1,
                                         table_ref_2, using_fields,
                                         found_using_fields))
      DBUG_RETURN(true);

    /*
      Change NATURAL JOIN to JOIN ... ON. We do this for both operands
      because either one of them or the other is the one with the
      natural join flag because RIGHT joins are transformed into LEFT,
      and the two tables may be reordered.
    */
    table_ref_1->natural_join = table_ref_2->natural_join = NULL;

    /* Add a true condition to outer joins that have no common columns. */
    if (table_ref_2->outer_join && !table_ref_2->join_cond())
      table_ref_2->set_join_cond(new Item_int((longlong)1, 1));

    /* Change this table reference to become a leaf for name resolution. */
    if (left_neighbor) {
      TABLE_LIST *last_leaf_on_the_left;
      last_leaf_on_the_left = left_neighbor->last_leaf_for_name_resolution();
      last_leaf_on_the_left->next_name_resolution_table = table_ref;
    }
    if (right_neighbor) {
      TABLE_LIST *first_leaf_on_the_right;
      first_leaf_on_the_right =
          right_neighbor->first_leaf_for_name_resolution();
      table_ref->next_name_resolution_table = first_leaf_on_the_right;
    } else
      table_ref->next_name_resolution_table = NULL;
  }

  table_ref->nested_join->natural_join_processed = true;

  DBUG_RETURN(false);
}

/*
  Compute and store the row types of the top-most NATURAL/USING joins
  in a FROM clause.

  SYNOPSIS
    setup_natural_join_row_types()
    thd          current thread
    from_clause  list of top-level table references in a FROM clause

  DESCRIPTION
    Apply the procedure 'store_top_level_join_columns' to each of the
    top-level table referencs of the FROM clause. Adjust the list of tables
    for name resolution - context->first_name_resolution_table to the
    top-most, lef-most NATURAL/USING join.

  IMPLEMENTATION
    Notice that the table references in 'from_clause' are in reverse
    order, thus when we iterate over it, we are moving from the right
    to the left in the FROM clause.

  RETURN
    true   Error
    false  OK
*/
bool setup_natural_join_row_types(THD *thd, List<TABLE_LIST> *from_clause,
                                  Name_resolution_context *context) {
  DBUG_ENTER("setup_natural_join_row_types");
  thd->where = "from clause";
  if (from_clause->elements == 0)
    DBUG_RETURN(false); /* We come here in the case of UNIONs. */

  List_iterator_fast<TABLE_LIST> table_ref_it(*from_clause);
  TABLE_LIST *table_ref; /* Current table reference. */
  /* Table reference to the left of the current. */
  TABLE_LIST *left_neighbor;
  /* Table reference to the right of the current. */
  TABLE_LIST *right_neighbor = NULL;

  /* Note that tables in the list are in reversed order */
  for (left_neighbor = table_ref_it++; left_neighbor;) {
    table_ref = left_neighbor;
    left_neighbor = table_ref_it++;
    /*
      Do not redo work if already done:
      - for prepared statements and stored procedures,
      - if already processed inside a derived table/view.
    */
    if (table_ref->nested_join &&
        !table_ref->nested_join->natural_join_processed) {
      if (store_top_level_join_columns(thd, table_ref, left_neighbor,
                                       right_neighbor))
        DBUG_RETURN(true);
    }
    if (left_neighbor && context->select_lex->first_execution) {
      left_neighbor->next_name_resolution_table =
          table_ref->first_leaf_for_name_resolution();
    }
    right_neighbor = table_ref;
  }

  /*
    Store the top-most, left-most NATURAL/USING join, so that we start
    the search from that one instead of context->table_list. At this point
    right_neighbor points to the left-most top-level table reference in the
    FROM clause.
  */
  DBUG_ASSERT(right_neighbor);
  context->first_name_resolution_table =
      right_neighbor->first_leaf_for_name_resolution();

  DBUG_RETURN(false);
}

/**
  Resolve variable assignments from LEX object

  @param thd     Thread handler
  @param lex     Lex object containing variable assignments

  @returns false if success, true if error

  @note
  set_entry() must be called before fix_fields() of the whole list of
  field items because:

  1) the list of field items has same order as in the query, and the
     Item_func_get_user_var item may go before the Item_func_set_user_var:

     @verbatim
        SELECT @a, @a := 10 FROM t;
     @endverbatim

  2) The entry->update_query_id value controls constantness of
     Item_func_get_user_var items, so in presence of Item_func_set_user_var
     items we have to refresh their entries before fixing of
     Item_func_get_user_var items.
*/

bool resolve_var_assignments(THD *thd, LEX *lex) {
  List_iterator<Item_func_set_user_var> li(lex->set_var_list);
  Item_func_set_user_var *var;
  while ((var = li++)) var->set_entry(thd, false);

  return false;
}

/****************************************************************************
** Check that all given fields exists and fill struct with current data
****************************************************************************/

/**
  Resolve a list of expressions and setup appropriate data

  @param thd                    thread handler
  @param[out] ref_item_array    filled in with references to items.
  @param[in,out] fields         list of expressions, populated with resolved
                                data about expressions.
  @param want_privilege         privilege representing desired operation.
                                whether the expressions are selected, inserted
                                or updated, or no operation is done.
                                will also decide inclusion in read/write maps.
  @param sum_func_list
  @param allow_sum_func         true if set operations are allowed in context.
  @param column_update          if true, reject expressions that do not resolve
                                to a base table column

  @returns false if success, true if error

  @note The function checks updatability/insertability for the table before
        checking column privileges, for consistent error reporting.
        This has consequences for columns that are specified to be updated:
        The column is first resolved without privilege check.
        This check is followed by an updatablity/insertability check.
        Finally, a column privilege check is run, and the column is marked
        for update.
*/

bool setup_fields(THD *thd, Ref_item_array ref_item_array, List<Item> &fields,
                  ulong want_privilege, List<Item> *sum_func_list,
                  bool allow_sum_func, bool column_update) {
  DBUG_ENTER("setup_fields");

  SELECT_LEX *const select = thd->lex->current_select();
  const enum_mark_columns save_mark_used_columns = thd->mark_used_columns;
  nesting_map save_allow_sum_func = thd->lex->allow_sum_func;
  Column_privilege_tracker column_privilege(thd,
                                            column_update ? 0 : want_privilege);

  // Function can only be used to set up one specific operation:
  DBUG_ASSERT(want_privilege == 0 || want_privilege == SELECT_ACL ||
              want_privilege == INSERT_ACL || want_privilege == UPDATE_ACL);
  DBUG_ASSERT(!(column_update && (want_privilege & SELECT_ACL)));
  if (want_privilege & SELECT_ACL)
    thd->mark_used_columns = MARK_COLUMNS_READ;
  else if (want_privilege & (INSERT_ACL | UPDATE_ACL) && !column_update)
    thd->mark_used_columns = MARK_COLUMNS_WRITE;
  else
    thd->mark_used_columns = MARK_COLUMNS_NONE;

  DBUG_PRINT("info", ("thd->mark_used_columns: %d", thd->mark_used_columns));
  if (allow_sum_func)
    thd->lex->allow_sum_func |= (nesting_map)1 << select->nest_level;
  thd->where = THD::DEFAULT_WHERE;
  bool save_is_item_list_lookup = select->is_item_list_lookup;
  select->is_item_list_lookup = false;

  /*
    To prevent fail on forward lookup we fill it with zerows,
    then if we got pointer on zero after find_item_in_list we will know
    that it is forward lookup.

    There is other way to solve problem: fill array with pointers to list,
    but it will be slower.

    TODO: remove it when (if) we made one list for allfields and ref_item_array
  */
  if (!ref_item_array.is_null()) {
    DBUG_ASSERT(ref_item_array.size() >= fields.elements);
    memset(ref_item_array.array(), 0, sizeof(Item *) * fields.elements);
  }

  Ref_item_array ref = ref_item_array;

  Item *item;
  List_iterator<Item> it(fields);
  while ((item = it++)) {
    if ((!item->fixed && item->fix_fields(thd, it.ref())) ||
        (item = *(it.ref()))->check_cols(1)) {
      DBUG_PRINT("info",
                 ("thd->mark_used_columns: %d", thd->mark_used_columns));
      DBUG_RETURN(true); /* purecov: inspected */
    }

    // Check that we don't have a field that is hidden from users. This should
    // be caught in Item_field::fix_fields.
    DBUG_ASSERT(
        item->type() != Item::FIELD_ITEM ||
        !static_cast<const Item_field *>(item)->field->is_hidden_from_user());

    if (!ref.is_null()) {
      ref[0] = item;
      ref.pop_front();
    }
    if (column_update) {
      Item_field *const field = item->field_for_view_update();
      if (field == NULL) {
        my_error(ER_NONUPDATEABLE_COLUMN, MYF(0), item->item_name.ptr());
        DBUG_RETURN(true);
      }
      TABLE_LIST *tr = field->table_ref;
      if ((want_privilege & UPDATE_ACL) && !tr->is_updatable()) {
        /*
          The base table of the column may have beeen referenced through a view
          or derived table. If so, print the name of the upper-most view
          referring to this table in order to print the error message with the
          alias of the view as written in the original query instead of the
          alias of the base table.
        */
        my_error(ER_NON_UPDATABLE_TABLE, MYF(0), tr->top_table()->alias,
                 "UPDATE");
        DBUG_RETURN(true);
      }
      if ((want_privilege & INSERT_ACL) && !tr->is_insertable()) {
        /* purecov: begin inspected */
        /*
          Generally unused as long as INSERT only can be applied against
          one base table, for which the INSERT privileges are checked in
          Sql_cmd_insert_base::prepare_inner()
        */
        my_error(ER_NON_INSERTABLE_TABLE, MYF(0), tr->top_table()->alias,
                 "INSERT");
        DBUG_RETURN(true);
        /* purecov: end */
      }
      if (want_privilege & (INSERT_ACL | UPDATE_ACL)) {
        Column_privilege_tracker column_privilege(thd, want_privilege);
        if (item->walk(&Item::check_column_privileges, Item::WALK_PREFIX,
                       pointer_cast<uchar *>(thd)))
          DBUG_RETURN(true);
      }
      Mark_field mf(MARK_COLUMNS_WRITE);
      item->walk(&Item::mark_field_in_map, Item::WALK_POSTFIX,
                 pointer_cast<uchar *>(&mf));
    }

    if (sum_func_list) {
      /*
        (1) Contains a grouped aggregate but is not one. If it is one, we do
        not split, but in create_tmp_table() we look at its arguments and add
        them to the tmp table, which achieves the same result as for window
        functions in (2) but differently.
        @todo: unify this (do like (2), probably).
        (2) Contains a window function. Even if it is a window function, we
        have to collect its arguments and add them to the hidden list of
        items, as those arguments have to be stored in the first tmp tables,
        and carried forward up to the tmp table where the WF can be
        evaluated.
      */
      if ((item->has_aggregation() && !(item->type() == Item::SUM_FUNC_ITEM &&
                                        !item->m_is_window_function)) ||  //(1)
          item->has_wf())                                                 // (2)
        item->split_sum_func(thd, ref_item_array, *sum_func_list);
    }

    select->select_list_tables |= item->used_tables();
    thd->lex->used_tables |= item->used_tables() & ~PSEUDO_TABLE_BITS;
  }
  select->is_item_list_lookup = save_is_item_list_lookup;
  thd->lex->allow_sum_func = save_allow_sum_func;
  thd->mark_used_columns = save_mark_used_columns;
  DBUG_PRINT("info", ("thd->mark_used_columns: %d", thd->mark_used_columns));

  DBUG_ASSERT(!thd->is_error());
  DBUG_RETURN(false);
}

/*
  Drops in all fields instead of current '*' field

  SYNOPSIS
    insert_fields()
    thd			Thread handler
    context             Context for name resolution
    db_name		Database name in case of 'database_name.table_name.*'
    table_name		Table name in case of 'table_name.*'
    it			Pointer to '*'
    any_privileges	0 If we should ensure that we have SELECT privileges
                          for all columns
                        1 If any privilege is ok
  RETURN
    0	ok     'it' is updated to point at last inserted
    1	error.  Error message is generated but not sent to client
*/

bool insert_fields(THD *thd, Name_resolution_context *context,
                   const char *db_name, const char *table_name,
                   List_iterator<Item> *it, bool any_privileges) {
  char name_buff[NAME_LEN + 1];
  DBUG_ENTER("insert_fields");
  DBUG_PRINT("arena", ("stmt arena: %p", thd->stmt_arena));

  if (db_name && lower_case_table_names) {
    /*
      convert database to lower case for comparison
      We can't do this in Item_field as this would change the
      'name' of the item which may be used in the select list
    */
    strmake(name_buff, db_name, sizeof(name_buff) - 1);
    my_casedn_str(files_charset_info, name_buff);
    db_name = name_buff;
  }

  bool found = false;

  /*
    If table names are qualified, then loop over all tables used in the query,
    else treat natural joins as leaves and do not iterate over their underlying
    tables.
  */
  for (TABLE_LIST *tables = (table_name ? context->table_list
                                        : context->first_name_resolution_table);
       tables; tables = (table_name ? tables->next_local
                                    : tables->next_name_resolution_table)) {
    Field_iterator_table_ref field_iterator;
    TABLE *const table = tables->table;

    DBUG_ASSERT(tables->is_leaf_for_name_resolution());

    if ((table_name &&
         my_strcasecmp(table_alias_charset, table_name, tables->alias)) ||
        (db_name && strcmp(tables->db, db_name)))
      continue;

    /*
       Ensure that we have access rights to all fields to be inserted. Under
       some circumstances, this check may be skipped.

       - If any_privileges is true, skip the check.

       - If the SELECT privilege has been found as fulfilled already,
         the check is skipped.

       NOTE: This check is not sufficient: If a user has SELECT_ACL privileges
       for a view, it does not mean having the same privileges for the
       underlying tables/view. Thus, we have to perform individual column
       privilege checks below (or recurse down to all underlying tables here).
    */
    if (!any_privileges && !(tables->grant.privilege & SELECT_ACL)) {
      field_iterator.set(tables);
      if (check_grant_all_columns(thd, SELECT_ACL, &field_iterator))
        DBUG_RETURN(true);
    }

    /*
      Update the tables used in the query based on the referenced fields. For
      views and natural joins this update is performed inside the loop below.
    */
    if (table) {
      thd->lex->used_tables |= tables->map();
      thd->lex->current_select()->select_list_tables |= tables->map();
    }

    /*
      Initialize a generic field iterator for the current table reference.
      Notice that it is guaranteed that this iterator will iterate over the
      fields of a single table reference, because 'tables' is a leaf (for
      name resolution purposes).
    */
    field_iterator.set(tables);

    for (; !field_iterator.end_of_fields(); field_iterator.next()) {
      Item *const item = field_iterator.create_item(thd);
      if (!item) DBUG_RETURN(true); /* purecov: inspected */
      DBUG_ASSERT(item->fixed);

      bool is_hidden_from_user = false;
      if (item->type() == Item::FIELD_ITEM) {
        Item_field *field = static_cast<Item_field *>(item);
        is_hidden_from_user = field->field->is_hidden_from_user();
        /* cache the table for the Item_fields inserted by expanding stars */
        if (tables->cacheable_table) field->cached_table = tables;
      }

      // If the column is hidden from users, do not add this column in place
      // of '*'.
      if (!is_hidden_from_user) {
        if (!found) {
          found = true;
          it->replace(item); /* Replace '*' with the first found item. */
        } else
          it->after(item); /* Add 'item' to the SELECT list. */
      }

      /*
        Set privilege information for the fields of newly created views.
        We have that (any_priviliges == true) if and only if we are creating
        a view. In the time of view creation we can't use the MERGE algorithm,
        therefore if 'tables' is itself a view, it is represented by a
        temporary table. Thus in this case we can be sure that 'item' is an
        Item_field.
      */
      if (any_privileges) {
        DBUG_ASSERT((tables->field_translation == NULL && table) ||
                    tables->is_natural_join);
        DBUG_ASSERT(item->type() == Item::FIELD_ITEM);
        Item_field *const fld = (Item_field *)item;
        const char *field_table_name = field_iterator.get_table_name();
        if (!tables->schema_table &&
            !(fld->have_privileges =
                  (get_column_grant(thd, field_iterator.grant(),
                                    field_iterator.get_db_name(),
                                    field_table_name, fld->field_name) &
                   VIEW_ANY_ACL))) {
          my_error(ER_TABLEACCESS_DENIED_ERROR, MYF(0), "ANY",
                   thd->security_context()->priv_user().str,
                   thd->security_context()->host_or_ip().str, field_table_name);
          DBUG_RETURN(true);
        }
      }

      thd->lex->used_tables |= item->used_tables();
      thd->lex->current_select()->select_list_tables |= item->used_tables();

      Field *const field = field_iterator.field();
      if (field) {
        // Register underlying fields in read map if wanted.
        field->table->mark_column_used(thd, field, thd->mark_used_columns);
      } else {
        if (thd->want_privilege && tables->is_view_or_derived()) {
          if (item->walk(&Item::check_column_privileges, Item::WALK_PREFIX,
                         (uchar *)thd))
            DBUG_RETURN(true);
        }

        // Register underlying fields in read map if wanted.
        Mark_field mf(thd->mark_used_columns);
        item->walk(&Item::mark_field_in_map,
                   Item::enum_walk(Item::WALK_POSTFIX | Item::WALK_SUBQUERY),
                   (uchar *)&mf);
      }
    }
  }
  if (found) DBUG_RETURN(false);

  /*
    TODO: in the case when we skipped all columns because there was a
    qualified '*', and all columns were coalesced, we have to give a more
    meaningful message than ER_BAD_TABLE_ERROR.
  */
  if (!table_name || !*table_name)
    my_error(ER_NO_TABLES_USED, MYF(0));
  else {
    String tbl_name;
    if (db_name) {
      tbl_name.append(String(db_name, system_charset_info));
      tbl_name.append('.');
    }
    tbl_name.append(String(table_name, system_charset_info));

    my_error(ER_BAD_TABLE_ERROR, MYF(0), tbl_name.c_ptr_safe());
  }

  DBUG_RETURN(true);
}

/******************************************************************************
** Fill a record with data (for INSERT or UPDATE)
** Returns : 1 if some field has wrong type
******************************************************************************/

/*
  Fill fields with given items.

  @param thd                        thread handler
  @param table                      table reference
  @param fields                     Item_fields list to be filled
  @param values                     values to fill with
  @param bitmap                     Bitmap over fields to fill
  @param insert_into_fields_bitmap  Bitmap for fields that is set
                                    in fill_record
  @note fill_record() may set table->auto_increment_field_not_null and a
  caller should make sure that it is reset after their last call to this
  function.

  @return Operation status
    @retval false   OK
    @retval true    Error occured
*/

bool fill_record(THD *thd, TABLE *table, List<Item> &fields, List<Item> &values,
                 MY_BITMAP *bitmap, MY_BITMAP *insert_into_fields_bitmap) {
  DBUG_ENTER("fill_record");

  DBUG_ASSERT(fields.elements == values.elements);
  /*
    Reset the table->auto_increment_field_not_null as it is valid for
    only one row.
  */
  if (fields.elements) table->auto_increment_field_not_null = false;

  Item *fld;
  List_iterator_fast<Item> f(fields), v(values);
  while ((fld = f++)) {
    Item_field *const field = fld->field_for_view_update();
    DBUG_ASSERT(field != NULL && field->table_ref->table == table);

    Field *const rfield = field->field;
    Item *const value = v++;

    /* If bitmap over wanted fields are set, skip non marked fields. */
    if (bitmap && !bitmap_is_set(bitmap, rfield->field_index)) continue;

    bitmap_set_bit(table->fields_set_during_insert, rfield->field_index);
    if (insert_into_fields_bitmap)
      bitmap_set_bit(insert_into_fields_bitmap, rfield->field_index);

    /* Generated columns will be filled after all base columns are done. */
    if (rfield->is_gcol()) continue;

    if (rfield == table->next_number_field)
      table->auto_increment_field_not_null = true;
    /*
      We handle errors from save_in_field() by first checking the return
      value and then testing thd->is_error(). thd->is_error() can be set
      even when save_in_field() does not return a negative value.
      @todo save_in_field returns an enum which should never be a negative
      value. We should change this test to check for correct enum value.
    */
    if (value->save_in_field(rfield, false) < 0) {
      my_error(ER_UNKNOWN_ERROR, MYF(0));
      goto err;
    }
    if (thd->is_error()) goto err;
  }

  if (table->has_gcol() &&
      update_generated_write_fields(bitmap ? bitmap : table->write_set, table))
    goto err;

  DBUG_RETURN(thd->is_error());

err:
  table->auto_increment_field_not_null = false;
  DBUG_RETURN(true);
}

/**
  Check the NOT NULL constraint on all the fields of the current record.

  @param thd            Thread context.
  @param fields         Collection of fields.

  @return Error status.
*/
static bool check_record(THD *thd, List<Item> &fields) {
  List_iterator_fast<Item> f(fields);
  Item *fld;
  Item_field *field;

  while ((fld = f++)) {
    field = fld->field_for_view_update();
    if (field &&
        field->field->check_constraints(ER_BAD_NULL_ERROR) != TYPE_OK) {
      my_error(ER_UNKNOWN_ERROR, MYF(0));
      return true;
    }
  }
  return thd->is_error();
}

/**
  Check the NOT NULL constraint on all the fields of the current record.

  @param thd  Thread context.
  @param ptr  Fields.

  @return Error status.
*/
bool check_record(THD *thd, Field **ptr) {
  Field *field;
  while ((field = *ptr++) && !thd->is_error()) {
    if (field->check_constraints(ER_BAD_NULL_ERROR) != TYPE_OK) return true;
  }
  return thd->is_error();
}

/**
  Check the NOT NULL constraint on all the fields explicitly set
  in INSERT INTO statement or implicitly set in BEFORE trigger.

  @param thd  Thread context.
  @param ptr  Fields.

  @return Error status.
*/

static bool check_inserting_record(THD *thd, Field **ptr) {
  Field *field;

  while ((field = *ptr++) && !thd->is_error()) {
    if (bitmap_is_set(field->table->fields_set_during_insert,
                      field->field_index) &&
        field->check_constraints(ER_BAD_NULL_ERROR) != TYPE_OK)
      return true;
  }

  return thd->is_error();
}

/**
  Check if SQL-statement is INSERT/INSERT SELECT/REPLACE/REPLACE SELECT
  and trigger event is ON INSERT. When this condition is true that means
  that the statement basically can invoke BEFORE INSERT trigger if it
  was created before.

  @param event         event type for triggers to be invoked
  @param sql_command   Type of SQL statement

  @return Test result
    @retval true    SQL-statement is
                    INSERT/INSERT SELECT/REPLACE/REPLACE SELECT
                    and trigger event is ON INSERT
    @retval false   Either SQL-statement is not
                    INSERT/INSERT SELECT/REPLACE/REPLACE SELECT
                    or trigger event is not ON INSERT
*/
static inline bool command_can_invoke_insert_triggers(
    enum enum_trigger_event_type event, enum_sql_command sql_command) {
  /*
    If it's 'INSERT INTO ... ON DUPLICATE KEY UPDATE ...' statement
    the event is TRG_EVENT_UPDATE and the SQL-command is SQLCOM_INSERT.
  */
  return event == TRG_EVENT_INSERT &&
         (sql_command == SQLCOM_INSERT || sql_command == SQLCOM_INSERT_SELECT ||
          sql_command == SQLCOM_REPLACE ||
          sql_command == SQLCOM_REPLACE_SELECT);
}

/**
  Execute BEFORE INSERT trigger.

  @param thd                        thread context
  @param table                      TABLE-object holding list of triggers
                                    to be invoked
  @param event                      event type for triggers to be invoked
  @param insert_into_fields_bitmap  Bitmap for fields that is set
                                    in fill_record

  @return Operation status
    @retval false   OK
    @retval true    Error occurred
*/
inline bool call_before_insert_triggers(THD *thd, TABLE *table,
                                        enum enum_trigger_event_type event,
                                        MY_BITMAP *insert_into_fields_bitmap) {
  for (Field **f = table->field; *f; ++f) {
    if (((*f)->flags & NO_DEFAULT_VALUE_FLAG) &&
        !bitmap_is_set(insert_into_fields_bitmap, (*f)->field_index)) {
      (*f)->set_tmp_null();
    }
  }

  return table->triggers->process_triggers(thd, event, TRG_ACTION_BEFORE, true);
}

/*
  Fill fields in list with values from the list of items and invoke
  before triggers.

  @param thd           thread context
  @param optype_info   COPY_INFO structure used for default values handling
  @param fields        Item_fields list to be filled
  @param values        values to fill with
  @param table         TABLE-object holding list of triggers to be invoked
  @param event         event type for triggers to be invoked

  NOTE
    This function assumes that fields which values will be set and triggers
    to be invoked belong to the same table, and that TABLE::record[0] and
    record[1] buffers correspond to new and old versions of row respectively.

  @return Operation status
    @retval false   OK
    @retval true    Error occurred
*/

bool fill_record_n_invoke_before_triggers(THD *thd, COPY_INFO *optype_info,
                                          List<Item> &fields,
                                          List<Item> &values, TABLE *table,
                                          enum enum_trigger_event_type event,
                                          int num_fields) {
  /*
    If it's 'INSERT INTO ... ON DUPLICATE KEY UPDATE ...' statement
    the event is TRG_EVENT_UPDATE and the SQL-command is SQLCOM_INSERT.
  */

  if (table->triggers) {
    bool rc;

    table->triggers->enable_fields_temporary_nullability(thd);

    if (table->triggers->has_triggers(event, TRG_ACTION_BEFORE) &&
        command_can_invoke_insert_triggers(event, thd->lex->sql_command)) {
      DBUG_ASSERT(num_fields);

      MY_BITMAP insert_into_fields_bitmap;
      bitmap_init(&insert_into_fields_bitmap, NULL, num_fields, false);

      /*
        Evaluate DEFAULT functions like CURRENT_TIMESTAMP.
        COPY_INFO::set_function_defaults() causes store_timestamp to be called
        on the columns that are not on the list of assigned_columns.
      */
      if (optype_info->function_defaults_apply_on_columns(table->write_set))
        optype_info->set_function_defaults(table);

      rc = fill_record(thd, table, fields, values, NULL,
                       &insert_into_fields_bitmap);

      if (!rc)
        rc = call_before_insert_triggers(thd, table, event,
                                         &insert_into_fields_bitmap);

      bitmap_free(&insert_into_fields_bitmap);
    } else {
      rc = fill_record(thd, table, fields, values, NULL, NULL);

      if (!rc) {
        /*
          Unlike INSERT and LOAD, UPDATE operation requires comparison of old
          and new records to determine whether function defaults have to be
          evaluated.
        */
        if (optype_info->get_operation_type() == COPY_INFO::UPDATE_OPERATION) {
          /*
            Evaluate function defaults for columns with ON UPDATE clause only
            if any other column of the row is updated.
          */
          if ((!records_are_comparable(table) || compare_records(table)) &&
              (optype_info->function_defaults_apply_on_columns(
                  table->write_set)))
            optype_info->set_function_defaults(table);
        } else if (optype_info->function_defaults_apply_on_columns(
                       table->write_set))
          optype_info->set_function_defaults(table);

        rc = table->triggers->process_triggers(thd, event, TRG_ACTION_BEFORE,
                                               true);
      }
    }
    /*
      Re-calculate generated fields to cater for cases when base columns are
      updated by the triggers.
    */
    DBUG_ASSERT(table->pos_in_table_list &&
                !table->pos_in_table_list->is_view());
    if (!rc && table->has_gcol())
      rc = update_generated_write_fields(table->write_set, table);

    table->triggers->disable_fields_temporary_nullability();

    return rc || check_inserting_record(thd, table->field);
  } else {
    return fill_record(thd, table, fields, values, NULL, NULL) ||
           check_record(thd, fields);
  }
}

/**
  Fill field buffer with values from Field list.

  @param thd                        thread handler
  @param table                      table reference
  @param ptr                        pointer on pointer to record
  @param values                     list of fields
  @param bitmap                     Bitmap over fields to fill
  @param insert_into_fields_bitmap  Bitmap for fields that is set
                                    in fill_record

  @note fill_record() may set table->auto_increment_field_not_null and a
  caller should make sure that it is reset after their last call to this
  function.

  @return Operation status
    @retval false   OK
    @retval true    Error occured
*/

bool fill_record(THD *thd, TABLE *table, Field **ptr, List<Item> &values,
                 MY_BITMAP *bitmap, MY_BITMAP *insert_into_fields_bitmap) {
  DBUG_ENTER("fill_record");

  /*
    Reset the table->auto_increment_field_not_null as it is valid for
    only one row.
  */
  if (*ptr) table->auto_increment_field_not_null = false;

  Field *field;
  List_iterator_fast<Item> v(values);
  while ((field = *ptr++) && !thd->is_error()) {
    // Skip fields invisible to the user
    if (field->is_hidden_from_user()) continue;

    Item *const value = v++;
    DBUG_ASSERT(field->table == table);

    /* If bitmap over wanted fields are set, skip non marked fields. */
    if (bitmap && !bitmap_is_set(bitmap, field->field_index)) continue;

    /*
      fill_record could be called as part of multi update and therefore
      table->fields_set_during_insert could be NULL.
    */
    if (table->fields_set_during_insert)
      bitmap_set_bit(table->fields_set_during_insert, field->field_index);
    if (insert_into_fields_bitmap)
      bitmap_set_bit(insert_into_fields_bitmap, field->field_index);

    /* Generated columns will be filled after all base columns are done. */
    if (field->is_gcol()) continue;

    if (field == table->next_number_field)
      table->auto_increment_field_not_null = true;

    /*
      @todo We should evaluate what other return values from save_in_field()
      that should be treated as errors instead of checking thd->is_error().
    */
    if (value->save_in_field(field, false) ==
            TYPE_ERR_NULL_CONSTRAINT_VIOLATION ||
        thd->is_error())
      goto err;
  }

  if (table->has_gcol() &&
      update_generated_write_fields(bitmap ? bitmap : table->write_set, table))
    goto err;

  DBUG_ASSERT(thd->is_error() || !v++);  // No extra value!
  DBUG_RETURN(thd->is_error());

err:
  table->auto_increment_field_not_null = false;
  DBUG_RETURN(true);
}

/*
  Fill fields in array with values from the list of items and invoke
  before triggers.

  SYNOPSIS
    fill_record_n_invoke_before_triggers()
      thd           thread context
      ptr           NULL-ended array of fields to be filled
      values        values to fill with
      table         TABLE-object holding list of triggers to be invoked
      event         event type for triggers to be invoked

  NOTE
    This function assumes that fields which values will be set and triggers
    to be invoked belong to the same table, and that TABLE::record[0] and
    record[1] buffers correspond to new and old versions of row respectively.
    This function is called during handling of statements
    INSERT/INSERT SELECT/CREATE SELECT. It means that the only trigger's type
    that can be invoked when this function is called is a BEFORE INSERT
    trigger so we don't need to make branching based on the result of execution
    function command_can_invoke_insert_triggers().

  RETURN
    false   OK
    true    error occured
*/

bool fill_record_n_invoke_before_triggers(THD *thd, Field **ptr,
                                          List<Item> &values, TABLE *table,
                                          enum enum_trigger_event_type event,
                                          int num_fields) {
  bool rc;

  if (table->triggers) {
    DBUG_ASSERT(
        command_can_invoke_insert_triggers(event, thd->lex->sql_command));
    DBUG_ASSERT(num_fields);

    table->triggers->enable_fields_temporary_nullability(thd);

    MY_BITMAP insert_into_fields_bitmap;
    bitmap_init(&insert_into_fields_bitmap, NULL, num_fields, false);

    rc = fill_record(thd, table, ptr, values, NULL, &insert_into_fields_bitmap);

    if (!rc)
      rc = call_before_insert_triggers(thd, table, event,
                                       &insert_into_fields_bitmap);

    /*
      Re-calculate generated fields to cater for cases when base columns are
      updated by the triggers.
    */
    if (!rc && *ptr) {
      TABLE *table = (*ptr)->table;
      if (table->has_gcol())
        rc = update_generated_write_fields(table->write_set, table);
    }
    bitmap_free(&insert_into_fields_bitmap);
    table->triggers->disable_fields_temporary_nullability();
  } else
    rc = fill_record(thd, table, ptr, values, NULL, NULL);

  if (rc) return true;

  return check_inserting_record(thd, ptr);
}

/**
  Drop all temporary tables which have been left from previous server run.
  Used on server start-up.

  @return False on success, true on error.
*/

bool mysql_rm_tmp_tables(void) {
  uint i, idx;
  char filePath[FN_REFLEN], *tmpdir;
  MY_DIR *dirp;
  FILEINFO *file;
  THD *thd;
  List<LEX_STRING> files;
  List_iterator<LEX_STRING> files_it;
  MEM_ROOT files_root;
  LEX_STRING *file_str;
  bool result = true;
  DBUG_ENTER("mysql_rm_tmp_tables");

  if (!(thd = new THD)) DBUG_RETURN(true); /* purecov: inspected */
  thd->thread_stack = (char *)&thd;
  thd->store_globals();

  init_alloc_root(PSI_NOT_INSTRUMENTED, &files_root, 32768, 0);

  for (i = 0; i <= mysql_tmpdir_list.max; i++) {
    tmpdir = mysql_tmpdir_list.list[i];
    /* See if the directory exists */
    if (!(dirp = my_dir(tmpdir, MYF(MY_WME | MY_DONT_SORT)))) continue;

    /* Find all SQLxxx files in the directory. */

    for (idx = 0; idx < dirp->number_off_files; idx++) {
      file = dirp->dir_entry + idx;

      /* skiping . and .. */
      if (file->name[0] == '.' &&
          (!file->name[1] || (file->name[1] == '.' && !file->name[2])))
        continue;

      if (strlen(file->name) > tmp_file_prefix_length &&
          !memcmp(file->name, tmp_file_prefix, tmp_file_prefix_length)) {
        size_t filePath_len = snprintf(filePath, sizeof(filePath), "%s%c%s",
                                       tmpdir, FN_LIBCHAR, file->name);
        file_str = make_lex_string_root(&files_root, filePath, filePath_len);

        if (file_str == NULL || files.push_back(file_str, &files_root)) {
          /* purecov: begin inspected */
          my_dirend(dirp);
          goto err;
          /* purecov: end */
        }
      }
    }
    my_dirend(dirp);
  }

  /*
    Ask SEs to delete temporary tables.
    Pass list of SQLxxx files as a refence.
  */
  result = ha_rm_tmp_tables(thd, &files);

  /* Mimic old behavior, remove suspicious files if SE have not done this. */
  files_it.init(files);
  while ((file_str = files_it++))
    (void)mysql_file_delete(key_file_misc, file_str->str, MYF(0));

err:
  free_root(&files_root, MYF(0));
  delete thd;
  DBUG_RETURN(result);
}

/*****************************************************************************
        unireg support functions
*****************************************************************************/

/*
  free all unused tables

  NOTE
    This is called by 'handle_manager' when one wants to periodicly flush
    all not used tables.
*/

void tdc_flush_unused_tables() {
  table_cache_manager.lock_all_and_tdc();
  table_cache_manager.free_all_unused_tables();
  table_cache_manager.unlock_all_and_tdc();
}

/**
   Remove all or some (depending on parameter) instances of TABLE and
   TABLE_SHARE from the table definition cache.

   @param  thd          Thread context
   @param  remove_type  Type of removal:
                        TDC_RT_REMOVE_ALL     - remove all TABLE instances and
                                                TABLE_SHARE instance. There
                                                should be no used TABLE objects
                                                and caller should have exclusive
                                                metadata lock on the table.
                        TDC_RT_REMOVE_NOT_OWN - remove all TABLE instances
                                                except those that belong to
                                                this thread. There should be
                                                no TABLE objects used by other
                                                threads and caller should have
                                                exclusive metadata lock on the
                                                table.
                        TDC_RT_REMOVE_UNUSED  - remove all unused TABLE
                                                instances (if there are no
                                                used instances will also
                                                remove TABLE_SHARE).
                        TDC_RT_REMOVE_NOT_OWN_KEEP_SHARE -
                                                remove all TABLE instances
                                                except those that belong to
                                                this thread, but don't mark
                                                TABLE_SHARE as old. There
                                                should be no TABLE objects
                                                used by other threads and
                                                caller should have exclusive
                                                metadata lock on the table.
   @param  db           Name of database
   @param  table_name   Name of table
   @param  has_lock     If true, LOCK_open is already acquired

   @note It assumes that table instances are already not used by any
   (other) thread (this should be achieved by using meta-data locks).
*/

void tdc_remove_table(THD *thd, enum_tdc_remove_table_type remove_type,
                      const char *db, const char *table_name, bool has_lock) {
  char key[MAX_DBKEY_LENGTH];
  size_t key_length;

  if (!has_lock)
    table_cache_manager.lock_all_and_tdc();
  else
    table_cache_manager.assert_owner_all_and_tdc();

  DBUG_ASSERT(remove_type == TDC_RT_REMOVE_UNUSED ||
              thd->mdl_context.owns_equal_or_stronger_lock(
                  MDL_key::TABLE, db, table_name, MDL_EXCLUSIVE));

  key_length = create_table_def_key(db, table_name, key);

  auto it = table_def_cache->find(string(key, key_length));

  // If the table has a shadow copy in a secondary storage engine, or
  // if we don't know if the table has a shadow copy, we must also
  // attempt to evict the secondary table from the cache.
  const bool remove_secondary =
      it == table_def_cache->end() || it->second->has_secondary();

  // Helper function that evicts the TABLE_SHARE pointed to by an iterator.
  auto remove_table = [&](Table_definition_cache::iterator it) {
    if (it == table_def_cache->end()) return;
    TABLE_SHARE *share = it->second.get();
    /*
      Since share->ref_count is incremented when a table share is opened
      in get_table_share(), before LOCK_open is temporarily released, it
      is sufficient to check this condition alone and ignore the
      share->m_open_in_progress flag.

      Note that it is safe to call table_cache_manager.free_table() for
      shares with m_open_in_progress == true, since such shares don't
      have any TABLE objects associated.
    */
    if (share->ref_count() > 0) {
      /*
        Set share's version to zero in order to ensure that it gets
        automatically deleted once it is no longer referenced.

        Note that code in TABLE_SHARE::wait_for_old_version() assumes
        that marking share as old and removal of its unused tables
        and of the share itself from TDC happens atomically under
        protection of LOCK_open, or, putting it another way, that
        TDC does not contain old shares which don't have any tables
        used.
      */
      if (remove_type != TDC_RT_REMOVE_NOT_OWN_KEEP_SHARE)
        share->clear_version();
      table_cache_manager.free_table(thd, remove_type, share);
    } else {
      // There are no TABLE objects associated, so just remove the
      // share immediately. (Assert: When called with
      // TDC_RT_REMOVE_NOT_OWN_KEEP_SHARE, there should always be a
      // TABLE object associated with the primary TABLE_SHARE.)
      DBUG_ASSERT(remove_type != TDC_RT_REMOVE_NOT_OWN_KEEP_SHARE ||
                  share->is_secondary());
      table_def_cache->erase(to_string(share->table_cache_key));
    }
  };

  remove_table(it);

  if (remove_secondary)
    remove_table(
        table_def_cache->find(create_table_def_key_secondary(db, table_name)));

  if (!has_lock) table_cache_manager.unlock_all_and_tdc();
}

int setup_ftfuncs(const THD *thd, SELECT_LEX *select_lex) {
  DBUG_ASSERT(select_lex->has_ft_funcs());

  List_iterator<Item_func_match> li(*(select_lex->ftfunc_list)),
      lj(*(select_lex->ftfunc_list));
  Item_func_match *ftf, *ftf2;

  while ((ftf = li++)) {
    if (ftf->table_ref && ftf->fix_index(thd)) return 1;
    lj.rewind();

    /*
      Notice that expressions added late (e.g. in ORDER BY) may be deleted
      during resolving. It is therefore important that an "early" expression
      is used as master for a "late" one, and not the other way around.
    */
    while ((ftf2 = lj++) != ftf) {
      if (ftf->eq(ftf2, 1) && !ftf->master) ftf2->set_master(ftf);
    }
  }

  return 0;
}

bool init_ftfuncs(THD *thd, SELECT_LEX *select_lex) {
  DBUG_ASSERT(select_lex->has_ft_funcs());

  List_iterator<Item_func_match> li(*(select_lex->ftfunc_list));
  DBUG_PRINT("info", ("Performing FULLTEXT search"));
  THD_STAGE_INFO(thd, stage_fulltext_initialization);

  Item_func_match *ifm;
  while ((ifm = li++)) {
    if (ifm->init_search(thd)) return true;
  }
  return false;
}

bool is_equal(const LEX_STRING *a, const LEX_STRING *b) {
  return a->length == b->length && !strncmp(a->str, b->str, a->length);
}

/**
  Open and lock transactional system tables for read.

  One must call close_trans_system_tables() to close systems tables opened
  with this call.

  @param thd        Thread context.
  @param table_list List of tables to open.

  @note THR_LOCK deadlocks are not possible here because of the
  restrictions we put on opening and locking of system tables for writing.
  Thus, the system tables can be opened and locked for reading even if some
  other tables have already been opened and locked.

  @note MDL-deadlocks are possible, but they are properly detected and
  reported.

  @note Row-level deadlocks should be either avoided altogether using
  non-locking reads (as it is done now for InnoDB), or should be correctly
  detected and reported (in case of other transactional SE).

  @note It is now technically possible to open non-transactional tables
  (MyISAM system tables) using this function. That situation might still happen
  if the user run the server on the elder data-directory or manually alters the
  system tables to reside in MyISAM instead of InnoDB. It will be forbidden in
  the future.

  @return Error status.
*/

bool open_trans_system_tables_for_read(THD *thd, TABLE_LIST *table_list) {
  uint counter;
  uint flags = MYSQL_OPEN_IGNORE_FLUSH | MYSQL_LOCK_IGNORE_TIMEOUT;

  DBUG_ENTER("open_trans_system_tables_for_read");

  DBUG_ASSERT(!thd->is_attachable_ro_transaction_active());

  // Begin attachable transaction.

  thd->begin_attachable_ro_transaction();

  // Open tables.

  if (open_tables(thd, &table_list, &counter, flags)) {
    thd->end_attachable_transaction();
    DBUG_RETURN(true);
  }

  // Check the tables.

  for (TABLE_LIST *t = table_list; t; t = t->next_global) {
    // Ensure the t are in storage engines, which are compatible with the
    // attachable transaction requirements.

    if ((t->table->file->ha_table_flags() & HA_ATTACHABLE_TRX_COMPATIBLE) ==
        0) {
      // Crash in the debug build ...
      DBUG_ASSERT(!"HA_ATTACHABLE_TRX_COMPATIBLE is not set");

      // ... or report an error in the release build.
      my_error(ER_UNKNOWN_ERROR, MYF(0));
      thd->end_attachable_transaction();
      DBUG_RETURN(true);
    }

    // The table should be in a transaction SE. This is not strict requirement
    // however. It will be make more strict in the future.

    if (!t->table->file->has_transactions())
      LogErr(WARNING_LEVEL, ER_SYSTEM_TABLE_NOT_TRANSACTIONAL,
             static_cast<int>(t->table_name_length), t->table_name);
  }

  // Lock the tables.

  if (lock_tables(thd, table_list, counter, flags)) {
    thd->end_attachable_transaction();
    DBUG_RETURN(true);
  }

  // Mark the table columns for use.

  for (TABLE_LIST *tables = table_list; tables; tables = tables->next_global)
    tables->table->use_all_columns();

  DBUG_RETURN(false);
}

/**
  Close transactional system tables, opened with
  open_trans_system_tables_for_read().

  @param thd        Thread context.
*/

void close_trans_system_tables(THD *thd) { thd->end_attachable_transaction(); }

/**
  A helper function to close a mysql.* table opened
  in an auxiliary THD during bootstrap or in the main
  connection, when we know that there are no locks
  held by the connection due to a preceding implicit
  commit.

  This function assumes that there is no
  statement transaction started for the operation
  itself, since mysql.* tables are not transactional
  and when they are used the binlog is off (DDL
  binlogging is always statement-based.

  We need this function since we'd like to not
  just close the system table, but also release
  the metadata lock on it.

  Note, that in LOCK TABLES mode this function
  does not release the metadata lock. But in this
  mode the table can be opened only if it is locked
  explicitly with LOCK TABLES.
*/

void close_mysql_tables(THD *thd) {
  /* No need to commit/rollback statement transaction, it's not started. */
  DBUG_ASSERT(thd->get_transaction()->is_empty(Transaction_ctx::STMT));
  close_thread_tables(thd);
  thd->mdl_context.release_transactional_locks();
}

/**
  Open a log table.
  Opening such tables is performed internally in the server
  implementation, and is a 'nested' open, since some tables
  might be already opened by the current thread.
  The thread context before this call is saved, and is restored
  when calling close_log_table().
  @param thd The current thread
  @param one_table Log table to open
  @param [out] backup Temporary storage used to save the thread context
*/
TABLE *open_log_table(THD *thd, TABLE_LIST *one_table,
                      Open_tables_backup *backup) {
  uint flags = (MYSQL_OPEN_IGNORE_GLOBAL_READ_LOCK |
                MYSQL_LOCK_IGNORE_GLOBAL_READ_ONLY | MYSQL_OPEN_IGNORE_FLUSH |
                MYSQL_LOCK_IGNORE_TIMEOUT | MYSQL_LOCK_LOG_TABLE);
  TABLE *table;
  /* Save value that is changed in mysql_lock_tables() */
  ulonglong save_utime_after_lock = thd->utime_after_lock;
  DBUG_ENTER("open_log_table");

  thd->reset_n_backup_open_tables_state(backup,
                                        Open_tables_state::SYSTEM_TABLES);

  if ((table = open_ltable(thd, one_table, one_table->lock_descriptor().type,
                           flags))) {
    DBUG_ASSERT(table->s->table_category == TABLE_CATEGORY_LOG);
    /* Make sure all columns get assigned to a default value */
    table->use_all_columns();
    DBUG_ASSERT(table->no_replicate);
  } else
    thd->restore_backup_open_tables_state(backup);

  thd->utime_after_lock = save_utime_after_lock;
  DBUG_RETURN(table);
}

/**
  Close a log table.
  The last table opened by open_log_table()
  is closed, then the thread context is restored.
  @param thd The current thread
  @param backup The context to restore.
*/
void close_log_table(THD *thd, Open_tables_backup *backup) {
  Query_tables_list query_tables_list_backup;

  /*
    In order not affect execution of current statement we have to
    backup/reset/restore Query_tables_list part of LEX, which is
    accessed and updated in the process of closing tables.
  */
  thd->lex->reset_n_backup_query_tables_list(&query_tables_list_backup);
  close_thread_tables(thd);
  thd->lex->restore_backup_query_tables_list(&query_tables_list_backup);
  thd->restore_backup_open_tables_state(backup);
}

/**
  @} (end of group Data_Dictionary)
*/<|MERGE_RESOLUTION|>--- conflicted
+++ resolved
@@ -3229,22 +3229,14 @@
         table_list->set_view_query((LEX *)new (thd->mem_root) st_lex_local);
         if (!table_list->is_view()) DBUG_RETURN(true);
 
-<<<<<<< HEAD
+        // Create empty list of view_tables.
+        table_list->view_tables = new (thd->mem_root) List<TABLE_LIST>;
+        if (table_list->view_tables == nullptr) DBUG_RETURN(true);
+
         table_list->view_db.str = table_list->db;
         table_list->view_db.length = table_list->db_length;
         table_list->view_name.str = table_list->table_name;
         table_list->view_name.length = table_list->table_name_length;
-=======
-        // Create empty list of view_tables.
-        table_list->view_tables = new (thd->mem_root) List<TABLE_LIST>;
-        if (table_list->view_tables == NULL)
-          DBUG_RETURN(true);
-
-        table_list->view_db.str= table_list->db;
-        table_list->view_db.length= table_list->db_length;
-        table_list->view_name.str= table_list->table_name;
-        table_list->view_name.length= table_list->table_name_length;
->>>>>>> 2e860935
       }
 
       DBUG_RETURN(false);
