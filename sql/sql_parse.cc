--- conflicted
+++ resolved
@@ -2268,12 +2268,8 @@
       if (all_tables_not_ok(thd, all_tables))
       {
         /* we warn the slave SQL thread */
-<<<<<<< HEAD
         my_error(ER_SLAVE_IGNORED_TABLE, MYF(0));
-=======
-        my_message(ER_SLAVE_IGNORED_TABLE, ER(ER_SLAVE_IGNORED_TABLE), MYF(0));
         binlog_gtid_end_transaction(thd);
->>>>>>> adad957b
         DBUG_RETURN(0);
       }
       
@@ -2301,12 +2297,8 @@
         all_tables_not_ok(thd, all_tables))
     {
       /* we warn the slave SQL thread */
-<<<<<<< HEAD
       my_error(ER_SLAVE_IGNORED_TABLE, MYF(0));
-=======
-      my_message(ER_SLAVE_IGNORED_TABLE, ER(ER_SLAVE_IGNORED_TABLE), MYF(0));
       binlog_gtid_end_transaction(thd);
->>>>>>> adad957b
       DBUG_RETURN(0);
     }
     /* 
