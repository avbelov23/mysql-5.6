# Copyright (C) 2000 MySQL AB & MySQL Finland AB & TCX DataKonsult AB
# 
# This library is free software; you can redistribute it and/or
# modify it under the terms of the GNU Library General Public
# License as published by the Free Software Foundation; either
# version 2 of the License, or (at your option) any later version.
# 
# This library is distributed in the hope that it will be useful,
# but WITHOUT ANY WARRANTY; without even the implied warranty of
# MERCHANTABILITY or FITNESS FOR A PARTICULAR PURPOSE.  See the GNU
# Library General Public License for more details.
# 
# You should have received a copy of the GNU Library General Public
# License along with this library; if not, write to the Free
# Software Foundation, Inc., 59 Temple Place - Suite 330, Boston,
# MA 02111-1307, USA
#
# This file is public domain and comes with NO WARRANTY of any kind

MYSQLDATAdir =		$(localstatedir)
MYSQLSHAREdir =		$(pkgdatadir)
MYSQLBASEdir=		$(prefix)

DEFS =			-DEMBEDDED_LIBRARY -DMYSQL_SERVER \
			-DDEFAULT_MYSQL_HOME="\"$(MYSQLBASEdir)\"" \
			-DDATADIR="\"$(MYSQLDATAdir)\"" \
			-DSHAREDIR="\"$(MYSQLSHAREdir)\""
<<<<<<< HEAD
INCLUDES=		@bdb_includes@ -I$(top_srcdir)/include \
			-I$(top_srcdir)/sql -I$(top_srcdir)/sql/examples \
			-I$(top_srcdir)/regex \
			-I$(top_builddir)/include \
=======
INCLUDES=		@MT_INCLUDES@ @bdb_includes@ \
			-I$(top_builddir)/include -I$(top_srcdir)/include \
			-I$(top_srcdir)/sql -I$(top_srcdir)/sql/examples -I$(top_srcdir)/regex \
>>>>>>> a7be4216
			$(openssl_includes) @ZLIB_INCLUDES@

noinst_LIBRARIES =	libmysqld_int.a
pkglib_LIBRARIES =	libmysqld.a
SUBDIRS =		. examples
libmysqld_sources=	libmysqld.c lib_sql.cc emb_qcache.cc
libmysqlsources =	errmsg.c get_password.c libmysql.c client.c pack.c \
                        my_time.c
sqlexamplessources =	ha_example.cc ha_archive.cc ha_tina.cc

noinst_HEADERS =	embedded_priv.h emb_qcache.h

sqlsources = derror.cc field.cc field_conv.cc strfunc.cc filesort.cc \
	ha_innodb.cc ha_berkeley.cc ha_heap.cc ha_federated.cc \
	ha_myisam.cc ha_myisammrg.cc handler.cc sql_handler.cc \
	hostname.cc init.cc password.c \
	item.cc item_buff.cc item_cmpfunc.cc item_create.cc \
	item_func.cc item_strfunc.cc item_sum.cc item_timefunc.cc \
	item_geofunc.cc item_uniq.cc item_subselect.cc item_row.cc\
	key.cc lock.cc log.cc log_event.cc sql_state.c \
	protocol.cc net_serv.cc opt_range.cc \
	opt_sum.cc procedure.cc records.cc sql_acl.cc \
	sql_load.cc discover.cc \
	sql_analyse.cc sql_base.cc sql_cache.cc sql_class.cc \
	sql_crypt.cc sql_db.cc sql_delete.cc sql_error.cc sql_insert.cc \
	sql_lex.cc sql_list.cc sql_manager.cc sql_map.cc sql_parse.cc \
	sql_prepare.cc sql_derived.cc sql_rename.cc \
	sql_select.cc sql_do.cc sql_show.cc set_var.cc \
	sql_string.cc sql_table.cc sql_test.cc sql_udf.cc \
	sql_update.cc sql_yacc.cc table.cc thr_malloc.cc time.cc \
	unireg.cc uniques.cc stacktrace.c sql_union.cc hash_filo.cc \
	spatial.cc gstream.cc sql_help.cc tztime.cc protocol_cursor.cc \
	sp_head.cc sp_pcontext.cc sp.cc sp_cache.cc sp_rcontext.cc \
	parse_file.cc sql_view.cc sql_trigger.cc my_decimal.cc \
	ha_blackhole.cc

libmysqld_int_a_SOURCES= $(libmysqld_sources) $(libmysqlsources) $(sqlsources) $(sqlexamplessources)
libmysqld_a_SOURCES=

# automake misses these
sql_yacc.cc sql_yacc.h: $(top_srcdir)/sql/sql_yacc.yy

# The following libraries should be included in libmysqld.a
INC_LIB=	$(top_builddir)/regex/libregex.a \
		$(top_builddir)/myisam/libmyisam.a \
		$(top_builddir)/myisammrg/libmyisammrg.a \
		$(top_builddir)/heap/libheap.a \
		@innodb_libs@ @bdb_libs_with_path@ \
		$(top_builddir)/mysys/libmysys.a \
		$(top_builddir)/strings/libmystrings.a \
		$(top_builddir)/dbug/libdbug.a \
		$(top_builddir)/vio/libvio.a

#
# To make it easy for the end user to use the embedded library we
# generate a total libmysqld.a from all library files,

# note - InnoDB libraries have circular dependencies, so in INC_LIB
# few libraries are present two times. Metrowerks linker doesn't like
# it at all. Traditional ar has no problems with it, but still there's no
# need to add the same file twice to the library, so 'sort -u' save us
# some time and spares unnecessary work.

libmysqld.a:	libmysqld_int.a $(INC_LIB)
if DARWIN_MWCC
	mwld -lib -o $@ libmysqld_int.a `echo $(INC_LIB) | sort -u`
else
		-rm -f libmysqld.a
		if test "$(host_os)" = "netware" ; \
		then \
		  $(libmysqld_a_AR) libmysqld.a libmysqld_int.a $(INC_LIB) ; \
		else \
		  for arc in ./libmysqld_int.a $(INC_LIB); do \
		    arpath=`echo $$arc|sed 's|[^/]*$$||'`; \
		    $(AR) t $$arc|sed "s|^|$$arpath|"; \
		  done | sort -u | xargs $(AR) cq libmysqld.a ; \
		  $(RANLIB) libmysqld.a	; \
		fi
endif

## XXX: any time the client interface changes, we'll need to bump
## the version info for libmysqld; however, it's possible for the
## libmysqld interface to change without affecting the standard
## libmysqlclient interface.  Should we make a separate version
## string for the two?
#libmysqld_la_LDFLAGS = -version-info @SHARED_LIB_VERSION@
#CLEANFILES =		$(libmysqld_la_LIBADD) libmysqld.la

# This is called from the toplevel makefile
link_sources:
	  set -x; \
	  for f in $(sqlsources); do \
	    rm -f $(srcdir)/$$f; \
	    @LN_CP_F@ $(srcdir)/../sql/$$f $(srcdir)/$$f; \
	  done; \
	  for f in $(libmysqlsources); do \
	    rm -f $(srcdir)/$$f; \
	    @LN_CP_F@ $(srcdir)/../libmysql/$$f $(srcdir)/$$f; \
	  done; \
	  for f in $(sqlexamplessources); do \
	    rm -f $(srcdir)/$$f; \
	    @LN_CP_F@ $(srcdir)/../sql/examples/$$f $(srcdir)/$$f; \
	  done; \
	  rm -f $(srcdir)/client_settings.h; \
	  @LN_CP_F@ $(srcdir)/../libmysql/client_settings.h $(srcdir)/client_settings.h;


clean-local:
	rm -f `echo $(sqlsources) $(libmysqlsources) $(sqlexamplessources) | sed "s;\.lo;.c;g"` \
	       $(top_srcdir)/linked_libmysqld_sources; \
	rm -f client_settings.h

# Don't update the files from bitkeeper
%::SCCS/s.%<|MERGE_RESOLUTION|>--- conflicted
+++ resolved
@@ -25,16 +25,10 @@
 			-DDEFAULT_MYSQL_HOME="\"$(MYSQLBASEdir)\"" \
 			-DDATADIR="\"$(MYSQLDATAdir)\"" \
 			-DSHAREDIR="\"$(MYSQLSHAREdir)\""
-<<<<<<< HEAD
-INCLUDES=		@bdb_includes@ -I$(top_srcdir)/include \
+INCLUDES=		@bdb_includes@ \
+			-I$(top_builddir)/include -I$(top_srcdir)/include \
 			-I$(top_srcdir)/sql -I$(top_srcdir)/sql/examples \
 			-I$(top_srcdir)/regex \
-			-I$(top_builddir)/include \
-=======
-INCLUDES=		@MT_INCLUDES@ @bdb_includes@ \
-			-I$(top_builddir)/include -I$(top_srcdir)/include \
-			-I$(top_srcdir)/sql -I$(top_srcdir)/sql/examples -I$(top_srcdir)/regex \
->>>>>>> a7be4216
 			$(openssl_includes) @ZLIB_INCLUDES@
 
 noinst_LIBRARIES =	libmysqld_int.a
