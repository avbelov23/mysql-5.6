/*
  Copyright (c) 2015, 2019, Oracle and/or its affiliates. All rights reserved.

  This program is free software; you can redistribute it and/or modify
  it under the terms of the GNU General Public License, version 2.0,
  as published by the Free Software Foundation.

  This program is also distributed with certain software (including
  but not limited to OpenSSL) that is licensed under separate terms,
  as designated in a particular file or component or in included license
  documentation.  The authors of MySQL hereby grant you an additional
  permission to link the program and your derivative works with the
  separately licensed software that they have included with MySQL.

  This program is distributed in the hope that it will be useful,
  but WITHOUT ANY WARRANTY; without even the implied warranty of
  MERCHANTABILITY or FITNESS FOR A PARTICULAR PURPOSE.  See the
  GNU General Public License, version 2.0, for more details.

  You should have received a copy of the GNU General Public License
  along with this program; if not, write to the Free Software
  Foundation, Inc., 51 Franklin St, Fifth Floor, Boston, MA 02110-1301  USA
*/

#include "client/dump/mysqldump_tool_chain_maker_options.h"

#include <functional>
#include <sstream>
#include <string>

#include "m_ctype.h"

using namespace Mysql::Tools::Dump;
using std::placeholders::_1;

<<<<<<< HEAD
void Mysqldump_tool_chain_maker_options::parallel_schemas_callback(char *) {
=======
bool Mysql::Tools::Dump::use_show_create_user;

void Mysqldump_tool_chain_maker_options::parallel_schemas_callback(char*)
{
>>>>>>> 081a3931
  std::vector<std::string> schemas;
  std::istringstream schema_stream(m_parallel_schemas_string.value());
  for (std::string schema; std::getline(schema_stream, schema, ',');)
    schemas.push_back(schema);
  if (schemas.size() == 0) return;
  int threads = 0;
  std::string &first_part = schemas[0];
  size_t i;
  for (i = 0;
       i < first_part.size() && first_part[i] >= '0' && first_part[i] <= '9';
       ++i) {
    threads = threads * 10 + first_part[i] - '0';
  }
  if (i < first_part.size() && first_part[i] == ':') {
    first_part = first_part.substr(i + 1);
  } else {
    threads = 0;
  }
  if (threads)
    m_parallel_thread_count += threads;
  else
    m_def_thread_count++;
  m_last_parallel_schemas_queue_id++;
  m_object_queue_threads.insert(
      std::make_pair(m_last_parallel_schemas_queue_id, threads));

  for (std::vector<std::string>::iterator it = schemas.begin();
       it != schemas.end(); ++it) {
    m_database_to_object_queue_id.insert(
        std::make_pair(*it, m_last_parallel_schemas_queue_id));
  }
}

bool Mysqldump_tool_chain_maker_options::is_object_included_in_dump(
    Abstract_data_object *object) {
  return m_object_filter.is_object_included_in_dump(object);
}

int Mysqldump_tool_chain_maker_options::get_object_queue_threads_count(
    int object_queue_id) {
  std::map<int, int>::iterator it =
      m_object_queue_threads.find(object_queue_id);
  if (it != m_object_queue_threads.end() && it->second != 0) {
    return it->second;
  }
  return m_default_parallelism;
}

int Mysqldump_tool_chain_maker_options::get_object_queue_id_for_schema(
    const std::string &schema) {
  std::map<std::string, int>::iterator it =
      m_database_to_object_queue_id.find(schema);
  if (it != m_database_to_object_queue_id.end()) {
    return it->second;
  }
  return 0;
}

void Mysqldump_tool_chain_maker_options::process_positional_options(
    std::vector<std::string> positional_options) {
  if ((m_dump_all_databases ? 1 : 0) + (m_dump_selected_databases ? 1 : 0) >
      1) {
    m_mysql_chain_element_options->get_program()->error(
        Mysql::Tools::Base::Message_data(
            1,
            "Usage of --all-databases and "
            "--databases are mutually  exclusive.",
            Mysql::Tools::Base::Message_type_error));
  } else if (m_dump_all_databases ||
             (!m_dump_selected_databases && positional_options.size() == 0)) {
    if (positional_options.size() > 0) {
      m_mysql_chain_element_options->get_program()->error(
          Mysql::Tools::Base::Message_data(
              1,
              "Positional options specified, "
              "while disalowed by usage of --all-databases.",
              Mysql::Tools::Base::Message_type_error));
    }
  } else if (m_dump_selected_databases) {
    if (positional_options.size() < 1) {
      m_mysql_chain_element_options->get_program()->error(
          Mysql::Tools::Base::Message_data(
              1,
              "No positional options "
              "specified, while expected by usage of --databases.",
              Mysql::Tools::Base::Message_type_error));
    } else {
      for (int i = positional_options.size(); --i >= 0;)
        m_object_filter.m_databases_included.push_back(
            std::make_pair("", positional_options[i]));
    }
  } else {
    std::string db_name = positional_options[0];

    m_object_filter.m_databases_included.push_back(std::make_pair("", db_name));
    for (int i = positional_options.size(); --i >= 1;)
      m_object_filter.m_tables_included.push_back(
          std::make_pair(db_name, positional_options[i]));
  }

  /*
    INFORMATION_SCHEMA DB content dump is only used to reload the data
    into another tables for analysis purpose. This feature is not the
    core responsibility of mysqlpump tool. INFORMATION_SCHEMA DB
    content can even be dumped using other methods like SELECT INTO
    OUTFILE... for such purpose.
    Hence reporting error if INFORMATION_SCHEMA DB is in databases list.
  */
  for (auto database : m_object_filter.m_databases_included) {
    auto db_name = std::get<1>(database);

    if (!my_strcasecmp(&my_charset_latin1, db_name.c_str(),
                       INFORMATION_SCHEMA_DB_NAME)) {
      m_mysql_chain_element_options->get_program()->error(
          Mysql::Tools::Base::Message_data(
              1,
              "Dumping "
              "\'INFORMATION_SCHEMA\' DB content is not supported.",
              Mysql::Tools::Base::Message_type_error));
    }
  }

  /*
    We add standard exclusions only if objects are included by default, i.e.
    there are exclusions or there is no exclusions and inclusions.
  */
  if (m_object_filter.m_tables_excluded.size() > 0 ||
      m_object_filter.m_tables_included.size() == 0) {
    m_object_filter.m_tables_excluded.push_back(
        std::make_pair("mysql", "apply_status"));
    m_object_filter.m_tables_excluded.push_back(
        std::make_pair("mysql", "schema"));
    m_object_filter.m_tables_excluded.push_back(
        std::make_pair("mysql", "general_log"));
    m_object_filter.m_tables_excluded.push_back(
        std::make_pair("mysql", "slow_log"));
    m_object_filter.m_tables_excluded.push_back(
        std::make_pair("mysql", "slave_master_info"));
    m_object_filter.m_tables_excluded.push_back(
        std::make_pair("mysql", "slave_relay_log_info"));
    /*
      We filter out all the tables which store account and privilge
      information. ex: mysql.user, mysql.db, mysql.tables_priv,
      mysql.columns_priv, mysql.procs_priv, mysql.proxies_priv
      mysql.default_roles, mysql.global_grants, mysql_role_edges.
      We do not filter password_history since the password history
      will be lost this way.
    */
<<<<<<< HEAD
    m_object_filter.m_tables_excluded.push_back(
        std::make_pair("mysql", "user"));
    m_object_filter.m_tables_excluded.push_back(std::make_pair("mysql", "db"));
    m_object_filter.m_tables_excluded.push_back(
        std::make_pair("mysql", "tables_priv"));
    m_object_filter.m_tables_excluded.push_back(
        std::make_pair("mysql", "columns_priv"));
    m_object_filter.m_tables_excluded.push_back(
        std::make_pair("mysql", "procs_priv"));
    m_object_filter.m_tables_excluded.push_back(
        std::make_pair("mysql", "proxies_priv"));
    m_object_filter.m_tables_excluded.push_back(
        std::make_pair("mysql", "default_roles"));
    m_object_filter.m_tables_excluded.push_back(
        std::make_pair("mysql", "global_grants"));
    m_object_filter.m_tables_excluded.push_back(
        std::make_pair("mysql", "role_edges"));
=======
    if (use_show_create_user) {
      m_object_filter.m_tables_excluded.push_back(std::make_pair(
        "mysql", "user"));
      m_object_filter.m_tables_excluded.push_back(std::make_pair(
        "mysql", "db"));
      m_object_filter.m_tables_excluded.push_back(std::make_pair(
        "mysql", "tables_priv"));
      m_object_filter.m_tables_excluded.push_back(std::make_pair(
        "mysql", "columns_priv"));
      m_object_filter.m_tables_excluded.push_back(std::make_pair(
        "mysql", "procs_priv"));
      m_object_filter.m_tables_excluded.push_back(std::make_pair(
        "mysql", "proxies_priv"));
    }
    /*
      Since we dump CREATE EVENT/FUNCTION/PROCEDURE statement skip this table.
    */
    m_object_filter.m_tables_excluded.push_back(std::make_pair(
      "mysql", "event"));
    m_object_filter.m_tables_excluded.push_back(std::make_pair(
      "mysql", "proc"));
>>>>>>> 081a3931
  }
  if (m_object_filter.m_databases_excluded.size() > 0 ||
      m_object_filter.m_databases_included.size() == 0) {
    m_object_filter.m_databases_excluded.push_back(
        std::make_pair("", INFORMATION_SCHEMA_DB_NAME));
    m_object_filter.m_databases_excluded.push_back(
        std::make_pair("", PERFORMANCE_SCHEMA_DB_NAME));
    m_object_filter.m_databases_excluded.push_back(
        std::make_pair("", "ndbinfo"));
    m_object_filter.m_databases_excluded.push_back(std::make_pair("", "sys"));
  }

  if (m_dump_all_databases)
    m_formatter_options->m_innodb_stats_tables_included = true;
  else if (m_dump_selected_databases) {
    for (auto database : m_object_filter.m_databases_included) {
      auto db_name = std::get<1>(database);
      if (!my_strcasecmp(&my_charset_latin1, db_name.c_str(), "mysql")) {
        m_formatter_options->m_innodb_stats_tables_included = true;
        break;
      }
    }
  }
  /* check positional options */
  else
    for (auto database : m_object_filter.m_databases_included) {
      auto db_name = std::get<1>(database);
      if (!my_strcasecmp(&my_charset_latin1, db_name.c_str(), "mysql")) {
        if (m_object_filter.m_tables_included.size() == 0)
          m_formatter_options->m_innodb_stats_tables_included = true;
        for (auto table : m_object_filter.m_tables_included) {
          auto table_name = std::get<1>(table);
          if (!my_strcasecmp(&my_charset_latin1, table_name.c_str(),
                             "innodb_table_stats") ||
              !my_strcasecmp(&my_charset_latin1, table_name.c_str(),
                             "innodb_index_stats")) {
            m_formatter_options->m_innodb_stats_tables_included = true;
            break;
          }
        }
      }
    }
}

void Mysqldump_tool_chain_maker_options::create_options() {
  this->create_new_option(
          &m_dump_all_databases, "all-databases",
          "Dump all databases. This is default behaviour if no positional "
          "options "
          "are specified. Specifying this option is mutually exclusive with "
          "--databases.")
      ->set_short_character('A');
  this->create_new_option(
          &m_dump_selected_databases, "databases",
          "Dump selected databases, specified in positional options. "
          "Specifying "
          "this option is mutually exclusive with --all-databases.")
      ->set_short_character('B');
  this->create_new_option(
          &m_parallel_schemas_string, "parallel-schemas",
          "[N:]<list of: schema_name separated with ','>. Process tables in "
          "specified schemas using separate queue handled by "
          "--default-parallelism threads or N threads, if N is specified. Can "
          "be "
          "used multiple times to specify more parallel processes.")
      ->add_callback(new std::function<void(char *)>(std::bind(
          &Mysqldump_tool_chain_maker_options::parallel_schemas_callback, this,
          _1)));
  this->create_new_option(
          &m_default_parallelism, "default-parallelism",
          "Specifies number of threads to process each parallel queue for "
          "values "
          "N > 0. if N is 0 then no queue will be used. Default value is 2. "
          "If N > 1 then objects in dump file can have lines intersected. "
          "Usage "
          "of values greater than 1 is mutually exclusive with "
          "--single-transaction.")
      ->set_value(2);
  this->create_new_option(
      &m_result_file, "result-file",
      "Direct all output generated for all objects to a given file.");
  this->create_new_option(
      &m_compress_output_algorithm, "compress-output",
      "Compresses all output files with LZ4 or ZLIB compression algorithm.");
  this->create_new_option(&m_skip_rows_data, "skip-dump-rows",
                          "Skip dumping rows of all tables to output.")
      ->set_short_character('d');
}

Mysqldump_tool_chain_maker_options::~Mysqldump_tool_chain_maker_options() {
  delete m_formatter_options;
  delete m_object_reader_options;
}

Mysqldump_tool_chain_maker_options::Mysqldump_tool_chain_maker_options(
    const Mysql_chain_element_options *mysql_chain_element_options)
    : m_mysql_chain_element_options(mysql_chain_element_options),
      m_formatter_options(
          new Sql_formatter_options(mysql_chain_element_options)),
      m_object_reader_options(
          new Mysql_object_reader_options(mysql_chain_element_options)),
      m_last_parallel_schemas_queue_id(0),
      m_def_thread_count(0),
      m_parallel_thread_count(0),
      m_object_filter(mysql_chain_element_options->get_program()) {
  this->add_provider(m_formatter_options);
  this->add_provider(m_object_reader_options);
  this->add_provider(&m_object_filter);
}

int Mysqldump_tool_chain_maker_options::
    get_parallel_schemas_with_default_thread_count() {
  return m_def_thread_count;
}

int Mysqldump_tool_chain_maker_options::get_parallel_schemas_thread_count() {
  return m_parallel_thread_count;
}<|MERGE_RESOLUTION|>--- conflicted
+++ resolved
@@ -33,14 +33,9 @@
 using namespace Mysql::Tools::Dump;
 using std::placeholders::_1;
 
-<<<<<<< HEAD
+bool Mysql::Tools::Dump::use_show_create_user;
+
 void Mysqldump_tool_chain_maker_options::parallel_schemas_callback(char *) {
-=======
-bool Mysql::Tools::Dump::use_show_create_user;
-
-void Mysqldump_tool_chain_maker_options::parallel_schemas_callback(char*)
-{
->>>>>>> 081a3931
   std::vector<std::string> schemas;
   std::istringstream schema_stream(m_parallel_schemas_string.value());
   for (std::string schema; std::getline(schema_stream, schema, ',');)
@@ -189,47 +184,26 @@
       We do not filter password_history since the password history
       will be lost this way.
     */
-<<<<<<< HEAD
-    m_object_filter.m_tables_excluded.push_back(
-        std::make_pair("mysql", "user"));
-    m_object_filter.m_tables_excluded.push_back(std::make_pair("mysql", "db"));
-    m_object_filter.m_tables_excluded.push_back(
-        std::make_pair("mysql", "tables_priv"));
-    m_object_filter.m_tables_excluded.push_back(
-        std::make_pair("mysql", "columns_priv"));
-    m_object_filter.m_tables_excluded.push_back(
-        std::make_pair("mysql", "procs_priv"));
-    m_object_filter.m_tables_excluded.push_back(
-        std::make_pair("mysql", "proxies_priv"));
-    m_object_filter.m_tables_excluded.push_back(
-        std::make_pair("mysql", "default_roles"));
-    m_object_filter.m_tables_excluded.push_back(
-        std::make_pair("mysql", "global_grants"));
-    m_object_filter.m_tables_excluded.push_back(
-        std::make_pair("mysql", "role_edges"));
-=======
     if (use_show_create_user) {
-      m_object_filter.m_tables_excluded.push_back(std::make_pair(
-        "mysql", "user"));
-      m_object_filter.m_tables_excluded.push_back(std::make_pair(
-        "mysql", "db"));
-      m_object_filter.m_tables_excluded.push_back(std::make_pair(
-        "mysql", "tables_priv"));
-      m_object_filter.m_tables_excluded.push_back(std::make_pair(
-        "mysql", "columns_priv"));
-      m_object_filter.m_tables_excluded.push_back(std::make_pair(
-        "mysql", "procs_priv"));
-      m_object_filter.m_tables_excluded.push_back(std::make_pair(
-        "mysql", "proxies_priv"));
-    }
-    /*
-      Since we dump CREATE EVENT/FUNCTION/PROCEDURE statement skip this table.
-    */
-    m_object_filter.m_tables_excluded.push_back(std::make_pair(
-      "mysql", "event"));
-    m_object_filter.m_tables_excluded.push_back(std::make_pair(
-      "mysql", "proc"));
->>>>>>> 081a3931
+      m_object_filter.m_tables_excluded.push_back(
+          std::make_pair("mysql", "user"));
+      m_object_filter.m_tables_excluded.push_back(
+          std::make_pair("mysql", "db"));
+      m_object_filter.m_tables_excluded.push_back(
+          std::make_pair("mysql", "tables_priv"));
+      m_object_filter.m_tables_excluded.push_back(
+          std::make_pair("mysql", "columns_priv"));
+      m_object_filter.m_tables_excluded.push_back(
+          std::make_pair("mysql", "procs_priv"));
+      m_object_filter.m_tables_excluded.push_back(
+          std::make_pair("mysql", "proxies_priv"));
+      m_object_filter.m_tables_excluded.push_back(
+          std::make_pair("mysql", "default_roles"));
+      m_object_filter.m_tables_excluded.push_back(
+          std::make_pair("mysql", "global_grants"));
+      m_object_filter.m_tables_excluded.push_back(
+          std::make_pair("mysql", "role_edges"));
+    }
   }
   if (m_object_filter.m_databases_excluded.size() > 0 ||
       m_object_filter.m_databases_included.size() == 0) {
