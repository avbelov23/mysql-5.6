--- conflicted
+++ resolved
@@ -1,5 +1,5 @@
 /*
-   Copyright (c) 2000, 2012, Oracle and/or its affiliates. All rights reserved.
+   Copyright (c) 2000, 2013, Oracle and/or its affiliates. All rights reserved.
 
    This program is free software; you can redistribute it and/or modify
    it under the terms of the GNU General Public License as published by
@@ -106,13 +106,10 @@
 static short binlog_flags = 0; 
 static MYSQL* mysql = NULL;
 static char* dirname_for_local_load= 0;
-<<<<<<< HEAD
 #ifndef MCP_BUG53205
 uint opt_server_id_bits = 0;
 ulong opt_server_id_mask = 0;
 #endif
-=======
->>>>>>> 020dcec4
 
 /**
   Pointer to the Format_description_log_event of the currently active binlog.
@@ -958,22 +955,29 @@
     case PRE_GA_DELETE_ROWS_EVENT:
     case PRE_GA_UPDATE_ROWS_EVENT:
     {
-      if (ev_type != TABLE_MAP_EVENT)
-      {
-<<<<<<< HEAD
-        Rows_log_event *e= (Rows_log_event*) ev;
-        Table_map_log_event *ignored_map= 
-          print_event_info->m_table_map_ignored.get_table(e->get_table_id());
-        bool skip_event= (ignored_map != NULL);
-
-        /* 
-           end of statement check:
-             i) destroy/free ignored maps
-            ii) if skip event, flush cache now
-         */
-        if (e->get_flags(Rows_log_event::STMT_END_F))
-        {
-=======
+      bool stmt_end= FALSE;
+      Table_map_log_event *ignored_map= NULL;
+
+      if (ev_type == WRITE_ROWS_EVENT ||
+          ev_type == DELETE_ROWS_EVENT ||
+#ifndef MCP_WL5353
+          ev_type == UPDATE_ROWS_EVENT ||
+          ev_type == WRITE_ROWS_EVENT_V1 ||
+          ev_type == DELETE_ROWS_EVENT_V1 ||
+          ev_type == UPDATE_ROWS_EVENT_V1)
+#else
+          ev_type == UPDATE_ROWS_EVENT)
+#endif
+      {
+        Rows_log_event *new_ev= (Rows_log_event*) ev;
+        if (new_ev->get_flags(Rows_log_event::STMT_END_F))
+          stmt_end= TRUE;
+        ignored_map= print_event_info->m_table_map_ignored.get_table(new_ev->get_table_id());
+      }
+      else if (ev_type == PRE_GA_WRITE_ROWS_EVENT ||
+               ev_type == PRE_GA_DELETE_ROWS_EVENT ||
+               ev_type == PRE_GA_UPDATE_ROWS_EVENT)
+      {
         Old_rows_log_event *old_ev= (Old_rows_log_event*) ev;
         if (old_ev->get_flags(Rows_log_event::STMT_END_F))
           stmt_end= TRUE;
@@ -993,7 +997,6 @@
       if (stmt_end)
       {
 
->>>>>>> 020dcec4
           /* 
             Now is safe to clear ignored map (clear_tables will also
             delete original table map events stored in the map).
@@ -1026,7 +1029,6 @@
         /* skip the event check */
         if (skip_event)
           goto end;
-      }
       /*
         These events must be printed in base64 format, if printed.
         base64 format requires a FD event to be safe, so if no FD
@@ -2158,14 +2160,11 @@
             "parsed by mysql 5.6.0 and later. "
             "The flags will be removed in a future version. "
             "Please use --base64-output=auto instead.");
-<<<<<<< HEAD
 
 #ifndef MCP_BUG53205
   opt_server_id_mask = (opt_server_id_bits == 32)?
     ~ ulong(0) : (1 << opt_server_id_bits) -1;
 #endif
-=======
->>>>>>> 020dcec4
 
   my_set_max_open_files(open_files_limit);
 
