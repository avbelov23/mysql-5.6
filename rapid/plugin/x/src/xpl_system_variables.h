/*
   Copyright (c) 2015, 2017, Oracle and/or its affiliates. All rights reserved.

   This program is free software; you can redistribute it and/or modify
   it under the terms of the GNU General Public License as published by
   the Free Software Foundation; version 2 of the License.

   This program is distributed in the hope that it will be useful,
   but WITHOUT ANY WARRANTY; without even the implied warranty of
   MERCHANTABILITY or FITNESS FOR A PARTICULAR PURPOSE.  See the
   GNU General Public License for more details.

   You should have received a copy of the GNU General Public License
   along with this program; if not, write to the Free Software
   Foundation, Inc., 51 Franklin St, Fifth Floor, Boston, MA 02110-1301  USA
*/

#ifndef XPL_SYSTEM_VARIABLES_H
#define XPL_SYSTEM_VARIABLES_H

#include <algorithm>
#include <vector>

#include "plugin/x/ngs/include/ngs_common/bind.h"
#include "plugin/x/src/xpl_log.h"

#ifdef max_allowed_packet
#undef max_allowed_packet
#endif // max_allowed_packet

<<<<<<< HEAD

struct SYS_VAR;
=======
struct st_mysql_sys_var;
>>>>>>> 0aba1fdc
class THD;

namespace xpl
{

struct Ssl_config
{
  Ssl_config();

  bool is_configured() const;

  char *ssl_key;
  char *ssl_ca;
  char *ssl_capath;
  char *ssl_cert;
  char *ssl_cipher;
  char *ssl_crl;
  char *ssl_crlpath;

private:
  bool  has_value(const char *ptr) const;

  char m_null_char;
};

class Plugin_system_variables
{
public:
  static int          max_connections;
  static unsigned int port;
  static unsigned int min_worker_threads;
  static unsigned int idle_worker_thread_timeout;
  static unsigned int max_allowed_packet;
  static unsigned int connect_timeout;
  static char        *socket;
  static unsigned int port_open_timeout;
  static char        *bind_address;
  static uint32_t     m_interactive_timeout;

  static Ssl_config ssl_config;

public:
  typedef ngs::function<void(THD*)> Value_changed_callback;

  static void clean_callbacks();
  static void registry_callback(Value_changed_callback callcback);

  template<typename Copy_type>
  static void update_func(THD *thd, SYS_VAR *var,
                          void *tgt, const void *save);

  static void setup_system_variable_from_env_or_compile_opt(char *&cnf_option, const char *env_variable, const char *compile_option);

private:
  static const char *get_system_variable_impl(const char *cnf_option, const char *env_variable, const char *compile_option);

  static std::vector<Value_changed_callback> m_callbacks;
};

template<typename Copy_type>
<<<<<<< HEAD
void Plugin_system_variables::update_func(THD*, SYS_VAR*, void *tgt, const void *save)
=======
void Plugin_system_variables::update_func(THD *thd, st_mysql_sys_var*, void *tgt, const void *save)
>>>>>>> 0aba1fdc
{
  *(Copy_type*)tgt = *(Copy_type*) save;

  std::for_each(m_callbacks.begin(), m_callbacks.end(),
      [&thd](const Value_changed_callback &callback) { callback(thd); });
}

} // namespace xpl

#endif /* XPL_SYSTEM_VARIABLES_H */<|MERGE_RESOLUTION|>--- conflicted
+++ resolved
@@ -28,12 +28,7 @@
 #undef max_allowed_packet
 #endif // max_allowed_packet
 
-<<<<<<< HEAD
-
 struct SYS_VAR;
-=======
-struct st_mysql_sys_var;
->>>>>>> 0aba1fdc
 class THD;
 
 namespace xpl
@@ -94,11 +89,7 @@
 };
 
 template<typename Copy_type>
-<<<<<<< HEAD
-void Plugin_system_variables::update_func(THD*, SYS_VAR*, void *tgt, const void *save)
-=======
-void Plugin_system_variables::update_func(THD *thd, st_mysql_sys_var*, void *tgt, const void *save)
->>>>>>> 0aba1fdc
+void Plugin_system_variables::update_func(THD *thd, SYS_VAR*, void *tgt, const void *save)
 {
   *(Copy_type*)tgt = *(Copy_type*) save;
 
