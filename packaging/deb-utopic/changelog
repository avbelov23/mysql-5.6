--- conflicted
+++ resolved
@@ -1,19 +1,6 @@
-<<<<<<< HEAD
 mysql-community (5.8.0-m17-1ubuntu14.10) utopic; urgency=low
-=======
-mysql-community (5.7.9-1ubuntu14.10) utopic; urgency=low
 
   [ Akhil Mohan ]
-  * new upstream release
-
-  [ Balasubramanian Kandasamy ]
-  * Added mysqlpump man page to d/mysql-*-client.install
-
- -- Balasubramanian Kandasamy <balasubramanian.kandasamy@oracle.com>  Wed, 26 Aug 2015 15:20:12 +0530
-
-mysql-community (5.7.8-rc-1ubuntu14.10) utopic; urgency=low
->>>>>>> b6efd98c
-
   * new upstream release
   * added new plugin to source/include-binaries, mysql-*-test.install
     libtest_framework
@@ -30,7 +17,10 @@
   * removed pkg mysql-*-bench; sqlbench will not be packaged
     (Closes: #21303289)
 
- -- Akhil Mohan <akhil.mohan@oracle.com>  Tue, 23 Jun 2015 16:11:26 +0530
+  [ Balasubramanian Kandasamy ]
+  * Added mysqlpump man page to d/mysql-*-client.install
+
+ -- Balasubramanian Kandasamy <balasubramanian.kandasamy@oracle.com>  Wed, 26 Aug 2015 15:20:12 +0530
 
 mysql-community (5.7.7-rc-1ubuntu14.10) utopic; urgency=low
 
