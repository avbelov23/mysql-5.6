# Copyright (c) 2000, 2019, Oracle and/or its affiliates. All rights reserved.
#
# This program is free software; you can redistribute it and/or modify
# it under the terms of the GNU General Public License, version 2.0,
# as published by the Free Software Foundation.
#
# This program is also distributed with certain software (including
# but not limited to OpenSSL) that is licensed under separate terms,
# as designated in a particular file or component or in included license
# documentation.  The authors of MySQL hereby grant you an additional
# permission to link the program and your derivative works with the
# separately licensed software that they have included with MySQL.
#
# This program is distributed in the hope that it will be useful,
# but WITHOUT ANY WARRANTY; without even the implied warranty of
# MERCHANTABILITY or FITNESS FOR A PARTICULAR PURPOSE.  See the
# GNU General Public License, version 2.0, for more details.
#
# You should have received a copy of the GNU General Public License
# along with this program. If not, write to the
# Free Software Foundation, Inc., 51 Franklin St, Fifth Floor, Boston
# MA  02110-1301  USA.

%global mysql_vendor Oracle and/or its affiliates
%global mysqldatadir /var/lib/mysql

%global cluster 1

# Pass path to mecab lib
%{?with_mecab: %global mecab_option -DWITH_MECAB=%{with_mecab}}
%{?with_mecab: %global mecab 1}

# Regression tests may take a long time, override the default to skip them
%{!?runselftest:%global runselftest 0}

%{!?product_suffix:              %global product_suffix community}
%{!?feature_set:                 %global feature_set community}
%{!?compilation_comment_release: %global compilation_comment_release MySQL Community Server - (GPL)}
%{!?compilation_comment_debug:   %global compilation_comment_debug MySQL Community Server - Debug (GPL)}
%{!?src_base:                    %global src_base mysql%{?cluster:-cluster-gpl}}

%global src_dir               %{src_base}-%{version}

%global license_files_server  %{src_dir}/LICENSE %{src_dir}/README

%if 0%{?commercial}
%global license_type          Commercial
%else
%global license_type          GPLv2
%endif

Name:           mysql%{?cluster:-cluster}-%{product_suffix}-minimal
Summary:        A very fast and reliable SQL database server
Group:          Applications/Databases
Version:        @MYSQL_RPM_VERSION@
Release:        1%{?commercial:.1}%{?dist}
License:        Copyright (c) 2000, @MYSQL_COPYRIGHT_YEAR@, %{mysql_vendor}. All rights reserved. Under %{?license_type} license as shown in the Description field.
URL:            http://www.mysql.com/
Packager:       MySQL Release Engineering <mysql-build@oss.oracle.com>
Vendor:         %{mysql_vendor}
Source0:        https://cdn.mysql.com/Downloads/MySQL-@MYSQL_BASE_VERSION@/%{src_dir}.tar.gz
Source1:        https://downloads.sourceforge.net/boost/@BOOST_PACKAGE_NAME@.tar.bz2
BuildRequires:  cmake >= 2.8.2
BuildRequires:  perl
BuildRequires:  perl(Time::HiRes)
BuildRequires:  perl(Env)
BuildRequires:  time
BuildRequires:  cyrus-sasl-devel
BuildRequires:  libaio-devel
BuildRequires:  ncurses-devel
BuildRequires:  numactl-devel
BuildRequires:  openldap-devel
BuildRequires:  openssl-devel
BuildRequires:  zlib-devel
BuildRoot:      %(mktemp -ud %{_tmppath}/%{name}-%{version}-%{release}-XXXXXX)

# For rpm => 4.9 only: https://fedoraproject.org/wiki/Packaging:AutoProvidesAndRequiresFiltering
%global __requires_exclude ^perl\\((GD|hostnames|lib::mtr|lib::v1|mtr_|My::)
%global __provides_exclude_from ^(/usr/share/(mysql|mysql-test)/.*|%{_libdir}/mysql/plugin/.*\\.so)$

%description
The MySQL(TM) software delivers a very fast, multi-threaded, multi-user,
and robust SQL (Structured Query Language) database server. MySQL Server
is intended for mission-critical, heavy-load production systems as well
as for embedding into mass-deployed software. MySQL is a trademark of
%{mysql_vendor}

The MySQL software has Dual Licensing, which means you can use the MySQL
software free of charge under the GNU General Public License
(http://www.gnu.org/licenses/). You can also purchase commercial MySQL
licenses from %{mysql_vendor} if you do not wish to be bound by the terms of
the GPL. See the chapter "Licensing and Support" in the manual for
further info.

The MySQL web site (http://www.mysql.com/) provides the latest
news and information about the MySQL software. Also please see the
documentation and the manual for more information.

%package -n     mysql%{?cluster:-cluster}-%{product_suffix}-server-minimal
Summary:        A very fast and reliable SQL database server
Group:          Applications/Databases
Requires:       shadow-utils
Provides:       mysql-server = %{version}-%{release}
Provides:       mysql-server%{?_isa} = %{version}-%{release}
Provides:       mysql-compat-server = %{version}-%{release}
Provides:       mysql-compat-server%{?_isa} = %{version}-%{release}

%description -n mysql%{?cluster:-cluster}-%{product_suffix}-server-minimal
The MySQL(TM) software delivers a very fast, multi-threaded, multi-user,
and robust SQL (Structured Query Language) database server. MySQL Server
is intended for mission-critical, heavy-load production systems as well
as for embedding into mass-deployed software. MySQL is a trademark of
%{mysql_vendor}

The MySQL software has Dual Licensing, which means you can use the MySQL
software free of charge under the GNU General Public License
(http://www.gnu.org/licenses/). You can also purchase commercial MySQL
licenses from %{mysql_vendor} if you do not wish to be bound by the terms of
the GPL. See the chapter "Licensing and Support" in the manual for
further info.

The MySQL web site (http://www.mysql.com/) provides the latest news and
information about the MySQL software.  Also please see the documentation
and the manual for more information.

This package includes the MySQL server binary as well as related utilities
to run and administer a MySQL server.
%prep
%setup -q -T -a 0 -a 1 -c -n %{src_dir}

%build
# Fail quickly and obviously if user tries to build as root
%if 0%{?runselftest}
if [ "x$(id -u)" = "x0" ] ; then
   echo "The MySQL regression tests may fail if run as root."
   echo "If you really need to build the RPM as root, use"
   echo "--define='runselftest 0' to skip the regression tests."
   exit 1
fi
%endif

# Build full release
mkdir release
(
  cd release
  cmake ../%{src_dir} \
           -DBUILD_CONFIG=mysql_release \
           -DINSTALL_LAYOUT=RPM \
           -DCMAKE_BUILD_TYPE=RelWithDebInfo \
	   -DWITH_BOOST=.. \
           -DCMAKE_C_FLAGS="%{optflags}" \
           -DCMAKE_CXX_FLAGS="%{optflags}" \
           -DWITH_INNODB_MEMCACHED=1 \
           -DINSTALL_LIBDIR="%{_lib}/mysql" \
           -DINSTALL_PLUGINDIR="%{_lib}/mysql/plugin" \
           -DINSTALL_MYSQLTESTDIR="" \
           -DMYSQL_UNIX_ADDR="%{mysqldatadir}/mysql.sock" \
           -DMYSQLX_UNIX_ADDR="/var/run/mysqld/mysqlx.sock" \
           -DFEATURE_SET="%{feature_set}" \
           -DWITH_EMBEDDED_SERVER=0 \
           -DWITH_EMBEDDED_SHARED_LIBRARY=0 \
           -DWITH_NUMA=ON \
           %{?mecab_option} \
           -DWITH_SSL=system \
           -DCOMPILATION_COMMENT="%{compilation_comment_release}" \
           -DMYSQL_SERVER_SUFFIX="%{?server_suffix}"
  echo BEGIN_NORMAL_CONFIG ; egrep '^#define' include/config.h ; echo END_NORMAL_CONFIG
  make %{?_smp_mflags} VERBOSE=1
)

%install
MBD=$RPM_BUILD_DIR/%{src_dir}

# Ensure that needed directories exists
install -d -m 0750 %{buildroot}/var/lib/mysql
install -d -m 0755 %{buildroot}/var/run/mysqld
install -d -m 0750 %{buildroot}/var/lib/mysql-files
install -d -m 0750 %{buildroot}/var/lib/mysql-keyring

# Install all binaries
cd $MBD/release
make DESTDIR=%{buildroot} install

# TODO: move to rpm-docker
install -D -m 0644 $MBD/release/packaging/rpm-docker/my.cnf %{buildroot}%{_sysconfdir}/my.cnf
install -d %{buildroot}%{_sysconfdir}/my.cnf.d

# Remove man, include, and libs
for f in %{_mandir} %{_includedir} %{_datadir}/aclocal/mysql.m4 ; do
    rm -rf %{buildroot}$f
done
rm -rf %{buildroot}%{_libdir}/mysql/libmysql*

# Removing some tools
for f in innochecksum myisamchk myisam_ftdump myisamlog myisampack \
         mysqlbinlog mysqlcheck mysql_client_test mysql_config_editor \
         mysqld_multi mysqld_safe mysqldumpslow mysql_embedded mysqlimport \
         mysql_plugin mysql_secure_installation mysqlshow mysqlslap  mysqltest \
         mysqlxtest perror replace resolveip resolve_stack_dump \
         lz4_decompress zlib_decompress; do
    rm -f %{buildroot}%{_bindir}/$f
done

%if 0%{?cluster}
for f in mcc_config.py ndb_blob_tool ndb_config ndb_delete_all ndb_desc ndb_drop_index \
         ndb_drop_table ndb_error_reporter ndb_index_stat ndb_move_data \
         ndb_print_backup_file ndb_print_file ndb_print_frag_file ndb_print_schema_file \
         ndb_print_sys_file ndb_redo_log_reader ndb_restore ndb_select_all \
         ndb_select_count ndb_setup.py ndb_show_tables ndb_size.pl ndbinfo_select_all ndb_waiter ; do
    rm -f %{buildroot}%{_bindir}/$f
done
%endif

#  Remove test plugins
for p in auth.so auth_test_plugin.so \
    daemon_example.ini libdaemon_example.so \
    qa_auth_client.so qa_auth_interface.so qa_auth_server.so \
    replication_observers_example_plugin.so ha_example.so \
    test_udf_services.so test_security_context.so udf_example.so ; do
    rm -f %{buildroot}%{_libdir}/mysql/plugin/$p
done

rm -f %{buildroot}%{_libdir}/mysql/plugin/libtest_*.so
rm -f %{buildroot}%{_libdir}/pkgconfig/mysqlclient.pc

# No need for these scripts
rm -f %{buildroot}%{_datadir}/mysql/{mysql.server,mysqld_multi.server,mysql-log-rotate}

# Extra files/dirs removed from Cluster build
%if 0%{?cluster}
rm -rf %{buildroot}/usr/share/mysql/mcc
rm -f %{buildroot}/lib/memcached_path.pl
rm -f %{buildroot}/%{_libdir}/mysql/libndbclient*
rm -rf %{buildroot}%{_datadir}/mysql/nodejs/
rm -rf %{buildroot}%{_datadir}/mysql/java/
%endif

# Remove files pages we explicitly do not want to package
rm -rf %{buildroot}%{_infodir}/mysql.info*
rm -f %{buildroot}%{_datadir}/mysql/win_install_firewall.sql
rm -f %{buildroot}%{_datadir}/mysql/upgrade_firewall.sql
rm -f %{buildroot}%{_datadir}/mysql/audit_log_filter_win_install.sql

%check
%if 0%{?runselftest} || 0%{?with_unittests}
pushd release
export CTEST_OUTPUT_ON_FAILURE=1
make test || true
%endif
%if 0%{?runselftest}
export MTR_BUILD_THREAD=auto
pushd mysql-test
./mtr \
    --mem --parallel=auto --force --retry=0 \
    --mysqld=--binlog-format=mixed \
    --suite-timeout=720 --testcase-timeout=30 \
    --clean-vardir
rm -r $(readlink var) var
%endif

%pre -n mysql%{?cluster:-cluster}-%{product_suffix}-server-minimal
/usr/sbin/groupadd -g 27 -o -r mysql >/dev/null 2>&1 || :
/usr/sbin/useradd -M -N -g mysql -o -r -d /var/lib/mysql -s /bin/false \
    -c "MySQL Server" -u 27 mysql >/dev/null 2>&1 || :

%post -n mysql%{?cluster:-cluster}-%{product_suffix}-server-minimal
[ -e /var/log/mysqld.log ] || install /dev/null -m0640 -omysql -gmysql /var/log/mysqld.log || :

%files -n mysql%{?cluster:-cluster}-%{product_suffix}-server-minimal
%defattr(-, root, root, -)
%doc %{?license_files_server} %{src_dir}/Docs/ChangeLog
%doc %{src_dir}/Docs/INFO_SRC*
%doc release/Docs/INFO_BIN*
%config(noreplace) %{_sysconfdir}/my.cnf
%dir %{_sysconfdir}/my.cnf.d

%if 0%{?cluster}
%attr(755, root, root) %{_bindir}/ndb_mgm
%attr(755, root, root) %{_sbindir}/ndb_mgmd
%attr(755, root, root) %{_sbindir}/ndbd
%attr(755, root, root) %{_sbindir}/ndbmtd
%attr(755, root, root) %{_bindir}/memclient
%attr(755, root, root) %{_sbindir}/memcached
%attr(755, root, root) %{_libdir}/mysql/ndb_engine.so
%attr(644, root, root) %{_datadir}/mysql/ndb_dist_priv.sql
%{_datadir}/mysql/memcache-api/
%endif

%attr(755, root, root) %{_sbindir}/mysqld
%attr(755, root, root) %{_bindir}/mysql
%attr(755, root, root) %{_bindir}/mysqladmin
%attr(755, root, root) %{_bindir}/mysqldump
%attr(755, root, root) %{_bindir}/mysqlpump
%attr(755, root, root) %{_bindir}/mysql_config
%attr(755, root, root) %{_bindir}/mysql_install_db
%attr(755, root, root) %{_bindir}/mysql_ssl_rsa_setup
%attr(755, root, root) %{_bindir}/mysql_tzinfo_to_sql
%attr(755, root, root) %{_bindir}/mysql_upgrade
%attr(755, root, root) %{_bindir}/my_print_defaults
%dir %{_libdir}/mysql/plugin
%attr(755, root, root) %{_libdir}/mysql/plugin/adt_null.so
%attr(755, root, root) %{_libdir}/mysql/plugin/auth_socket.so
%attr(755, root, root) %{_libdir}/mysql/plugin/authentication_ldap_sasl_client.so
%attr(755, root, root) %{_libdir}/mysql/plugin/group_replication.so
%attr(755, root, root) %{_libdir}/mysql/plugin/connection_control.so
%attr(755, root, root) %{_libdir}/mysql/plugin/innodb_engine.so
%attr(755, root, root) %{_libdir}/mysql/plugin/keyring_file.so
%attr(755, root, root) %{_libdir}/mysql/plugin/keyring_udf.so
%attr(755, root, root) %{_libdir}/mysql/plugin/libmemcached.so
%if 0%{?mecab}
%{_libdir}/mysql/mecab
%attr(755, root, root) %{_libdir}/mysql/plugin/libpluginmecab.so
%endif
%attr(755, root, root) %{_libdir}/mysql/plugin/locking_service.so
%attr(755, root, root) %{_libdir}/mysql/plugin/mypluglib.so
%attr(755, root, root) %{_libdir}/mysql/plugin/mysql_no_login.so
%attr(755, root, root) %{_libdir}/mysql/plugin/mysqlx.so
%attr(755, root, root) %{_libdir}/mysql/plugin/rewrite_example.so
%attr(755, root, root) %{_libdir}/mysql/plugin/rewriter.so
%attr(755, root, root) %{_libdir}/mysql/plugin/semisync_master.so
%attr(755, root, root) %{_libdir}/mysql/plugin/semisync_slave.so
%attr(755, root, root) %{_libdir}/mysql/plugin/validate_password.so
%attr(755, root, root) %{_libdir}/mysql/plugin/version_token.so
%dir %{_datadir}/mysql/
%{_datadir}/mysql/charsets/
%{_datadir}/mysql/bulgarian/
%{_datadir}/mysql/czech/
%{_datadir}/mysql/danish/
%{_datadir}/mysql/dutch/
%{_datadir}/mysql/english/
%{_datadir}/mysql/estonian/
%{_datadir}/mysql/french/
%{_datadir}/mysql/german/
%{_datadir}/mysql/greek/
%{_datadir}/mysql/hungarian/
%{_datadir}/mysql/italian/
%{_datadir}/mysql/japanese/
%{_datadir}/mysql/korean/
%{_datadir}/mysql/norwegian-ny/
%{_datadir}/mysql/norwegian/
%{_datadir}/mysql/polish/
%{_datadir}/mysql/portuguese/
%{_datadir}/mysql/romanian/
%{_datadir}/mysql/russian/
%{_datadir}/mysql/serbian/
%{_datadir}/mysql/slovak/
%{_datadir}/mysql/spanish/
%{_datadir}/mysql/swedish/
%{_datadir}/mysql/ukrainian/
%attr(644, root, root) %{_datadir}/mysql/errmsg-utf8.txt
%attr(644, root, root) %{_datadir}/mysql/fill_help_tables.sql
%attr(644, root, root) %{_datadir}/mysql/mysql_system_tables.sql
%attr(644, root, root) %{_datadir}/mysql/mysql_system_tables_data.sql
%attr(644, root, root) %{_datadir}/mysql/mysql_sys_schema.sql
%attr(644, root, root) %{_datadir}/mysql/mysql_test_data_timezone.sql
%attr(644, root, root) %{_datadir}/mysql/mysql_security_commands.sql
%attr(644, root, root) %{_datadir}/mysql/dictionary.txt
%attr(644, root, root) %{_datadir}/mysql/innodb_memcached_config.sql
%attr(644, root, root) %{_datadir}/mysql/install_rewriter.sql
%attr(644, root, root) %{_datadir}/mysql/uninstall_rewriter.sql
%attr(644, root, root) %{_datadir}/mysql/magic

%if 0%{?commercial}
%attr(755, root, root) %{_libdir}/mysql/plugin/audit_log.so
%attr(644, root, root) %{_datadir}/mysql/audit_log_filter_linux_install.sql
%attr(755, root, root) %{_libdir}/mysql/plugin/authentication_ldap_sasl.so
%attr(755, root, root) %{_libdir}/mysql/plugin/authentication_ldap_simple.so
%attr(755, root, root) %{_libdir}/mysql/plugin/authentication_pam.so
%attr(755, root, root) %{_libdir}/mysql/plugin/data_masking.so
%attr(755, root, root) %{_libdir}/mysql/plugin/keyring_encrypted_file.so
%attr(755, root, root) %{_libdir}/mysql/plugin/keyring_okv.so
%attr(755, root, root) %{_libdir}/mysql/plugin/thread_pool.so
%attr(755, root, root) %{_libdir}/mysql/plugin/openssl_udf.so
%attr(755, root, root) %{_libdir}/mysql/plugin/firewall.so
%attr(644, root, root) %{_datadir}/mysql/linux_install_firewall.sql
%endif

%dir %attr(750, mysql, mysql) /var/lib/mysql
%dir %attr(755, mysql, mysql) /var/run/mysqld
%dir %attr(750, mysql, mysql) /var/lib/mysql-files
%dir %attr(750, mysql, mysql) /var/lib/mysql-keyring

%changelog
* Thu Sep 05 2019 Bjorn Munch <bjorn.munch@oracle.com> - 5.7.28-1
- Add License Book, remove COPYING

<<<<<<< HEAD
* Fri Apr 28 2017 Trond Humborstad <trond.humborstad@oracle.com> - 7.5.7-1
- Adapt to MySQL Cluster

=======
>>>>>>> 81689d3f
* Tue Sep 13 2016 Balasubramanian Kandasamy <balasubramanian.kandasamy@oracle.com> - 5.7.16-1
- Add connection_control.so to server subpackage

* Mon Apr 04 2016 Georgi Kodinov <georgi.kodinov@oracle.com> - 5.7.13-1
- Add test_udf_services.so plugin
- Add keyring_udf.so plugin to server subpackage

* Mon Jan 4 2016 Balasubramanian Kandasamy <balasubramanian.kandasamy@oracle.com> - 5.7.11-1
- Include mysql-keyring directory
- Provide keyring_file.so plugin

* Mon Oct 19 2015 Bharathy Satish <bharathy.x.satish@oracle.com> - 5.7.10-1
  Added new decompression utilities lz4_decompress and zlib_decompress binaries to
  client subpackage.

* Mon Jul 6 2015 Balasubramanian Kandasamy <balasubramanian.kandasamy@oracle.com> - 5.7.9-1
- Updated for 5.7.9

* Wed Jul 1 2015 Balasubramanian Kandasamy <balasubramanian.kandasamy@oracle.com> - 5.7.8-0.3.rc
- Update package names
- Handle plugin changes

* Mon Feb 16 2015 Terje Rosten <terje.rosten@oracle.com> - 5.7.6-0.3.m16
- Introduce minimal server for docker

* Tue Feb 3 2015 Balasubramanian Kandasamy <balasubramanian.kandasamy@oracle.com> - 5.7.6-0.2.m16
- Include boost sources
- Fix cmake buildrequires
- Fix build on el5 with gcc44
- Add license info in each subpackage
- Soname bump, more compat packages
- Updated default shell for mysql user
- Added mysql_ssl_rsa_setup
- Include mysql-files directory

* Thu Sep 18 2014 Balasubramanian Kandasamy <balasubramanian.kandasamy@oracle.com> - 5.7.6-0.2.m16
- Provide replication_observers_example_plugin.so plugin

* Tue Sep 2 2014 Bjorn Munch <bjorn.munch@oracle.com> - 5.7.6-0.1.m16
- Updated for 5.7.6

* Fri Aug 08 2014 Erlend Dahl <erlend.dahl@oracle.com> - 5.7.5-0.6.m15
- Provide mysql_no_login.so plugin

* Wed Aug 06 2014 Balasubramanian Kandasamy <balasubramanian.kandasamy@oracle.com> - 5.7.5-0.5.m15
- Provide mysql-compat-server dependencies 

* Wed Jul 09 2014 Balasubramanian Kandasamy <balasubramanian.kandasamy@oracle.com> - 5.7.5-0.4.m15
- Remove perl(GD) and dtrace dependencies

* Thu Jun 26 2014 Balasubramanian Kandasamy <balasubramanian.kandasamy@oracle.com> - 5.7.5-0.3.m15
- Resolve embedded-devel conflict issue

* Wed Jun 25 2014 Balasubramanian Kandasamy <balasubramanian.kandasamy@oracle.com> - 5.7.5-0.2.m15
- Add bench package
- Enable dtrace 

* Thu Apr 24 2014 Balasubramanian Kandasamy <balasubramanian.kandasamy@oracle.com> - 5.7.5-0.1.m15
- Updated for 5.7.5

* Mon Apr 07 2014 Balasubramanian Kandasamy <balasubramanian.kandasamy@oracle.com> - 5.7.4-0.5.m14
- Fix Cflags for el7 

* Mon Mar 31 2014 Balasubramanian Kandasamy <balasubramanian.kandasamy@oracle.com> - 5.7.4-0.4.m14
- Support for enterprise packages
- Upgrade from MySQL-* packages

* Wed Mar 12 2014 Balasubramanian Kandasamy <balasubramanian.kandasamy@oracle.com> - 5.7.4-0.3.m14
- Resolve conflict with mysql-libs-compat 

* Thu Mar 06 2014 Balasubramanian Kandasamy <balasubramanian.kandasamy@oracle.com> - 5.7.4-0.2.m14
- Resolve conflict issues during upgrade
- Add ha_example.so plugin which is now included

* Fri Feb 07 2014 Balasubramanian Kandasamy <balasubramanian.kandasamy@oracle.com> - 5.7.4-0.1.m14
- 5.7.4
- Enable shared libmysqld by cmake option
- Move mysqltest and test plugins to test subpackage

* Mon Nov 18 2013 Balasubramanian Kandasamy <balasubramanian.kandasamy@oracle.com> - 5.7.3-0.3.m13
- Fixed isa_bits error 

* Fri Oct 25 2013 Balasubramanian Kandasamy <balasubramanian.kandasamy@oracle.com> - 5.7.3-0.1.m13
- Initial 5.7 port

* Fri Oct 25 2013 Balasubramanian Kandasamy <balasubramanian.kandasamy@oracle.com> - 5.6.15-1
- Fixed uln advanced rpm libyassl.a error
- Updated to 5.6.15

* Wed Oct 16 2013 Balasubramanian Kandasamy <balasubramanian.kandasamy@oracle.com> - 5.6.14-3
- Fixed mysql_install_db usage 
- Improved handling of plugin directory 

* Fri Sep 27 2013 Balasubramanian Kandasamy <balasubramanian.kandasamy@oracle.com> - 5.6.14-2
- Refresh mysql-install patch and service renaming

* Mon Sep 16 2013 Balasubramanian Kandasamy <balasubramanian.kandasamy@oracle.com> - 5.6.14-1
- Updated to 5.6.14

* Wed Sep 04 2013 Balasubramanian Kandasamy <balasubramanian.kandasamy@oracle.com> - 5.6.13-5
- Support upgrade from 5.5 ULN packages to 5.6 

* Tue Aug 27 2013 Balasubramanian Kandasamy <balasubramanian.kandasamy@oracle.com> - 5.6.13-4
- Enhanced perl filtering 
- Added openssl-devel to buildreq 

* Wed Aug 21 2013 Balasubramanian Kandasamy <balasubramanian.kandasamy@oracle.com> - 5.6.13-3
- Removed mysql_embedded binary to resolve multilib conflict issue

* Fri Aug 16 2013 Balasubramanian Kandasamy <balasubramanian.kandasamy@oracle.com> - 5.6.13-2 
- Fixed Provides and Obsoletes issues in server, test packages 

* Wed Aug 14 2013 Balasubramanian Kandasamy <balasubramanian.kandasamy@oracle.com> - 5.6.13-1
- Updated to 5.6.13

* Mon Aug 05 2013 Balasubramanian Kandasamy <balasubramanian.kandasamy@oracle.com> - 5.6.12-9
- Added files list to embedded packages 

* Thu Aug 01 2013 Balasubramanian Kandasamy <balasubramanian.kandasamy@oracle.com> - 5.6.12-8
- Updated libmysqld.a with libmysqld.so in embedded package

* Mon Jul 29 2013 Balasubramanian Kandasamy <balasubramanian.kandasamy@oracle.com> - 5.6.12-7
- Updated test package dependency from client to server

* Wed Jul 24 2013 Balasubramanian Kandasamy <balasubramanian.kandasamy@oracle.com> - 5.6.12-6
- Added libs-compat dependency under libs package to resolve server
  installation conflicts issue.
 
* Wed Jul 17 2013 Balasubramanian Kandasamy <balasubramanian.kandasamy@oracle.com> - 5.6.12-5
- Removed libmysqlclient.so.16 from libs package
 
* Fri Jul 05 2013 Balasubramanian Kandasamy <balasubramanian.kandasamy@oracle.com> - 5.6.12-4
- Adjusted to work on OEL6

* Wed Jun 26 2013 Balasubramanian Kandasamy <balasubramanian.kandasamy@oracle.com> - 5.6.12-3
- Move libs to mysql/
- Basic multi arch support
- Fix changelog dates

* Thu Jun 20 2013 Balasubramanian Kandasamy <balasubramanian.kandasamy@oracle.com> - 5.6.12-2
- Major cleanup

* Tue Jun 04 2013 Balasubramanian Kandasamy <balasubramanian.kandasamy@oracle.com> - 5.6.12-1
- Updated to 5.6.12

* Mon Nov 05 2012 Joerg Bruehe <joerg.bruehe@oracle.com>

- Allow to override the default to use the bundled yaSSL by an option like
      --define="with_ssl /path/to/ssl"

* Wed Oct 10 2012 Bjorn Munch <bjorn.munch@oracle.com>

- Replace old my-*.cnf config file examples with template my-default.cnf

* Fri Oct 05 2012 Joerg Bruehe <joerg.bruehe@oracle.com>

- Let the installation use the new option "--random-passwords" of "mysql_install_db".
  (Bug# 12794345 Ensure root password)
- Fix an inconsistency: "new install" vs "upgrade" are told from the (non)existence
  of "$mysql_datadir/mysql" (holding table "mysql.user" and other system stuff).

* Tue Jul 24 2012 Joerg Bruehe <joerg.bruehe@oracle.com>

- Add a macro "runselftest":
  if set to 1 (default), the test suite will be run during the RPM build;
  this can be oveeridden via the command line by adding
      --define "runselftest 0"
  Failures of the test suite will NOT make the RPM build fail!

* Mon Jul 16 2012 Joerg Bruehe <joerg.bruehe@oracle.com>

- Add the man page for the "mysql_config_editor".

* Mon Jun 11 2012 Joerg Bruehe <joerg.bruehe@oracle.com>

- Make sure newly added "SPECIFIC-ULN/" directory does not disturb packaging.

* Wed Feb 29 2012 Brajmohan Saxena <brajmohan.saxena@oracle.com>

- Removal all traces of the readline library from mysql (BUG 13738013)

* Wed Sep 28 2011 Joerg Bruehe <joerg.bruehe@oracle.com>

- Fix duplicate mentioning of "mysql_plugin" and its manual page,
  it is better to keep alphabetic order in the files list (merging!).

* Wed Sep 14 2011 Joerg Bruehe <joerg.bruehe@oracle.com>

- Let the RPM capabilities ("obsoletes" etc) ensure that an upgrade may replace
  the RPMs of any configuration (of the current or the preceding release series)
  by the new ones. This is done by not using the implicitly generated capabilities
  (which include the configuration name) and relying on more generic ones which
  just list the function ("server", "client", ...).
  The implicit generation cannot be prevented, so all these capabilities must be
  explicitly listed in "Obsoletes:"

* Tue Sep 13 2011 Jonathan Perkin <jonathan.perkin@oracle.com>

- Add support for Oracle Linux 6 and Red Hat Enterprise Linux 6.  Due to
  changes in RPM behaviour ($RPM_BUILD_ROOT is removed prior to install)
  this necessitated a move of the libmygcc.a installation to the install
  phase, which is probably where it belonged in the first place.

* Tue Sep 13 2011 Joerg Bruehe <joerg.bruehe@oracle.com>

- "make_win_bin_dist" and its manual are dropped, cmake does it different.

* Thu Sep 08 2011 Daniel Fischer <daniel.fischer@oracle.com>

- Add mysql_plugin man page.

* Tue Aug 30 2011 Tor Didriksen <tor.didriksen@oracle.com>

- Set CXX=g++ by default to add a dependency on libgcc/libstdc++.
  Also, remove the use of the -fno-exceptions and -fno-rtti flags.
  TODO: update distro_buildreq/distro_requires

* Tue Aug 30 2011 Joerg Bruehe <joerg.bruehe@oracle.com>

- Add the manual page for "mysql_plugin" to the server package.

* Fri Aug 19 2011 Joerg Bruehe <joerg.bruehe@oracle.com>

- Null-upmerge the fix of bug#37165: This spec file is not affected.
- Replace "/var/lib/mysql" by the spec file variable "%%{mysqldatadir}".

* Fri Aug 12 2011 Daniel Fischer <daniel.fischer@oracle.com>

- Source plugin library files list from cmake-generated file.

* Mon Jul 25 2011 Chuck Bell <chuck.bell@oracle.com>

- Added the mysql_plugin client - enables or disables plugins.

* Thu Jul 21 2011 Sunanda Menon <sunanda.menon@oracle.com>

- Fix bug#12561297: Added the MySQL embedded binary

* Thu Jul 07 2011 Joerg Bruehe <joerg.bruehe@oracle.com>

- Fix bug#45415: "rpm upgrade recreates test database"
  Let the creation of the "test" database happen only during a new installation,
  not in an RPM upgrade.
  This affects both the "mkdir" and the call of "mysql_install_db".

* Wed Feb 09 2011 Joerg Bruehe <joerg.bruehe@oracle.com>

- Fix bug#56581: If an installation deviates from the default file locations
  ("datadir" and "pid-file"), the mechanism to detect a running server (on upgrade)
  should still work, and use these locations.
  The problem was that the fix for bug#27072 did not check for local settings.

* Mon Jan 31 2011 Joerg Bruehe <joerg.bruehe@oracle.com>

- Install the new "manifest" files: "INFO_SRC" and "INFO_BIN".

* Tue Nov 23 2010 Jonathan Perkin <jonathan.perkin@oracle.com>

- EXCEPTIONS-CLIENT has been deleted, remove it from here too
- Support MYSQL_BUILD_MAKE_JFLAG environment variable for passing
  a '-j' argument to make.

* Mon Nov 1 2010 Georgi Kodinov <georgi.godinov@oracle.com>

- Added test authentication (WL#1054) plugin binaries

* Wed Oct 6 2010 Georgi Kodinov <georgi.godinov@oracle.com>

- Added example external authentication (WL#1054) plugin binaries

* Wed Aug 11 2010 Joerg Bruehe <joerg.bruehe@oracle.com>

- With a recent spec file cleanup, names have changed: A "-community" part was dropped.
  Reflect that in the "Obsoletes" specifications.
- Add a "triggerpostun" to handle the uninstall of the "-community" server RPM.
- This fixes bug#55015 "MySQL server is not restarted properly after RPM upgrade".

* Tue Jun 15 2010 Joerg Bruehe <joerg.bruehe@sun.com>

- Change the behaviour on installation and upgrade:
  On installation, do not autostart the server.
  *Iff* the server was stopped before the upgrade is started, this is taken as a
  sign the administrator is handling that manually, and so the new server will
  not be started automatically at the end of the upgrade.
  The start/stop scripts will still be installed, so the server will be started
  on the next machine boot.
  This is the 5.5 version of fixing bug#27072 (RPM autostarting the server).

* Tue Jun 1 2010 Jonathan Perkin <jonathan.perkin@oracle.com>

- Implement SELinux checks from distribution-specific spec file.

* Wed May 12 2010 Jonathan Perkin <jonathan.perkin@oracle.com>

- Large number of changes to build using CMake
- Introduce distribution-specific RPMs
- Drop debuginfo, build all binaries with debug/symbols
- Remove __os_install_post, use native macro
- Remove _unpackaged_files_terminate_build, make it an error to have
  unpackaged files
- Remove cluster RPMs

* Wed Mar 24 2010 Joerg Bruehe <joerg.bruehe@sun.com>

- Add "--with-perfschema" to the configure options.

* Mon Mar 22 2010 Joerg Bruehe <joerg.bruehe@sun.com>

- User "usr/lib*" to allow for both "usr/lib" and "usr/lib64",
  mask "rmdir" return code 1.
- Remove "ha_example.*" files from the list, they aren't built.

* Wed Mar 17 2010 Joerg Bruehe <joerg.bruehe@sun.com>

- Fix a wrong path name in handling the debug plugins.

* Wed Mar 10 2010 Joerg Bruehe <joerg.bruehe@sun.com>

- Take the result of the debug plugin build and put it into the optimized tree,
  so that it becomes part of the final installation;
  include the files in the packlist. Part of the fixes for bug#49022.

* Mon Mar 01 2010 Joerg Bruehe <joerg.bruehe@sun.com>

- Set "Oracle and/or its affiliates" as the vendor and copyright owner,
  accept upgrading from packages showing MySQL or Sun as vendor.

* Fri Feb 12 2010 Joerg Bruehe <joerg.bruehe@sun.com>

- Formatting changes:
  Have a consistent structure of separator lines and of indentation
  (8 leading blanks => tab).
- Introduce the variable "src_dir".
- Give the environment variables "MYSQL_BUILD_CC(CXX)" precedence
  over "CC" ("CXX").
- Drop the old "with_static" argument analysis, this is not supported
  in 5.1 since ages.
- Introduce variables to control the handlers individually, as well
  as other options.
- Use the new "--with-plugin" notation for the table handlers.
- Drop handling "/etc/rc.d/init.d/mysql", the switch to "/etc/init.d/mysql"
  was done back in 2002 already.
- Make "--with-zlib-dir=bundled" the default, add an option to disable it.
- Add missing manual pages to the file list.
- Improve the runtime check for "libgcc.a", protect it against being tried
  with the Intel compiler "icc".

* Mon Jan 11 2010 Joerg Bruehe <joerg.bruehe@sun.com>

- Change RPM file naming:
  - Suffix like "-m2", "-rc" becomes part of version as "_m2", "_rc".
  - Release counts from 1, not 0.

* Wed Dec 23 2009 Joerg Bruehe <joerg.bruehe@sun.com>

- The "semisync" plugin file name has lost its introductory "lib",
  adapt the file lists for the subpackages.
  This is a part missing from the fix for bug#48351.
- Remove the "fix_privilege_tables" manual, it does not exist in 5.5
  (and likely, the whole script will go, too).

* Mon Nov 16 2009 Joerg Bruehe <joerg.bruehe@sun.com>

- Fix some problems with the directives around "tcmalloc" (experimental),
  remove erroneous traces of the InnoDB plugin (that is 5.1 only).

* Tue Oct 06 2009 Magnus Blaudd <mvensson@mysql.com>

- Removed mysql_fix_privilege_tables

* Fri Oct 02 2009 Alexander Nozdrin <alexander.nozdrin@sun.com>

- "mysqlmanager" got removed from version 5.4, all references deleted.

* Fri Aug 28 2009 Joerg Bruehe <joerg.bruehe@sun.com>

- Merge up from 5.1 to 5.4: Remove handling for the InnoDB plugin.

* Thu Aug 27 2009 Joerg Bruehe <joerg.bruehe@sun.com>

- This version does not contain the "Instance manager", "mysqlmanager":
  Remove it from the spec file so that packaging succeeds.

* Mon Aug 24 2009 Jonathan Perkin <jperkin@sun.com>

- Add conditionals for bundled zlib and innodb plugin

* Fri Aug 21 2009 Jonathan Perkin <jperkin@sun.com>

- Install plugin libraries in appropriate packages.
- Disable libdaemon_example and ftexample plugins.

* Thu Aug 20 2009 Jonathan Perkin <jperkin@sun.com>

- Update variable used for mysql-test suite location to match source.

* Fri Nov 07 2008 Joerg Bruehe <joerg@mysql.com>

- Correct yesterday's fix, so that it also works for the last flag,
  and fix a wrong quoting: un-quoted quote marks must not be escaped.

* Thu Nov 06 2008 Kent Boortz <kent.boortz@sun.com>

- Removed "mysql_upgrade_shell"
- Removed some copy/paste between debug and normal build

* Thu Nov 06 2008 Joerg Bruehe <joerg@mysql.com>

- Modify CFLAGS and CXXFLAGS such that a debug build is not optimized.
  This should cover both gcc and icc flags.  Fixes bug#40546.

* Fri Aug 29 2008 Kent Boortz <kent@mysql.com>

- Removed the "Federated" storage engine option, and enabled in all

* Tue Aug 26 2008 Joerg Bruehe <joerg@mysql.com>

- Get rid of the "warning: Installed (but unpackaged) file(s) found:"
  Some generated files aren't needed in RPMs:
  - the "sql-bench/" subdirectory
  Some files were missing:
  - /usr/share/aclocal/mysql.m4  ("devel" subpackage)
  - Manual "mysqlbug" ("server" subpackage)
  - Program "innochecksum" and its manual ("server" subpackage)
  - Manual "mysql_find_rows" ("client" subpackage)
  - Script "mysql_upgrade_shell" ("client" subpackage)
  - Program "ndb_cpcd" and its manual ("ndb-extra" subpackage)
  - Manuals "ndb_mgm" + "ndb_restore" ("ndb-tools" subpackage)

* Mon Mar 31 2008 Kent Boortz <kent@mysql.com>

- Made the "Federated" storage engine an option
- Made the "Cluster" storage engine and sub packages an option

* Wed Mar 19 2008 Joerg Bruehe <joerg@mysql.com>

- Add the man pages for "ndbd" and "ndb_mgmd".

* Mon Feb 18 2008 Timothy Smith <tim@mysql.com>

- Require a manual upgrade if the alread-installed mysql-server is
  from another vendor, or is of a different major version.

* Wed May 02 2007 Joerg Bruehe <joerg@mysql.com>

- "ndb_size.tmpl" is not needed any more,
  "man1/mysql_install_db.1" lacked the trailing '*'.

* Sat Apr 07 2007 Kent Boortz <kent@mysql.com>

- Removed man page for "mysql_create_system_tables"

* Wed Mar 21 2007 Daniel Fischer <df@mysql.com>

- Add debug server.

* Mon Mar 19 2007 Daniel Fischer <df@mysql.com>

- Remove Max RPMs; the server RPMs contain a mysqld compiled with all
  features that previously only were built into Max.

* Fri Mar 02 2007 Joerg Bruehe <joerg@mysql.com>

- Add several man pages for NDB which are now created.

* Fri Jan 05 2007 Kent Boortz <kent@mysql.com>

- Put back "libmygcc.a", found no real reason it was removed.

- Add CFLAGS to gcc call with --print-libgcc-file, to make sure the
  correct "libgcc.a" path is returned for the 32/64 bit architecture.

* Mon Dec 18 2006 Joerg Bruehe <joerg@mysql.com>

- Fix the move of "mysqlmanager" to section 8: Directory name was wrong.

* Thu Dec 14 2006 Joerg Bruehe <joerg@mysql.com>

- Include the new man pages for "my_print_defaults" and "mysql_tzinfo_to_sql"
  in the server RPM.
- The "mysqlmanager" man page got moved from section 1 to 8.

* Thu Nov 30 2006 Joerg Bruehe <joerg@mysql.com>

- Call "make install" using "benchdir_root=%%{_datadir}",
  because that is affecting the regression test suite as well.

* Thu Nov 16 2006 Joerg Bruehe <joerg@mysql.com>

- Explicitly note that the "MySQL-shared" RPMs (as built by MySQL AB)
  replace "mysql-shared" (as distributed by SuSE) to allow easy upgrading
  (bug#22081).

* Mon Nov 13 2006 Joerg Bruehe <joerg@mysql.com>

- Add "--with-partition" t 2006 Joerg Bruehe <joerg@mysql.com>

- Use the Perl script to run the tests, because it will automatically check
  whether the server is configured with SSL.

* Tue Jun 27 2006 Joerg Bruehe <joerg@mysql.com>

- move "mysqldumpslow" from the client RPM to the server RPM (bug#20216)

- Revert all previous attempts to call "mysql_upgrade" during RPM upgrade,
  there are some more aspects which need to be solved before this is possible.
  For now, just ensure the binary "mysql_upgrade" is delivered and installysql.com>

- To run "mysql_upgrade", we need a running server;
  start it in isolation and skip password checks.

* Sat May 20 2006 Kent Boortz <kent@mysql.com>

- Always compile for PIC, position independent code.

* Wed May 10 2006 Kent Boortz <kent@mysql.com>

- Use character set "all" when compiling with Cluster, to make Cluster
  nodes independent on the character set directory, and the problem
  that two RPM sub packages both wants to install this directory.

* Mon May 01 2006 Kent Boortz <kent@mysql.com>

- Use "./libtool --mode=execute" instead of searching for the
  executable in current directory and ".libs".

* Fri Apr 28 2006 Kent Boortz <kent@mysql.com>

- Install and run "mysql_upgrade"

* Wed Apr 12 2006 Jim Winstead <jimw@mysql.com>

- Remove sql-bench, and MySQL-bench RPM (will be built as an independent
  project from the mysql-bench repository)

* Tue Apr 11 2006 Jim Winstead <jimw@mysql.com>

- Remove old mysqltestmanager and related programs
* Sat Apr 01 2006 Kent Boortz <kent@mysql.com>

- Set $LDFLAGS from $MYSQL_BUILD_LDFLAGS

* Tue Mar 07 2006 Kent Boortz <kent@mysql.com>

- Changed product name from "Community Edition" to "Community Server"

* Mon Mar 06 2006 Kent Boortz <kent@mysql.com>

- Fast mutexes is now disabled by default, but should be
  used in Linux builds.

* Mon Feb 20 2006 Kent Boortz <kent@mysql.com>

- Reintroduced a max build
- Limited testing of 'debug' and 'max' servers
- Berkeley DB only in 'max'

* Mon Feb 13 2006 Joerg Bruehe <joerg@mysql.com>

- Use "-i" on "make test-force";
  this is essential for later evaluation of this log file.

* Thu Feb 09 2006 Kent Boortz <kent@mysql.com>

- Pass '-static' to libtool, link static with our own libraries, dynamic
  with system libraries.  Link with the bundled zlib.

* Wed Feb 08 2006 Kristian Nielsen <knielsen@mysql.com>

- Modified RPM spec to match new 5.1 debug+max combined community packaging.

* Sun Dec 18 2005 Kent Boortz <kent@mysql.com>

- Added "client/mysqlslap"

* Mon Dec 12 2005 Rodrigo Novo <rodrigo@mysql.com>

- Added zlib to the list of (static) libraries installed
- Added check against libtool wierdness (WRT: sql/mysqld || sql/.libs/mysqld)
- Compile MySQL with bundled zlib
- Fixed %%packager name to "MySQL Production Engineering Team"

* Mon Dec 05 2005 Joerg Bruehe <joerg@mysql.com>

- Avoid using the "bundled" zlib on "shared" builds:
  As it is not installed (on the build system), this gives dependency
  problems with "libtool" causing the build to fail.
  (Change was done on Nov 11, but left uncommented.)

* Tue Nov 22 2005 Joerg Bruehe <joerg@mysql.com>

- Extend the file existence check for "init.d/mysql" on un-install
  to also guard the call to "insserv"/"chkconfig".

* Thu Oct 27 2005 Lenz Grimmer <lenz@grimmer.com>

- added more man pages

* Wed Oct 19 2005 Kent Boortz <kent@mysql.com>

- Made yaSSL support an option (off by default)

* Wed Oct 19 2005 Kent Boortz <kent@mysql.com>

- Enabled yaSSL support

* Sat Oct 15 2005 Kent Boortz <kent@mysql.com>

- Give mode arguments the same way in all places
lenz@mysql.com>

- fixed the removing of the RPM_BUILD_ROOT in the %%clean section (the
  $RBR variable did not get expanded, thus leaving old build roots behind)

* Thu Aug 04 2005 Lenz Grimmer <lenz@mysql.com>

- Fixed the creation of the mysql user group account in the postinstall
  section (BUG 12348)
- Fixed enabling the Archive storage engine in the Max binary

* Tue Aug 02 2005 Lenz Grimmer <lenz@mysql.com>

- Fixed the Requires: tag for the server RPM (BUG 12233)

* Fri Jul 15 2005 Lenz Grimmer <lenz@mysql.com>

- create a "mysql" user group and assign the mysql user account to that group
  in the server postinstall section. (BUG 10984)

* Tue Jun 14 2005 Lenz Grimmer <lenz@mysql.com>

- Do not build statically on i386 by default, only when adding either "--with
  static" or "--define '_with_static 1'" to the RPM build options. Static
  linking really only makes sense when linking against the specially patched
  glibc 2.2.5.

* Mon Jun 06 2005 Lenz Grimmer <lenz@mysql.com>

- added mysql_client_test to the "bench" subpackage (BUG 10676)
- added the libndbclient static and shared libraries (BUG 10676)

* Wed Jun 01 2005 Lenz Grimmer <lenz@mysql.com>

- use "mysqldatadir" variable instead of hard-coding the path multiple times
- use the "mysqld_user" variable on all occasions a user name is referenced
- removed (incomplete) Brazilian translations
- removed redundant release tags from the subpackage descriptions

* Wed May 25 2005 Joerg Bruehe <joerg@mysql.com>

- Added a "make clean" between separate calls to "BuildMySQL".

* Thu May 12 2005 Guilhem Bichot <guilhem@mysql.com>

- Removed the mysql_tableinfo script made obsolete by the information schema

* Wed Apr 20 2005 Lenz Grimmer <lenz@mysql.com>

- Enabled the "blackhole" storage engine for the Max RPM

* Wed Apr 13 2005 Lenz Grimmer <lenz@mysql.com>

- removed the MySQL manual files (html/ps/texi) - they have been removed
  from the MySQL sources and are now available seperately.

* Mon Apr 4 2005 Petr Chardin <petr@mysql.com>

- old mysqlmanager, mysq* Mon Feb 7 2005 Tomas Ulin <tomas@mysql.com>

- enabled the "Ndbcluster" storage engine for the max binary
- added extra make install in ndb subdir after Max build to get ndb binaries
- added packages for ndbcluster storage engine

* Fri Jan 14 2005 Lenz Grimmer <lenz@mysql.com>

- replaced obsoleted "BuildPrereq" with "BuildRequires" instead

* Thu Jan 13 2005 Lenz Grimmer <lenz@mysql.com>

- enabled the "Federated" storage engine for the max binary

* Tue Jan 04 2005 Petr Chardin <petr@mysql.com>

- ISAM and merge storage engines were purged. As well as appropriate
  tools and manpages (isamchk and isamlog)

* Fri Dec 31 2004 Lenz Grimmer <lenz@mysql.com>

- enabled the "Archive" storage engine for the max binary
- enabled the "CSV" storage engine for the max binary
- enabled the "Example" storage engine for the max binary

* Thu Aug 26 2004 Lenz Grimmer <lenz@mysql.com>

- MySQL-Max now requires MySQL-server instead of MySQL (BUG 3860)

* Fri Aug 20 2004 Lenz Grimmer <lenz@mysql.com>

- do not link statically on IA64/AMD64 as these systems do not have
  a patched glibc installed

* Tue Aug 10 2004 Lenz Grimmer <lenz@mysql.com>

- Added libmygcc.a to the devel subpackage (required to link applications
  against the the embedded server libmysqld.a) (BUG 4921)

* Mon Aug 09 2004 Lenz Grimmer <lenz@mysql.com>

- Added EXCEPTIONS-CLIENT to the "devel" package

* Thu Jul 29 2004 Lenz Grimmer <lenz@mysql.com>

- disabled OpenSSL in the Max binaries again (the RPM packages were the
  only exception to this anyway) (BUG 1043)

* Wed Jun 30 2004 Lenz Grimmer <lenz@mysql.com>

- fixed server postinstall (mysql_install_db was called with the wrong
  parameter)

* Thu Jun 24 2004 Lenz Grimmer <lenz@mysql.com>

- added mysql_tzinfo_to_sql to the server subpackage
- run "make clean" instead of "make distclean"

* Mon Apr 05 2004 Lenz Grimmer <lenz@mysql.com>

- added ncurses-devel to the build prerequisites (BUG 3377)

* Thu Feb 12 2004 Lenz Grimmer <lenz@mysql.com>

- when using gcc, _always_ use CXX=gcc
- replaced Copyright with License field (Copyright is obsolete)

* Tue Feb 03 2004 Lenz Grimmer <lenz@mysql.com>

- added myisam_ftdump to the Server package

* Tue Jan 13 2004 Lenz Grimmer <lenz@mysql.com>

- link the mysql client against libreadline instead of libedit (BUG 2289)

* Mon Dec 22 2003 Lenz Grimmer <lenz@mysql.com>

- marked /etc/logrotate.d/mysql as a config file (BUG 2156)

* Sat Dec 13 2003 Lenz Grimmer <lenz@mysql.com>

- fixed file permissions (BUG 1672)

* Thu Dec 11 2003 Lenz Grimmer <lenz@mysql.com>

- made testing for gcc3 a bit more robust

* Fri Dec 05 2003 Lenz Grimmer <lenz@mysql.com>

- added missing file mysql_create_system_tables to the server subpackage

* Fri Nov 21 2003 Lenz Grimmer <lenz@mysql.com>

- removed dependency on MySQL-client from the MySQL-devel subpackage
  as it is not really required. (BUG 1610)

* Fri Aug 29 2003 Lenz Grimmer <lenz@mysql.com>

- Fixed BUG 1162 (removed macro names from the changelog)
- Really fixed BUG 998 (disable the checking for installed but
  unpackaged files)

* Tue Aug 05 2003 Lenz Grimmer <lenz@mysql.com>

- Fixed BUG 959 (libmysqld not being compiled properly)
- Fixed BUG 998 (RPM build errors): added missing files to the
  distribution (mysql_fix_extensions, mysql_tableinfo, mysqldumpslow,
  mysql_fix_privilege_tables.1), removed "-n" from install section.

* Wed Jul 09 2003 Lenz Grimmer <lenz@mysql.com>

- removed the GIF Icon (file was not included in the sources anyway)
- removed unused variable shared_lib_version
- do not run automake before building the standard binary
  (should not be necessary)
- add server suffix '-standard' to standard binary (to be in line
  with the binary tarball distributions)
- Use more RPM macros (_exec_prefix, _sbindir, _libdir, _sysconfdir,
  _datadir, _includedir) throughout the spec file.
- allow overriding CC and CXX (required when building with other compilers)

* Fri May 16 2003 Lenz Grimmer <lenz@mysql.com>

- re-enabled RAID again

* Wed Apr 30 2003 Lenz Grimmer <lenz@mysql.com>

- disabled MyISAM RAID (--with-raid)- it throws an assertion which
  needs to be investigated first.

* Mon Mar 10 2003 Lenz Grimmer <lenz@mysql.com>

- added missing file mysql_secure_installation to server subpackage
  (BUG 141)

* Tue Feb 11 2003 Lenz Grimmer <lenz@mysql.com>

- re-added missing pre- and post(un)install scripts to server subpackage
- added config file /etc/my.cnf to the file list (just for completeness)
- make sure to create the datadir with 755 permissions

* Mon Jan 27 2003 Lenz Grimmer <lenz@mysql.com>

- removed unusedql.com>

- Reworked the build steps a little bit: the Max binary is supposed
  to include OpenSSL, which cannot be linked statically, thus trying
  to statically link against a special glibc is futile anyway
- because of this, it is not required to make yet another build run
  just to compile the shared libs (saves a lot of time)
- updated package description of the Max subpackage
- clean up the BuildRoot directory afterwards

* Mon Jul 15 2002 Lenz Grimmer <lenz@mysql.com>

- Updated Packager information
- Fixed the build options: the regular package is supposed to
  include InnoDB and linked statically, while the Max package
  should include BDB and SSL support

* Fri May 03 2002 Lenz Grimmer <lenz@mysql.com>

- Use more RPM macros (e.g. infodir, mandir) to make the spec
  file more portable
- reorganized the installation of documentation files: let RPM
  take care of this
- reorganized the file list: actually install man pages along
  with the binaries of the respective subpackage
- do not include libmysqld.a in the devel subpackage as well, if we
  have a special "embedded" subpackage
- reworked the package descriptions

* Mon Oct  8 2001 Monty

- Added embedded server as a separate RPM

* Fri Apr 13 2001 Monty

- Added mysqld-max to the distribution

* Tue Jan 2  2001  Monty

- Added mysql-test to the bench package

* Fri Aug 18 2000 Tim Smith <tim@mysql.com>

- Added separate libmysql_r directory; now both a threaded
  and non-threaded library is shipped.

* Tue Sep 28 1999 David Axmark <davida@mysql.com>

- Added the support-files/my-example.cnf to the docs directory.

- Removed devel dependency on base since it is about client
  development.

* Wed Sep 8 1999 David Axmark <davida@mysql.com>

- Cleaned up some for 3.23.

* Thu Jul 1 1999 David Axmark <davida@mysql.com>

- Added support for shared libraries in a separate sub
  package. Original fix by David Fox (dsfox@cogsci.ucsd.edu)

- The --enable-assembler switch is now automatically disables on
  platforms there assembler code is unavailable. This should allow
  building this RPM on non i386 systems.

* Mon Feb 22 1999 David Axmark <david@detron.se>

- Removed unportable cc switches from the spec file. The defaults can
  now be overridden with environment variables. This feature is used
  to compile the official RPM with optimal (but compiler version
  specific) switches.

- Removed the repetitive description parts for the sub rpms. Maybe add
  again if RPM gets a multiline macro capability.

- Added support for a pt_BR translation. Translation contributed by
  Jorge Godoy <jorge@bestway.com.br>.

* Wed Nov 4 1998 David Axmark <david@detron.se>

- A lot of changes in all the rpm and install scripts. This may even
  be a working RPM :-)

* Sun Aug 16 1998 David Axmark <david@detron.se>

- A developers changelog for MySQL is available in the source RPM. And
  there is a history of major user visible changed in the Reference
  Manual.  Only RPM specific changes will be documented here.<|MERGE_RESOLUTION|>--- conflicted
+++ resolved
@@ -384,12 +384,9 @@
 * Thu Sep 05 2019 Bjorn Munch <bjorn.munch@oracle.com> - 5.7.28-1
 - Add License Book, remove COPYING
 
-<<<<<<< HEAD
 * Fri Apr 28 2017 Trond Humborstad <trond.humborstad@oracle.com> - 7.5.7-1
 - Adapt to MySQL Cluster
 
-=======
->>>>>>> 81689d3f
 * Tue Sep 13 2016 Balasubramanian Kandasamy <balasubramanian.kandasamy@oracle.com> - 5.7.16-1
 - Add connection_control.so to server subpackage
 
